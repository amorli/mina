{
  description =
    "Mina, a cryptocurrency with a lightweight, constant-size blockchain";
  nixConfig = {
    allow-import-from-derivation = "true";
    extra-substituters = [ "https://storage.googleapis.com/mina-nix-cache" ];
    extra-trusted-public-keys = [
      "nix-cache.minaprotocol.org:fdcuDzmnM0Kbf7yU4yywBuUEJWClySc1WIF6t6Mm8h4="
      "nix-cache.minaprotocol.org:D3B1W+V7ND1Fmfii8EhbAbF1JXoe2Ct4N34OKChwk2c="
    ];
  };

  inputs.utils.url = "github:gytis-ivaskevicius/flake-utils-plus";
  inputs.nixpkgs.url = "github:nixos/nixpkgs/nixos-unstable-small";

  inputs.mix-to-nix.url = "github:serokell/mix-to-nix";
  inputs.nix-npm-buildPackage.url = "github:serokell/nix-npm-buildpackage";
  inputs.nix-npm-buildPackage.inputs.nixpkgs.follows = "nixpkgs";
  inputs.opam-nix.url = "github:tweag/opam-nix";
  inputs.opam-nix.inputs.nixpkgs.follows = "nixpkgs";
  inputs.opam-nix.inputs.opam-repository.follows = "opam-repository";

  inputs.opam-repository.url = "github:ocaml/opam-repository";
  inputs.opam-repository.flake = false;

  inputs.nixpkgs-mozilla.url = "github:mozilla/nixpkgs-mozilla";
  inputs.nixpkgs-mozilla.flake = false;

  # For nix/compat.nix
  inputs.flake-compat.url = "github:edolstra/flake-compat";
  inputs.flake-compat.flake = false;
  inputs.gitignore-nix.url = "github:hercules-ci/gitignore.nix";
  inputs.gitignore-nix.inputs.nixpkgs.follows = "nixpkgs";

  inputs.nix-filter.url = "github:numtide/nix-filter";

  inputs.flake-buildkite-pipeline.url = "github:tweag/flake-buildkite-pipeline";

  outputs = inputs@{ self, nixpkgs, utils, mix-to-nix, nix-npm-buildPackage
    , opam-nix, opam-repository, nixpkgs-mozilla, flake-buildkite-pipeline, ...
    }:
    {
      overlays = {
        misc = import ./nix/misc.nix;
        rust = import ./nix/rust.nix;
        go = import ./nix/go.nix;
      };
      nixosModules.mina = import ./nix/modules/mina.nix inputs;
      nixosConfigurations.container = nixpkgs.lib.nixosSystem {
        system = "x86_64-linux";
        modules = let
          PK = "B62qiZfzW27eavtPrnF6DeDSAKEjXuGFdkouC3T5STRa6rrYLiDUP2p";
          wallet = {
            box_primitive = "xsalsa20poly1305";
            ciphertext =
              "Dmq1Qd8uNbZRT1NT7zVbn3eubpn9Myx9Je9ZQGTKDxUv4BoPNmZAGox18qVfbbEUSuhT4ZGDt";
            nonce = "6pcvpWSLkMi393dT5VSLR6ft56AWKkCYRqJoYia";
            pw_primitive = "argon2i";
            pwdiff = [ 134217728 6 ];
            pwsalt = "ASoBkV3NsY7ZRuxztyPJdmJCiz3R";
          };
          wallet-file = builtins.toFile "mina-wallet" (builtins.toJSON wallet);
          wallet-file-pub = builtins.toFile "mina-wallet-pub" PK;
        in [
          self.nixosModules.mina
          {
            boot.isContainer = true;
            networking.useDHCP = false;
            networking.firewall.enable = false;

            services.mina = {
              enable = true;
              config = {
                "ledger" = {
                  "name" = "mina-demo";
                  "accounts" = [{
                    "pk" = PK;
                    "balance" = "66000";
                    "sk" = null;
                    "delegate" = null;
                  }];
                };
              };
              waitForRpc = false;
              external-ip = "0.0.0.0";
              generate-genesis-proof = true;
              seed = true;
              block-producer-key = "/var/lib/mina/wallets/store/${PK}";
              extraArgs = [
                "--demo-mode"
                "--proof-level"
                "none"
                "--run-snark-worker"
                "B62qjnkjj3zDxhEfxbn1qZhUawVeLsUr2GCzEz8m1MDztiBouNsiMUL"
                "-insecure-rest-server"
              ];
            };

            systemd.services.mina = {
              preStart = ''
                printf '{"genesis":{"genesis_state_timestamp":"%s"}}' "$(date -u +"%Y-%m-%dT%H:%M:%SZ")" > /var/lib/mina/daemon.json
              '';
              environment = {
                MINA_TIME_OFFSET = "0";
                MINA_PRIVKEY_PASS = "";
              };
            };

            systemd.tmpfiles.rules = [
              "C /var/lib/mina/wallets/store/${PK}.pub 700 mina mina - ${wallet-file-pub}"
              "C /var/lib/mina/wallets/store/${PK}     700 mina mina - ${wallet-file}"
            ];
          }
        ];
      };
      pipeline = with flake-buildkite-pipeline.lib;
        let

          pushToRegistry = package: {
            command = runInEnv self.devShells.x86_64-linux.operations ''
              ${self.packages.x86_64-linux.${package}} | gzip --fast | \
                skopeo \
                  copy \
                  --insecure-policy \
                  --dest-registry-token $(gcloud auth application-default print-access-token) \
                  docker-archive:/dev/stdin \
                  docker://${dockerUrl package "$BUILDKITE_COMMIT"}
              if [[ develop == "$BUILDKITE_BRANCH" ]]; then
                skopeo \
                  copy \
                  --insecure-policy \
                  --dest-registry-token $(gcloud auth application-default print-access-token) \
                  docker://${dockerUrl package "$BUILDKITE_COMMIT"} \
                  docker://${dockerUrl package "$BUILDKITE_BRANCH"}
              fi
            '';
            label =
              "Assemble and upload ${package} to Google Artifact Registry";
            depends_on = [ "packages_x86_64-linux_${package}" ];
            plugins = [{ "thedyrt/skip-checkout#v0.1.1" = null; }];
            key = "push_${package}";
          };
          publishDocs = {
            command = runInEnv self.devShells.x86_64-linux.operations ''
              gcloud auth activate-service-account --key-file "$GOOGLE_APPLICATION_CREDENTIALS"
              gsutil -m rsync -rd ${self.defaultPackage.x86_64-linux}/share/doc/html gs://mina-docs
            '';
            label = "Publish documentation to Google Storage";
            depends_on = [ "defaultPackage_x86_64-linux" ];
            branches = [ "develop" ];
            plugins = [{ "thedyrt/skip-checkout#v0.1.1" = null; }];
          };
        in {
          steps = flakeSteps {
            reproduceRepo = "mina";
            commonExtraStepConfig = {
              agents = [ "nix" ];
              plugins = [{ "thedyrt/skip-checkout#v0.1.1" = null; }];
            };
          } self ++ [
            (pushToRegistry "mina-image-slim")
            (pushToRegistry "mina-image-full")
            (pushToRegistry "mina-archive-image-full")
            publishDocs
          ];
        };
    } // utils.lib.eachDefaultSystem (system:
      let
        pkgs = nixpkgs.legacyPackages.${system}.extend
          (nixpkgs.lib.composeManyExtensions ([
            (import nixpkgs-mozilla)
            (final: prev: {
              ocamlPackages_mina = requireSubmodules
                (import ./nix/ocaml.nix { inherit inputs pkgs; });
            })
          ] ++ builtins.attrValues self.overlays));
        inherit (pkgs) lib;
        mix-to-nix = pkgs.callPackage inputs.mix-to-nix { };
        nix-npm-buildPackage = pkgs.callPackage inputs.nix-npm-buildPackage {
          nodejs = pkgs.nodejs-16_x;
        };

        submodules = map builtins.head (builtins.filter lib.isList
          (map (builtins.match "	path = (.*)")
            (lib.splitString "\n" (builtins.readFile ./.gitmodules))));

        requireSubmodules = lib.warnIf (!builtins.all builtins.pathExists
          (map (x: ./. + "/${x}") submodules)) ''
            Some submodules are missing, you may get errors. Consider one of the following:
            - run nix/pin.sh and use "mina" flake ref;
            - use "git+file://$PWD?submodules=1";
            - use "git+https://github.com/minaprotocol/mina?submodules=1";
            - use non-flake commands like nix-build and nix-shell.
          '';

        checks = import ./nix/checks.nix inputs pkgs;

        dockerImages = pkgs.callPackage ./nix/docker.nix { };

        ocamlPackages = pkgs.ocamlPackages_mina;
      in {

        # Jobs/Lint/Rust.dhall
        packages.trace-tool = pkgs.rustPlatform.buildRustPackage rec {
          pname = "trace-tool";
          version = "0.1.0";
          src = ./src/app/trace-tool;
          cargoLock.lockFile = ./src/app/trace-tool/Cargo.lock;
        };

        # Jobs/Lint/ValidationService
        # Jobs/Test/ValidationService
        packages.validation = ((mix-to-nix.override {
          beamPackages = pkgs.beam.packagesWith pkgs.erlangR22; # todo: jose
        }).mixToNix {
          src = ./src/app/validation;
          # todo: think about fixhexdep overlay
          # todo: dialyze
          overlay = (final: previous: {
            goth = previous.goth.overrideAttrs
              (o: { preConfigure = "sed -i '/warnings_as_errors/d' mix.exs"; });
          });
        }).overrideAttrs (o: {
          # workaround for requiring --allow-import-from-derivation
          # during 'nix flake show'
          name = "coda_validation-0.1.0";
          version = "0.1.0";
        });

        # Jobs/Release/LeaderboardArtifact
        packages.leaderboard = nix-npm-buildPackage.buildYarnPackage {
          src = ./frontend/leaderboard;
          yarnBuildMore = "yarn build";
          # fix reason
          yarnPostLink = pkgs.writeScript "yarn-post-link" ''
            #!${pkgs.stdenv.shell}
            ls node_modules/bs-platform/lib/*.linux
            patchelf \
              --set-interpreter "$(cat $NIX_CC/nix-support/dynamic-linker)" \
              --set-rpath "${pkgs.stdenv.cc.cc.lib}/lib" \
              ./node_modules/bs-platform/lib/*.linux ./node_modules/bs-platform/vendor/ninja/snapshot/*.linux
          '';
          # todo: external stdlib @rescript/std
          preInstall = ''
            shopt -s extglob
            rm -rf node_modules/bs-platform/lib/!(js)
            rm -rf node_modules/bs-platform/!(lib)
            rm -rf yarn-cache
          '';
        };

        # TODO: fix bs-platform build correctly
        packages.client_sdk = nix-npm-buildPackage.buildYarnPackage {
          name = "client_sdk";
          src = ./frontend/client_sdk;
          yarnPostLink = pkgs.writeScript "yarn-post-link" ''
            #!${pkgs.stdenv.shell}
            ls node_modules/bs-platform/lib/*.linux
            patchelf \
              --set-interpreter "$(cat $NIX_CC/nix-support/dynamic-linker)" \
              --set-rpath "${pkgs.stdenv.cc.cc.lib}/lib" \
              ./node_modules/bs-platform/lib/*.linux ./node_modules/bs-platform/vendor/ninja/snapshot/*.linux ./node_modules/gentype/vendor-linux/gentype.exe
          '';
          yarnBuildMore = ''
            cp ${ocamlPackages.mina_client_sdk}/share/client_sdk/client_sdk.bc.js src
            yarn build
          '';
          installPhase = ''
            mkdir -p $out/share/client_sdk
            mv src/*.js $out/share/client_sdk
          '';
        };

        # snarkyjs
        packages.snarky_js = nix-npm-buildPackage.buildNpmPackage {
          src = ./src/lib/snarky_js_bindings/snarkyjs;
          preBuild = ''
            BINDINGS_PATH=./src/node_bindings
            mkdir -p "$BINDINGS_PATH"
            cp ${pkgs.plonk_wasm}/nodejs/plonk_wasm* "$BINDINGS_PATH"
            cp ${ocamlPackages.mina_client_sdk}/share/snarkyjs_bindings/snarky_js_node*.js "$BINDINGS_PATH"
            chmod -R 777 "$BINDINGS_PATH"

            # TODO: deduplicate from ./scripts/build-snarkyjs-node.sh
            # better error messages
            # TODO: find a less hacky way to make adjustments to jsoo compiler output
            # `s` is the jsoo representation of the error message string, and `s.c` is the actual JS string
            sed -i 's/function failwith(s){throw \[0,Failure,s\]/function failwith(s){throw joo_global_object.Error(s.c)/' "$BINDINGS_PATH"/snarky_js_node.bc.js
            sed -i 's/function invalid_arg(s){throw \[0,Invalid_argument,s\]/function invalid_arg(s){throw joo_global_object.Error(s.c)/' "$BINDINGS_PATH"/snarky_js_node.bc.js
            sed -i 's/return \[0,Exn,t\]/return joo_global_object.Error(t.c)/' "$BINDINGS_PATH"/snarky_js_node.bc.js
          '';
          npmBuild = "npm run build";
          # TODO: add snarky-run
          # TODO
          # checkPhase = "node ${./src/lib/snarky_js_bindings/tests/run-tests.mjs}"
        };

        packages.mina-signer = nix-npm-buildPackage.buildNpmPackage {
          src = ./frontend/mina-signer;
          preBuild = ''
            cp ${ocamlPackages.mina_client_sdk}/share/client_sdk/client_sdk.bc.js src
            chmod 0666 src/client_sdk.bc.js
            cp ${pkgs.plonk_wasm}/nodejs/plonk_wasm{.js,_bg.wasm} src
            chmod 0666 src/plonk_wasm{.js,_bg.wasm}
          '';
          npmBuild = "npm run build";
          doCheck = true;
          checkPhase = "npm test";
        };

        inherit ocamlPackages;

        packages = {
          inherit (ocamlPackages)
            mina mina_tests mina-ocaml-format mina_client_sdk test_executive;
          inherit (pkgs) libp2p_helper kimchi_bindings_stubs;
<<<<<<< HEAD
          inherit (dockerImages)
            mina-image-slim mina-image-full mina-archive-image-full;
=======
        };

        packages.mina-docker = pkgs.dockerTools.buildImage {
          name = "mina";
          copyToRoot = pkgs.buildEnv {
            name = "mina-image-root";
            paths = [ ocamlPackages.mina.out ];
            pathsToLink = [ "/bin" "/share" "/etc" ];
          };
        };
        packages.mina-daemon-docker = pkgs.dockerTools.buildImage {
          name = "mina-daemon";
          copyToRoot = pkgs.buildEnv {
            name = "mina-daemon-image-root";
            paths = [
              pkgs.dumb-init
              pkgs.coreutils
              pkgs.bashInteractive
              pkgs.python3
              pkgs.libp2p_helper
              ocamlPackages.mina.out
              ocamlPackages.mina.mainnet
              ocamlPackages.mina.genesis
              ocamlPackages.mina_build_config
              ocamlPackages.mina_daemon_scripts
            ];
            pathsToLink = [ "/bin" "/share" "/etc" ];
          };
          config = {
            env = [ "MINA_TIME_OFFSET=0" ];
            cmd = [ "/bin/dumb-init" "/entrypoint.sh" ];
          };
>>>>>>> d8dc6827
        };

        legacyPackages.musl = pkgs.pkgsMusl;
        legacyPackages.regular = pkgs;

        defaultPackage = ocamlPackages.mina;
        packages.default = ocamlPackages.mina;

        devShell = ocamlPackages.mina-dev.overrideAttrs (oa: {
          shellHook = ''
            ${oa.shellHook}
            unset MINA_COMMIT_DATE MINA_COMMIT_SHA1 MINA_BRANCH
          '';
        });
        devShells.default = self.devShell.${system};

        devShells.with-lsp = ocamlPackages.mina-dev.overrideAttrs (oa: {
          name = "mina-with-lsp";
<<<<<<< HEAD
          buildInputs = oa.buildInputs ++ [ pkgs.go_1_18 ];
=======
          buildInputs = oa.buildInputs
            ++ [ pkgs.go_1_18 ];
>>>>>>> d8dc6827
          nativeBuildInputs = oa.nativeBuildInputs
            ++ [ ocamlPackages.ocaml-lsp-server ];
          shellHook = ''
            ${oa.shellHook}
            unset MINA_COMMIT_DATE MINA_COMMIT_SHA1 MINA_BRANCH
            # TODO: dead code doesn't allow us to have nice things
            pushd src/app/cli
            dune build @check
            popd
          '';
        });

        devShells.operations = pkgs.mkShell {
          name = "mina-operations";
          packages = with pkgs; [ skopeo gzip google-cloud-sdk ];
        };


        devShells.impure = import ./nix/impure-shell.nix pkgs;

        # A shell from which it's possible to build Mina with Rust bits being built incrementally using cargo.
        # This is "impure" from the nix' perspective since running `cargo build` requires networking in general.
        # However, this is a useful balance between purity and convenience for Rust development.
        devShells.rust-impure = ocamlPackages.mina-dev.overrideAttrs (oa: {
          name = "mina-rust-shell";
          nativeBuildInputs = oa.nativeBuildInputs ++ [
            pkgs.rustup
            pkgs.libiconv # needed on macOS for one of the rust dep
          ];
          MARLIN_PLONK_STUBS = "n";
          PLONK_WASM_WEB = "n";
          PLONK_WASM_NODEJS = "n";
        });

        inherit checks;
      });
}<|MERGE_RESOLUTION|>--- conflicted
+++ resolved
@@ -115,7 +115,9 @@
       };
       pipeline = with flake-buildkite-pipeline.lib;
         let
-
+          inherit (nixpkgs) lib;
+          dockerUrl = package: tag:
+            "us-west2-docker.pkg.dev/o1labs-192920/nix-containers/${package}:${tag}";
           pushToRegistry = package: {
             command = runInEnv self.devShells.x86_64-linux.operations ''
               ${self.packages.x86_64-linux.${package}} | gzip --fast | \
@@ -314,43 +316,8 @@
           inherit (ocamlPackages)
             mina mina_tests mina-ocaml-format mina_client_sdk test_executive;
           inherit (pkgs) libp2p_helper kimchi_bindings_stubs;
-<<<<<<< HEAD
           inherit (dockerImages)
             mina-image-slim mina-image-full mina-archive-image-full;
-=======
-        };
-
-        packages.mina-docker = pkgs.dockerTools.buildImage {
-          name = "mina";
-          copyToRoot = pkgs.buildEnv {
-            name = "mina-image-root";
-            paths = [ ocamlPackages.mina.out ];
-            pathsToLink = [ "/bin" "/share" "/etc" ];
-          };
-        };
-        packages.mina-daemon-docker = pkgs.dockerTools.buildImage {
-          name = "mina-daemon";
-          copyToRoot = pkgs.buildEnv {
-            name = "mina-daemon-image-root";
-            paths = [
-              pkgs.dumb-init
-              pkgs.coreutils
-              pkgs.bashInteractive
-              pkgs.python3
-              pkgs.libp2p_helper
-              ocamlPackages.mina.out
-              ocamlPackages.mina.mainnet
-              ocamlPackages.mina.genesis
-              ocamlPackages.mina_build_config
-              ocamlPackages.mina_daemon_scripts
-            ];
-            pathsToLink = [ "/bin" "/share" "/etc" ];
-          };
-          config = {
-            env = [ "MINA_TIME_OFFSET=0" ];
-            cmd = [ "/bin/dumb-init" "/entrypoint.sh" ];
-          };
->>>>>>> d8dc6827
         };
 
         legacyPackages.musl = pkgs.pkgsMusl;
@@ -369,12 +336,8 @@
 
         devShells.with-lsp = ocamlPackages.mina-dev.overrideAttrs (oa: {
           name = "mina-with-lsp";
-<<<<<<< HEAD
-          buildInputs = oa.buildInputs ++ [ pkgs.go_1_18 ];
-=======
           buildInputs = oa.buildInputs
             ++ [ pkgs.go_1_18 ];
->>>>>>> d8dc6827
           nativeBuildInputs = oa.nativeBuildInputs
             ++ [ ocamlPackages.ocaml-lsp-server ];
           shellHook = ''
