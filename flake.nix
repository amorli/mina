--- conflicted
+++ resolved
@@ -63,10 +63,7 @@
           commonExtraStepConfig = {
             agents = [ "nix" ];
             soft_fail = "true";
-<<<<<<< HEAD
-=======
             env.BUILDKITE_REPO = "";
->>>>>>> d3e3fbc1
           };
         } self;
       };
@@ -206,11 +203,7 @@
           };
         };
         # packages.mina_static = ocamlPackages_static.mina;
-<<<<<<< HEAD
-        packages.marlin_plonk_bindings_stubs = pkgs.marlin_plonk_bindings_stubs;
-=======
         packages.kimchi_bindings_stubs = pkgs.kimchi_bindings_stubs;
->>>>>>> d3e3fbc1
         packages.go-capnproto2 = pkgs.go-capnproto2;
         packages.libp2p_helper = pkgs.libp2p_helper;
         packages.mina_integration_tests = ocamlPackages.mina_integration_tests;
@@ -223,10 +216,7 @@
 
         devShell = ocamlPackages.mina-dev;
         devShells.default = ocamlPackages.mina-dev;
-<<<<<<< HEAD
-=======
         # TODO: think about rust toolchain in the dev shell
->>>>>>> d3e3fbc1
         packages.impure-shell =
           (import ./nix/impure-shell.nix pkgs).inputDerivation;
         devShells.impure = import ./nix/impure-shell.nix pkgs;
