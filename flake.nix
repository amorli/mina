--- conflicted
+++ resolved
@@ -299,7 +299,7 @@
         packages = {
           inherit (ocamlPackages)
             mina mina_tests mina-ocaml-format mina_client_sdk test_executive;
-          inherit (pkgs) libp2p_helper marlin_plonk_bindings_stubs;
+          inherit (pkgs) libp2p_helper kimchi_bindings_stubs;
         };
 
         packages.mina-docker = pkgs.dockerTools.buildImage {
@@ -333,14 +333,6 @@
             cmd = [ "/bin/dumb-init" "/entrypoint.sh" ];
           };
         };
-<<<<<<< HEAD
-=======
-        # packages.mina_static = ocamlPackages_static.mina;
-        packages.kimchi_bindings_stubs = pkgs.kimchi_bindings_stubs;
-        packages.go-capnproto2 = pkgs.go-capnproto2;
-        packages.libp2p_helper = pkgs.libp2p_helper;
-        packages.mina_integration_tests = ocamlPackages.mina_integration_tests;
->>>>>>> 65f819b8
 
         legacyPackages.musl = pkgs.pkgsMusl;
         legacyPackages.regular = pkgs;
@@ -357,12 +349,9 @@
         devShells.default = self.devShell.${system};
 
         devShells.with-lsp = ocamlPackages.mina-dev.overrideAttrs (oa: {
-<<<<<<< HEAD
           name = "mina-with-lsp";
-=======
           buildInputs = oa.buildInputs
             ++ [ pkgs.go_1_18 ];
->>>>>>> 65f819b8
           nativeBuildInputs = oa.nativeBuildInputs
             ++ [ ocamlPackages.ocaml-lsp-server ];
           shellHook = ''
