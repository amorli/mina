########################################
## Configuration

# Current OCaml version
OCAML_VERSION = "4.14.0"

# machine word size
WORD_SIZE = "64"

# Default profile
ifeq ($(DUNE_PROFILE),)
DUNE_PROFILE := dev
endif

# Temp directory
TMPDIR ?= /tmp

# Genesis dir
GENESIS_DIR := $(TMPDIR)/coda_cache_dir

# Coverage directory
COVERAGE_DIR=_coverage

########################################
## Handy variables

# This commit hash
GITHASH := $(shell git rev-parse --short=8 HEAD)
GITLONGHASH := $(shell git rev-parse HEAD)

# Unique signature of libp2p code tree
LIBP2P_HELPER_SIG := $(shell cd src/app/libp2p_helper ; find . -type f -print0  | xargs -0 sha1sum | sort | sha1sum | cut -f 1 -d ' ')

########################################
## Code

all: clean build

clean:
	$(info Removing previous build artifacts)
	@rm -rf _build
	@rm -rf Cargo.lock target
	@rm -rf src/$(COVERAGE_DIR)
	@rm -rf src/app/libp2p_helper/result src/libp2p_ipc/libp2p_ipc.capnp.go

# enforces the OCaml version being used
ocaml_version:
	@if ! ocamlopt -config | grep "version:" | grep $(OCAML_VERSION); then echo "incorrect OCaml version, expected version $(OCAML_VERSION)" ; exit 1; fi

# enforce machine word size
ocaml_word_size:
	@if ! ocamlopt -config | grep "word_size:" | grep $(WORD_SIZE); then echo "invalid machine word size, expected $(WORD_SIZE)" ; exit 1; fi


# Checks that the current opam switch contains the packages from opam.export at the same version.
# This check is disabled in the pure nix environment (that does not use opam).
check_opam_switch:
ifneq ($(DISABLE_CHECK_OPAM_SWITCH), true)
    ifeq (, $(shell which check_opam_switch))
	$(warning The check_opam_switch binary was not found in the PATH.)
	$(error The current opam switch should likely be updated by running: "opam switch import opam.export")
    else
	check_opam_switch opam.export
    endif
endif

ocaml_checks: ocaml_version ocaml_word_size check_opam_switch

libp2p_helper:
	make -C src/app/libp2p_helper

genesis_ledger: ocaml_checks
	$(info Building runtime_genesis_ledger)
	(ulimit -s 65532 || true) && (ulimit -n 10240 || true) && env MINA_COMMIT_SHA1=$(GITLONGHASH) dune exec --profile=$(DUNE_PROFILE) src/app/runtime_genesis_ledger/runtime_genesis_ledger.exe -- --genesis-dir $(GENESIS_DIR)
	$(info Genesis ledger and genesis proof generated)

# checks that every OCaml packages in the project build without issues
check: ocaml_checks libp2p_helper
	dune build @src/check

build: ocaml_checks reformat-diff libp2p_helper
	$(info Starting Build)
	(ulimit -s 65532 || true) && (ulimit -n 10240 || true) && env MINA_COMMIT_SHA1=$(GITLONGHASH) dune build src/app/logproc/logproc.exe src/app/cli/src/mina.exe --profile=$(DUNE_PROFILE)
	$(info Build complete)

build_all_sigs: ocaml_checks reformat-diff libp2p_helper
	$(info Starting Build)
	(ulimit -s 65532 || true) && (ulimit -n 10240 || true) && env MINA_COMMIT_SHA1=$(GITLONGHASH) dune build src/app/logproc/logproc.exe src/app/cli/src/mina.exe src/app/cli/src/mina_testnet_signatures.exe src/app/cli/src/mina_mainnet_signatures.exe --profile=$(DUNE_PROFILE)
	$(info Build complete)

build_archive: ocaml_checks reformat-diff
	$(info Starting Build)
	(ulimit -s 65532 || true) && (ulimit -n 10240 || true) && dune build src/app/archive/archive.exe --profile=$(DUNE_PROFILE)
	$(info Build complete)

build_archive_all_sigs: ocaml_checks reformat-diff
	$(info Starting Build)
	(ulimit -s 65532 || true) && (ulimit -n 10240 || true) && dune build src/app/archive/archive.exe src/app/archive/archive_testnet_signatures.exe src/app/archive/archive_mainnet_signatures.exe --profile=$(DUNE_PROFILE)
	$(info Build complete)

build_rosetta: ocaml_checks
	$(info Starting Build)
	(ulimit -s 65532 || true) && (ulimit -n 10240 || true) && dune build src/app/archive/archive.exe src/app/rosetta/rosetta.exe src/app/rosetta/ocaml-signer/signer.exe --profile=$(DUNE_PROFILE)
	$(info Build complete)

build_rosetta_all_sigs: ocaml_checks
	$(info Starting Build)
	(ulimit -s 65532 || true) && (ulimit -n 10240 || true) && dune build src/app/archive/archive.exe src/app/archive/archive_testnet_signatures.exe src/app/archive/archive_mainnet_signatures.exe src/app/rosetta/rosetta.exe src/app/rosetta/rosetta_testnet_signatures.exe src/app/rosetta/rosetta_mainnet_signatures.exe src/app/rosetta/ocaml-signer/signer.exe src/app/rosetta/ocaml-signer/signer_testnet_signatures.exe src/app/rosetta/ocaml-signer/signer_mainnet_signatures.exe --profile=$(DUNE_PROFILE)
	$(info Build complete)

build_intgtest: ocaml_checks
	$(info Starting Build)
	dune build --profile=$(DUNE_PROFILE) src/app/test_executive/test_executive.exe src/app/logproc/logproc.exe
<<<<<<< HEAD
	$(info Build complete)

client_sdk: ocaml_checks
	$(info Starting Build)
	(ulimit -s 65532 || true) && (ulimit -n 10240 || true) && dune build src/app/client_sdk/client_sdk.bc.js
	$(info Build complete)

client_sdk_test_sigs: ocaml_checks
	$(info Starting Build)
	(ulimit -s 65532 || true) && (ulimit -n 10240 || true) && dune build src/app/client_sdk/tests/test_signatures.exe --profile=mainnet
=======
>>>>>>> f28a81db
	$(info Build complete)

snarkyjs: ocaml_checks
	$(info Starting Build)
<<<<<<< HEAD
	(ulimit -s 65532 || true) && (ulimit -n 10240 || true) && dune build src/app/client_sdk/tests/test_signatures_nonconsensus.exe --profile=nonconsensus_mainnet
	$(info Build complete)

snarkyjs: ocaml_checks
	$(info Starting Build)
=======
>>>>>>> f28a81db
	((ulimit -s 65532) || true) && (ulimit -n 10240 || true) \
	&& bash ./src/lib/snarkyjs/src/bindings/scripts/build-snarkyjs-node.sh
	$(info Build complete)

rosetta_lib_encodings: ocaml_checks
	$(info Starting Build)
	(ulimit -s 65532 || true) && (ulimit -n 10240 || true) && dune build src/lib/rosetta_lib/test/test_encodings.exe --profile=mainnet
	$(info Build complete)

rosetta_lib_encodings_nonconsensus: ocaml_checks
	$(info Starting Build)
	(ulimit -s 65532 || true) && (ulimit -n 10240 || true) && dune build src/nonconsensus/rosetta_lib/test/test_encodings.exe --profile=nonconsensus_mainnet
	$(info Build complete)

dhall_types: ocaml_checks
	$(info Starting Build)
	(ulimit -s 65532 || true) && (ulimit -n 10240 || true) && dune build src/app/dhall_types/dump_dhall_types.exe --profile=dev
	$(info Build complete)

replayer: ocaml_checks
	$(info Starting Build)
	(ulimit -s 65532 || true) && (ulimit -n 10240 || true) && dune build src/app/replayer/replayer.exe --profile=testnet_postake_medium_curves
	$(info Build complete)

delegation_compliance: ocaml_checks
	$(info Starting Build)
	(ulimit -s 65532 || true) && (ulimit -n 10240 || true) && dune build src/app/delegation_compliance/delegation_compliance.exe --profile=testnet_postake_medium_curves
	$(info Build complete)

missing_blocks_auditor: ocaml_checks
	$(info Starting Build)
	(ulimit -s 65532 || true) && (ulimit -n 10240 || true) && dune build src/app/missing_blocks_auditor/missing_blocks_auditor.exe --profile=testnet_postake_medium_curves
	$(info Build complete)

extract_blocks: ocaml_checks
	$(info Starting Build)
	(ulimit -s 65532 || true) && (ulimit -n 10240 || true) && dune build src/app/extract_blocks/extract_blocks.exe --profile=testnet_postake_medium_curves
	$(info Build complete)

archive_blocks: ocaml_checks
	$(info Starting Build)
	(ulimit -s 65532 || true) && (ulimit -n 10240 || true) && dune build src/app/archive_blocks/archive_blocks.exe --profile=testnet_postake_medium_curves
	$(info Build complete)

patch_archive_test: ocaml_checks
	$(info Starting Build)
	(ulimit -s 65532 || true) && (ulimit -n 10240 || true) && dune build src/app/patch_archive_test/patch_archive_test.exe --profile=testnet_postake_medium_curves
	$(info Build complete)

genesis_ledger_from_tsv: ocaml_checks
	$(info Starting Build)
	(ulimit -s 65532 || true) && (ulimit -n 10240 || true) && dune build src/app/genesis_ledger_from_tsv/genesis_ledger_from_tsv.exe --profile=testnet_postake_medium_curves
	$(info Build complete)

swap_bad_balances: ocaml_checks
	$(info Starting Build)
	(ulimit -s 65532 || true) && (ulimit -n 10240 || true) && dune build src/app/swap_bad_balances/swap_bad_balances.exe --profile=testnet_postake_medium_curves
	$(info Build complete)

heap_usage: ocaml_checks
	$(info Starting Build)
	ulimit -s 65532 && (ulimit -n 10240 || true) && dune build src/app/heap_usage/heap_usage.exe --profile=devnet
	$(info Build complete)

zkapp_limits: ocaml_checks
	$(info Starting Build)
	ulimit -s 65532 && (ulimit -n 10240 || true) && dune build src/app/zkapp_limits/zkapp_limits.exe --profile=devnet
	$(info Build complete)

dev: build

macos-portable:
	@rm -rf _build/coda-daemon-macos/
	@rm -rf _build/coda-daemon-macos.zip
	@./scripts/macos-portable.sh _build/default/src/app/cli/src/mina.exe src/app/libp2p_helper/result/bin/libp2p_helper _build/coda-daemon-macos
	@cp -a package/keys/. _build/coda-daemon-macos/keys/
	@cd _build/coda-daemon-macos && zip -r ../coda-daemon-macos.zip .
	@echo Find coda-daemon-macos.zip inside _build/

update-graphql:
	(ulimit -s 65532 || true) && (ulimit -n 10240 || true) && dune build --profile=$(DUNE_PROFILE) graphql_schema.json

########################################
## Lint

reformat: ocaml_checks
	dune exec --profile=$(DUNE_PROFILE) src/app/reformat/reformat.exe -- -path .

reformat-diff:
	@ocamlformat --doc-comments=before --inplace $(shell git status -s | cut -c 4- | grep '\.mli\?$$' | while IFS= read -r f; do stat "$$f" >/dev/null 2>&1 && echo "$$f"; done) || true

check-format: ocaml_checks
	dune exec --profile=$(DUNE_PROFILE) src/app/reformat/reformat.exe -- -path . -check

check-snarky-submodule:
	./scripts/check-snarky-submodule.sh

#######################################
## Environment setup

macos-setup:
	./scripts/macos-setup-brew.sh

########################################
## Artifacts

publish-macos:
	@./scripts/publish-macos.sh

deb:
	./scripts/rebuild-deb.sh
	./scripts/archive/build-release-archives.sh
	@mkdir -p /tmp/artifacts
	@cp _build/mina*.deb /tmp/artifacts/.

deb_optimized:
	./scripts/rebuild-deb.sh "optimized"
	./scripts/archive/build-release-archives.sh
	@mkdir -p /tmp/artifacts
	@cp _build/mina*.deb /tmp/artifacts/.

test_executive_deb:
	./scripts/rebuild_test_executive_deb.sh

build_pv_keys: ocaml_checks
	$(info Building keys)
	(ulimit -s 65532 || true) && (ulimit -n 10240 || true) && env MINA_COMMIT_SHA1=$(GITLONGHASH) dune exec --profile=$(DUNE_PROFILE) src/lib/snark_keys/gen_keys/gen_keys.exe -- --generate-keys-only
	$(info Keys built)

build_or_download_pv_keys: ocaml_checks
	$(info Building keys)
	(ulimit -s 65532 || true) && (ulimit -n 10240 || true) && env MINA_COMMIT_SHA1=$(GITLONGHASH) dune exec --profile=$(DUNE_PROFILE) src/lib/snark_keys/gen_keys/gen_keys.exe -- --generate-keys-only
	$(info Keys built)

publish_deb:
	@./scripts/publish-deb.sh

publish_debs:
	@./buildkite/scripts/publish-deb.sh

genesiskeys:
	@mkdir -p /tmp/artifacts
	@cp _build/default/src/lib/key_gen/sample_keypairs.ml /tmp/artifacts/.
	@cp _build/default/src/lib/key_gen/sample_keypairs.json /tmp/artifacts/.

##############################################
## Genesis ledger in OCaml from running daemon

genesis-ledger-ocaml:
	@./scripts/generate-genesis-ledger.py .genesis-ledger.ml.jinja

########################################
## Tests

test-ppx:
	$(MAKE) -C src/lib/ppx_mina/tests

########################################
## Benchmarks

benchmarks: ocaml_checks
	dune build src/app/benchmarks/benchmarks.exe

########################################
# Coverage testing and output

test-coverage: SHELL := /bin/bash
test-coverage: libp2p_helper
	scripts/create_coverage_profiles.sh

# we don't depend on test-coverage, which forces a run of all unit tests
coverage-html:
ifeq ($(shell find _build/default -name bisect\*.out),"")
	echo "No coverage output; run make test-coverage"
else
	bisect-ppx-report html --source-path=_build/default --coverage-path=_build/default
endif

coverage-summary:
ifeq ($(shell find _build/default -name bisect\*.out),"")
	echo "No coverage output; run make test-coverage"
else
	bisect-ppx-report summary --coverage-path=_build/default --per-file
endif

########################################
# Diagrams for documentation

%.dot.png: %.dot
	dot -Tpng $< > $@

%.tex.pdf: %.tex
	cd $(dir $@) && pdflatex -halt-on-error $(notdir $<)
	cp $(@:.tex.pdf=.pdf) $@

%.tex.png: %.tex.pdf
	convert -density 600x600 $< -quality 90 -resize 1080x1080 $@

%.conv.tex.png: %.conv.tex
	cd $(dir $@) && pdflatex -halt-on-error -shell-escape $(notdir $<)

doc_diagram_sources=$(addprefix docs/res/,*.dot *.tex *.conv.tex)
doc_diagram_sources+=$(addprefix rfcs/res/,*.dot *.tex *.conv.tex)
doc_diagrams: $(addsuffix .png,$(wildcard $(doc_diagram_sources)))

########################################
# Generate odoc documentation

ml-docs: ocaml_checks
	dune build --profile=$(DUNE_PROFILE) @doc

########################################
# To avoid unintended conflicts with file names, always add new targets to .PHONY
# unless there is a reason not to.
# https://www.gnu.org/software/make/manual/html_node/Phony-Targets.html
# HACK: cat Makefile | egrep '^\w.*' | sed 's/:/ /' | awk '{print $1}' | grep -v myprocs | sort | xargs

<<<<<<< HEAD
.PHONY: all build check-format clean client_sdk client_sdk_test_sigs deb dev mina-docker reformat doc_diagrams ml-docs macos-setup setup-opam libp2p_helper dhall_types replayer missing_blocks_auditor extract_blocks archive_blocks genesis_ledger_from_tsv ocaml_version ocaml_word_size ocaml_checks
=======
.PHONY: all build check-format clean deb dev mina-docker reformat doc_diagrams ml-docs macos-setup setup-opam libp2p_helper dhall_types replayer missing_blocks_auditor extract_blocks archive_blocks genesis_ledger_from_tsv ocaml_version ocaml_word_size ocaml_checks
>>>>>>> f28a81db
<|MERGE_RESOLUTION|>--- conflicted
+++ resolved
@@ -111,31 +111,10 @@
 build_intgtest: ocaml_checks
 	$(info Starting Build)
 	dune build --profile=$(DUNE_PROFILE) src/app/test_executive/test_executive.exe src/app/logproc/logproc.exe
-<<<<<<< HEAD
-	$(info Build complete)
-
-client_sdk: ocaml_checks
-	$(info Starting Build)
-	(ulimit -s 65532 || true) && (ulimit -n 10240 || true) && dune build src/app/client_sdk/client_sdk.bc.js
-	$(info Build complete)
-
-client_sdk_test_sigs: ocaml_checks
-	$(info Starting Build)
-	(ulimit -s 65532 || true) && (ulimit -n 10240 || true) && dune build src/app/client_sdk/tests/test_signatures.exe --profile=mainnet
-=======
->>>>>>> f28a81db
 	$(info Build complete)
 
 snarkyjs: ocaml_checks
 	$(info Starting Build)
-<<<<<<< HEAD
-	(ulimit -s 65532 || true) && (ulimit -n 10240 || true) && dune build src/app/client_sdk/tests/test_signatures_nonconsensus.exe --profile=nonconsensus_mainnet
-	$(info Build complete)
-
-snarkyjs: ocaml_checks
-	$(info Starting Build)
-=======
->>>>>>> f28a81db
 	((ulimit -s 65532) || true) && (ulimit -n 10240 || true) \
 	&& bash ./src/lib/snarkyjs/src/bindings/scripts/build-snarkyjs-node.sh
 	$(info Build complete)
@@ -353,8 +332,4 @@
 # https://www.gnu.org/software/make/manual/html_node/Phony-Targets.html
 # HACK: cat Makefile | egrep '^\w.*' | sed 's/:/ /' | awk '{print $1}' | grep -v myprocs | sort | xargs
 
-<<<<<<< HEAD
-.PHONY: all build check-format clean client_sdk client_sdk_test_sigs deb dev mina-docker reformat doc_diagrams ml-docs macos-setup setup-opam libp2p_helper dhall_types replayer missing_blocks_auditor extract_blocks archive_blocks genesis_ledger_from_tsv ocaml_version ocaml_word_size ocaml_checks
-=======
-.PHONY: all build check-format clean deb dev mina-docker reformat doc_diagrams ml-docs macos-setup setup-opam libp2p_helper dhall_types replayer missing_blocks_auditor extract_blocks archive_blocks genesis_ledger_from_tsv ocaml_version ocaml_word_size ocaml_checks
->>>>>>> f28a81db
+.PHONY: all build check-format clean deb dev mina-docker reformat doc_diagrams ml-docs macos-setup setup-opam libp2p_helper dhall_types replayer missing_blocks_auditor extract_blocks archive_blocks genesis_ledger_from_tsv ocaml_version ocaml_word_size ocaml_checks