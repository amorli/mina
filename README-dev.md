--- conflicted
+++ resolved
@@ -31,6 +31,14 @@
 You can build Mina using Docker. This should work in any dev environment.
 Refer to [/dev](/dev).
 
+### Developer Setup (NixOS/nix)
+
+When using nix package manager, run `scripts/nixos-setup.sh` script to install all of the dependencies.
+
+This script was tested on channel `20.03` but should work well on newer channels too.
+
+Troubleshooting tip: to remove everything and build from scratch, use `rm -Rf ~/.opam _build`.
+
 ### Developer Setup (MacOS)
 
 - Invoke `make macos-setup`
@@ -85,10 +93,7 @@
 - If you use vscode, you might like this extension
 
   - [OCaml and Reason IDE](https://marketplace.visualstudio.com/items?itemName=freebroccolo.reasonml)
-<<<<<<< HEAD
-=======
   - [OCaml Platform](https://marketplace.visualstudio.com/items?itemName=ocamllabs.ocaml-platform)
->>>>>>> 4248a04c
 
 - If you use emacs, besides the `opam` packages mentioned above, also install `tuareg`, and add the following to your .emacs file:
 
