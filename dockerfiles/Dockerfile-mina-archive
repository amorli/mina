--- conflicted
+++ resolved
@@ -20,7 +20,6 @@
 # Workaround terrible postgresql package requirements with man
 RUN mkdir /usr/share/man/man7 /usr/share/man/man1
 
-<<<<<<< HEAD
 #these are necessary to install BEFORE attempting to install psql-11
 RUN apt-get -y update \
     && apt-get -y upgrade \
@@ -32,7 +31,7 @@
 RUN wget --quiet -O - https://www.postgresql.org/media/keys/ACCC4CF8.asc | apt-key add - \
   && RELEASE=$(lsb_release -cs) \
   && echo "deb http://apt.postgresql.org/pub/repos/apt/ ${RELEASE}"-pgdg main | tee /etc/apt/sources.list.d/pgdg.list
-=======
+
 # We do not install the below platform-specific dependencies,
 # and instead assume that apt will install the proper deps based on the package definition.
 # The packages are noted here just for clarity/documentation.
@@ -40,7 +39,6 @@
 #    libjemalloc2 \
 # Stretch-only Deps:
 #    libjemalloc1 \
->>>>>>> 9f64a302
 
 # Dependencies
 RUN apt-get -y update \
