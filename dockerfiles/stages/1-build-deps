#################################################################################################
# The "build-deps" stage
# - Installs all compilers/interpreters, tools, and OS packages on the given debian or ubuntu image
#################################################################################################
# Supports debian:stretch-slim, debian:buster-slim, and ubuntu:focal
ARG image=ubuntu:focal
FROM ${image} AS build-deps

# Ocaml Version
ARG OCAML_VERSION=4.14
ARG OCAML_REVISION=.0
ARG OCAML_VARIANT=
ARG OCAML_PACKAGE=
ARG OPAM_VERSION=2.0.7

# Golang version number used to detemine tarball name
ARG GO_VERSION=1.18.2

# Go Capnp Version (for capnpc dependency)
ARG GO_CAPNP_VERSION=v3.0.0-alpha.5

# Rust Version passed into rustup-init, can also be "stable", "nightly" or similar
ARG RUST_VERSION=1.63.0
# Nightly Rust Version used for WebAssembly builds
ARG RUST_NIGHTLY=2022-09-12
# wasm-pack version
ARG WASM_PACK_VERSION=v0.10.3

# Rocksdb commit tag/branch to clone
ARG ROCKSDB_VERSION=v5.18.4

# --- OS package dependencies
# Organized as two alphabetized lists, first libraries and then tools/other packages
ENV DEBIAN_FRONTEND=noninteractive
RUN apt-get update --quiet --yes \
  && apt-get upgrade --quiet --yes \
  && apt-get install --no-install-recommends --quiet --yes \
    libboost-dev \
    libboost-program-options-dev \
    libbz2-dev \
    libcap-dev \
    libffi-dev \
    libgflags-dev \
    libgmp-dev \
    libgmp3-dev \
    libjemalloc-dev \
    liblmdb-dev \
    liblmdb0 \
    libpq-dev \
    libprocps-dev \
    libsodium-dev \
    libssl-dev \
    adduser \
    build-essential \
    ca-certificates \
    capnproto \
    cmake \
    curl \
    fakeroot \
    file \
    git \
    '^lld-(10|11|12|13|14)$' \
    m4 \
    pkg-config \
    rsync \
    sudo \
    unzip \
    zlib1g-dev

# Symlink image-specific lld version to a single lld executable
RUN if command -v ld.lld-10 &> /dev/null; then ln -sf $(which ld.lld-10) /usr/bin/ld.lld; fi \
  && if command -v ld.lld-11 &> /dev/null; then ln -sf $(which ld.lld-11) /usr/bin/ld.lld; fi \
  && if command -v ld.lld-12 &> /dev/null; then ln -sf $(which ld.lld-12) /usr/bin/ld.lld; fi \
  && if command -v ld.lld-13 &> /dev/null; then ln -sf $(which ld.lld-13) /usr/bin/ld.lld; fi \
  && if command -v ld.lld-14 &> /dev/null; then ln -sf $(which ld.lld-14) /usr/bin/ld.lld; fi

# --- Create opam user (for later) and give sudo to make opam happy
RUN adduser --uid 65533 --disabled-password --gecos '' opam \
  && passwd -l opam \
  && chown -R opam:opam /home/opam \
  && echo 'opam ALL=(ALL:ALL) NOPASSWD:ALL' > /etc/sudoers.d/opam \
  && chmod 440 /etc/sudoers.d/opam \
  && chown root:root /etc/sudoers.d/opam \
  && chmod 777 /tmp

# --- Quiet git warnings about detatched head states, which are used frequently in later stages
RUN git config --global advice.detachedHead false

# --- Opam install of a given OPAM_VERSION from github release
RUN curl -sL \
  "https://github.com/ocaml/opam/releases/download/${OPAM_VERSION}/opam-${OPAM_VERSION}-x86_64-linux" \
  -o /usr/bin/opam \
  && chmod +x /usr/bin/opam

# --- Golang install of a given GO_VERSION (add -v for spam output of each file from the go dist)
RUN curl -s "https://dl.google.com/go/go${GO_VERSION}.linux-amd64.tar.gz" | tar -xz -C /usr/lib/

# --- Rust install via rustup-init to a given RUST_VERSION
# --- Additionally, install RUST_NIGHTLY via rustup
# For more about rustup-init see: https://github.com/rust-lang/rustup/blob/master/README.md
# As opposed to introducing another shell script here (that mostly just determines the platform)
# we just download the binary for the only platform we care about in this docker environment
USER opam
RUN curl --proto '=https' --tlsv1.2 -sSf -o /tmp/rustup-init \
  https://static.rust-lang.org/rustup/dist/x86_64-unknown-linux-gnu/rustup-init \
  && chmod +x /tmp/rustup-init \
  && /tmp/rustup-init -y --default-toolchain "${RUST_VERSION}" --profile minimal --component rust-src --target wasm32-unknown-unknown \
  && $HOME/.cargo/bin/rustup toolchain install "nightly-${RUST_NIGHTLY}" --profile minimal --component rust-src --target wasm32-unknown-unknown --no-self-update \
  && rm /tmp/rustup-init
USER root

# --- Install rust wasm-pack version WASM_PACK_VERSION manually via curl/tar
RUN curl -sL https://github.com/rustwasm/wasm-pack/releases/download/${WASM_PACK_VERSION}/wasm-pack-${WASM_PACK_VERSION}-x86_64-unknown-linux-musl.tar.gz \
  | tar --extract --gzip --strip-components=1 --directory=/usr/bin --file=-

# --- RocksDB Installation of a given ROCKSDB_VERSION
<<<<<<< HEAD
# These flags turn some errors into warnings for running with G++ 9 or higher
# The build command below checks for the g++ major version and removes CXXFLAGS if its less than 9
ENV CXXFLAGS '-Wno-error=deprecated-copy -Wno-error=pessimizing-move -Wno-error=class-memaccess'
=======
# The build command below checks for the g++ major version and adds custom CXXFLAGS if its greater than 9
>>>>>>> 3d84f384
# This builds and installs just the rocksdb static lib for us, and cleans up after itself
# Send error output to /dev/null as its noisy with compiler warnings
RUN git clone https://github.com/facebook/rocksdb \
  --depth 1 --shallow-submodules \
  -b "${ROCKSDB_VERSION}" /tmp/rocksdb \
  && test $(g++ -dumpversion | cut -c 1 -) -lt 9 \
<<<<<<< HEAD
    && CXXFLAGS='' make -C /rocksdb static_lib PORTABLE=1 -j$(nproc) 2>/dev/null \
    || make -C /rocksdb static_lib PORTABLE=1 -j$(nproc) 2>/dev/null \
  && cp /rocksdb/librocksdb.a /usr/local/lib/librocksdb_coda.a \
  && rm -rf /rocksdb \
  && strip -S /usr/local/lib/librocksdb_coda.a
# Clear CXXFLAGS afterwards to avoid affecting other code
ENV CXXFLAGS=""
=======
    && CXXFLAGS='' make -C /tmp/rocksdb static_lib PORTABLE=1 -j$(nproc) 2>/dev/null \
    || CXXFLAGS='-Wno-error=deprecated-copy -Wno-error=pessimizing-move -Wno-error=class-memaccess' \
       make -C /tmp/rocksdb static_lib PORTABLE=1 -j$(nproc) 2>/dev/null \
  && strip -S /tmp/rocksdb/librocksdb.a \
  && sudo cp /tmp/rocksdb/librocksdb.a /usr/local/lib/librocksdb_coda.a \
  && rm -rf /tmp/rocksdb
>>>>>>> 3d84f384

###########################################################################################
# Initialize opam in a minimal fashion
###########################################################################################

# Set up environment for running as opam user
WORKDIR /home/opam
USER opam
ENV HOME=/home/opam

# --- Create the following user directory configs as the Opam user:
## Add go + rust to the path, unlimit the opam user,
## unlimit stack for future shells that might use spacetime,
## disable ipv6
## disable sandboxing to allow unprivledged builds
RUN mkdir --mode=700 ~/.gnupg \
  && echo 'export PATH="$PATH:/usr/lib/go/bin:$HOME/.cargo/bin"' >> ~/.bashrc \
  && echo 'ulimit -s unlimited' >> ~/.bashrc \
  && echo "disable-ipv6" >> ~/.gnupg/dirmngr.conf

<<<<<<< HEAD
=======
# Export the PATH changes so that downstream containers inherit this value
>>>>>>> 3d84f384
ENV PATH="$PATH:/usr/lib/go/bin:$HOME/.cargo/bin"

# --- Ocaml install of a given OCAML_VERSION via opam switch
# additionally initializes opam with sandboxing disabled, as we did not install bubblewrap above.
RUN git clone \
  https://github.com/ocaml/opam-repository.git \
  --depth 1 \
  /home/opam/opam-repository \
  && opam init --disable-sandboxing -k git -a ~/opam-repository --bare \
  && opam repository add --yes --all --set-default o1-labs https://github.com/o1-labs/opam-repository.git \
  && opam switch create "${OCAML_VERSION}${OCAML_REVISION}" "${OCAML_PACKAGE}${OCAML_VERSION}${OCAML_REVISION}${OCAML_VARIANT}" \
  && opam switch "${OCAML_VERSION}${OCAML_REVISION}"

# --- Build and install capnproto go compiler
# This package was particularly tricky to get to install correctly because of how the package's source code is structured.
# To work around this, we install it as a dependency for a local go module and build the binary from the GOPATH.
RUN mkdir go-tmp \
  && cd go-tmp \
  && /usr/lib/go/bin/go mod init local/build \
  && /usr/lib/go/bin/go get capnproto.org/go/capnp/v3@$GO_CAPNP_VERSION \
  && /usr/lib/go/bin/go build -o capnpc-go capnproto.org/go/capnp/v3/capnpc-go \
  && sudo mv capnpc-go /usr/local/bin \
  && cd - \
  && sudo rm -rf go-tmp<|MERGE_RESOLUTION|>--- conflicted
+++ resolved
@@ -114,35 +114,19 @@
   | tar --extract --gzip --strip-components=1 --directory=/usr/bin --file=-
 
 # --- RocksDB Installation of a given ROCKSDB_VERSION
-<<<<<<< HEAD
-# These flags turn some errors into warnings for running with G++ 9 or higher
-# The build command below checks for the g++ major version and removes CXXFLAGS if its less than 9
-ENV CXXFLAGS '-Wno-error=deprecated-copy -Wno-error=pessimizing-move -Wno-error=class-memaccess'
-=======
 # The build command below checks for the g++ major version and adds custom CXXFLAGS if its greater than 9
->>>>>>> 3d84f384
 # This builds and installs just the rocksdb static lib for us, and cleans up after itself
 # Send error output to /dev/null as its noisy with compiler warnings
 RUN git clone https://github.com/facebook/rocksdb \
   --depth 1 --shallow-submodules \
   -b "${ROCKSDB_VERSION}" /tmp/rocksdb \
   && test $(g++ -dumpversion | cut -c 1 -) -lt 9 \
-<<<<<<< HEAD
-    && CXXFLAGS='' make -C /rocksdb static_lib PORTABLE=1 -j$(nproc) 2>/dev/null \
-    || make -C /rocksdb static_lib PORTABLE=1 -j$(nproc) 2>/dev/null \
-  && cp /rocksdb/librocksdb.a /usr/local/lib/librocksdb_coda.a \
-  && rm -rf /rocksdb \
-  && strip -S /usr/local/lib/librocksdb_coda.a
-# Clear CXXFLAGS afterwards to avoid affecting other code
-ENV CXXFLAGS=""
-=======
     && CXXFLAGS='' make -C /tmp/rocksdb static_lib PORTABLE=1 -j$(nproc) 2>/dev/null \
     || CXXFLAGS='-Wno-error=deprecated-copy -Wno-error=pessimizing-move -Wno-error=class-memaccess' \
        make -C /tmp/rocksdb static_lib PORTABLE=1 -j$(nproc) 2>/dev/null \
   && strip -S /tmp/rocksdb/librocksdb.a \
   && sudo cp /tmp/rocksdb/librocksdb.a /usr/local/lib/librocksdb_coda.a \
   && rm -rf /tmp/rocksdb
->>>>>>> 3d84f384
 
 ###########################################################################################
 # Initialize opam in a minimal fashion
@@ -163,10 +147,7 @@
   && echo 'ulimit -s unlimited' >> ~/.bashrc \
   && echo "disable-ipv6" >> ~/.gnupg/dirmngr.conf
 
-<<<<<<< HEAD
-=======
 # Export the PATH changes so that downstream containers inherit this value
->>>>>>> 3d84f384
 ENV PATH="$PATH:/usr/lib/go/bin:$HOME/.cargo/bin"
 
 # --- Ocaml install of a given OCAML_VERSION via opam switch
