#################################################################################################
# The "builder" Stage
# - builds mina and any other binaries required to run `make deb`
#################################################################################################
# The container to pull artifacts from, expected to be from stage 2-opam-deps
# but it can also be supplied as a build arg to pull from a specific pre-built image for speed
ARG MINA_OPAM_DEPS_STAGE=opam-deps
FROM ${MINA_OPAM_DEPS_STAGE} AS builder

# Use --build-arg "DUNE_PROFILE=dev" to build a dev image or for CI
ARG DUNE_PROFILE=devnet

# branch to checkout on first clone (this will be the only available branch in the container)
# can also be a tagged release
ARG MINA_BRANCH=develop

# repo to checkout the branch from
ARG MINA_REPO=https://github.com/MinaProtocol/mina

# location of repo used for pins and external package commits
ARG MINA_DIR=mina

# Version codenames and string to use for the debian package builds
ARG deb_codename=bullseye
ARG deb_version=1.3.1.2

WORKDIR $HOME

ARG MINA_COMMIT=25388a0fed9695e8e9d04f75f50c2bae1c9c80db # 1.3.1.2 Stable Release (latest master at time of writing)
# --- Export the mina commit sha to use in rebuild.sh
ENV MINA_COMMIT_SHA1=${MINA_COMMIT}

# --- Shallow Clone the Mina repo from a given commit
# Delete any previous clones of the mina repo and then clone into an empty directory
RUN rm -rf ${MINA_DIR} && mkdir ${MINA_DIR} && cd ${MINA_DIR} \
  && git init \
  && git remote add origin ${MINA_REPO} \
  && git fetch --depth 1 origin ${MINA_COMMIT} \
  && git checkout FETCH_HEAD \
  && git submodule update --init --recursive
# Set the working directory to the cloned mina repo
WORKDIR $HOME/${MINA_DIR}
<<<<<<< HEAD

# --- Build all major tagets required for packaging and the packages themselves
RUN echo "--- Build all major tagets required for packaging from Commit SHA: ${MINA_COMMIT_SHA1}" \
   && make libp2p_helper \
   && ./scripts/zexe-standardize.sh \
   && eval $(opam config env) \
   && dune build --profile=${DUNE_PROFILE} \
    src/app/logproc/logproc.exe \
    src/app/runtime_genesis_ledger/runtime_genesis_ledger.exe \
    src/app/generate_keypair/generate_keypair.exe \
    src/app/validate_keypair/validate_keypair.exe \
    src/app/cli/src/mina.exe \
=======
# Create a directory for compiled outputs
RUN mkdir ${HOME}/app

# --- Build libp2p_helper
RUN make libp2p_helper \
   && mv src/app/libp2p_helper/result/bin/libp2p_helper ${HOME}/app/libp2p_helper

# --- Make rosetta-crucial components and the generate_keypair tool
RUN eval $(opam config env) \
  && dune build --profile=${DUNE_PROFILE} \
>>>>>>> 1c3b0552
    src/app/cli/src/mina_testnet_signatures.exe \
    src/app/cli/src/mina_mainnet_signatures.exe \
    src/app/archive/archive.exe \
    src/app/archive_blocks/archive_blocks.exe \
    src/app/extract_blocks/extract_blocks.exe \
    src/app/swap_bad_balances/swap_bad_balances.exe \
    src/app/missing_blocks_auditor/missing_blocks_auditor.exe \
    src/app/replayer/replayer.exe \
    src/app/rosetta/rosetta.exe \
    src/app/rosetta/rosetta_testnet_signatures.exe \
    src/app/rosetta/rosetta_mainnet_signatures.exe \
    src/app/rosetta/ocaml-signer/signer.exe \
    src/app/test_executive/test_executive.exe \
    src/app/zkapp_test_transaction/zkapp_test_transaction.exe \
   && echo "Packaging debs from Commit SHA: ${MINA_COMMIT_SHA1} and moving them to /tmp/artifacts/" \
   && make deb \
   && rm -rf _build

WORKDIR /tmp/artifacts/
USER root<|MERGE_RESOLUTION|>--- conflicted
+++ resolved
@@ -40,12 +40,12 @@
   && git submodule update --init --recursive
 # Set the working directory to the cloned mina repo
 WORKDIR $HOME/${MINA_DIR}
-<<<<<<< HEAD
 
 # --- Build all major tagets required for packaging and the packages themselves
 RUN echo "--- Build all major tagets required for packaging from Commit SHA: ${MINA_COMMIT_SHA1}" \
+   && mkdir ${HOME}/app \
    && make libp2p_helper \
-   && ./scripts/zexe-standardize.sh \
+   && mv src/app/libp2p_helper/result/bin/libp2p_helper ${HOME}/app/libp2p_helper \
    && eval $(opam config env) \
    && dune build --profile=${DUNE_PROFILE} \
     src/app/logproc/logproc.exe \
@@ -53,18 +53,6 @@
     src/app/generate_keypair/generate_keypair.exe \
     src/app/validate_keypair/validate_keypair.exe \
     src/app/cli/src/mina.exe \
-=======
-# Create a directory for compiled outputs
-RUN mkdir ${HOME}/app
-
-# --- Build libp2p_helper
-RUN make libp2p_helper \
-   && mv src/app/libp2p_helper/result/bin/libp2p_helper ${HOME}/app/libp2p_helper
-
-# --- Make rosetta-crucial components and the generate_keypair tool
-RUN eval $(opam config env) \
-  && dune build --profile=${DUNE_PROFILE} \
->>>>>>> 1c3b0552
     src/app/cli/src/mina_testnet_signatures.exe \
     src/app/cli/src/mina_mainnet_signatures.exe \
     src/app/archive/archive.exe \
