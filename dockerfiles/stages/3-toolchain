--- conflicted
+++ resolved
@@ -70,15 +70,9 @@
 
 # --- deb-s3 tool
 # tweag version, with lock only on manifest upload
-<<<<<<< HEAD
-RUN curl -sLO https://github.com/tweag/deb-s3/releases/download/0.11.4/deb-s3-0.11.4.gem \
-    && gem install deb-s3-0.11.4.gem \
-    && rm -f deb-s3-0.11.4.gem
-=======
 RUN curl -sLO https://github.com/tweag/deb-s3/releases/download/${DEBS3_VERSION}/deb-s3-${DEBS3_VERSION}.gem \
     && sudo gem install deb-s3-${DEBS3_VERSION}.gem \
     && rm -f deb-s3-${DEBS3_VERSION}.gem
->>>>>>> c1deb043
 
 # --- Docker Daemon
 RUN curl -L -o /tmp/docker-${DOCKER_VERSION}.tgz https://download.docker.com/linux/static/stable/x86_64/docker-${DOCKER_VERSION}.tgz \
