#################################################################################################
# The "toolchain" Stage
# - installs optional tools that are required in our CI/CD but are not required to build mina
#################################################################################################
# The container to pull artifacts from, expected to be from stage 2-opam-deps
# but it can also be supplied as a build arg to pull from a specific pre-built image for speed
ARG MINA_OPAM_DEPS_STAGE=opam-deps
FROM ${MINA_OPAM_DEPS_STAGE} AS toolchain

ARG deb_codename=bullseye

ARG DOCKER_VERSION=19.03.4
ARG TERRAFORM_VERSION=0.14.11
ARG DEBS3_VERSION=0.11.6
ARG DHALL_VERSION=1.41.1
ARG DHALL_JSON_VERSION=1.7.10
ARG DHALL_BASH_VERSION=1.0.40

# location of repo used for pins and external package commits
ARG MINA_DIR=mina

USER root

# OS package dependencies
# afaict this is the last python dependency of any kind in CI
RUN apt-get update --quiet --yes \
  && apt-get install --quiet --ignore-missing --yes --no-install-recommends \
    apt-transport-https \
    apt-utils \
    awscli \
    ca-certificates \
    cmake \
    gnupg2 \
    jq \
    libboost-dev \
    libboost-program-options-dev \
    libbz2-dev \
    libffi-dev \
    libgmp-dev \
    libgmp3-dev \
    libgmp10 \
    libgomp1 \
    libjemalloc-dev \
    libpq-dev \
    libprocps-dev \
    libsodium-dev \
    libssl-dev \
    lsb-release \
    m4 \
    pandoc \
    patchelf \
    postgresql \
    postgresql-contrib \
    perl \
    pkg-config \
    python3-sexpdata \
    rubygems \
    wget \
    zlib1g-dev \
    python3-sexpdata

# --- Install anything with a ppa for ubuntu/debian
# --- Google Cloud SDK, Helm, Kubectl, Nodejs, Yarn
RUN curl -sL https://deb.nodesource.com/setup_lts.x | bash - \
    && curl https://packages.cloud.google.com/apt/doc/apt-key.gpg | gpg --dearmor | tee /usr/share/keyrings/google.gpg \
    && echo "deb [signed-by=/usr/share/keyrings/google.gpg] http://packages.cloud.google.com/apt cloud-sdk main" | tee -a /etc/apt/sources.list.d/google-cloud-sdk.list \
    && curl https://baltocdn.com/helm/signing.asc | gpg --dearmor | tee /usr/share/keyrings/baltocdn.gpg \
    && echo "deb [signed-by=/usr/share/keyrings/baltocdn.gpg] https://baltocdn.com/helm/stable/debian/ all main" | tee /etc/apt/sources.list.d/helm-stable-debian.list \
    && curl -sS https://dl.yarnpkg.com/debian/pubkey.gpg | gpg --dearmor | tee /usr/share/keyrings/yarnpkg.gpg \
    && echo "deb [signed-by=/usr/share/keyrings/yarnpkg.gpg] https://dl.yarnpkg.com/debian/ stable main" | tee /etc/apt/sources.list.d/yarn.list \
    && curl https://apt.releases.hashicorp.com/gpg | gpg --dearmor | tee /usr/share/keyrings/hashicorp.gpg \
    && echo "deb [signed-by=/usr/share/keyrings/hashicorp.gpg] https://apt.releases.hashicorp.com $(lsb_release -cs) main" | tee /etc/apt/sources.list.d/hashicorp.list \
    && apt-get update --quiet --yes \
    && apt-get install --quiet --yes --no-install-recommends google-cloud-sdk google-cloud-sdk-gke-gcloud-auth-plugin kubectl helm nodejs yarn terraform

<<<<<<< HEAD
# --- Instruct gcloud to use the new auth plugin
ENV USE_GKE_GCLOUD_AUTH_PLUGIN=True

=======
>>>>>>> 1c3b0552
# --- deb-s3 tool
# Custom version, with lock only on manifest upload
RUN curl -sL https://github.com/MinaProtocol/deb-s3/releases/download/${DEBS3_VERSION}/deb-s3-${DEBS3_VERSION}.gem -o /tmp/deb-s3.gem \
    && gem install /tmp/deb-s3.gem \
    && rm -f /tmp/deb-s3.gem

# --- Docker Daemon
RUN curl -sL https://download.docker.com/linux/static/stable/x86_64/docker-${DOCKER_VERSION}.tgz \
    | tar --extract --gzip --strip-components 1 --directory=/usr/bin --file=-

<<<<<<< HEAD
=======
# --- Terraform tools
RUN wget -O- https://apt.releases.hashicorp.com/gpg | \
    gpg --dearmor | \
    sudo tee /usr/share/keyrings/hashicorp-archive-keyring.gpg \
    gpg --no-default-keyring --keyring /usr/share/keyrings/hashicorp-archive-keyring.gpg --fingerprint \
    echo "deb [signed-by=/usr/share/keyrings/hashicorp-archive-keyring.gpg] \
    https://apt.releases.hashicorp.com $(lsb_release -cs) main" | \
    sudo tee /etc/apt/sources.list.d/hashicorp.list \
    sudo apt-get update \
    sudo apt-get install terraform

# --- Google Cloud tools
RUN echo "deb http://packages.cloud.google.com/apt cloud-sdk main" | tee -a /etc/apt/sources.list.d/google-cloud-sdk.list \
    && curl https://packages.cloud.google.com/apt/doc/apt-key.gpg | apt-key add - \
    && apt-get update --yes \
    && apt-get install --yes google-cloud-sdk kubectl \
    && rm -rf /var/lib/apt/lists/*

ENV USE_GKE_GCLOUD_AUTH_PLUGIN=True

# --- Helm tools
RUN curl https://baltocdn.com/helm/signing.asc | apt-key add - \
    && echo "deb https://baltocdn.com/helm/stable/debian/ all main" | tee /etc/apt/sources.list.d/helm-stable-debian.list \
    && apt-get update --yes \
    && apt-get install --yes --no-install-recommends helm \
    && rm -rf /var/lib/apt/lists/*

# --- yarn + nodejs, pinned version
RUN curl -sL https://deb.nodesource.com/setup_16.x | bash - \
    && curl -sS https://dl.yarnpkg.com/debian/pubkey.gpg | sudo apt-key add - \
    && echo "deb https://dl.yarnpkg.com/debian/ stable main" | sudo tee /etc/apt/sources.list.d/yarn.list \
    && apt update --yes \
    && apt install --yes --no-install-recommends nodejs yarn \
    && rm -rf /var/lib/apt/lists/*

>>>>>>> 1c3b0552
# Dhall
RUN curl -sL https://github.com/dhall-lang/dhall-haskell/releases/download/$DHALL_VERSION/dhall-$DHALL_VERSION-x86_64-linux.tar.bz2 \
    | tar --extract --file=- --bzip2 --directory=/usr ./bin/dhall
RUN curl -sL https://github.com/dhall-lang/dhall-haskell/releases/download/$DHALL_VERSION/dhall-bash-$DHALL_BASH_VERSION-x86_64-linux.tar.bz2 \
    | tar --extract --file=- --bzip2 --directory=/usr ./bin/dhall-to-bash
RUN curl -sL https://github.com/dhall-lang/dhall-haskell/releases/download/$DHALL_VERSION/dhall-json-$DHALL_JSON_VERSION-x86_64-linux.tar.bz2 \
    | tar --extract --file=- --bzip2 --directory=/usr ./bin/dhall-to-yaml

USER opam<|MERGE_RESOLUTION|>--- conflicted
+++ resolved
@@ -59,6 +59,9 @@
     zlib1g-dev \
     python3-sexpdata
 
+# --- Instruct gcloud to use the new auth plugin
+ENV USE_GKE_GCLOUD_AUTH_PLUGIN=True
+
 # --- Install anything with a ppa for ubuntu/debian
 # --- Google Cloud SDK, Helm, Kubectl, Nodejs, Yarn
 RUN curl -sL https://deb.nodesource.com/setup_lts.x | bash - \
@@ -73,12 +76,6 @@
     && apt-get update --quiet --yes \
     && apt-get install --quiet --yes --no-install-recommends google-cloud-sdk google-cloud-sdk-gke-gcloud-auth-plugin kubectl helm nodejs yarn terraform
 
-<<<<<<< HEAD
-# --- Instruct gcloud to use the new auth plugin
-ENV USE_GKE_GCLOUD_AUTH_PLUGIN=True
-
-=======
->>>>>>> 1c3b0552
 # --- deb-s3 tool
 # Custom version, with lock only on manifest upload
 RUN curl -sL https://github.com/MinaProtocol/deb-s3/releases/download/${DEBS3_VERSION}/deb-s3-${DEBS3_VERSION}.gem -o /tmp/deb-s3.gem \
@@ -89,44 +86,6 @@
 RUN curl -sL https://download.docker.com/linux/static/stable/x86_64/docker-${DOCKER_VERSION}.tgz \
     | tar --extract --gzip --strip-components 1 --directory=/usr/bin --file=-
 
-<<<<<<< HEAD
-=======
-# --- Terraform tools
-RUN wget -O- https://apt.releases.hashicorp.com/gpg | \
-    gpg --dearmor | \
-    sudo tee /usr/share/keyrings/hashicorp-archive-keyring.gpg \
-    gpg --no-default-keyring --keyring /usr/share/keyrings/hashicorp-archive-keyring.gpg --fingerprint \
-    echo "deb [signed-by=/usr/share/keyrings/hashicorp-archive-keyring.gpg] \
-    https://apt.releases.hashicorp.com $(lsb_release -cs) main" | \
-    sudo tee /etc/apt/sources.list.d/hashicorp.list \
-    sudo apt-get update \
-    sudo apt-get install terraform
-
-# --- Google Cloud tools
-RUN echo "deb http://packages.cloud.google.com/apt cloud-sdk main" | tee -a /etc/apt/sources.list.d/google-cloud-sdk.list \
-    && curl https://packages.cloud.google.com/apt/doc/apt-key.gpg | apt-key add - \
-    && apt-get update --yes \
-    && apt-get install --yes google-cloud-sdk kubectl \
-    && rm -rf /var/lib/apt/lists/*
-
-ENV USE_GKE_GCLOUD_AUTH_PLUGIN=True
-
-# --- Helm tools
-RUN curl https://baltocdn.com/helm/signing.asc | apt-key add - \
-    && echo "deb https://baltocdn.com/helm/stable/debian/ all main" | tee /etc/apt/sources.list.d/helm-stable-debian.list \
-    && apt-get update --yes \
-    && apt-get install --yes --no-install-recommends helm \
-    && rm -rf /var/lib/apt/lists/*
-
-# --- yarn + nodejs, pinned version
-RUN curl -sL https://deb.nodesource.com/setup_16.x | bash - \
-    && curl -sS https://dl.yarnpkg.com/debian/pubkey.gpg | sudo apt-key add - \
-    && echo "deb https://dl.yarnpkg.com/debian/ stable main" | sudo tee /etc/apt/sources.list.d/yarn.list \
-    && apt update --yes \
-    && apt install --yes --no-install-recommends nodejs yarn \
-    && rm -rf /var/lib/apt/lists/*
-
->>>>>>> 1c3b0552
 # Dhall
 RUN curl -sL https://github.com/dhall-lang/dhall-haskell/releases/download/$DHALL_VERSION/dhall-$DHALL_VERSION-x86_64-linux.tar.bz2 \
     | tar --extract --file=- --bzip2 --directory=/usr ./bin/dhall
