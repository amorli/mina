--- conflicted
+++ resolved
@@ -56,9 +56,8 @@
     zlib1g-dev \
     python3-sexpdata
 
-# --- Google Cloud tools
-# --- Helm tools
-# Get yarn + nodejs
+# --- Install anything with a ppa for ubuntu/debian
+# --- Google Cloud SDK, Helm, Kubectl, Nodejs, Yarn
 RUN echo "deb http://packages.cloud.google.com/apt cloud-sdk main" | tee -a /etc/apt/sources.list.d/google-cloud-sdk.list \
     && curl https://packages.cloud.google.com/apt/doc/apt-key.gpg | apt-key add - \
     && echo "deb https://baltocdn.com/helm/stable/debian/ all main" | tee /etc/apt/sources.list.d/helm-stable-debian.list \
@@ -66,8 +65,13 @@
     && curl -sS https://dl.yarnpkg.com/debian/pubkey.gpg | apt-key add - \
     && echo "deb https://dl.yarnpkg.com/debian/ stable main" | tee /etc/apt/sources.list.d/yarn.list \
     && curl -sL https://deb.nodesource.com/setup_14.x | bash - \
+    && echo "deb https://apt.releases.hashicorp.com $(lsb_release -cs) main" | tee /etc/apt/sources.list.d/hashicorp.list \
+    && curl https://apt.releases.hashicorp.com/gpg | apt-key add - \
     && apt-get update --yes \
-    && apt-get install --yes google-cloud-sdk kubectl helm nodejs yarn
+    && apt-get install --yes google-cloud-sdk kubectl helm nodejs yarn terraform
+
+# --- Instruct gcloud to use the new auth plugin
+ENV USE_GKE_GCLOUD_AUTH_PLUGIN=True
 
 # --- deb-s3 tool
 # Custom version, with lock only on manifest upload
@@ -81,48 +85,6 @@
     && mv /tmp/docker/* /usr/bin \
     && rm -f /tmp/docker.tgz
 
-# --- Terraform tools
-<<<<<<< HEAD
-RUN curl -sL https://releases.hashicorp.com/terraform/${TERRAFORM_VERSION}/terraform_${TERRAFORM_VERSION}_linux_amd64.zip -o /tmp/terraform.zip \
-    && unzip /tmp/terraform.zip -d /usr/bin \
-    && ln -s /usr/bin/terraform /usr/local/bin/terraform \
-    && rm /tmp/terraform.zip
-=======
-RUN wget -O- https://apt.releases.hashicorp.com/gpg | \
-    gpg --dearmor | \
-    sudo tee /usr/share/keyrings/hashicorp-archive-keyring.gpg \
-    gpg --no-default-keyring --keyring /usr/share/keyrings/hashicorp-archive-keyring.gpg --fingerprint \
-    echo "deb [signed-by=/usr/share/keyrings/hashicorp-archive-keyring.gpg] \
-    https://apt.releases.hashicorp.com $(lsb_release -cs) main" | \
-    sudo tee /etc/apt/sources.list.d/hashicorp.list \
-    sudo apt-get update \
-    sudo apt-get install terraform
-
-# --- Google Cloud tools
-RUN echo "deb http://packages.cloud.google.com/apt cloud-sdk main" | tee -a /etc/apt/sources.list.d/google-cloud-sdk.list \
-    && curl https://packages.cloud.google.com/apt/doc/apt-key.gpg | apt-key add - \
-    && apt-get update --yes \
-    && apt-get install --yes google-cloud-sdk kubectl \
-    && rm -rf /var/lib/apt/lists/*
-
-ENV USE_GKE_GCLOUD_AUTH_PLUGIN=True
-
-# --- Helm tools
-RUN curl https://baltocdn.com/helm/signing.asc | apt-key add - \
-    && echo "deb https://baltocdn.com/helm/stable/debian/ all main" | tee /etc/apt/sources.list.d/helm-stable-debian.list \
-    && apt-get update --yes \
-    && apt-get install --yes --no-install-recommends helm \
-    && rm -rf /var/lib/apt/lists/*
-
-# Get yarn + nodejs
-RUN curl -sL https://deb.nodesource.com/setup_14.x | bash - \
-    && curl -sS https://dl.yarnpkg.com/debian/pubkey.gpg | apt-key add - \
-    && echo "deb https://dl.yarnpkg.com/debian/ stable main" | tee /etc/apt/sources.list.d/yarn.list \
-    && apt update \
-    && apt install --yes --no-install-recommends nodejs yarn \
-    && rm -rf /var/lib/apt/lists/*
->>>>>>> a2c68268
-
 # Dhall
 RUN curl -sL https://github.com/dhall-lang/dhall-haskell/releases/download/$DHALL_VERSION/dhall-$DHALL_VERSION-x86_64-linux.tar.bz2 \
     | tar --extract --file=- --bzip2 --directory=/usr ./bin/dhall
