--- conflicted
+++ resolved
@@ -92,20 +92,13 @@
     && ln -s /usr/bin/terraform /usr/local/bin/terraform
 
 # --- Google Cloud tools
-<<<<<<< HEAD
-RUN echo "deb http://packages.cloud.google.com/apt cloud-sdk main" | sudo tee -a /etc/apt/sources.list.d/google-cloud-sdk.list \
-    && curl https://packages.cloud.google.com/apt/doc/apt-key.gpg | sudo apt-key add - \
-    && sudo apt-get update -y \
-    && sudo apt-get install -y google-cloud-sdk kubectl google-cloud-sdk-gke-gcloud-auth-plugin
-
-ENV USE_GKE_GCLOUD_AUTH_PLUGIN=True
-=======
 RUN echo "deb http://packages.cloud.google.com/apt cloud-sdk main" | tee -a /etc/apt/sources.list.d/google-cloud-sdk.list \
     && curl https://packages.cloud.google.com/apt/doc/apt-key.gpg | apt-key add - \
     && apt-get update --yes \
     && apt-get install --yes google-cloud-sdk kubectl \
     && rm -rf /var/lib/apt/lists/*
->>>>>>> a30cc4b9
+
+ENV USE_GKE_GCLOUD_AUTH_PLUGIN=True
 
 # --- Helm tools
 RUN curl https://baltocdn.com/helm/signing.asc | apt-key add - \
