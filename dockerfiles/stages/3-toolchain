--- conflicted
+++ resolved
@@ -68,10 +68,7 @@
   && rm -rf /var/lib/apt/lists/*
 
 # --- deb-s3 tool
-<<<<<<< HEAD
 # tweag version, with lock only on manifest upload
-=======
->>>>>>> c6a6d8be
 RUN curl -sLO https://github.com/tweag/deb-s3/releases/download/0.11.4/deb-s3-0.11.4.gem \
     && gem install deb-s3-0.11.4.gem \
     && rm -f deb-s3-0.11.4.gem
