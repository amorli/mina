#!/bin/bash

set -euo pipefail

# If glob doesn't match anything, return empty string rather than literal pattern
shopt -s nullglob
# Match files starting with .
shopt -s dotglob

INPUT_ARGS="$@"

# stderr is mostly used to print "reading password from environment varible ..."
# prover and verifier logs are also sparse, mostly memory stats and debug info
<<<<<<< HEAD
# mina-best-tip.log is useful for organizing a hard fork and is one way to monitor new blocks as they are added, but not critical
declare -a VERBOSE_LOG_FILES=('mina-stderr.log' '.mina-config/mina-prover.log' '.mina-config/mina-verifier.log' '.mina-config/mina-best-tip.log')

# Attempt to execute or source custom entrypoint scripts accordingly
for script in /entrypoint.d/*; do
=======
declare -a VERBOSE_LOG_FILES=('mina-stderr.log' '.mina-config/mina-prover.log' '.mina-config/mina-verifier.log')

# Attempt to execute or source custom entrypoint scripts accordingly
for script in /entrypoint.d/* /entrypoint.d/.*; do
>>>>>>> f1c7dfb8
  if [[ "$( basename "${script}")" == *mina-env ]]; then
    source "${script}"
  elif [[ -f "${script}" ]] && [[ ! -x "${script}" ]]; then
    source "${script}"
  elif [[ -f "${script}" ]]; then
    "${script}" $INPUT_ARGS
  else
    echo "[ERROR] Entrypoint script ${script} is not a regular file, ignoring"
  fi
done

APPENDED_FLAGS=""

set +u # allow these variables to be unset, including EXTRA_FLAGS
# Support flags from .mina-env on debian
if [[ ${PEER_LIST_URL} ]]; then
  APPENDED_FLAGS+=" --peer-list-url ${PEER_LIST_URL}"
fi
if [[ ${PEER_LIST_FILE} ]]; then
  APPENDED_FLAGS+=" --peer-list-file ${PEER_LIST_FILE}"
fi
if [[ ${LOG_LEVEL} ]]; then
  APPENDED_FLAGS+=" --log-level ${LOG_LEVEL}"
fi
if [[ ${FILE_LOG_LEVEL} ]]; then
  APPENDED_FLAGS+=" --file-log-level ${FILE_LOG_LEVEL}"
fi

# If VERBOSE=true then print daemon flags
if [[ ${VERBOSE} ]]; then
  # Print the flags to the daemon for debugging use
  echo "[Debug] Input Arguments: ${INPUT_ARGS}"
  echo "[Debug] Extra Flags: ${EXTRA_FLAGS}"
  echo "[Debug] Dynamically Appended Flags: ${APPENDED_FLAGS}"
fi

# Mina daemon initialization
mkdir -p .mina-config

set +e # Allow remaining commands to fail without exiting early
rm -f .mina-config/.mina-lock

# Export variables that the daemon would read directly
export MINA_PRIVKEY_PASS MINA_LIBP2P_PASS UPTIME_PRIVKEY_PASS

# Run the daemon in the foreground
mina ${INPUT_ARGS} ${EXTRA_FLAGS} ${APPENDED_FLAGS} 2>mina-stderr.log
export MINA_EXIT_CODE="$?"
echo "Mina process exited with status code ${MINA_EXIT_CODE}"

# Don't export variables to exitpoint scripts
export -n MINA_PRIVKEY_PASS MINA_LIBP2P_PASS UPTIME_PRIVKEY_PASS

# Attempt to execute or source custom EXITpoint scripts
# Example: `mina client export-local-logs > ~/.mina-config/log-exports/blah`
#  to export logs every time the daemon shuts down
for script in /exitpoint.d/*; do
  if [[ -f "${script}" ]] && [[ -x "${script}" ]]; then
    "${script}"
  else
    echo "[ERROR] Exitpoint script ${script} is not an executable regular file, ignoring"
  fi
done

# TODO: have a better way to intersperse log files like we used to, without infinite disk use
# For now, tail the last 20 lines of the verbose log files when the node shuts down
if [[ ${VERBOSE} ]]; then
<<<<<<< HEAD
  tail -n 20 "${VERBOSE_LOG_FILES[@]}"
=======
  # Tail verbose log files
  tail -n 20 "${VERBOSE_LOG_FILES[@]}"
  # Proccess .mina-config/mina-best-tip.log with jq for a short display of the last 5 blocks that the node considered "best tip"
  CONSENSUS_STATE='.protocol_state.body.consensus_state'
  tail -n 5 ".mina-config/mina-best-tip.log" | jq -rc '.metadata.added_transitions[0] | {state_hash: .state_hash, height: '${CONSENSUS_STATE}'.blockchain_length, slot: '${CONSENSUS_STATE}'.global_slot_since_genesis}'
>>>>>>> f1c7dfb8
fi

sleep 15 # to allow all mina proccesses to quit, cleanup, and finish logging

exit ${MINA_EXIT_CODE}<|MERGE_RESOLUTION|>--- conflicted
+++ resolved
@@ -11,18 +11,10 @@
 
 # stderr is mostly used to print "reading password from environment varible ..."
 # prover and verifier logs are also sparse, mostly memory stats and debug info
-<<<<<<< HEAD
-# mina-best-tip.log is useful for organizing a hard fork and is one way to monitor new blocks as they are added, but not critical
-declare -a VERBOSE_LOG_FILES=('mina-stderr.log' '.mina-config/mina-prover.log' '.mina-config/mina-verifier.log' '.mina-config/mina-best-tip.log')
+declare -a VERBOSE_LOG_FILES=('mina-stderr.log' '.mina-config/mina-prover.log' '.mina-config/mina-verifier.log')
 
 # Attempt to execute or source custom entrypoint scripts accordingly
 for script in /entrypoint.d/*; do
-=======
-declare -a VERBOSE_LOG_FILES=('mina-stderr.log' '.mina-config/mina-prover.log' '.mina-config/mina-verifier.log')
-
-# Attempt to execute or source custom entrypoint scripts accordingly
-for script in /entrypoint.d/* /entrypoint.d/.*; do
->>>>>>> f1c7dfb8
   if [[ "$( basename "${script}")" == *mina-env ]]; then
     source "${script}"
   elif [[ -f "${script}" ]] && [[ ! -x "${script}" ]]; then
@@ -90,15 +82,11 @@
 # TODO: have a better way to intersperse log files like we used to, without infinite disk use
 # For now, tail the last 20 lines of the verbose log files when the node shuts down
 if [[ ${VERBOSE} ]]; then
-<<<<<<< HEAD
-  tail -n 20 "${VERBOSE_LOG_FILES[@]}"
-=======
   # Tail verbose log files
   tail -n 20 "${VERBOSE_LOG_FILES[@]}"
   # Proccess .mina-config/mina-best-tip.log with jq for a short display of the last 5 blocks that the node considered "best tip"
   CONSENSUS_STATE='.protocol_state.body.consensus_state'
   tail -n 5 ".mina-config/mina-best-tip.log" | jq -rc '.metadata.added_transitions[0] | {state_hash: .state_hash, height: '${CONSENSUS_STATE}'.blockchain_length, slot: '${CONSENSUS_STATE}'.global_slot_since_genesis}'
->>>>>>> f1c7dfb8
 fi
 
 sleep 15 # to allow all mina proccesses to quit, cleanup, and finish logging
