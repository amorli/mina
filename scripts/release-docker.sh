#!/usr/bin/env bash

# Author's Note: Because the structure of this repo is inconsistent (Dockerfiles and build contexts placed willy-nilly)
# we have to trustlist and configure image builds individually because each one is going to be slightly different.
# This is needed as opposed to trusting the structure of the each project to be consistent for every deployable.

set -eo pipefail
set +x

DHALL_VERSION=1.41.1
DHALL_JSON_VERSION=1.7.10
DHALL_BASH_VERSION=1.0.40

tempdir=$(mktemp -d dhall-XXX)
mkdir -p "$tempdir/bin"

dhall-to-bash() {
  if type -P dhall-to-bash > /dev/null; then
    command dhall-to-bash "$@"
  else
    mkdir -p "$tempdir/bin"
    printf "> Downloading dhall-bash to %s <\n" "$tempdir" > /dev/stderr
    curl -sL https://github.com/dhall-lang/dhall-haskell/releases/download/$DHALL_VERSION/dhall-bash-$DHALL_BASH_VERSION-x86_64-linux.tar.bz2 \
    | tar --extract --file=- --bzip2 --directory="$tempdir" ./bin/dhall-to-bash
    "$tempdir/bin/dhall-to-bash" "$@"
    code="$?"
    return $code
  fi
}

# shellcheck disable=SC2120
dhall-to-yaml() {
  if type -P dhall-to-yaml > /dev/null; then
    command dhall-to-yaml "$@"
  else
    printf "> Downloading dhall-json to %s <\n" "$tempdir" > /dev/stderr
    curl -sL https://github.com/dhall-lang/dhall-haskell/releases/download/$DHALL_VERSION/dhall-json-$DHALL_JSON_VERSION-x86_64-linux.tar.bz2 \
    | tar --extract --file=- --bzip2 --directory="$tempdir" ./bin/dhall-to-yaml
    "$tempdir/bin/dhall-to-yaml" "$@"
    code="$?"
    return $code
  fi
}

cleanup() {
  rm -rf "$tempdir"
}

trap cleanup EXIT

CLEAR='\033[0m'
RED='\033[0;31m'
# Array of valid service names
<<<<<<< HEAD
VALID_SERVICES=('mina-archive' 'mina-daemon' 'mina-rosetta' 'mina-toolchain' 'mina-builder' 'mina-opam-deps' 'delegation-backend' 'delegation-backend-toolchain')

ROOT="$(cd -- "$(dirname "$( dirname -- "${BASH_SOURCE[0]}" )")" &> /dev/null && pwd )"
=======
VALID_SERVICES=('mina-archive', 'mina-daemon' 'mina-rosetta' 'mina-toolchain' 'bot' 'leaderboard' 'delegation-backend' 'delegation-backend-toolchain' 'mina-test-executive')
>>>>>>> a2c68268

function usage() {
  if [[ -n "$1" ]]; then
    echo -e "${RED}☞  $1${CLEAR}\n";
  fi
  echo "Usage: $0 [-s service-to-release] [-v service-version] [-n network]"
  echo "  -s, --service             The Service being released to Dockerhub"
  echo "  -v, --version             The version to be used in the docker image tag"
  echo "  -n, --network             The network configuration to use (devnet or mainnet). Default=devnet"
  echo "  -b, --branch              The branch of the mina repository to use for staged docker builds. Default=compatible"
  echo "  -c, --commit              The commit of the mina repository to use for staged docker builds. Default=tip of master"
  echo "      --deb-codename        The debian codename (stretch or buster) to build the docker image from. Default=stretch"
  echo "      --deb-release         The debian package release channel to pull from (unstable,alpha,beta,stable). Default=unstable"
  echo "      --deb-version         The version string for the debian package to install"
  echo "      --opam-deps           The Opam Deps stage to re-use dependencies from"
  echo "      --builder             The Builder stage to re-use dependencies from"
  echo ""
  echo "Example: $0 --service faucet --version v0.1.0"
  echo "Valid Services: ${VALID_SERVICES[*]}"
  exit 1
}

FUNCTION=kanikoBuild
LOGS_BUCKET=",logsBucket = Some \"gs://mina-cloudbuild-logs\""

extraArgs=()

while [[ "$#" -gt 0 ]]; do case $1 in
  -s|--service) SERVICE="$2"; shift;;
  -v|--version) VERSION="$2"; shift;;
  -n|--network) NETWORK=", network = Some \"$2\""; shift;;
  -b|--branch) BRANCH=", branch = Some \"$2\""; shift;;
  -c|--commit) COMMIT=", commit = Some \"$2\""; shift;;
  --cache-from) CACHE=", cache = Some \"$2\""; shift;;
  --deb-codename) DEB_CODENAME=", debCodename = Some cb.DebCodename.$2"; shift;;
  --deb-release) DEB_RELEASE=", debRelease = Some \"$2\""; shift;;
  --deb-version) DEB_VERSION=", debVersion = Some \"$2\""; shift;;
  --logs-bucket) LOGS_BUCKET=", logsBucket = Some \"$2\""; shift;;
  --opam-deps) OPAM_DEPS_STAGE=", opamDeps = Some \"$2\""; shift;;
  --builder) BUILDER_STAGE=", builder = Some \"$2\""; shift;;
  --local) FUNCTION=dockerBuild ;;
  --extra-arg) extraArgs+=("\"$2\""); shift;;
  *) echo "Unknown parameter passed: $1"; exit 1;;
esac; shift; done

if [ -n "${extraArgs[*]}" ]; then
  EXTRA=", extraArgs = [$(IFS=, ; echo "${extraArgs[*]}")]"
else
  EXTRA=""
fi

# Determine the proper image for ubuntu or debian
case "${DEB_CODENAME##*=}" in
  bionic|focal|impish|jammy)
    IMAGE="ubuntu:${DEB_CODENAME##*=}"
  ;;
  stretch|buster|bullseye|bookworm|sid)
    IMAGE="debian:${DEB_CODENAME##*=}-slim"
  ;;
esac
IMAGE="--build-arg image=${IMAGE}"

# Debug prints for visability
# Substring removal to cut the --build-arg arguments on the = so that the output is exactly the input flags https://wiki.bash-hackers.org/syntax/pe#substring_removal
echo "--service ${SERVICE} --version ${VERSION} --branch ${BRANCH##*=} --deb-version ${DEB_VERSION##*=} --deb-release ${DEB_RELEASE##*=} --deb-codename ${DEB_CODENAME##*=}"
echo ${EXTRA}
echo "docker image: ${IMAGE}"

# Verify Required Parameters are Present
if [[ -z "$SERVICE" ]]; then usage "Service is not set!"; fi;
if [[ -z "$VERSION" ]]; then usage "Version is not set!"; fi;

if [[ -n "${BUILDKITE_PULL_REQUEST_REPO}" ]]; then
  REPO=", repo = Some \"${BUILDKITE_PULL_REQUEST_REPO}\""
fi

# Remove some unused build-args depending on the service
if [ "${SERVICE}" != "mina-daemon" ]; then
  NETWORK=", network = None Text"
fi

case "${SERVICE}" in
<<<<<<< HEAD
  # pulled from debian package repo, no need for commit or branch
  mina-daemon|mina-archive|mina-generate-keypair)
    COMMIT=", commit = None Text"
    BRANCH=", branch = None Text"
    ;;
  # pulled and built exclusively based on branch, no need for commit or deb repo
  mina-toolchain)
    COMMIT=", commit = None Text"
    DEB_VERSION=", debVersion = None Text"
    DEB_RELEASE=", debRelease = None Text"
    ;;
  # pulled and built based on commit and branch, no need for deb repo
  mina-rosetta)
    DEB_VERSION=", debVersion = None Text"
    DEB_RELEASE=", debRelease = None Text"
    ;;
=======
mina-archive)
  DOCKERFILE_PATH="dockerfiles/Dockerfile-mina-archive"
  DOCKER_CONTEXT="dockerfiles/"
  ;;
bot)
  DOCKERFILE_PATH="frontend/bot/Dockerfile"
  DOCKER_CONTEXT="frontend/bot"
  ;;
mina-daemon)
  DOCKERFILE_PATH="dockerfiles/Dockerfile-mina-daemon"
  DOCKER_CONTEXT="dockerfiles/"
  VERSION="${VERSION}-${NETWORK##*=}"
  ;;
mina-toolchain)
  DOCKERFILE_PATH="dockerfiles/stages/1-build-deps dockerfiles/stages/2-opam-deps dockerfiles/stages/3-toolchain"
  ;;
mina-test-executive)
  DOCKERFILE_PATH="dockerfiles/Dockerfile-mina-test-executive"
  DOCKER_CONTEXT="dockerfiles/"
  VERSION="${VERSION}-${NETWORK##*=}"
  ;;
mina-rosetta)
  DOCKERFILE_PATH="dockerfiles/stages/1-build-deps dockerfiles/stages/2-opam-deps dockerfiles/stages/3-builder dockerfiles/stages/4-production"
  ;;
leaderboard)
  DOCKERFILE_PATH="frontend/leaderboard/Dockerfile"
  DOCKER_CONTEXT="frontend/leaderboard"
  ;;
delegation-backend)
  DOCKERFILE_PATH="dockerfiles/Dockerfile-delegation-backend"
  DOCKER_CONTEXT="src/app/delegation_backend"
  ;;
delegation-backend-toolchain)
  DOCKERFILE_PATH="dockerfiles/Dockerfile-delegation-backend-toolchain"
  DOCKER_CONTEXT="src/app/delegation_backend"
  ;;
>>>>>>> a2c68268
esac

pushd "$ROOT"

dhall="
  let cb = ./dockerfiles/cloudbuild.dhall
  in cb.$FUNCTION cb.$SERVICE cb.ServiceDescription::
       { version = \"$VERSION\"
       $REPO
       $NETWORK
       $BRANCH
       $COMMIT
       $CACHE
       $DEB_CODENAME
       $DEB_RELEASE
       $DEB_VERSION
       $LOGS_BUCKET
       $OPAM_DEPS_STAGE
       $BUILDER_STAGE
       $EXTRA
       }
"
DOCKER_REGISTRY="gcr.io/o1labs-192920"
TAG="${DOCKER_REGISTRY}/${SERVICE}:${VERSION}"
# friendly, predictable tag
GITHASH=$(git rev-parse --short=7 HEAD)
HASHTAG="${DOCKER_REGISTRY}/${SERVICE}:${GITHASH}-${DEB_CODENAME##*=}-${NETWORK##*=}"

if [[ $FUNCTION == cloudBuild ]]; then
    dhall-to-yaml <<< "$dhall" | tee /dev/stderr > cloudbuild.yaml
    gcloud builds submit
elif [[ $FUNCTION == dockerBuild ]]; then
    eval eval "$(dhall-to-bash <<< "$dhall")"
elif [[ $FUNCTION == kanikoBuild ]]; then
    dhall-to-yaml <<< "$dhall" | tee /dev/stderr > cloudbuild.yaml
    gcloud builds submit --config=./cloudbuild.yaml
else
    echo "Unknown function: $FUNCTION" > /dev/stderr
    exit 1
fi

<<<<<<< HEAD
popd
=======
if [[ -z "$NOUPLOAD" ]] || [[ "$NOUPLOAD" -eq 0 ]]; then
  
  # push to GCR
  docker push "${TAG}"

  # retag and push again to GCR
  docker tag "${TAG}" "${HASHTAG}"
  docker push "${HASHTAG}"

  if [[ "${DEB_RELEASE##*=}" = 'stable' ]]; then

    # tag and push to dockerhub
    docker tag "${TAG}" "minaprotocol/${SERVICE}:${VERSION}"
    docker push "minaprotocol/${SERVICE}:${VERSION}"
  fi
fi
>>>>>>> a2c68268
<|MERGE_RESOLUTION|>--- conflicted
+++ resolved
@@ -51,13 +51,9 @@
 CLEAR='\033[0m'
 RED='\033[0;31m'
 # Array of valid service names
-<<<<<<< HEAD
-VALID_SERVICES=('mina-archive' 'mina-daemon' 'mina-rosetta' 'mina-toolchain' 'mina-builder' 'mina-opam-deps' 'delegation-backend' 'delegation-backend-toolchain')
+VALID_SERVICES=('mina-archive' 'mina-daemon' 'mina-rosetta' 'mina-toolchain' 'mina-builder' 'mina-opam-deps' 'delegation-backend' 'delegation-backend-toolchain' 'mina-test-executive')
 
 ROOT="$(cd -- "$(dirname "$( dirname -- "${BASH_SOURCE[0]}" )")" &> /dev/null && pwd )"
-=======
-VALID_SERVICES=('mina-archive', 'mina-daemon' 'mina-rosetta' 'mina-toolchain' 'bot' 'leaderboard' 'delegation-backend' 'delegation-backend-toolchain' 'mina-test-executive')
->>>>>>> a2c68268
 
 function usage() {
   if [[ -n "$1" ]]; then
@@ -140,9 +136,8 @@
 fi
 
 case "${SERVICE}" in
-<<<<<<< HEAD
   # pulled from debian package repo, no need for commit or branch
-  mina-daemon|mina-archive|mina-generate-keypair)
+  mina-daemon|mina-archive|mina-generate-keypair|mina-test-executive)
     COMMIT=", commit = None Text"
     BRANCH=", branch = None Text"
     ;;
@@ -157,44 +152,6 @@
     DEB_VERSION=", debVersion = None Text"
     DEB_RELEASE=", debRelease = None Text"
     ;;
-=======
-mina-archive)
-  DOCKERFILE_PATH="dockerfiles/Dockerfile-mina-archive"
-  DOCKER_CONTEXT="dockerfiles/"
-  ;;
-bot)
-  DOCKERFILE_PATH="frontend/bot/Dockerfile"
-  DOCKER_CONTEXT="frontend/bot"
-  ;;
-mina-daemon)
-  DOCKERFILE_PATH="dockerfiles/Dockerfile-mina-daemon"
-  DOCKER_CONTEXT="dockerfiles/"
-  VERSION="${VERSION}-${NETWORK##*=}"
-  ;;
-mina-toolchain)
-  DOCKERFILE_PATH="dockerfiles/stages/1-build-deps dockerfiles/stages/2-opam-deps dockerfiles/stages/3-toolchain"
-  ;;
-mina-test-executive)
-  DOCKERFILE_PATH="dockerfiles/Dockerfile-mina-test-executive"
-  DOCKER_CONTEXT="dockerfiles/"
-  VERSION="${VERSION}-${NETWORK##*=}"
-  ;;
-mina-rosetta)
-  DOCKERFILE_PATH="dockerfiles/stages/1-build-deps dockerfiles/stages/2-opam-deps dockerfiles/stages/3-builder dockerfiles/stages/4-production"
-  ;;
-leaderboard)
-  DOCKERFILE_PATH="frontend/leaderboard/Dockerfile"
-  DOCKER_CONTEXT="frontend/leaderboard"
-  ;;
-delegation-backend)
-  DOCKERFILE_PATH="dockerfiles/Dockerfile-delegation-backend"
-  DOCKER_CONTEXT="src/app/delegation_backend"
-  ;;
-delegation-backend-toolchain)
-  DOCKERFILE_PATH="dockerfiles/Dockerfile-delegation-backend-toolchain"
-  DOCKER_CONTEXT="src/app/delegation_backend"
-  ;;
->>>>>>> a2c68268
 esac
 
 pushd "$ROOT"
@@ -236,23 +193,4 @@
     exit 1
 fi
 
-<<<<<<< HEAD
-popd
-=======
-if [[ -z "$NOUPLOAD" ]] || [[ "$NOUPLOAD" -eq 0 ]]; then
-  
-  # push to GCR
-  docker push "${TAG}"
-
-  # retag and push again to GCR
-  docker tag "${TAG}" "${HASHTAG}"
-  docker push "${HASHTAG}"
-
-  if [[ "${DEB_RELEASE##*=}" = 'stable' ]]; then
-
-    # tag and push to dockerhub
-    docker tag "${TAG}" "minaprotocol/${SERVICE}:${VERSION}"
-    docker push "minaprotocol/${SERVICE}:${VERSION}"
-  fi
-fi
->>>>>>> a2c68268
+popd