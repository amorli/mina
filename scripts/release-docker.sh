--- conflicted
+++ resolved
@@ -80,16 +80,6 @@
 docker build $EXTRA $DOCKER_CONTEXT -t codaprotocol/$SERVICE:$VERSION -f $DOCKERFILE_PATH
 fi
 
-<<<<<<< HEAD
-if [ -z "$NOUPLOAD" ] || [ "$NOUPLOAD" -eq 0 ]; then
-  docker push codaprotocol/$SERVICE:$VERSION
-
-  docker tag codaprotocol/$SERVICE:$VERSION gcr.io/$SERVICE:$VERSION
-  docker push gcr.io/$SERVICE:$VERSION
-
-  docker tag codaprotocol/$SERVICE:$VERSION minaprotocol/$SERVICE:$VERSION
-  docker push minaprotocol/$SERVICE:$VERSION
-=======
 tag-and-push() {
   docker tag "codaprotocol/$SERVICE:$VERSION" "$1"
   docker push "$1"
@@ -100,5 +90,7 @@
   tag-and-push "codaprotocol/$SERVICE:$VERSION-$COMMIT"
   tag-and-push "gcr.io/o1labs-192920/$SERVICE:$VERSION"
   tag-and-push "gcr.io/o1labs-192920/$SERVICE:$VERSION-$COMMIT"
->>>>>>> ecc4afba
+  # TODO: Properly set up minaprotocol docker repo
+  # tag-and-push "minaprotocol/$SERVICE:$VERSION"
+  # tag-and-push "minaprotocol/$SERVICE:$VERSION-$COMMIT"
 fi