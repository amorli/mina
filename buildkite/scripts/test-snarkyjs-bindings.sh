#!/bin/bash

set -eo pipefail
source ~/.profile
<<<<<<< HEAD
make snarkyjs
=======
>>>>>>> 0dfebd6c

echo "Node version:"
node --version

echo "Build SnarkyJS..."
make snarkyjs

echo "Run SnarkyJS bindings unit tests..."
node src/lib/snarky_js_bindings/tests/run-tests.mjs

echo "Build MinaSigner..."
make mina_signer

echo "Run MinaSigner unit tests..."
npm --prefix=frontend/mina-signer test

echo "Prepare SnarkyJS + MinaSigner tests..."
cd src/lib/snarky_js_bindings/test_module
npm i
cd ../../../..

echo "Run SnarkyJS + MinaSigner tests..."
node src/lib/snarky_js_bindings/test_module/simple-zkapp-mina-signer.js
node src/lib/snarky_js_bindings/test_module/simple-zkapp-mock-apply.js<|MERGE_RESOLUTION|>--- conflicted
+++ resolved
@@ -2,10 +2,6 @@
 
 set -eo pipefail
 source ~/.profile
-<<<<<<< HEAD
-make snarkyjs
-=======
->>>>>>> 0dfebd6c
 
 echo "Node version:"
 node --version
