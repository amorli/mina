--- conflicted
+++ resolved
@@ -121,12 +121,8 @@
   merge { XLarge = toMap { size = "generic" },
           Large = toMap { size = "generic" },
           Medium = toMap { size = "generic" },
-<<<<<<< HEAD
-          Small = toMap { size = "generic" }
-=======
           Small = toMap { size = "generic" },
           Integration = toMap { size = "integration" }
->>>>>>> d984ac11
         }
         target
 
