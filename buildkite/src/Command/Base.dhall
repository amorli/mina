--- conflicted
+++ resolved
@@ -188,13 +188,7 @@
                       -- apt-get update race condition error
                       Retry::{ exit_status = ExitStatus.Code +100, limit = Some 2 },
                       -- Git checkout error
-<<<<<<< HEAD
-                      Retry::{ exit_status = +128, limit = Some 2 },
-                      -- Unknown error with >1MB of logs, potentially Pre-empted nodes
-                      Retry::{ exit_status = +255, limit = Some 2 }
-=======
                       Retry::{ exit_status = ExitStatus.Code +128, limit = Some 2 }
->>>>>>> 82d7c0ad
                     ] #
                     -- and the retries that are passed in (if any)
                     c.retries #
