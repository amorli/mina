-- Commands are the individual command steps that CI runs

let Prelude = ../External/Prelude.dhall
let B = ../External/Buildkite.dhall

let Map = Prelude.Map
let List/map = Prelude.List.map
let List/concat = Prelude.List.concat
let Optional/map = Prelude.Optional.map
let Optional/toList = Prelude.Optional.toList

let B/Plugins/Partial = B.definitions/commandStep/properties/plugins/Type
-- Retry bits
let B/ExitStatus = B.definitions/automaticRetry/properties/exit_status/Type
let B/AutoRetryChunk = B.definitions/automaticRetry/Type.Type
let B/Retry = B.definitions/commandStep/properties/retry/properties/automatic/Type
let B/Manual = B.definitions/commandStep/properties/retry/properties/manual/Type

-- Job requirement/flake mgmt bits
let B/SoftFail = B.definitions/commandStep/properties/soft_fail/Type
let B/Skip = B.definitions/commandStep/properties/skip/Type

let B/If = B.definitions/commandStep/properties/if/Type

let Cmd = ../Lib/Cmds.dhall
let Decorate = ../Lib/Decorate.dhall
let SelectFiles = ../Lib/SelectFiles.dhall

let Docker = ./Docker/Type.dhall
let DockerLogin = ./DockerLogin/Type.dhall
let Summon= ./Summon/Type.dhall
let Size = ./Size.dhall

-- If you are adding a new type of plugin, stick it here
let Plugins =
  < Docker : Docker.Type
  | DockerLogin : DockerLogin.Type
  | Summon : Summon.Type
  >

let B/Command = B.definitions/commandStep/Type Text Text Plugins Plugins
let B/Plugins = B/Plugins/Partial Plugins Plugins

-- Depends on takes several layers of unions, but we can just choose the most
-- general of them
let B/DependsOn =
  let OuterUnion/Type = B.definitions/dependsOn/Type
  let InnerUnion/Type = B.definitions/dependsOn/union/Type
  in
  { Type = OuterUnion/Type,
    depends =
    \(keys : List Text) ->
        OuterUnion/Type.ListDependsOn/Type
          (List/map Text InnerUnion/Type (\(k: Text) -> InnerUnion/Type.DependsOn/Type { allow_failure = None Bool, step = Some k }) keys)
  }

let B/ArtifactPaths = B.definitions/commandStep/properties/artifact_paths/Type
let B/Env = B.definitions/commandStep/properties/env/Type

-- A type to make sure we don't accidentally forget the prefix on keys
let TaggedKey = {
  Type = {
    name : Text,
    key : Text
  },
  default = {=}
}

let ExitStatus = <Code : Integer | Any>

-- Retry requires you feed an exit status (as a string so we can support
-- negative codes), and optionally a limit to the number of times this command
-- should be retried.
let Retry = {
  Type = {
    exit_status : ExitStatus,
    limit : Optional Natural
  },
  default = {
    limit = None Natural
  }
}

-- Everything here is taken directly from the buildkite Command documentation
-- https://buildkite.com/docs/pipelines/command-step#command-step-attributes
-- except "target" replaces "agents"
--
-- Target is our explicit union of large or small instances. As we build more
-- complicated targeting rules we can replace this abstraction with something
-- more powerful.
let Config =
  { Type =
      { commands : List Cmd.Type
      , depends_on : List TaggedKey.Type
      , artifact_paths : List SelectFiles.Type
      , env : List TaggedKey.Type
      , label : Text
      , key : Text
      , target : Size
      , docker : Optional Docker.Type
      , docker_login : Optional DockerLogin.Type
      , summon : Optional Summon.Type
      , retries : List Retry.Type
      , soft_fail : Optional B/SoftFail
      , skip: Optional B/Skip
      , `if` : Optional B/If
      , timeout_in_minutes : Optional Natural
      }
  , default =
    { depends_on = [] : List TaggedKey.Type
    , docker = None Docker.Type
    , docker_login = None DockerLogin.Type
    , summon = None Summon.Type
    , artifact_paths = [] : List SelectFiles.Type
    , env = [] : List TaggedKey.Type
    , retries = [] : List Retry.Type
    , soft_fail = None B/SoftFail
    , skip = None B/Skip
    , `if` = None B/If
    , timeout_in_minutes = None Natural
    }
  }

let targetToAgent = \(target : Size) ->
  merge { XLarge = toMap { size = "generic" },
          Large = toMap { size = "generic" },
          Medium = toMap { size = "generic" },
          Small = toMap { size = "generic" },
          Integration = toMap { size = "integration" }
        }
        target

let build : Config.Type -> B/Command.Type = \(c : Config.Type) ->
  B/Command::{
    agents =
      let agents = targetToAgent c.target in
      if Prelude.List.null (Map.Entry Text Text) agents then None (Map.Type Text Text) else Some agents,
    commands =
      B.definitions/commandStep/properties/commands/Type.ListString (Decorate.decorateAll c.commands),
    depends_on =
      let flattened =
        List/map
          TaggedKey.Type
          Text
          (\(k : TaggedKey.Type) -> "_${k.name}-${k.key}")
          c.depends_on
      in
      if Prelude.List.null Text flattened then
        None B/DependsOn.Type
      else
        Some (B/DependsOn.depends flattened),
    artifact_paths = if Prelude.List.null SelectFiles.Type c.artifact_paths
                     then None B/ArtifactPaths
                     else Some (B/ArtifactPaths.String (SelectFiles.compile c.artifact_paths)),
    key = Some c.key,
    label = Some c.label,
    retry =
          Some {
              -- we only consider automatic retries
              automatic = Some (
                -- and for every retry
                let xs : List B/AutoRetryChunk =
                    List/map
                      Retry.Type
                      B/AutoRetryChunk
                      (\(retry : Retry.Type) ->
                      {
                        -- we always require the exit status
                        exit_status = Some (
                            merge
                              { Code = \(i : Integer) -> B/ExitStatus.Integer i
                              , Any = B/ExitStatus.String "*" }
                            retry.exit_status),
                        -- but limit is optional
                        limit =
                          Optional/map
                          Natural
                          Integer
                          Natural/toInteger
                          retry.limit
                    })
                    -- per https://buildkite.com/docs/agent/v3#exit-codes:
                    ([
                      -- infra error
                      Retry::{ exit_status = ExitStatus.Code -1, limit = Some 4 },
                      -- infra error
<<<<<<< HEAD
                      Retry::{ exit_status = ExitStatus.Code +255, limit = Some 2 },
=======
                      Retry::{ exit_status = ExitStatus.Code +255, limit = Some 4 },
                      -- common/flake error
                      Retry::{ exit_status = ExitStatus.Code +1, limit = Some 4 },
                      -- apt-get update race condition error
                      Retry::{ exit_status = ExitStatus.Code +100, limit = Some 4 },
>>>>>>> 1c3b0552
                      -- Git checkout error
                      Retry::{ exit_status = ExitStatus.Code +128, limit = Some 4 }
                    ] #
                    -- and the retries that are passed in (if any)
                    c.retries #
                    -- Other job-specific errors
                    [ Retry::{ exit_status = ExitStatus.Any, limit = Some 4 } ])
                in
                B/Retry.ListAutomaticRetry/Type xs),
              manual = Some (B/Manual.Manual/Type {
                allowed = Some True,
                permit_on_passed = Some True,
                reason = None Text
              })
          },
    soft_fail = c.soft_fail,
    skip = c.skip,
    `if` = c.`if`,
    plugins =
      let dockerPart =
        Optional/toList
          (Map.Type Text Plugins)
          (Optional/map
            Docker.Type
            (Map.Type Text Plugins)
            (\(docker: Docker.Type) ->
              toMap { `docker#v3.5.0` = Plugins.Docker docker })
            c.docker)
      let dockerLoginPart =
        Optional/toList
          (Map.Type Text Plugins)
          (Optional/map
            DockerLogin.Type
            (Map.Type Text Plugins)
            (\(dockerLogin: DockerLogin.Type) ->
              toMap { `docker-login#v2.0.1` = Plugins.DockerLogin dockerLogin })
            c.docker_login)
      let summonPart =
        Optional/toList
          (Map.Type Text Plugins)
          (Optional/map
            Summon.Type
            (Map.Type Text Plugins)
            (\(summon: Summon.Type) ->
              toMap { `angaza/summon#v0.1.0` = Plugins.Summon summon })
            c.summon)

      -- Add more plugins here as needed, empty list omits that part from the
      -- plugins map
      let allPlugins = List/concat (Map.Entry Text Plugins) (dockerPart # summonPart # dockerLoginPart) in
      if Prelude.List.null (Map.Entry Text Plugins) allPlugins then None B/Plugins else Some (B/Plugins.Plugins/Type allPlugins)
  }

in {Config = Config, build = build, Type = B/Command.Type, TaggedKey = TaggedKey, Retry = Retry, ExitStatus = ExitStatus}
<|MERGE_RESOLUTION|>--- conflicted
+++ resolved
@@ -184,15 +184,9 @@
                       -- infra error
                       Retry::{ exit_status = ExitStatus.Code -1, limit = Some 4 },
                       -- infra error
-<<<<<<< HEAD
                       Retry::{ exit_status = ExitStatus.Code +255, limit = Some 2 },
-=======
-                      Retry::{ exit_status = ExitStatus.Code +255, limit = Some 4 },
                       -- common/flake error
-                      Retry::{ exit_status = ExitStatus.Code +1, limit = Some 4 },
-                      -- apt-get update race condition error
-                      Retry::{ exit_status = ExitStatus.Code +100, limit = Some 4 },
->>>>>>> 1c3b0552
+                      Retry::{ exit_status = ExitStatus.Code +1, limit = Some 2 },
                       -- Git checkout error
                       Retry::{ exit_status = ExitStatus.Code +128, limit = Some 4 }
                     ] #
