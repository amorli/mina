let Prelude = ../External/Prelude.dhall

let Cmd = ../Lib/Cmds.dhall
let S = ../Lib/SelectFiles.dhall
let D = S.PathPattern

let Pipeline = ../Pipeline/Dsl.dhall
let JobSpec = ../Pipeline/JobSpec.dhall

let Command = ./Base.dhall
let Summon = ./Summon/Type.dhall
let Size = ./Size.dhall
let Libp2p = ./Libp2pHelperBuild.dhall
let DockerImage = ./DockerImage.dhall
let DebianVersions = ../Constants/DebianVersions.dhall

in

let pipeline : DebianVersions.DebVersion -> Pipeline.Config.Type = \(debVersion : DebianVersions.DebVersion) ->
    Pipeline.Config::{
      spec =
        JobSpec::{
          dirtyWhen = DebianVersions.dirtyWhen debVersion,
          path = "Release",
          name = "MinaArtifact${DebianVersions.capitalName debVersion}"
        },
      steps = [
<<<<<<< HEAD

        -- builder image
        let minaBuilderSpec = DockerImage.ReleaseSpec::{
          service="mina-builder",
          deb_codename="${DebianVersions.lowerName debVersion}",
          step_key="builder-${DebianVersions.lowerName debVersion}",
          version="${DebianVersions.lowerName debVersion}-\\\${BUILDKITE_COMMIT}"
        }

        in

        DockerImage.generateStep minaBuilderSpec,
=======
        Libp2p.step debVersion,
        Command.build
          Command.Config::{
            commands = DebianVersions.toolchainRunner debVersion [
              "DUNE_PROFILE=devnet",
              "AWS_ACCESS_KEY_ID",
              "AWS_SECRET_ACCESS_KEY",
              "MINA_BRANCH=$BUILDKITE_BRANCH",
              "MINA_COMMIT_SHA1=$BUILDKITE_COMMIT",
              "MINA_DEB_CODENAME=${DebianVersions.lowerName debVersion}"
            ] "./buildkite/scripts/build-artifact.sh",
            label = "Build Mina for ${DebianVersions.capitalName debVersion}",
            key = "build-deb-pkg",
            target = Size.XLarge,
            retries = [
              Command.Retry::{
                exit_status = Command.ExitStatus.Code +2,
                limit = Some 2
              } ] -- libp2p error
          },
>>>>>>> 1c3b0552

        -- daemon berkeley image
        let daemonBerkeleySpec = DockerImage.ReleaseSpec::{
          deps=DebianVersions.dependsOn debVersion,
          service="mina-daemon",
          network="berkeley",
          deb_codename="${DebianVersions.lowerName debVersion}",
          step_key="daemon-berkeley-${DebianVersions.lowerName debVersion}"
        }

        in

        DockerImage.generateStep daemonBerkeleySpec,

        -- test_executive image
        let testExecutiveSpec = DockerImage.ReleaseSpec::{
          deps=DebianVersions.dependsOn debVersion,
          service="mina-test-executive",
          deb_codename="${DebianVersions.lowerName debVersion}",
          step_key="test-executive-${DebianVersions.lowerName debVersion}"
        }
        in
        DockerImage.generateStep testExecutiveSpec,

        -- archive image
        let archiveSpec = DockerImage.ReleaseSpec::{
          deps=DebianVersions.dependsOn debVersion,
          service="mina-archive",
          deb_codename="${DebianVersions.lowerName debVersion}",
          step_key="archive-${DebianVersions.lowerName debVersion}"
        }
        in
        DockerImage.generateStep archiveSpec,

        -- rosetta image
        let rosettaSpec = DockerImage.ReleaseSpec::{
          service="mina-rosetta",
          deb_codename="${DebianVersions.lowerName debVersion}",
          step_key="rosetta-${DebianVersions.lowerName debVersion}"
        }
        in

        DockerImage.generateStep rosettaSpec,

        -- ZkApp test transaction image
        let zkappTestTxnSpec = DockerImage.ReleaseSpec::{
          deps=DebianVersions.dependsOn debVersion,
          service="mina-zkapp-test-transaction",
          deb_codename="${DebianVersions.lowerName debVersion}",
          step_key="zkapp-test-transaction-${DebianVersions.lowerName debVersion}"
        }

        in

        DockerImage.generateStep zkappTestTxnSpec

      ]
    }

in
{
  bullseye  = pipeline DebianVersions.DebVersion.Bullseye
  , buster  = pipeline DebianVersions.DebVersion.Buster
  , focal   = pipeline DebianVersions.DebVersion.Focal
}<|MERGE_RESOLUTION|>--- conflicted
+++ resolved
@@ -25,7 +25,6 @@
           name = "MinaArtifact${DebianVersions.capitalName debVersion}"
         },
       steps = [
-<<<<<<< HEAD
 
         -- builder image
         let minaBuilderSpec = DockerImage.ReleaseSpec::{
@@ -38,28 +37,6 @@
         in
 
         DockerImage.generateStep minaBuilderSpec,
-=======
-        Libp2p.step debVersion,
-        Command.build
-          Command.Config::{
-            commands = DebianVersions.toolchainRunner debVersion [
-              "DUNE_PROFILE=devnet",
-              "AWS_ACCESS_KEY_ID",
-              "AWS_SECRET_ACCESS_KEY",
-              "MINA_BRANCH=$BUILDKITE_BRANCH",
-              "MINA_COMMIT_SHA1=$BUILDKITE_COMMIT",
-              "MINA_DEB_CODENAME=${DebianVersions.lowerName debVersion}"
-            ] "./buildkite/scripts/build-artifact.sh",
-            label = "Build Mina for ${DebianVersions.capitalName debVersion}",
-            key = "build-deb-pkg",
-            target = Size.XLarge,
-            retries = [
-              Command.Retry::{
-                exit_status = Command.ExitStatus.Code +2,
-                limit = Some 2
-              } ] -- libp2p error
-          },
->>>>>>> 1c3b0552
 
         -- daemon berkeley image
         let daemonBerkeleySpec = DockerImage.ReleaseSpec::{
