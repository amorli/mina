--- conflicted
+++ resolved
@@ -127,8 +127,5 @@
   , stretch = pipeline DebianVersions.DebVersion.Stretch
   , jammy   = pipeline DebianVersions.DebVersion.Jammy
   , focal   = pipeline DebianVersions.DebVersion.Focal
-<<<<<<< HEAD
-=======
   , bionic = pipeline DebianVersions.DebVersion.Bionic
->>>>>>> a3eadf8d
 }