let S = ../../Lib/SelectFiles.dhall

let JobSpec = ../../Pipeline/JobSpec.dhall
let Pipeline = ../../Pipeline/Dsl.dhall

let TestExecutive = ../../Command/TestExecutive.dhall

let dependsOn = [
    { name = "TestnetIntegrationTests", key = "build-test-executive" },
    { name = "MinaArtifactBuster", key = "daemon-devnet-buster-docker-image" },
    { name = "MinaArtifactBuster", key = "archive-buster-docker-image" }
]

in Pipeline.build Pipeline.Config::{
  spec =
    JobSpec::{
    dirtyWhen = [
        S.strictlyStart (S.contains "src"),
        S.strictlyStart (S.contains "dockerfiles"),
        S.strictlyStart (S.contains "buildkite/src/Jobs/Test/TestnetIntegrationTest")
    ],
    path = "Test",
    name = "TestnetIntegrationTests"
  },
  steps = [
    TestExecutive.build "integration_tests",
    TestExecutive.execute "peers-reliability" dependsOn,
    TestExecutive.execute "chain-reliability" dependsOn,
    TestExecutive.execute "payment" dependsOn,
    TestExecutive.execute "delegation" dependsOn,
    TestExecutive.execute "gossip-consis" dependsOn,
<<<<<<< HEAD
    TestExecutive.execute "archive-node" dependsOn,
    TestExecutive.execute "snapps" dependsOn
=======
    TestExecutive.execute "opt-block-prod" dependsOn,
    TestExecutive.execute "archive-node" dependsOn

>>>>>>> d744abc3
  ]
}<|MERGE_RESOLUTION|>--- conflicted
+++ resolved
@@ -29,13 +29,8 @@
     TestExecutive.execute "payment" dependsOn,
     TestExecutive.execute "delegation" dependsOn,
     TestExecutive.execute "gossip-consis" dependsOn,
-<<<<<<< HEAD
     TestExecutive.execute "archive-node" dependsOn,
+    TestExecutive.execute "opt-block-prod" dependsOn,
     TestExecutive.execute "snapps" dependsOn
-=======
-    TestExecutive.execute "opt-block-prod" dependsOn,
-    TestExecutive.execute "archive-node" dependsOn
-
->>>>>>> d744abc3
   ]
 }