let Prelude = ../../External/Prelude.dhall

let Cmd = ../../Lib/Cmds.dhall
let S = ../../Lib/SelectFiles.dhall

let Pipeline = ../../Pipeline/Dsl.dhall
let JobSpec = ../../Pipeline/JobSpec.dhall

let Command = ../../Command/Base.dhall
let Size = ../../Command/Size.dhall
let DockerImage = ../../Command/DockerImage.dhall
let DockerLogin = ../../Command/DockerLogin/Type.dhall


in

Pipeline.build
  Pipeline.Config::{
    spec =
      JobSpec::{
        dirtyWhen = [
          S.strictlyStart (S.contains "dockerfiles/stages/1-"),
          S.strictlyStart (S.contains "dockerfiles/stages/2-"),
          S.strictlyStart (S.contains "dockerfiles/stages/3-"),
          S.strictlyStart (S.contains "buildkite/src/Jobs/Release/MinaToolchainArtifact"),
          S.strictly (S.contains "opam.export"),
          -- Rust version has changed
          S.strictlyEnd (S.contains "rust-toolchain.toml")
        ],
        path = "Release",
        name = "MinaToolchainArtifact"
      },
    steps = [

      -- mina-toolchain Debian 11 "Bullseye" Toolchain
      let toolchainBullseyeSpec = DockerImage.ReleaseSpec::{
        service="mina-toolchain",
        deb_codename="bullseye",
        step_key="toolchain-bullseye",
        version="bullseye-\\\${BUILDKITE_COMMIT}"
      }

      in

      DockerImage.generateStep toolchainBullseyeSpec,

      -- mina-opam-deps Debian 11 "Bullseye" Opam Deps
      let opamBullseyeSpec = DockerImage.ReleaseSpec::{
        service="mina-opam-deps",
        deb_codename="bullseye",
        step_key="opam-bullseye",
        version="bullseye-\\\${BUILDKITE_COMMIT}"
      }

      in

      DockerImage.generateStep opamBullseyeSpec,

      -- mina-toolchain Debian 10 "Buster" Opam Deps
      let opamBusterSpec = DockerImage.ReleaseSpec::{
        service="mina-opam-deps",
        deb_codename="buster",
        step_key="opam-buster",
        version="buster-\\\${BUILDKITE_COMMIT}"
      }

      in

<<<<<<< HEAD
      DockerImage.generateStep opamBusterSpec,

      -- mina-opam-deps Debian 9 "Stretch" Opam Deps
      let opamStretchSpec = DockerImage.ReleaseSpec::{
        service="mina-opam-deps",
        deb_codename="stretch",
        step_key="opam-stretch",
        version="stretch-\\\${BUILDKITE_COMMIT}"
      }

      in

      DockerImage.generateStep opamStretchSpec,

      -- mina-toolchain Ubuntu 20.04 LTS "Focal" Fossa Opam Deps
      let opamFocalSpec = DockerImage.ReleaseSpec::{
        service="mina-opam-deps",
        deb_codename="focal",
        step_key="opam-focal",
        version="focal-\\\${BUILDKITE_COMMIT}"
      }

      in

      DockerImage.generateStep opamFocalSpec,

      -- mina-opam-deps Ubuntu 18.04 LTS "Bionic" Beaver Opam Deps
      let opamBionicSpec = DockerImage.ReleaseSpec::{
        service="mina-opam-deps",
        deb_codename="bionic",
        step_key="opam-bionic",
        version="bionic-\\\${BUILDKITE_COMMIT}"
      }

      in

      DockerImage.generateStep opamBionicSpec
=======
      DockerImage.generateStep toolchainBusterSpec
>>>>>>> 1c3b0552

    ]
  }
<|MERGE_RESOLUTION|>--- conflicted
+++ resolved
@@ -66,20 +66,7 @@
 
       in
 
-<<<<<<< HEAD
       DockerImage.generateStep opamBusterSpec,
-
-      -- mina-opam-deps Debian 9 "Stretch" Opam Deps
-      let opamStretchSpec = DockerImage.ReleaseSpec::{
-        service="mina-opam-deps",
-        deb_codename="stretch",
-        step_key="opam-stretch",
-        version="stretch-\\\${BUILDKITE_COMMIT}"
-      }
-
-      in
-
-      DockerImage.generateStep opamStretchSpec,
 
       -- mina-toolchain Ubuntu 20.04 LTS "Focal" Fossa Opam Deps
       let opamFocalSpec = DockerImage.ReleaseSpec::{
@@ -91,22 +78,7 @@
 
       in
 
-      DockerImage.generateStep opamFocalSpec,
-
-      -- mina-opam-deps Ubuntu 18.04 LTS "Bionic" Beaver Opam Deps
-      let opamBionicSpec = DockerImage.ReleaseSpec::{
-        service="mina-opam-deps",
-        deb_codename="bionic",
-        step_key="opam-bionic",
-        version="bionic-\\\${BUILDKITE_COMMIT}"
-      }
-
-      in
-
-      DockerImage.generateStep opamBionicSpec
-=======
-      DockerImage.generateStep toolchainBusterSpec
->>>>>>> 1c3b0552
+      DockerImage.generateStep opamFocalSpec
 
     ]
   }
