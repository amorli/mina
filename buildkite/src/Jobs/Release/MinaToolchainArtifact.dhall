let Prelude = ../../External/Prelude.dhall

let Cmd = ../../Lib/Cmds.dhall
let S = ../../Lib/SelectFiles.dhall

let Pipeline = ../../Pipeline/Dsl.dhall
let JobSpec = ../../Pipeline/JobSpec.dhall

let Command = ../../Command/Base.dhall
let Size = ../../Command/Size.dhall
let DockerImage = ../../Command/DockerImage.dhall
let DockerLogin = ../../Command/DockerLogin/Type.dhall


in

Pipeline.build
  Pipeline.Config::{
    spec =
      JobSpec::{
        dirtyWhen = [
          S.strictlyStart (S.contains "dockerfiles/stages/1-"),
          S.strictlyStart (S.contains "dockerfiles/stages/2-"),
          S.strictlyStart (S.contains "dockerfiles/stages/3-"),
          S.strictlyStart (S.contains "buildkite/src/Jobs/Release/MinaToolchainArtifact"),
          S.strictly (S.contains "opam.export")
        ],
        path = "Release",
        name = "MinaToolchainArtifact"
      },
    steps = [

      -- mina-toolchain Debian 11 "Bullseye" Toolchain
      let toolchainBullseyeSpec = DockerImage.ReleaseSpec::{
        service="mina-toolchain",
        deb_codename="bullseye",
        step_key="toolchain-bullseye-docker-image"
      }

      in

      DockerImage.generateStep toolchainBullseyeSpec,

      -- mina-toolchain Debian 10 "Buster" Toolchain
      let toolchainBusterSpec = DockerImage.ReleaseSpec::{
        service="mina-toolchain",
        deb_codename="buster",
        step_key="toolchain-buster-docker-image"
      }

      in

      DockerImage.generateStep toolchainBusterSpec,

      -- mina-toolchain Debian 9 "Stretch" Toolchain
      let toolchainStretchSpec = DockerImage.ReleaseSpec::{
        service="mina-toolchain",
        deb_codename="stretch",
        step_key="toolchain-stretch-docker-image"
      }

      in

<<<<<<< HEAD
      DockerImage.generateStep toolchainStretchSpec,

      -- mina-toolchain Ubuntu 20.04 "Focal Fossa" Toolchain
      let toolchainFocalSpec = DockerImage.ReleaseSpec::{
        service="mina-toolchain",
        deb_codename="focal",
        step_key="toolchain-focal-docker-image"
      }

      in

      DockerImage.generateStep toolchainFocalSpec
=======
      DockerImage.generateStep toolchainStretchSpec
>>>>>>> 4dcc7fa3

    ]
  }
<|MERGE_RESOLUTION|>--- conflicted
+++ resolved
@@ -61,22 +61,7 @@
 
       in
 
-<<<<<<< HEAD
-      DockerImage.generateStep toolchainStretchSpec,
-
-      -- mina-toolchain Ubuntu 20.04 "Focal Fossa" Toolchain
-      let toolchainFocalSpec = DockerImage.ReleaseSpec::{
-        service="mina-toolchain",
-        deb_codename="focal",
-        step_key="toolchain-focal-docker-image"
-      }
-
-      in
-
-      DockerImage.generateStep toolchainFocalSpec
-=======
       DockerImage.generateStep toolchainStretchSpec
->>>>>>> 4dcc7fa3
 
     ]
   }
