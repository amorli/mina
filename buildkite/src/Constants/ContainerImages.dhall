-- TODO: Automatically push, tag, and update images #4862
-- NOTE: minaToolchain is the default image for various jobs, set to minaToolchainBullseye
-- NOTE: minaToolchainStretch is also used for building Ubuntu Bionic packages in CI
-- NOTE: minaToolchainBullseye is also used for building Ubuntu Focal packages in CI
-- NOTE: minaToolchainBookworm is also used for building Ubuntu Jammy packages in CI
{
<<<<<<< HEAD
  toolchainBase = "codaprotocol/ci-toolchain-base:v3",
  minaToolchainStretch = "gcr.io/o1labs-192920/mina-toolchain@sha256:e46be13da3740913ec46b1927c6ce3ceabd23b3295252e9860bfe47027a76bb9",
  minaToolchainBuster = "gcr.io/o1labs-192920/mina-toolchain@sha256:28b08326d18c17cb9c14e66a70cdfbbf657ad12233c475a84a0b713d4890578e",
  minaToolchainBullseye = "gcr.io/o1labs-192920/mina-toolchain@sha256:6bdb7248aa56f2c2e440597c8ae9e8018fa293d296398d091e2a1006bac4efb1",
  minaToolchainBookworm = "gcr.io/o1labs-192920/mina-toolchain@sha256:6bdb7248aa56f2c2e440597c8ae9e8018fa293d296398d091e2a1006bac4efb1",
  minaToolchain = "gcr.io/o1labs-192920/mina-toolchain@sha256:6bdb7248aa56f2c2e440597c8ae9e8018fa293d296398d091e2a1006bac4efb1",
  delegationBackendToolchain = "gcr.io/o1labs-192920/delegation-backend-production@sha256:8ca5880845514ef56a36bf766a0f9de96e6200d61b51f80d9f684a0ec9c031f4",
  elixirToolchain = "elixir:1.10-alpine",
  nodeToolchain = "node:14.13.1-stretch-slim",
  ubuntu2004 = "ubuntu:20.04",
  xrefcheck = "serokell/xrefcheck@sha256:8fbb35a909abc353364f1bd3148614a1160ef3c111c0c4ae84e58fdf16019eeb"
=======
  toolchainBase               = "codaprotocol/ci-toolchain-base:v3",
  minaRosetta                 = "gcr.io/o1labs-192920/mina-rosetta:\\\${MINA_DOCKER_TAG}",
  minaArchive                 = "gcr.io/o1labs-192920/mina-archive:\\\${MINA_DOCKER_TAG}",
  minaDaemonDevnet            = "gcr.io/o1labs-192920/mina-daemon:\\\${MINA_DOCKER_TAG}-devnet",
  minaDaemonMainnet           = "gcr.io/o1labs-192920/mina-daemon:\\\${MINA_DOCKER_TAG}-mainnet",
  minaTestExecutive           = "gcr.io/o1labs-192920/mina-test-executive:\\\${MINA_DOCKER_TAG}",
  minaToolchainStretch        = "gcr.io/o1labs-192920/mina-toolchain@sha256:a164696114ea85776779ab012f4fba2c56a7edab990d48c0704f9363e809f8c7",
  minaToolchainBuster         = "gcr.io/o1labs-192920/mina-toolchain@sha256:95b93e65ffd81791e26d8aeceaf03ea4893b44179e611b4451ee976cf233204f",
  minaToolchainBullseye       = "gcr.io/o1labs-192920/mina-toolchain@sha256:46fc2b08562c536a5a7719b9ee27ba6364f4f32b392f88613f0829900deab3be",
  minaToolchainBookworm       = "gcr.io/o1labs-192920/mina-toolchain@sha256:46fc2b08562c536a5a7719b9ee27ba6364f4f32b392f88613f0829900deab3be",
  minaToolchain               = "gcr.io/o1labs-192920/mina-toolchain@sha256:46fc2b08562c536a5a7719b9ee27ba6364f4f32b392f88613f0829900deab3be",
  delegationBackendToolchain  = "gcr.io/o1labs-192920/delegation-backend-production@sha256:8ca5880845514ef56a36bf766a0f9de96e6200d61b51f80d9f684a0ec9c031f4",
  elixirToolchain             = "elixir:1.10-alpine",
  nodeToolchain               = "node:14.13.1-stretch-slim",
  xrefcheck                   = "serokell/xrefcheck@sha256:8fbb35a909abc353364f1bd3148614a1160ef3c111c0c4ae84e58fdf16019eeb"
>>>>>>> 3d84f384
}<|MERGE_RESOLUTION|>--- conflicted
+++ resolved
@@ -4,19 +4,6 @@
 -- NOTE: minaToolchainBullseye is also used for building Ubuntu Focal packages in CI
 -- NOTE: minaToolchainBookworm is also used for building Ubuntu Jammy packages in CI
 {
-<<<<<<< HEAD
-  toolchainBase = "codaprotocol/ci-toolchain-base:v3",
-  minaToolchainStretch = "gcr.io/o1labs-192920/mina-toolchain@sha256:e46be13da3740913ec46b1927c6ce3ceabd23b3295252e9860bfe47027a76bb9",
-  minaToolchainBuster = "gcr.io/o1labs-192920/mina-toolchain@sha256:28b08326d18c17cb9c14e66a70cdfbbf657ad12233c475a84a0b713d4890578e",
-  minaToolchainBullseye = "gcr.io/o1labs-192920/mina-toolchain@sha256:6bdb7248aa56f2c2e440597c8ae9e8018fa293d296398d091e2a1006bac4efb1",
-  minaToolchainBookworm = "gcr.io/o1labs-192920/mina-toolchain@sha256:6bdb7248aa56f2c2e440597c8ae9e8018fa293d296398d091e2a1006bac4efb1",
-  minaToolchain = "gcr.io/o1labs-192920/mina-toolchain@sha256:6bdb7248aa56f2c2e440597c8ae9e8018fa293d296398d091e2a1006bac4efb1",
-  delegationBackendToolchain = "gcr.io/o1labs-192920/delegation-backend-production@sha256:8ca5880845514ef56a36bf766a0f9de96e6200d61b51f80d9f684a0ec9c031f4",
-  elixirToolchain = "elixir:1.10-alpine",
-  nodeToolchain = "node:14.13.1-stretch-slim",
-  ubuntu2004 = "ubuntu:20.04",
-  xrefcheck = "serokell/xrefcheck@sha256:8fbb35a909abc353364f1bd3148614a1160ef3c111c0c4ae84e58fdf16019eeb"
-=======
   toolchainBase               = "codaprotocol/ci-toolchain-base:v3",
   minaRosetta                 = "gcr.io/o1labs-192920/mina-rosetta:\\\${MINA_DOCKER_TAG}",
   minaArchive                 = "gcr.io/o1labs-192920/mina-archive:\\\${MINA_DOCKER_TAG}",
@@ -32,5 +19,4 @@
   elixirToolchain             = "elixir:1.10-alpine",
   nodeToolchain               = "node:14.13.1-stretch-slim",
   xrefcheck                   = "serokell/xrefcheck@sha256:8fbb35a909abc353364f1bd3148614a1160ef3c111c0c4ae84e58fdf16019eeb"
->>>>>>> 3d84f384
 }