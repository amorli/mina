--- conflicted
+++ resolved
@@ -49,11 +49,7 @@
       "/var/buildkite/builds/\\\$BUILDKITE_AGENT_NAME/\\\$BUILDKITE_ORGANIZATION_SLUG/\\\$BUILDKITE_PIPELINE_SLUG"
     let sharedDir : Text = "/var/buildkite/shared"
     in
-<<<<<<< HEAD
-    { line = "docker run -it --rm --init --volume ${sharedDir}:/shared --volume ${outerDir}:/workdir --workdir /workdir${envVars}${if docker.privileged then " --privileged" else ""}${docker.entrypoint} ${docker.image} /bin/sh -c '${inner.line}'"
-=======
-    { line = "source ./buildkite/scripts/export-git-env-vars.sh && docker run --entrypoint /bin/sh -it --rm --init --volume ${sharedDir}:/shared --volume ${outerDir}:/workdir --workdir /workdir${envVars}${if docker.privileged then " --privileged" else ""} ${docker.image} -c '${inner.line}'"
->>>>>>> 3d84f384
+    { line = "source ./buildkite/scripts/export-git-env-vars.sh && docker run -it --rm --init --volume ${sharedDir}:/shared --volume ${outerDir}:/workdir --workdir /workdir${envVars}${if docker.privileged then " --privileged" else ""}${docker.entrypoint} ${docker.image} -c '${inner.line}'"
     , readable = Optional/map Text Text (\(readable : Text) -> "Docker@${docker.image} ( ${readable} )") inner.readable
     }
 
@@ -114,7 +110,7 @@
 
   let dockerExample = assert :
   { line =
-"source ./buildkite/scripts/export-git-env-vars.sh && docker run --entrypoint /bin/sh -it --rm --init --volume /var/buildkite/shared:/shared --volume /var/buildkite/builds/\\\$BUILDKITE_AGENT_NAME/\\\$BUILDKITE_ORGANIZATION_SLUG/\\\$BUILDKITE_PIPELINE_SLUG:/workdir --workdir /workdir --env ENV1 --env ENV2 --env TEST foo/bar:tag -c 'echo hello'"
+"source ./buildkite/scripts/export-git-env-vars.sh && docker run -it --rm --init --volume /var/buildkite/shared:/shared --volume /var/buildkite/builds/\\\$BUILDKITE_AGENT_NAME/\\\$BUILDKITE_ORGANIZATION_SLUG/\\\$BUILDKITE_PIPELINE_SLUG:/workdir --workdir /workdir --env ENV1 --env ENV2 --env TEST foo/bar:tag -c 'echo hello'"
   , readable =
     Some "Docker@foo/bar:tag ( echo hello )"
   }
@@ -128,7 +124,7 @@
 
   let cacheExample = assert :
 ''
-  ./buildkite/scripts/cache-through.sh data.tar "source ./buildkite/scripts/export-git-env-vars.sh && docker run --entrypoint /bin/sh -it --rm --init --volume /var/buildkite/shared:/shared --volume /var/buildkite/builds/\$BUILDKITE_AGENT_NAME/\$BUILDKITE_ORGANIZATION_SLUG/\$BUILDKITE_PIPELINE_SLUG:/workdir --workdir /workdir --env ENV1 --env ENV2 --env TEST foo/bar:tag -c 'echo hello > /tmp/data/foo.txt && tar cvf data.tar /tmp/data'"''
+  ./buildkite/scripts/cache-through.sh data.tar "source ./buildkite/scripts/export-git-env-vars.sh && docker run -it --rm --init --volume /var/buildkite/shared:/shared --volume /var/buildkite/builds/\$BUILDKITE_AGENT_NAME/\$BUILDKITE_ORGANIZATION_SLUG/\$BUILDKITE_PIPELINE_SLUG:/workdir --workdir /workdir --env ENV1 --env ENV2 --env TEST foo/bar:tag -c 'echo hello > /tmp/data/foo.txt && tar cvf data.tar /tmp/data'"''
   ===
   M.format (
     M.cacheThrough
