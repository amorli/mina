--- conflicted
+++ resolved
@@ -16,21 +16,21 @@
       summary: "{{ $labels.testnet }} cluster nodes have crashed"
       description: "{{ $value }} Cluster nodes have crashed on network {{ $labels.testnet }}."
 
-<<<<<<< HEAD
   - alert: MultipleNodeRestarted
-    expr: count by (testnet) (Coda_Runtime_process_uptime_ms_total{testnet=~"mainnet|devnet2|snappnet"} < 600000) > 2
-=======
+    expr: count by (testnet) (Coda_Runtime_process_uptime_ms_total ${rule_filter} < 600000) > 2
+    labels:
+      testnet: "{{ $labels.testnet }}"
+      severity: critical
+    annotations:
+      summary: "At least 3 nodes on {{ $lables.testnet }} restarted"
+      description: "{{ $value }} nodes on {{ $labels.testnet }} restarted"
+
   - alert: HighDisconnectedBlocksPerHour
     expr: max by (testnet) (increase(Coda_Rejected_blocks_no_common_ancestor ${rule_filter} [${alert_timeframe}])) > 3
->>>>>>> f64c9029
-    labels:
-      testnet: "{{ $labels.testnet }}"
-      severity: critical
-    annotations:
-<<<<<<< HEAD
-      summary: "At least 3 nodes on {{ $lables.testnet }} restarted"
-      description: "{{ $value }} nodes on {{ $labels.testnet }} restarted"
-=======
+    labels:
+      testnet: "{{ $labels.testnet }}"
+      severity: critical
+    annotations:
       summary: "{{ $labels.testnet }} has more than 3 blocks that have been produced on a remote side chains in the last hour"
       description: "{{ $value }} blocks have been produced that share no common ancestor with our transition frontier on network {{ $labels.test }} in the last hour."
       runbook: "https://www.notion.so/minaprotocol/HighDisconnectedBlocksPerHour-14da6dc40386439799eb2a573d077ecb"
@@ -54,7 +54,6 @@
       summary: "{{ $labels.testnet }} has more than 3 blocks that contains an invalid blockchain snark proof in last hour"
       description: "{{ $value }} blocks have been produced that contains an invalid blockchain snark proof in last hour"
       runbook: "https://www.notion.so/minaprotocol/HighInvalidProofPerHour-8ff715ccf9564b6e8a27b5a9dc65ef77"
->>>>>>> f64c9029
 
   - alert: WatchdogNoNewLogs
     expr: max by (testnet) (Coda_watchdog_pods_with_no_new_logs) > 0
