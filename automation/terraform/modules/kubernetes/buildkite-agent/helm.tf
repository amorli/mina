provider kubernetes {
  alias = "bk_deploy"
  config_path = "~/.kube/config"
  config_context  = var.k8s_context
}

provider helm {
  alias = "bk_deploy"
  kubernetes {
    config_path = "~/.kube/config"
    config_context  = var.k8s_context
  }
}

# Helm Buildkite Agent Spec
locals {
  buildkite_config_envs = [
    # Buildkite EnvVars
    {
      "name" = "BUILDKITE_GS_APPLICATION_CREDENTIALS_JSON"
      "value" = var.enable_gcs_access ? base64decode(google_service_account_key.buildkite_svc_key[0].private_key) : var.google_app_credentials
    },
    {
      "name" = "GCLOUD_API_KEY"
      "value" = data.aws_secretsmanager_secret_version.testnet_logengine_apikey.secret_string
    },
    {
      "name" = "BUILDKITE_ARTIFACT_UPLOAD_DESTINATION"
      "value" = var.artifact_upload_path
    },
    {
      "name" = "BUILDKITE_API_TOKEN"
      "value" = data.aws_secretsmanager_secret_version.buildkite_api_token.secret_string
    },
    # Summon EnvVars
    {
      "name" = "SUMMON_DOWNLOAD_URL"
      "value" = var.summon_download_url
    },
    {
      "name" = "SECRETSMANAGER_DOWNLOAD_URL"
      "value" = var.secretsmanager_download_url
    },
    # Google Cloud EnvVars
    {
      # used by GSUTIL tool for accessing GCS data
      "name" = "CLUSTER_SERVICE_EMAIL"
      "value" = var.enable_gcs_access? google_service_account.gcp_buildkite_account[0].email : ""
    },
    {
      "name" = "GCLOUDSDK_DOWNLOAD_URL"
      "value" = var.gcloudsdk_download_url
    },
    {
      "name" = "UPLOAD_BIN"
      "value" = var.artifact_upload_bin
    },
    {
      "name" = "CODA_HELM_REPO"
      "value" = var.coda_helm_repo
    },
    {
      "name" = "KUBE_CONFIG_PATH"
      "value" = "/root/.kube/config"
    },
    # AWS EnvVars
    {
      "name" = "AWS_ACCESS_KEY_ID"
      "value" = aws_iam_access_key.buildkite_aws_key.id
    },
    {
      "name" = "AWS_SECRET_ACCESS_KEY"
      "value" = aws_iam_access_key.buildkite_aws_key.secret
    },
    {
      "name" = "AWS_REGION"
      "value" = "us-west-2"
    },
    # Docker EnvVars
    {
      "name" = "DOCKER_PASSWORD"
      "value" = data.aws_secretsmanager_secret_version.buildkite_docker_token.secret_string
    }
  ]
}

locals {
  default_agent_vars = {
    image = {
      tag        = var.agent_version
      pullPolicy = var.image_pullPolicy
    }

    privateSshKey = var.agent_vcs_privkey

    # Using Buildkite's config-setting <=> env-var mapping, convert all k,v's stored within agent config as extra environment variables
    # in order to specify custom configuration (see: https://buildkite.com/docs/agent/v3/configuration#configuration-settings)
    extraEnv = concat(local.buildkite_config_envs,
    [for key, value in var.agent_config : { "name" : "BUILDKITE_$(upper(key))", "value" : value }])

    dind = {
      enabled = var.dind_enabled
    }

    podAnnotations = {
      "prometheus.io/scrape" = "true"
      "prometheus.io/path" = "/metrics"
    }

    rbac = {
      create = true
      role = {
        rules = [
          {
            apiGroups = [
              "",
              "apps",
              "batch"
            ],
            resources = [
              "*"
            ],
            verbs = [
              "get",
              "list",
              "watch"
            ]
          }
        ]
      }
    }

    entrypointd = {
      "00-artifact-cache-helper" = <<-EOF
        #!/bin/bash

        set -o pipefail

        if [[ $1 ]]; then
          export BUILDKITE_ARTIFACT_UPLOAD_DESTINATION="gs://buildkite_k8s/coda/shared/$${BUILDKITE_JOB_ID}"
          FILE="$1"
          DOWNLOAD_CMD="buildkite-agent artifact download --build $${BUILDKITE_BUILD_ID} --include-retried-jobs"

          while [[ "$#" -gt 0 ]]; do case $1 in
            --upload) UPLOAD_PATH="true"; shift;;
            --miss-cmd) MISS_CMD="$${2}"; shift;;
          esac; shift; done

          # upload artifact if explicitly set and exit
          if [[ $UPLOAD_PATH ]]; then
<<<<<<< HEAD
=======
            echo "--- uploading artifact: $${FILE}"
>>>>>>> 11d1a5d9
            buildkite-agent artifact upload "$${FILE}"
            exit
          fi

          set +e
          if [[ -f "$${FILE}" ]] || $${DOWNLOAD_CMD} "$${FILE}" .; then
            set -e
            echo "*** Cache Hit -- skipping step ***"
          elif [[ $${MISS_CMD} ]]; then
            set -e
            echo "*** Cache miss -- executing step ***"
            bash -c "$${MISS_CMD}"
            buildkite-agent artifact upload "$${FILE}"
          else
            echo "*** Cache miss -- failing since a miss command was NOT provided ***"
            exit 1
          fi
        else
          echo "*** Artifact not provided ***"
        fi
      EOF

      "01-install-gcloudsdk" = <<-EOF
        #!/bin/bash

        set -euo pipefail
        set +x

        if [[ ! -f $${UPLOAD_BIN} ]]; then
          echo "Downloading gcloud sdk because it doesn't exist"
          apt-get -y update && apt install -y wget python && wget $${GCLOUDSDK_DOWNLOAD_URL}

          tar -zxf $(basename $${GCLOUDSDK_DOWNLOAD_URL}) -C /usr/local/

          # create local user bin symlinks for easier PATH access
          ln --symbolic --force /usr/local/google-cloud-sdk/bin/gsutil /usr/local/bin/gsutil
          ln --symbolic --force /usr/local/google-cloud-sdk/bin/gcloud /usr/local/bin/gcloud
          ln --symbolic --force /usr/local/google-cloud-sdk/bin/docker-credential-gcloud /usr/local/bin/docker-credential-gcloud

          echo "$${BUILDKITE_GS_APPLICATION_CREDENTIALS_JSON}" > /tmp/gcp_creds.json

          export GOOGLE_APPLICATION_CREDENTIALS=/tmp/gcp_creds.json && /usr/local/google-cloud-sdk/bin/gcloud auth activate-service-account $${CLUSTER_SERVICE_EMAIL} --key-file /tmp/gcp_creds.json

          # enable GCR write access
          gcloud components install --quiet docker-credential-gcr
          gcloud auth configure-docker --quiet gcr.io
        fi
      EOF

      "01-install-summon" = <<-EOF
        #!/bin/bash

        set -euo pipefail
        set +x

        export SUMMON_BIN=/usr/local/bin/summon
        export SECRETSMANAGER_LIB=/usr/local/lib/summon/summon-aws-secrets

        # download and install summon binary executable
        if [[ ! -f $${SUMMON_BIN} ]]; then
          echo "Downloading summon because it doesn't exist"
          apt-get -y update && apt install -y wget && wget $${SUMMON_DOWNLOAD_URL}

          tar -xzf $(basename $${SUMMON_DOWNLOAD_URL}) -C /usr/local/bin/
        fi

        # download and install summon AWS Secrets provider
        if [[ ! -f $${SECRETSMANAGER_LIB} ]]; then
          echo "Downloading summon AWS secrets manager because it doesn't exist"
          wget $${SECRETSMANAGER_DOWNLOAD_URL}

          mkdir -p $(dirname $${SECRETSMANAGER_LIB})
          tar -xzf $(basename $${SECRETSMANAGER_DOWNLOAD_URL}) -C $(dirname $${SECRETSMANAGER_LIB})
        fi
      EOF

      "02-install-k8s-tools" = <<-EOF
        #!/bin/bash

        set -euo pipefail
        set +x

        export CI_SHARED_BIN="/var/buildkite/shared/bin"
        mkdir -p "$${CI_SHARED_BIN}"

        # Install kubectl
        apt-get update --yes && apt-get install --yes lsb-core apt-transport-https curl jq

        export CLOUD_SDK_REPO="cloud-sdk-$(lsb_release -c -s)"
        echo "deb http://packages.cloud.google.com/apt $CLOUD_SDK_REPO main" | tee -a /etc/apt/sources.list.d/google-cloud-sdk.list
        curl https://packages.cloud.google.com/apt/doc/apt-key.gpg | apt-key add -
        apt-get update -y && apt-get install kubectl -y
        cp --update --verbose $(which kubectl) "$${CI_SHARED_BIN}/kubectl"

        # Install helm
        curl https://baltocdn.com/helm/signing.asc | apt-key add -
        echo "deb https://baltocdn.com/helm/stable/debian/ all main" | tee /etc/apt/sources.list.d/helm-stable-debian.list
        apt-get update -y && apt-get install helm -y --allow-unauthenticated
        cp --update --verbose $(which helm) "$${CI_SHARED_BIN}/helm"
      EOF

      "02-install-terraform" = <<-EOF
        #!/bin/bash

        set -euo pipefail

        apt install -y unzip
        curl -sL https://releases.hashicorp.com/terraform/0.12.29/terraform_0.12.29_linux_amd64.zip -o terraform.zip
        unzip terraform.zip && mv terraform /usr/bin
      EOF

      "02-install-coda-network-tools" = <<-EOF
        #!/bin/bash

        set -euo pipefail

        # Download and install NodeJS
        curl -sL https://deb.nodesource.com/setup_12.x | bash -
        apt-get install -y nodejs libjemalloc-dev

        # Build coda-network library
        mkdir -p /tmp/mina && git clone https://github.com/MinaProtocol/mina.git /tmp/mina
        cd /tmp/mina/automation && npm install -g && npm install -g yarn
        yarn install && yarn build
        chmod +x bin/coda-network && ln --symbolic --force bin/coda-network /usr/local/bin/coda-network
      EOF

      "03-setup-k8s-ctx" = <<-EOF
        #!/bin/bash

        set -euo pipefail

        # k8s_ctx = <gcloud_project>_<cluster-region>_<cluster-name>
        # k8s context mappings: <cluster-name> => <cluster-region>
        declare -A k8s_ctx_mappings=(
          ["coda-infra-east"]="us-east1"
          ["coda-infra-east4"]="us-east4"
          ["coda-infra-central1"]="us-central1"
          ["mina-integration-west1"]="us-west1"
        )
        for cluster in "$${!k8s_ctx_mappings[@]}"; do
            gcloud container clusters get-credentials "$${cluster}" --region "$${k8s_ctx_mappings[$cluster]}"
        done

        # Copy kube config to shared Docker path
        export CI_SHARED_CONFIG="/var/buildkite/shared/config"
        mkdir -p "$${CI_SHARED_CONFIG}"
        cp "$${KUBE_CONFIG_PATH:-/root/.kube/config}" "$${CI_SHARED_CONFIG}/.kube" && chmod ugo+rw "$${CI_SHARED_CONFIG}/.kube"

        # set agent default Kubernetes context for deployment
        kubectl config use-context ${var.testnet_k8s_ctx}
      EOF

      "03-setup-utiltiies" = <<-EOF
        #!/bin/bash

        set -euo pipefail

        # Ensure artifact cache helper tool is in PATH
        ln --symbolic --force /docker-entrypoint.d/00-artifact-cache-helper /usr/local/bin/artifact-cache-helper.sh
      EOF
    }
  }
}

resource "kubernetes_namespace" "cluster_namespace" {
  provider = kubernetes.bk_deploy

  metadata {
    name = var.cluster_name
  }
}

resource "helm_release" "buildkite_agents" {
  for_each   = var.agent_topology

  provider   = helm.bk_deploy
 
  name              = "${var.cluster_name}-buildkite-${each.key}"
  repository        = "buildkite"
  chart             = var.helm_chart
  namespace         = var.cluster_namespace
  create_namespace  = true
  version           = var.chart_version

  values = [
    yamlencode(merge(local.default_agent_vars, each.value))
  ]

  wait = false
}<|MERGE_RESOLUTION|>--- conflicted
+++ resolved
@@ -148,10 +148,7 @@
 
           # upload artifact if explicitly set and exit
           if [[ $UPLOAD_PATH ]]; then
-<<<<<<< HEAD
-=======
             echo "--- uploading artifact: $${FILE}"
->>>>>>> 11d1a5d9
             buildkite-agent artifact upload "$${FILE}"
             exit
           fi
