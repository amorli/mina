# Cluster-Local Seed Node

resource "kubernetes_role_binding" "helm_release" {
  metadata {
    name      = "admin-role"
    namespace = kubernetes_namespace.testnet_namespace.metadata[0].name
  }

  role_ref {
    api_group = "rbac.authorization.k8s.io"
    kind      = "ClusterRole"
    name      = "admin"
  }

  subject {
    kind      = "ServiceAccount"
    name      = "default"
    namespace = kubernetes_namespace.testnet_namespace.metadata[0].name
  }
}

resource "helm_release" "seeds" {
  provider = helm.testnet_deploy
  count    = length(local.seed_vars.seedConfigs) > 0 ? 1 : 0

  name       = "${var.testnet_name}-seeds"
  repository = var.use_local_charts ? "" : local.mina_helm_repo
  chart      = var.use_local_charts ? "../../../../helm/seed-node" : "seed-node"
  version    = "1.0.11"
  namespace  = kubernetes_namespace.testnet_namespace.metadata[0].name
  values = [
    yamlencode(local.seed_vars)
  ]
  wait    = false
  timeout = 600
  depends_on = [
    kubernetes_role_binding.helm_release
  ]
}

# Block Producer

resource "helm_release" "block_producers" {
  provider = helm.testnet_deploy
  count    = length(local.block_producer_vars.blockProducerConfigs) > 0 ? 1 : 0

  name       = "${var.testnet_name}-block-producers"
  repository = var.use_local_charts ? "" : local.mina_helm_repo
  chart      = var.use_local_charts ? "../../../../helm/block-producer" : "block-producer"
  version    = "1.0.10"
  namespace  = kubernetes_namespace.testnet_namespace.metadata[0].name
  values = [
    yamlencode(local.block_producer_vars)
  ]
  wait       = false
  timeout    = 600
  depends_on = [helm_release.seeds]
}

# Plain nodes

resource "helm_release" "plain_nodes" {
  provider = helm.testnet_deploy
  count    = length(local.plain_node_vars)
  name       = "${var.testnet_name}-plain-node-${count.index + 1}"
  repository = var.use_local_charts ? "" : local.mina_helm_repo
  chart      = var.use_local_charts ? "../../../../helm/plain-node" : "plain-node"
  version    = "1.0.6"
  namespace  = kubernetes_namespace.testnet_namespace.metadata[0].name
  values = [
    yamlencode(local.plain_node_vars[count.index])
  ]
  wait       = false
  timeout    = 600
  depends_on = [helm_release.seeds]
}

# Snark Worker
resource "helm_release" "snark_workers" {
  provider = helm.testnet_deploy
  count    = length(local.snark_vars)

  name       = "${var.testnet_name}-snark-set-${count.index + 1}"
  repository = var.use_local_charts ? "" : local.mina_helm_repo
  chart      = var.use_local_charts ? "../../../../helm/snark-worker" : "snark-worker"
  version    = "1.0.9"
  namespace  = kubernetes_namespace.testnet_namespace.metadata[0].name
  values = [
    yamlencode(local.snark_vars[count.index])
  ]
  wait       = false
  timeout    = 600
  depends_on = [helm_release.seeds]
}

# Archive Node

resource "helm_release" "archive_node" {
  provider = helm.testnet_deploy
  count    = length(local.archive_vars)

  name       = "archive-${count.index + 1}"
  repository = var.use_local_charts ? "" : local.mina_helm_repo
  chart      = var.use_local_charts ? "../../../../helm/archive-node" : "archive-node"
<<<<<<< HEAD
  version    = "1.1.4"
=======
  version    = "1.0.22"
>>>>>>> 6357ff31
  namespace  = kubernetes_namespace.testnet_namespace.metadata[0].name
  values = [
    yamlencode(local.archive_vars[count.index])
  ]

  wait       = false
  timeout    = 600
  depends_on = [helm_release.seeds]
}

# Watchdog

resource "helm_release" "watchdog" {
  provider   = helm.testnet_deploy
  count      = var.deploy_watchdog ? 1 : 0

  name       = "${var.testnet_name}-watchdog"
  repository = var.use_local_charts ? "" : local.mina_helm_repo
  chart      = var.use_local_charts ? "../../../../helm/watchdog" : "watchdog"
  version    = "0.1.0"
  namespace  = kubernetes_namespace.testnet_namespace.metadata[0].name
  values = [
    yamlencode(local.watchdog_vars)
  ]
  wait       = false
  timeout    = 600
  depends_on = [helm_release.seeds]
}
<|MERGE_RESOLUTION|>--- conflicted
+++ resolved
@@ -102,11 +102,7 @@
   name       = "archive-${count.index + 1}"
   repository = var.use_local_charts ? "" : local.mina_helm_repo
   chart      = var.use_local_charts ? "../../../../helm/archive-node" : "archive-node"
-<<<<<<< HEAD
-  version    = "1.1.4"
-=======
-  version    = "1.0.22"
->>>>>>> 6357ff31
+  version    = "1.1.5"
   namespace  = kubernetes_namespace.testnet_namespace.metadata[0].name
   values = [
     yamlencode(local.archive_vars[count.index])
