pkgs:
pkgs.mkShell {
  name = "mina-impure-shell";
  buildInputs = with pkgs; [
    opam
    pkg-config
    gnum4
    jemalloc
    gmp
    libffi
    openssl.dev
    postgresql.out
    sodium-static.out
    sodium-static.dev
    go_1_18
    capnproto
    zlib.dev
    bzip2.dev
    ncurses
    rustup
    wasm-pack
<<<<<<< HEAD
=======
    lmdb
>>>>>>> 897a81d1
  ];
  OPAMSWITCH = "mina";
  shellHook = ''
    eval $(opam env)
    if ! opam switch list --short 2>&1 | grep -w mina 2>&1 > /dev/null; then
      printf "=== Welcome to Mina! ===\n"
      printf "You are currently in a shell with all native libraries present.\n"
      printf "To get all OCaml dependencies, run:\n"
      echo
      tput bold
      printf 'opam init --bare # Only if you are running opam for the first time\n'
      printf 'opam update\n'
      printf 'opam switch import opam.export --strict\n'
      printf 'eval $(opam env)\n'
      printf './scripts/pin-external-packages.sh\n'
      tput sgr0
      echo
      printf "After that, you can build Mina using:\n"
      echo
      tput bold
      printf "make build\n"
      tput sgr0
      echo
      printf "This message will go away once you set up your OCaml dependencies.\n"
    fi
  '';
}<|MERGE_RESOLUTION|>--- conflicted
+++ resolved
@@ -19,10 +19,7 @@
     ncurses
     rustup
     wasm-pack
-<<<<<<< HEAD
-=======
     lmdb
->>>>>>> 897a81d1
   ];
   OPAMSWITCH = "mina";
   shellHook = ''
