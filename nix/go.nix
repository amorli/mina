--- conflicted
+++ resolved
@@ -50,19 +50,6 @@
         final.lib.fakeHash;
     NO_MDNS_TEST = 1; # no multicast support inside the nix sandbox
     overrideModAttrs = n: {
-      # Yo dawg
-      # proxyVendor doesn't work (cannot find package "." in:)
-<<<<<<< HEAD
-      # And runVend was removed from nixpkgs
-=======
-      # And runVend was removed from nixfinal
->>>>>>> a4caadb3
-      # So we vendor the vend package in yo repo
-      # So yo can vendor while u vendor
-      postBuild = ''
-        rm vendor -rf
-        ${final.vend}/bin/vend
-      '';
       # remove libp2p_ipc from go.mod, inject it back in postconfigure
       postConfigure = ''
         sed -i 's/.*libp2p_ipc.*//' go.mod
