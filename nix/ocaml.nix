{ inputs, static ? false, ... }@args:
let
  opam-nix = inputs.opam-nix.lib.${pkgs.system};

  pkgs = if static then args.pkgs.pkgsMusl else args.pkgs;

  inherit (builtins) filterSource path;

  inherit (pkgs.lib) hasPrefix;

  external-repo =
    opam-nix.makeOpamRepoRec ../src/external; # Pin external packages
  repos = [ external-repo inputs.opam-repository ];

  export = opam-nix.importOpam ../src/opam.export;
  external-packages = pkgs.lib.getAttrs [
    "sodium"
    "capnp"
    "rpc_parallel"
    "async_kernel"
    "base58"
  ] (builtins.mapAttrs (_: pkgs.lib.last) (opam-nix.listRepo external-repo));

  difference = a: b:
    pkgs.lib.filterAttrs (name: _: !builtins.elem name (builtins.attrNames b))
    a;

<<<<<<< HEAD
  extra-packages = {
    ocaml-lsp-server = "1.11.6";
    ocaml-system = "4.14.0";
    stdune = "3.3.1";
    pp = "1.1.2";
    dyn = "3.3.1";
    ordering = "3.3.1";
    ocamlformat-rpc-lib = "0.22.4";
    dune-rpc = "3.3.1";
    xdg = "3.3.1";
    omd = "1.3.1";
    fiber = "3.3.1";
=======
  export-installed = opam-nix.opamListToQuery export.installed;

  extra-packages = with implicit-deps; {
    dune-rpc = dune;
    dyn = dune;
    fiber = dune;
    ocaml-lsp-server = "1.11.6";
    ocaml-system = ocaml;
    ocamlformat-rpc-lib = "0.22.4";
    omd = "1.3.1";
    ordering = dune;
    pp = "1.1.2";
>>>>>>> c6b39ac4
    ppx_yojson_conv_lib = "v0.15.0";
    stdune = dune;
    xdg = dune;
  };

  implicit-deps = export-installed // external-packages;

  pins = builtins.mapAttrs (name: pkg: { inherit name; } // pkg) export.package;

  scope = opam-nix.applyOverlays opam-nix.__overlays (opam-nix.defsToScope pkgs
    ((opam-nix.queryToDefs repos (extra-packages // implicit-deps)) // pins));

  installedPackageNames =
    map (x: (opam-nix.splitNameVer x).name) (builtins.attrNames implicit-deps);

  sourceInfo = inputs.self.sourceInfo or { };
  dds = x: x.overrideAttrs (o: { dontDisableStatic = true; });

  external-libs = with pkgs;
    if static then
      map dds [
        (zlib.override { splitStaticOutput = false; })
        (bzip2.override { linkStatic = true; })
        (jemalloc)
        (gmp.override { withStatic = true; })
        (openssl.override { static = true; })
        libffi
      ]
    else [
      zlib
      bzip2
      jemalloc
      gmp
      openssl
      libffi
    ];

  filtered-src = with inputs.nix-filter.lib;
    filter {
      root = ../.;
      include =
        [ (inDirectory "src") "dune" "dune-project" "./graphql_schema.json" ];
    };

  dockerfiles-scripts = with inputs.nix-filter.lib;
    filter {
      root = ../.;
      include = [ (inDirectory "dockerfiles") ];
    };

  overlay = self: super:
    let
      ocaml-libs =
        builtins.attrValues (pkgs.lib.getAttrs installedPackageNames self);

      # This is needed because
      # - lld package is not wrapped to pick up the correct linker flags
      # - bintools package also includes as which is incompatible with gcc
      lld_wrapped = pkgs.writeShellScriptBin "ld.lld"
        ''${pkgs.llvmPackages.bintools}/bin/ld.lld "$@"'';

      runMinaCheck = { name ? "check", extraInputs ? [ ], extraArgs ? { } }:
        check:
        self.mina-dev.overrideAttrs (oa:
          {
            pname = "mina-${name}";
            buildInputs = oa.buildInputs ++ extraInputs;
            buildPhase = check;
            outputs = [ "out" ];
            installPhase = "touch $out";
          } // extraArgs);
    in {
      sodium = super.sodium.overrideAttrs (_: {
        NIX_CFLAGS_COMPILE = "-I${pkgs.sodium-static.dev}/include";
        propagatedBuildInputs = [ pkgs.sodium-static ];
        preBuild = ''
          export LD_LIBRARY_PATH="${super.ctypes}/lib/ocaml/${super.ocaml.version}/site-lib/ctypes";
        '';
      });

      rpc_parallel = super.rpc_parallel.overrideAttrs
        (oa: { buildInputs = oa.buildInputs ++ [ self.ctypes ]; });

      mina-dev = pkgs.stdenv.mkDerivation ({
        pname = "mina";
        version = "dev";
        # Prevent unnecessary rebuilds on non-source changes
        src = filtered-src;

        # TODO, get this from somewhere
        MARLIN_REPO_SHA = "<unknown>";
        #MINA_COMMIT_DATE =
        #  if sourceInfo ? rev then sourceInfo.lastModifiedDate else "<unknown>";
        #MINA_COMMIT_SHA1 = sourceInfo.rev or "DIRTY";
        MINA_COMMIT_DATE = "__commit_date_";
        MINA_COMMIT_SHA1 = "__commit_sha1___________________________";
        MINA_BRANCH = "<unknown>";

        buildInputs = ocaml-libs ++ external-libs;
        nativeBuildInputs = [
          self.dune
          self.ocamlfind
          lld_wrapped
          pkgs.capnproto
          pkgs.removeReferencesTo
        ] ++ ocaml-libs;

        # todo: slimmed rocksdb
        MINA_ROCKSDB = "${pkgs.rocksdb}/lib/librocksdb.a";
        GO_CAPNP_STD = "${pkgs.go-capnproto2.src}/std";

        MARLIN_PLONK_STUBS = "${pkgs.marlin_plonk_bindings_stubs}/lib";
        configurePhase = ''
          export MINA_ROOT="$PWD"
          patchShebangs .
        '';

        buildPhase = ''
          dune build --display=short \
            src/app/logproc/logproc.exe \
            src/app/cli/src/mina.exe \
            src/app/cli/src/mina_testnet_signatures.exe \
            src/app/cli/src/mina_mainnet_signatures.exe \
            src/app/rosetta/rosetta.exe \
            src/app/rosetta/rosetta_testnet_signatures.exe \
            src/app/rosetta/rosetta_mainnet_signatures.exe \
            src/app/generate_keypair/generate_keypair.exe \
            src/lib/mina_base/sample_keypairs.json \
            -j$NIX_BUILD_CORES
          dune exec src/app/runtime_genesis_ledger/runtime_genesis_ledger.exe -- --genesis-dir _build/coda_cache_dir
        '';

        outputs =
          [ "out" "generate_keypair" "mainnet" "testnet" "genesis" "sample" ];

        installPhase = ''
          mkdir -p $out/bin $sample/share/mina $generate_keypair/bin $mainnet/bin $testnet/bin $genesis/bin $genesis/var/lib/coda
          mv _build/default/src/app/cli/src/mina.exe $out/bin/mina
          mv _build/default/src/app/logproc/logproc.exe $out/bin/logproc
          mv _build/default/src/app/rosetta/rosetta.exe $out/bin/rosetta
          mv _build/default/src/app/runtime_genesis_ledger/runtime_genesis_ledger.exe $genesis/bin/runtime_genesis_ledger
          mv _build/default/src/app/cli/src/mina_mainnet_signatures.exe $mainnet/bin/mina_mainnet_signatures
          mv _build/default/src/app/rosetta/rosetta_mainnet_signatures.exe $mainnet/bin/rosetta_mainnet_signatures
          mv _build/default/src/app/cli/src/mina_testnet_signatures.exe $testnet/bin/mina_testnet_signatures
          mv _build/default/src/app/rosetta/rosetta_testnet_signatures.exe $testnet/bin/rosetta_testnet_signatures
          mv _build/coda_cache_dir/genesis* $genesis/var/lib/coda
          mv _build/default/src/lib/mina_base/sample_keypairs.json $sample/share/mina
          mv _build/default/src/app/generate_keypair/generate_keypair.exe $generate_keypair/bin/generate_keypair
          remove-references-to -t $(dirname $(dirname $(command -v ocaml))) {$out/bin/*,$mainnet/bin/*,$testnet/bin*,$genesis/bin/*,$generate_keypair/bin/*}
        '';
        shellHook = "export MINA_LIBP2P_HELPER_PATH=${pkgs.libp2p_helper}/bin/libp2p_helper";
      } // pkgs.lib.optionalAttrs static { OCAMLPARAM = "_,ccopt=-static"; }
        // pkgs.lib.optionalAttrs pkgs.stdenv.isDarwin {
          OCAMLPARAM = "_,cclib=-lc++";
        });

      mina = let
        commit_sha1 =
          inputs.self.sourceInfo.rev or "<unknown>                               ";
        commit_date =
          inputs.self.sourceInfo.lastModifiedDate or "<unknown>     ";
        inherit (pkgs.lib) makeBinPath;
      in pkgs.runCommand "mina-release" {
        buildInputs = [ pkgs.makeWrapper ];
        outputs = self.mina-dev.outputs;
      } (map (output: ''
        cp -R ${self.mina-dev.${output}} ${placeholder output}
        chmod 700 ${placeholder output} -R
        for i in $(find "${placeholder output}/bin" -type f); do
          sed 's/__commit_sha1___________________________/${commit_sha1}/' -i "$i"
          sed 's/__commit_date_/${commit_date}/' -i "$i"
          wrapProgram "$i" \
            --prefix PATH : ${makeBinPath [ pkgs.gnutar pkgs.gzip ]} \
            --set MINA_LIBP2P_HELPER_PATH ${pkgs.libp2p_helper}/bin/libp2p_helper
        done
      '') self.mina-dev.outputs);

      mina_tests = runMinaCheck {
        name = "tests";
        extraArgs = {
          MINA_LIBP2P_HELPER_PATH = "${pkgs.libp2p_helper}/bin/libp2p_helper";
          TZDIR = "${pkgs.tzdata}/share/zoneinfo";
        };
        extraInputs = [ pkgs.ephemeralpg ];
      } ''
        dune build graphql_schema.json --display=short
        export MINA_TEST_POSTGRES="$(pg_tmp -w 1200)"
        psql "$MINA_TEST_POSTGRES" < src/app/archive/create_schema.sql
        # TODO: investigate failing tests, ideally we should run all tests in src/
        dune runtest src/app/archive src/lib/command_line_tests --display=short
      '';

      mina_ocaml_format = runMinaCheck { name = "ocaml-format"; } ''
        dune exec --profile=dev src/app/reformat/reformat.exe -- -path . -check
      '';

      mina_client_sdk = self.mina-dev.overrideAttrs (_: {
        pname = "mina_client_sdk";
        version = "dev";
        src = filtered-src;

        outputs = [ "out" ];

        checkInputs = [ pkgs.nodejs ];

        buildPhase = ''
          export LD_LIBRARY_PATH="$LD_LIBRARY_PATH:$opam__zarith__lib/zarith"
          dune build --display=short src/app/client_sdk/client_sdk.bc.js --profile=nonconsensus_mainnet
        '';

        doCheck = true;
        checkPhase = ''
          node src/app/client_sdk/tests/run_unit_tests.js

          dune build src/app/client_sdk/tests/test_signatures.exe
          ./_build/default/src/app/client_sdk/tests/test_signatures.exe > nat.consensus.json
          node src/app/client_sdk/tests/test_signatures.js > js.nonconsensus.json
          if ! diff -q nat.consensus.json js.nonconsensus.json; then
            echo "Consensus and JS code generate different signatures";
            exit 1
          fi
        '';

        installPhase = ''
          mkdir -p $out/share/client_sdk
          mv _build/default/src/app/client_sdk/client_sdk.bc.js $out/share/client_sdk
        '';
      });

      mina_build_config = pkgs.stdenv.mkDerivation {
        pname = "mina_build_config";
        version = "dev";
        src = filtered-src;
        nativeBuildInputs = [ pkgs.rsync ];

        installPhase = ''
          mkdir -p $out/etc/coda/build_config
          cp src/config/mainnet.mlh $out/etc/coda/build_config/BUILD.mlh
          rsync -Huav src/config/* $out/etc/coda/build_config/.
        '';
      };

      mina_daemon_scripts = pkgs.stdenv.mkDerivation {
        pname = "mina_daemon_scripts";
        version = "dev";
        src = dockerfiles-scripts;
        buildInputs = [ pkgs.bash pkgs.python3 ];
        installPhase = ''
          mkdir -p $out/healthcheck $out/entrypoint.d
          mv dockerfiles/scripts/healthcheck-utilities.sh $out/healthcheck/utilities.sh
          mv dockerfiles/scripts/cron_job_dump_ledger.sh $out/cron_job_dump_ledger.sh
          mv dockerfiles/scripts/daemon-entrypoint.sh $out/entrypoint.sh
          mv dockerfiles/puppeteer-context/* $out/
        '';
      };

      mina_integration_tests = self.mina-dev.overrideAttrs (oa: {
        pname = "mina_integration_tests";
        src = filtered-src;
        outputs = [ "out" ];

        buildPhase = ''
          dune build --profile=integration_tests src/app/test_executive/test_executive.exe src/app/logproc/logproc.exe -j$NIX_BUILD_CORES
        '';
        installPhase = ''
          mkdir -p $out/bin
          mv _build/default/src/app/test_executive/test_executive.exe $out/bin/test_executive
          mv _build/default/src/app/logproc/logproc.exe $out/bin/logproc
        '';
      });
    };
in scope.overrideScope' overlay<|MERGE_RESOLUTION|>--- conflicted
+++ resolved
@@ -25,20 +25,6 @@
     pkgs.lib.filterAttrs (name: _: !builtins.elem name (builtins.attrNames b))
     a;
 
-<<<<<<< HEAD
-  extra-packages = {
-    ocaml-lsp-server = "1.11.6";
-    ocaml-system = "4.14.0";
-    stdune = "3.3.1";
-    pp = "1.1.2";
-    dyn = "3.3.1";
-    ordering = "3.3.1";
-    ocamlformat-rpc-lib = "0.22.4";
-    dune-rpc = "3.3.1";
-    xdg = "3.3.1";
-    omd = "1.3.1";
-    fiber = "3.3.1";
-=======
   export-installed = opam-nix.opamListToQuery export.installed;
 
   extra-packages = with implicit-deps; {
@@ -51,7 +37,6 @@
     omd = "1.3.1";
     ordering = dune;
     pp = "1.1.2";
->>>>>>> c6b39ac4
     ppx_yojson_conv_lib = "v0.15.0";
     stdune = dune;
     xdg = dune;
