# A set defining OCaml parts&dependencies of Mina
{ inputs, ... }@args:
let
  opam-nix = inputs.opam-nix.lib.${pkgs.system};

  inherit (args) pkgs;

  inherit (builtins) filterSource path;

  inherit (pkgs.lib)
    hasPrefix last getAttrs filterAttrs optionalAttrs makeBinPath
    optionalString escapeShellArg;

  external-repo =
    opam-nix.makeOpamRepoRec ../src/external; # Pin external packages
  repos = [ external-repo inputs.opam-repository ];

  export = opam-nix.importOpam ../opam.export;
  external-packages = pkgs.lib.getAttrs [ "sodium" "base58" ]
    (builtins.mapAttrs (_: pkgs.lib.last) (opam-nix.listRepo external-repo));

  difference = a: b:
    filterAttrs (name: _: !builtins.elem name (builtins.attrNames b)) a;

  export-installed = opam-nix.opamListToQuery export.installed;

  extra-packages = with implicit-deps; {
    dune-rpc = dune;
    dyn = dune;
    fiber = dune;
    ocaml-lsp-server = "1.11.6";
    ocaml-system = ocaml;
    ocamlformat-rpc-lib = "0.22.4";
    omd = "1.3.1";
    ordering = dune;
    pp = "1.1.2";
    ppx_yojson_conv_lib = "v0.15.0";
    stdune = dune;
    xdg = dune;
  };

  implicit-deps = export-installed // external-packages;

  pins = builtins.mapAttrs (name: pkg: { inherit name; } // pkg) export.package;

  scope = opam-nix.applyOverlays opam-nix.__overlays (opam-nix.defsToScope pkgs
    ((opam-nix.queryToDefs repos (extra-packages // implicit-deps)) // pins));

  installedPackageNames =
    map (x: (opam-nix.splitNameVer x).name) (builtins.attrNames implicit-deps);

  sourceInfo = inputs.self.sourceInfo or { };

  external-libs = with pkgs;
    [ zlib bzip2 gmp openssl libffi ]
    ++ lib.optional (!(stdenv.isDarwin && stdenv.isAarch64)) jemalloc;

  filtered-src = with inputs.nix-filter.lib;
    filter {
      root = ../.;
      include =
        [ (inDirectory "src") "dune" "dune-project" "./graphql_schema.json" ];
    };

  dockerfiles-scripts = with inputs.nix-filter.lib;
    filter {
      root = ../.;
      include = [ (inDirectory "dockerfiles") ];
    };

  overlay = self: super:
    let
      ocaml-libs = builtins.attrValues (getAttrs installedPackageNames self);

      # This is needed because
      # - lld package is not wrapped to pick up the correct linker flags
      # - bintools package also includes as which is incompatible with gcc
      lld_wrapped = pkgs.writeShellScriptBin "ld.lld"
        ''${pkgs.llvmPackages.bintools}/bin/ld.lld "$@"'';

      wrapMina = let
        commit_sha1 = inputs.self.sourceInfo.rev or "<dirty>";
        commit_date = inputs.self.sourceInfo.lastModifiedDate or "<unknown>";
      in package:
      { deps ? [ pkgs.gnutar pkgs.gzip ], }:
      pkgs.runCommand "${package.name}-release" {
        buildInputs = [ pkgs.makeWrapper pkgs.xorg.lndir ];
        outputs = package.outputs;
      } (map (output: ''
        mkdir -p ${placeholder output}
        lndir -silent ${package.${output}} ${placeholder output}
        for i in $(find -L "${placeholder output}/bin" -type f); do
          wrapProgram "$i" \
            --prefix PATH : ${makeBinPath deps} \
            --set MINA_LIBP2P_HELPER_PATH ${pkgs.libp2p_helper}/bin/libp2p_helper \
            --set MINA_COMMIT_SHA1 ${escapeShellArg commit_sha1} \
            --set MINA_COMMIT_DATE ${escapeShellArg commit_date} \
            --set MINA_BRANCH "''${MINA_BRANCH-<unknown due to nix build>}"
        done
      '') package.outputs);

      runMinaCheck = { name ? "check", extraInputs ? [ ], extraArgs ? { } }:
        check:
        self.mina-dev.overrideAttrs (oa:
          {
            pname = "mina-${name}";
            buildInputs = oa.buildInputs ++ extraInputs;
            buildPhase = check;
            outputs = [ "out" ];
            installPhase = "touch $out";
          } // extraArgs);
    in {
      # https://github.com/Drup/ocaml-lmdb/issues/41
      lmdb = super.lmdb.overrideAttrs
        (oa: { buildInputs = oa.buildInputs ++ [ self.conf-pkg-config ]; });

      sodium = super.sodium.overrideAttrs (_: {
        NIX_CFLAGS_COMPILE = "-I${pkgs.sodium-static.dev}/include";
        propagatedBuildInputs = [ pkgs.sodium-static ];
        preBuild = ''
          export LD_LIBRARY_PATH="${super.ctypes}/lib/ocaml/${super.ocaml.version}/site-lib/ctypes";
        '';
      });

      rpc_parallel = super.rpc_parallel.overrideAttrs
        (oa: { buildInputs = oa.buildInputs ++ [ self.ctypes ]; });

      mina-dev = pkgs.stdenv.mkDerivation ({
        pname = "mina";
        version = "dev";
        # Prevent unnecessary rebuilds on non-source changes
        src = filtered-src;

        # TODO, get this from somewhere
        MARLIN_REPO_SHA = "<unknown>";
        MINA_COMMIT_SHA1 = "<unknown>";
        MINA_COMMIT_DATE = "<unknown>";
        MINA_BRANCH = "<unknown>";

        NIX_LDFLAGS =
          optionalString (pkgs.stdenv.isDarwin && pkgs.stdenv.isAarch64)
          "-F${pkgs.darwin.apple_sdk.frameworks.CoreFoundation}/Library/Frameworks -framework CoreFoundation";

        buildInputs = ocaml-libs ++ external-libs;

        nativeBuildInputs = [
          self.dune
          self.ocamlfind
          self.odoc
          lld_wrapped
          pkgs.capnproto
          pkgs.removeReferencesTo
          pkgs.fd
        ] ++ ocaml-libs;

        # todo: slimmed rocksdb
        MINA_ROCKSDB = "${pkgs.rocksdb}/lib/librocksdb.a";
        GO_CAPNP_STD = "${pkgs.go-capnproto2.src}/std";

        # this is used to retrieve the path of the built static library
        # and copy it from within a dune rule
        # (see src/lib/crypto/kimchi_bindings/stubs/dune)
        MARLIN_PLONK_STUBS = "${pkgs.kimchi_bindings_stubs}";
        DISABLE_CHECK_OPAM_SWITCH = "true";

<<<<<<< HEAD
        MINA_VERSION_IMPLEMENTATION = "mina_version.runtime";
=======
        PLONK_WASM_NODEJS = "${pkgs.plonk_wasm}/nodejs";
        PLONK_WASM_WEB = "${pkgs.plonk_wasm}/web";
>>>>>>> 65f819b8

        configurePhase = ''
          export MINA_ROOT="$PWD"
          export -f patchShebangs stopNest isScript
          fd . --type executable -x bash -c "patchShebangs {}"
          export -n patchShebangs stopNest isScript
<<<<<<< HEAD
          # Get the mina version at runtime, from the wrapper script. Used to prevent rebuilding everything every time commit info changes.
          sed -i "s/default_implementation [^)]*/default_implementation $MINA_VERSION_IMPLEMENTATION/" src/lib/mina_version/dune
=======
>>>>>>> 65f819b8
        '';

        buildPhase = ''
          dune build --display=short \
            src/app/logproc/logproc.exe \
            src/app/cli/src/mina.exe \
            src/app/batch_txn_tool/batch_txn_tool.exe \
            src/app/cli/src/mina_testnet_signatures.exe \
            src/app/cli/src/mina_mainnet_signatures.exe \
            src/app/rosetta/rosetta.exe \
            src/app/rosetta/rosetta_testnet_signatures.exe \
            src/app/rosetta/rosetta_mainnet_signatures.exe \
            src/app/generate_keypair/generate_keypair.exe \
            src/app/runtime_genesis_ledger/runtime_genesis_ledger.exe \
            -j$NIX_BUILD_CORES
          dune exec src/app/runtime_genesis_ledger/runtime_genesis_ledger.exe -- --genesis-dir _build/coda_cache_dir
          dune build @doc || true
        '';

        outputs =
          [ "out" "generate_keypair" "mainnet" "testnet" "genesis" "sample" "batch_txn_tool"];

        installPhase = ''
          mkdir -p $out/bin $sample/share/mina $out/share/doc $generate_keypair/bin $mainnet/bin $testnet/bin $genesis/bin $genesis/var/lib/coda $batch_txn_tool/bin
          mv _build/coda_cache_dir/genesis* $genesis/var/lib/coda
<<<<<<< HEAD
          pushd _build/default
          cp src/app/cli/src/mina.exe $out/bin/mina
          cp src/app/logproc/logproc.exe $out/bin/logproc
          cp src/app/rosetta/rosetta.exe $out/bin/rosetta
          cp src/app/batch_txn_tool/batch_txn_tool.exe $batch_txn_tool/bin/batch_txn_tool
          cp src/app/runtime_genesis_ledger/runtime_genesis_ledger.exe $genesis/bin/runtime_genesis_ledger
          cp src/app/cli/src/mina_mainnet_signatures.exe $mainnet/bin/mina_mainnet_signatures
          cp src/app/rosetta/rosetta_mainnet_signatures.exe $mainnet/bin/rosetta_mainnet_signatures
          cp src/app/cli/src/mina_testnet_signatures.exe $testnet/bin/mina_testnet_signatures
          cp src/app/rosetta/rosetta_testnet_signatures.exe $testnet/bin/rosetta_testnet_signatures
          cp src/app/generate_keypair/generate_keypair.exe $generate_keypair/bin/generate_keypair
          cp -R _doc/_html $out/share/doc/html
          # cp src/lib/mina_base/sample_keypairs.json $sample/share/mina
          popd
=======
          #mv _build/default/src/lib/mina_base/sample_keypairs.json $sample/share/mina
          mv _build/default/src/app/generate_keypair/generate_keypair.exe $generate_keypair/bin/generate_keypair
          mv _build/default/_doc/_html $out/share/doc/html
>>>>>>> 65f819b8
          remove-references-to -t $(dirname $(dirname $(command -v ocaml))) {$out/bin/*,$mainnet/bin/*,$testnet/bin*,$genesis/bin/*,$generate_keypair/bin/*}
        '';
        shellHook =
          "export MINA_LIBP2P_HELPER_PATH=${pkgs.libp2p_helper}/bin/libp2p_helper";
      } // optionalAttrs pkgs.stdenv.isDarwin {
        OCAMLPARAM = "_,cclib=-lc++";
      });

      mina = wrapMina self.mina-dev { };

      mina_tests = runMinaCheck {
        name = "tests";
        extraArgs = {
          MINA_LIBP2P_HELPER_PATH = "${pkgs.libp2p_helper}/bin/libp2p_helper";
          MINA_LIBP2P_PASS = "naughty blue worm";
          MINA_PRIVKEY_PASS = "naughty blue worm";
          TZDIR = "${pkgs.tzdata}/share/zoneinfo";
        };
        extraInputs = [ pkgs.ephemeralpg ];
      } ''
        dune build graphql_schema.json --display=short
        export MINA_TEST_POSTGRES="$(pg_tmp -w 1200)"
        pushd src/app/archive
        psql "$MINA_TEST_POSTGRES" < create_schema.sql
        popd
        # TODO: investigate failing tests, ideally we should run all tests in src/
        dune runtest src/app/archive src/lib/command_line_tests --display=short
      '';

      mina-ocaml-format = runMinaCheck { name = "ocaml-format"; } ''
        dune exec --profile=dev src/app/reformat/reformat.exe -- -path . -check
      '';

      mina_client_sdk = self.mina-dev.overrideAttrs (_: {
        pname = "mina_client_sdk";
        version = "dev";
        src = filtered-src;

        outputs = [ "out" ];

        checkInputs = [ pkgs.nodejs-16_x ];

        MINA_VERSION_IMPLEMENTATION = "mina_version.dummy";

        buildPhase = ''
          dune build --display=short \
            src/lib/crypto/kimchi_bindings/js/node_js \
            src/app/client_sdk/client_sdk.bc.js \
            src/lib/snarky_js_bindings/snarky_js_node.bc.js \
            src/lib/snarky_js_bindings/snarky_js_chrome.bc.js
        '';

        doCheck = true;
        checkPhase = ''
          node src/app/client_sdk/tests/run_unit_tests.js

          dune build src/app/client_sdk/tests/test_signatures.exe
          ./_build/default/src/app/client_sdk/tests/test_signatures.exe > nat.consensus.json
          node src/app/client_sdk/tests/test_signatures.js > js.nonconsensus.json
          if ! diff -q nat.consensus.json js.nonconsensus.json; then
            echo "Consensus and JS code generate different signatures";
            exit 1
          fi
        '';

        installPhase = ''
          mkdir -p $out/share/client_sdk $out/share/snarkyjs_bindings
          mv _build/default/src/app/client_sdk/client_sdk.bc.js $out/share/client_sdk
          mv _build/default/src/lib/snarky_js_bindings/snarky_js_*.js $out/share/snarkyjs_bindings
        '';
      });

      mina_build_config = pkgs.stdenv.mkDerivation {
        pname = "mina_build_config";
        version = "dev";
        src = filtered-src;
        nativeBuildInputs = [ pkgs.rsync ];

        installPhase = ''
          mkdir -p $out/etc/coda/build_config
          cp src/config/mainnet.mlh $out/etc/coda/build_config/BUILD.mlh
          rsync -Huav src/config/* $out/etc/coda/build_config/.
        '';
      };

      mina_daemon_scripts = pkgs.stdenv.mkDerivation {
        pname = "mina_daemon_scripts";
        version = "dev";
        src = dockerfiles-scripts;
        buildInputs = [ pkgs.bash pkgs.python3 ];
        installPhase = ''
          mkdir -p $out/healthcheck $out/entrypoint.d
          mv dockerfiles/scripts/healthcheck-utilities.sh $out/healthcheck/utilities.sh
          mv dockerfiles/scripts/cron_job_dump_ledger.sh $out/cron_job_dump_ledger.sh
          mv dockerfiles/scripts/daemon-entrypoint.sh $out/entrypoint.sh
          mv dockerfiles/puppeteer-context/* $out/
        '';
      };

      test_executive-dev = self.mina-dev.overrideAttrs (oa: {
        pname = "mina-test_executive";
        src = filtered-src;
        outputs = [ "out" ];

        buildPhase = ''
          dune build --profile=integration_tests src/app/test_executive/test_executive.exe src/app/logproc/logproc.exe -j$NIX_BUILD_CORES
        '';
        installPhase = ''
          mkdir -p $out/bin
          mv _build/default/src/app/test_executive/test_executive.exe $out/bin/test_executive
          mv _build/default/src/app/logproc/logproc.exe $out/bin/logproc
        '';
      });

      test_executive = wrapMina self.test_executive-dev { };
    };
in scope.overrideScope' overlay<|MERGE_RESOLUTION|>--- conflicted
+++ resolved
@@ -163,23 +163,18 @@
         MARLIN_PLONK_STUBS = "${pkgs.kimchi_bindings_stubs}";
         DISABLE_CHECK_OPAM_SWITCH = "true";
 
-<<<<<<< HEAD
         MINA_VERSION_IMPLEMENTATION = "mina_version.runtime";
-=======
+
         PLONK_WASM_NODEJS = "${pkgs.plonk_wasm}/nodejs";
         PLONK_WASM_WEB = "${pkgs.plonk_wasm}/web";
->>>>>>> 65f819b8
 
         configurePhase = ''
           export MINA_ROOT="$PWD"
           export -f patchShebangs stopNest isScript
           fd . --type executable -x bash -c "patchShebangs {}"
           export -n patchShebangs stopNest isScript
-<<<<<<< HEAD
           # Get the mina version at runtime, from the wrapper script. Used to prevent rebuilding everything every time commit info changes.
           sed -i "s/default_implementation [^)]*/default_implementation $MINA_VERSION_IMPLEMENTATION/" src/lib/mina_version/dune
-=======
->>>>>>> 65f819b8
         '';
 
         buildPhase = ''
@@ -205,7 +200,6 @@
         installPhase = ''
           mkdir -p $out/bin $sample/share/mina $out/share/doc $generate_keypair/bin $mainnet/bin $testnet/bin $genesis/bin $genesis/var/lib/coda $batch_txn_tool/bin
           mv _build/coda_cache_dir/genesis* $genesis/var/lib/coda
-<<<<<<< HEAD
           pushd _build/default
           cp src/app/cli/src/mina.exe $out/bin/mina
           cp src/app/logproc/logproc.exe $out/bin/logproc
@@ -220,11 +214,6 @@
           cp -R _doc/_html $out/share/doc/html
           # cp src/lib/mina_base/sample_keypairs.json $sample/share/mina
           popd
-=======
-          #mv _build/default/src/lib/mina_base/sample_keypairs.json $sample/share/mina
-          mv _build/default/src/app/generate_keypair/generate_keypair.exe $generate_keypair/bin/generate_keypair
-          mv _build/default/_doc/_html $out/share/doc/html
->>>>>>> 65f819b8
           remove-references-to -t $(dirname $(dirname $(command -v ocaml))) {$out/bin/*,$mainnet/bin/*,$testnet/bin*,$genesis/bin/*,$generate_keypair/bin/*}
         '';
         shellHook =
