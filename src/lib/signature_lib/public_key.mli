--- conflicted
+++ resolved
@@ -96,12 +96,6 @@
     val to_input_legacy :
       var -> (Field.Var.t, Boolean.var) Random_oracle.Input.Legacy.t
 
-<<<<<<< HEAD
-    val to_input_legacy :
-      var -> (Field.Var.t, Boolean.var) Random_oracle.Input.Legacy.t
-
-=======
->>>>>>> 18ce40e8
     val to_input : var -> Field.Var.t Random_oracle.Input.Chunked.t
 
     val if_ : Boolean.var -> then_:var -> else_:var -> var Checked.t
