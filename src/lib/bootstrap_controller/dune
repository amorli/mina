(library
 (name bootstrap_controller)
 (public_name bootstrap_controller)
 (inline_tests)
 (instrumentation (backend bisect_ppx))
 (preprocess (pps ppx_mina ppx_version ppx_jane ppx_compare ppx_register_event))
 (libraries
   ;; opam libraries
   sexplib0
   core
   async_kernel
   core_kernel
   async
   async_unix
   ppx_inline_test.config
   ;; local libraries
   mina_numbers
   gadt_lib
   child_processes
   transition_frontier_base
   mina_metrics
   error_json
   with_hash
   mina_state
   inline_test_quiet_logs
   transition_frontier_persistent_frontier
   verifier
   data_hash_lib
   logger
   network_peer
   sync_handler
   transition_frontier
   pipe_lib
   mina_intf
   mina_block
   mina_base
   mina_ledger
   mina_stdlib
   mina_transaction_logic
   syncable_ledger
   consensus
   mina_networking
   fake_network
   trust_system
   transition_frontier_persistent_root
   precomputed_values
   truth
   merkle_ledger
   staged_ledger
   genesis_constants
   coda_genesis_ledger
   block_time
   mina_base.util
   o1trace
   mina_net2
<<<<<<< HEAD
   transition_frontier_bit_catchup
=======
   pickles.backend
   pickles
   snark_params
   kimchi_backend
   sgn_type
   sgn
   currency
   kimchi_backend.pasta
   kimchi_backend.pasta.basic
   mina_wire_types
>>>>>>> 0b63498e
   ))<|MERGE_RESOLUTION|>--- conflicted
+++ resolved
@@ -53,9 +53,7 @@
    mina_base.util
    o1trace
    mina_net2
-<<<<<<< HEAD
    transition_frontier_bit_catchup
-=======
    pickles.backend
    pickles
    snark_params
@@ -66,5 +64,4 @@
    kimchi_backend.pasta
    kimchi_backend.pasta.basic
    mina_wire_types
->>>>>>> 0b63498e
    ))