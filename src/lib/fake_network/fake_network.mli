--- conflicted
+++ resolved
@@ -97,14 +97,8 @@
     -> ?get_some_initial_peers:
          (unit Envelope.Incoming.t -> Peer.t list Deferred.t)
     -> ?answer_sync_ledger_query:
-<<<<<<< HEAD
-         (   (Marlin_plonk_bindings_pasta_fp.t * Sync_ledger.Query.t)
-             Envelope.Incoming.t
+         (   (Pasta_bindings.Fp.t * Sync_ledger.Query.t) Envelope.Incoming.t
           -> (Sync_ledger.Answer.t, Error.t) result Deferred.t )
-=======
-         (   (Pasta_bindings.Fp.t * Sync_ledger.Query.t) Envelope.Incoming.t
-          -> (Sync_ledger.Answer.t, Error.t) result Deferred.t)
->>>>>>> ea6c7ee8
     -> ?get_ancestry:
          (   ( Consensus.Data.Consensus_state.Value.t
              , Pasta_bindings.Fp.t )
@@ -129,27 +123,14 @@
              result
              Deferred.t )
     -> ?get_transition_knowledge:
-<<<<<<< HEAD
-         (   unit Envelope.Incoming.t
-          -> Marlin_plonk_bindings_pasta_fp.t list Deferred.t )
-    -> ?get_transition_chain_proof:
-         (   Marlin_plonk_bindings_pasta_fp.t Envelope.Incoming.t
-          -> ( Marlin_plonk_bindings_pasta_fp.t
-             * Marlin_plonk_bindings_pasta_fp.t list )
-             option
-             Deferred.t )
-    -> ?get_transition_chain:
-         (   Marlin_plonk_bindings_pasta_fp.t list Envelope.Incoming.t
-          -> Mina_block.t list option Deferred.t )
-=======
          (unit Envelope.Incoming.t -> Pasta_bindings.Fp.t list Deferred.t)
     -> ?get_transition_chain_proof:
          (   Pasta_bindings.Fp.t Envelope.Incoming.t
-          -> (Pasta_bindings.Fp.t * Pasta_bindings.Fp.t list) option Deferred.t)
+          -> (Pasta_bindings.Fp.t * Pasta_bindings.Fp.t list) option Deferred.t
+         )
     -> ?get_transition_chain:
          (   Pasta_bindings.Fp.t list Envelope.Incoming.t
-          -> Mina_block.t list option Deferred.t)
->>>>>>> ea6c7ee8
+          -> Mina_block.t list option Deferred.t )
     -> peer_config
 
   val fresh_peer : peer_config
@@ -167,14 +148,8 @@
     -> ?get_some_initial_peers:
          (unit Envelope.Incoming.t -> Peer.t list Deferred.t)
     -> ?answer_sync_ledger_query:
-<<<<<<< HEAD
-         (   (Marlin_plonk_bindings_pasta_fp.t * Sync_ledger.Query.t)
-             Envelope.Incoming.t
+         (   (Pasta_bindings.Fp.t * Sync_ledger.Query.t) Envelope.Incoming.t
           -> (Sync_ledger.Answer.t, Error.t) result Deferred.t )
-=======
-         (   (Pasta_bindings.Fp.t * Sync_ledger.Query.t) Envelope.Incoming.t
-          -> (Sync_ledger.Answer.t, Error.t) result Deferred.t)
->>>>>>> ea6c7ee8
     -> ?get_ancestry:
          (   ( Consensus.Data.Consensus_state.Value.t
              , Pasta_bindings.Fp.t )
@@ -199,27 +174,14 @@
              result
              Deferred.t )
     -> ?get_transition_knowledge:
-<<<<<<< HEAD
-         (   unit Envelope.Incoming.t
-          -> Marlin_plonk_bindings_pasta_fp.t list Deferred.t )
-    -> ?get_transition_chain_proof:
-         (   Marlin_plonk_bindings_pasta_fp.t Envelope.Incoming.t
-          -> ( Marlin_plonk_bindings_pasta_fp.t
-             * Marlin_plonk_bindings_pasta_fp.t list )
-             option
-             Deferred.t )
-    -> ?get_transition_chain:
-         (   Marlin_plonk_bindings_pasta_fp.t list Envelope.Incoming.t
-          -> Mina_block.t list option Deferred.t )
-=======
          (unit Envelope.Incoming.t -> Pasta_bindings.Fp.t list Deferred.t)
     -> ?get_transition_chain_proof:
          (   Pasta_bindings.Fp.t Envelope.Incoming.t
-          -> (Pasta_bindings.Fp.t * Pasta_bindings.Fp.t list) option Deferred.t)
+          -> (Pasta_bindings.Fp.t * Pasta_bindings.Fp.t list) option Deferred.t
+         )
     -> ?get_transition_chain:
          (   Pasta_bindings.Fp.t list Envelope.Incoming.t
-          -> Mina_block.t list option Deferred.t)
->>>>>>> ea6c7ee8
+          -> Mina_block.t list option Deferred.t )
     -> peer_config
 
   val peer_with_branch : frontier_branch_size:int -> peer_config
