open Async
open Core
open Mina_base
module Sync_ledger = Mina_ledger.Sync_ledger
open Gadt_lib
open Signature_lib
open Network_peer
module Gossip_net = Mina_networking.Gossip_net

(* There must be at least 2 peers to create a network *)
type 'n num_peers = 'n Peano.gt_1

(* TODO: make transition frontier a mutable option *)
type peer_state =
  { frontier : Transition_frontier.t
  ; consensus_local_state : Consensus.Data.Local_state.t
  ; get_staged_ledger_aux_and_pending_coinbases_at_hash :
         Pasta_bindings.Fp.t Envelope.Incoming.t
      -> ( Staged_ledger.Scan_state.t
         * Pasta_bindings.Fp.t
         * Pending_coinbase.t
         * Mina_state.Protocol_state.value list )
         option
         Deferred.t
  ; get_some_initial_peers : unit Envelope.Incoming.t -> Peer.t list Deferred.t
  ; answer_sync_ledger_query :
         (Pasta_bindings.Fp.t * Sync_ledger.Query.t) Envelope.Incoming.t
      -> (Sync_ledger.Answer.t, Error.t) result Deferred.t
  ; get_ancestry :
         ( Consensus.Data.Consensus_state.Value.t
         , Pasta_bindings.Fp.t )
         With_hash.t
         Envelope.Incoming.t
      -> ( Mina_block.t
         , State_body_hash.t list * Mina_block.t )
         Proof_carrying_data.t
         option
         Deferred.t
  ; get_best_tip :
         unit Envelope.Incoming.t
<<<<<<< HEAD
      -> ( Mina_transition.External_transition.t
         , Pasta_bindings.Fp.t list * Mina_transition.External_transition.t )
=======
      -> ( Mina_block.t
         , Marlin_plonk_bindings_pasta_fp.t list * Mina_block.t )
>>>>>>> cadf90ad
         Proof_carrying_data.t
         option
         Deferred.t
  ; get_node_status :
         unit Envelope.Incoming.t
      -> (Mina_networking.Rpcs.Get_node_status.Node_status.t, Error.t) result
         Deferred.t
  ; get_transition_knowledge :
      unit Envelope.Incoming.t -> Pasta_bindings.Fp.t list Deferred.t
  ; get_transition_chain_proof :
         Pasta_bindings.Fp.t Envelope.Incoming.t
      -> (Pasta_bindings.Fp.t * Pasta_bindings.Fp.t list) option Deferred.t
  ; get_transition_chain :
<<<<<<< HEAD
         Pasta_bindings.Fp.t list Envelope.Incoming.t
      -> Mina_transition.External_transition.t list option Deferred.t
=======
         Marlin_plonk_bindings_pasta_fp.t list Envelope.Incoming.t
      -> Mina_block.t list option Deferred.t
>>>>>>> cadf90ad
  }

type peer_network =
  { peer : Network_peer.Peer.t
  ; state : peer_state
  ; network : Mina_networking.t
  }

type nonrec 'n t =
  { fake_gossip_network : Gossip_net.Fake.network
  ; peer_networks : (peer_network, 'n) Vect.t
  }
  constraint 'n = _ num_peers

module Constants = struct
  let init_ip = Int32.of_int_exn 1

  let init_discovery_port = 1337
end

let setup (type n) ~logger ?(trust_system = Trust_system.null ())
    ?(time_controller = Block_time.Controller.basic ~logger)
    ~(precomputed_values : Precomputed_values.t)
    (states : (peer_state, n num_peers) Vect.t) : n num_peers t =
  let _, peers =
    Vect.fold_map states
      ~init:(Constants.init_ip, Constants.init_discovery_port)
      ~f:(fun (ip, libp2p_port) _ ->
        (* each peer has a distinct IP address, so we lookup frontiers by IP *)
        let peer =
          Network_peer.Peer.create
            (Unix.Inet_addr.inet4_addr_of_int32 ip)
            ~libp2p_port
            ~peer_id:
              (Peer.Id.unsafe_of_string
                 (sprintf "fake peer at port %d" libp2p_port))
        in
        ((Int32.( + ) Int32.one ip, libp2p_port + 1), peer))
  in
  let fake_gossip_network =
    Gossip_net.Fake.create_network (Vect.to_list peers)
  in
  let config peer consensus_local_state =
    let open Mina_networking.Config in
    { logger
    ; trust_system
    ; time_controller
    ; consensus_local_state
    ; is_seed = Vect.is_empty peers
    ; genesis_ledger_hash =
        Mina_ledger.Ledger.merkle_root
          (Lazy.force (Precomputed_values.genesis_ledger precomputed_values))
    ; constraint_constants = precomputed_values.constraint_constants
    ; consensus_constants = precomputed_values.consensus_constants
    ; creatable_gossip_net =
        Gossip_net.Any.Creatable
          ( (module Gossip_net.Fake)
          , Gossip_net.Fake.create_instance fake_gossip_network peer )
    ; log_gossip_heard =
        { snark_pool_diff = true
        ; transaction_pool_diff = true
        ; new_state = true
        }
    }
  in
  let peer_networks =
    Vect.map2 peers states ~f:(fun peer state ->
        let network =
          Thread_safe.block_on_async_exn (fun () ->
              (* TODO: merge implementations with mina_lib *)
              Mina_networking.create
                (config peer state.consensus_local_state)
                ~sinks:
                  ( Transition_handler.Block_sink.void
                  , Network_pool.Transaction_pool.Remote_sink.void
                  , Network_pool.Snark_pool.Remote_sink.void )
                ~get_staged_ledger_aux_and_pending_coinbases_at_hash:
                  state.get_staged_ledger_aux_and_pending_coinbases_at_hash
                ~get_some_initial_peers:state.get_some_initial_peers
                ~answer_sync_ledger_query:state.answer_sync_ledger_query
                ~get_ancestry:state.get_ancestry
                ~get_best_tip:state.get_best_tip
                ~get_node_status:state.get_node_status
                ~get_transition_knowledge:state.get_transition_knowledge
                ~get_transition_chain_proof:state.get_transition_chain_proof
                ~get_transition_chain:state.get_transition_chain)
        in
        { peer; state; network })
  in
  { fake_gossip_network; peer_networks }

module Generator = struct
  open Quickcheck
  open Generator.Let_syntax

  type peer_config =
       logger:Logger.t
    -> precomputed_values:Precomputed_values.t
    -> verifier:Verifier.t
    -> max_frontier_length:int
    -> use_super_catchup:bool
    -> peer_state Generator.t

  let make_peer_state ?get_staged_ledger_aux_and_pending_coinbases_at_hash
      ?get_some_initial_peers ?answer_sync_ledger_query ?get_ancestry
      ?get_best_tip ?get_node_status ?get_transition_knowledge
      ?get_transition_chain_proof ?get_transition_chain ~frontier
      ~consensus_local_state ~logger ~(precomputed_values : Genesis_proof.t) =
    { frontier
    ; consensus_local_state
    ; get_staged_ledger_aux_and_pending_coinbases_at_hash =
        ( match get_staged_ledger_aux_and_pending_coinbases_at_hash with
        | Some f ->
            f
        | None ->
            fun query_env ->
              let input = Envelope.Incoming.data query_env in
              Deferred.return
                (let open Option.Let_syntax in
                let%map ( scan_state
                        , expected_merkle_root
                        , pending_coinbases
                        , protocol_states ) =
                  Sync_handler
                  .get_staged_ledger_aux_and_pending_coinbases_at_hash ~frontier
                    input
                in
                let staged_ledger_hash =
                  Staged_ledger_hash.of_aux_ledger_and_coinbase_hash
                    (Staged_ledger.Scan_state.hash scan_state)
                    expected_merkle_root pending_coinbases
                in
                [%log debug]
                  ~metadata:
                    [ ( "staged_ledger_hash"
                      , Staged_ledger_hash.to_yojson staged_ledger_hash )
                    ]
                  "sending scan state and pending coinbase" ;
                ( scan_state
                , expected_merkle_root
                , pending_coinbases
                , protocol_states )) )
    ; get_some_initial_peers =
        ( match get_some_initial_peers with
        | Some f ->
            f
        | None ->
            fun _ -> Deferred.return [] )
    ; answer_sync_ledger_query =
        ( match answer_sync_ledger_query with
        | Some f ->
            f
        | None ->
            fun query_env ->
              let ledger_hash, _ = Envelope.Incoming.data query_env in
              Sync_handler.answer_query ~frontier ledger_hash
                (Envelope.Incoming.map ~f:Tuple2.get2 query_env)
                ~logger:(Logger.create ()) ~trust_system:(Trust_system.null ())
              |> Deferred.map
                 (* begin error string prefix so we can pattern-match *)
                   ~f:
                     (Result.of_option
                        ~error:
                          (Error.createf
                             !"%s for ledger_hash: %{sexp:Ledger_hash.t}"
                             Mina_networking.refused_answer_query_string
                             ledger_hash)) )
    ; get_ancestry =
        ( match get_ancestry with
        | Some f ->
            f
        | None ->
            fun query_env ->
              Deferred.return
                (Sync_handler.Root.prove
                   ~consensus_constants:precomputed_values.consensus_constants
                   ~logger ~frontier
                   ( Envelope.Incoming.data query_env
                   |> With_hash.map_hash ~f:(fun state_hash ->
                          { State_hash.State_hashes.state_hash
                          ; state_body_hash = None
                          }) )) )
    ; get_best_tip =
        ( match get_best_tip with
        | Some f ->
            f
        | None ->
            fun _ -> failwith "Get_best_tip unimplemented" )
    ; get_node_status =
        ( match get_node_status with
        | Some f ->
            f
        | None ->
            fun _ -> failwith "Get_node_status unimplemented" )
    ; get_transition_knowledge =
        ( match get_transition_knowledge with
        | Some f ->
            f
        | None ->
            fun _query -> Deferred.return (Sync_handler.best_tip_path ~frontier)
        )
    ; get_transition_chain_proof =
        ( match get_transition_chain_proof with
        | Some f ->
            f
        | None ->
            fun query_env ->
              Deferred.return
                (Transition_chain_prover.prove ~frontier
                   (Envelope.Incoming.data query_env)) )
    ; get_transition_chain =
        ( match get_transition_chain with
        | Some f ->
            f
        | None ->
            fun query_env ->
              Deferred.return
                (Sync_handler.get_transition_chain ~frontier
                   (Envelope.Incoming.data query_env)) )
    }

  let fresh_peer_custom_rpc ?get_staged_ledger_aux_and_pending_coinbases_at_hash
      ?get_some_initial_peers ?answer_sync_ledger_query ?get_ancestry
      ?get_best_tip ?get_node_status ?get_transition_knowledge
      ?get_transition_chain_proof ?get_transition_chain ~logger
      ~precomputed_values ~verifier ~max_frontier_length ~use_super_catchup =
    let epoch_ledger_location =
      Filename.temp_dir_name ^/ "epoch_ledger"
      ^ (Uuid_unix.create () |> Uuid.to_string)
    in
    let genesis_ledger = Precomputed_values.genesis_ledger precomputed_values in
    let consensus_local_state =
      Consensus.Data.Local_state.create Public_key.Compressed.Set.empty
        ~genesis_ledger
        ~genesis_epoch_data:precomputed_values.genesis_epoch_data
        ~epoch_ledger_location
        ~ledger_depth:precomputed_values.constraint_constants.ledger_depth
        ~genesis_state_hash:
          precomputed_values.protocol_state_with_hashes.hash.state_hash
    in
    let%map frontier =
      Transition_frontier.For_tests.gen ~precomputed_values ~verifier
        ~consensus_local_state ~max_length:max_frontier_length ~size:0
        ~use_super_catchup ()
    in
    make_peer_state ~frontier ~consensus_local_state ~precomputed_values ~logger
      ?get_staged_ledger_aux_and_pending_coinbases_at_hash
      ?get_some_initial_peers ?answer_sync_ledger_query ?get_ancestry
      ?get_best_tip ?get_node_status ?get_transition_knowledge
      ?get_transition_chain_proof ?get_transition_chain

  let fresh_peer ~logger ~precomputed_values ~verifier ~max_frontier_length
      ~use_super_catchup =
    fresh_peer_custom_rpc
      ?get_staged_ledger_aux_and_pending_coinbases_at_hash:None
      ?get_some_initial_peers:None ?answer_sync_ledger_query:None
      ?get_ancestry:None ?get_best_tip:None ?get_node_status:None
      ?get_transition_knowledge:None ?get_transition_chain_proof:None
      ?get_transition_chain:None ~logger ~precomputed_values ~verifier
      ~max_frontier_length ~use_super_catchup

  let peer_with_branch_custom_rpc ~frontier_branch_size
      ?get_staged_ledger_aux_and_pending_coinbases_at_hash
      ?get_some_initial_peers ?answer_sync_ledger_query ?get_ancestry
      ?get_best_tip ?get_node_status ?get_transition_knowledge
      ?get_transition_chain_proof ?get_transition_chain ~logger
      ~precomputed_values ~verifier ~max_frontier_length ~use_super_catchup =
    let epoch_ledger_location =
      Filename.temp_dir_name ^/ "epoch_ledger"
      ^ (Uuid_unix.create () |> Uuid.to_string)
    in
    let genesis_ledger = Precomputed_values.genesis_ledger precomputed_values in
    let consensus_local_state =
      Consensus.Data.Local_state.create Public_key.Compressed.Set.empty
        ~genesis_ledger
        ~genesis_epoch_data:precomputed_values.genesis_epoch_data
        ~epoch_ledger_location
        ~ledger_depth:precomputed_values.constraint_constants.ledger_depth
        ~genesis_state_hash:
          precomputed_values.protocol_state_with_hashes.hash.state_hash
    in
    let%map frontier, branch =
      Transition_frontier.For_tests.gen_with_branch ~precomputed_values
        ~verifier ~use_super_catchup ~max_length:max_frontier_length
        ~frontier_size:0 ~branch_size:frontier_branch_size
        ~consensus_local_state ()
    in
    Async.Thread_safe.block_on_async_exn (fun () ->
        Deferred.List.iter branch
          ~f:(Transition_frontier.add_breadcrumb_exn frontier)) ;

    make_peer_state ~frontier ~consensus_local_state ~precomputed_values ~logger
      ?get_staged_ledger_aux_and_pending_coinbases_at_hash
      ?get_some_initial_peers ?answer_sync_ledger_query ?get_ancestry
      ?get_best_tip ?get_node_status ?get_transition_knowledge
      ?get_transition_chain_proof ?get_transition_chain

  let peer_with_branch ~frontier_branch_size ~logger ~precomputed_values
      ~verifier ~max_frontier_length ~use_super_catchup =
    peer_with_branch_custom_rpc ~frontier_branch_size
      ?get_staged_ledger_aux_and_pending_coinbases_at_hash:None
      ?get_some_initial_peers:None ?answer_sync_ledger_query:None
      ?get_ancestry:None ?get_best_tip:None ?get_node_status:None
      ?get_transition_knowledge:None ?get_transition_chain_proof:None
      ?get_transition_chain:None ~logger ~precomputed_values ~verifier
      ~max_frontier_length ~use_super_catchup

  let gen ?(logger = Logger.null ()) ~precomputed_values ~verifier
      ~max_frontier_length ~use_super_catchup
      (configs : (peer_config, 'n num_peers) Gadt_lib.Vect.t) =
    let open Quickcheck.Generator.Let_syntax in
    let%map states =
      Vect.Quickcheck_generator.map configs ~f:(fun (config : peer_config) ->
          config ~logger ~precomputed_values ~verifier ~max_frontier_length
            ~use_super_catchup)
    in
    setup ~precomputed_values ~logger states
end<|MERGE_RESOLUTION|>--- conflicted
+++ resolved
@@ -38,13 +38,8 @@
          Deferred.t
   ; get_best_tip :
          unit Envelope.Incoming.t
-<<<<<<< HEAD
-      -> ( Mina_transition.External_transition.t
-         , Pasta_bindings.Fp.t list * Mina_transition.External_transition.t )
-=======
       -> ( Mina_block.t
-         , Marlin_plonk_bindings_pasta_fp.t list * Mina_block.t )
->>>>>>> cadf90ad
+         , Pasta_bindings.Fp.t list * Mina_block.t )
          Proof_carrying_data.t
          option
          Deferred.t
@@ -58,13 +53,8 @@
          Pasta_bindings.Fp.t Envelope.Incoming.t
       -> (Pasta_bindings.Fp.t * Pasta_bindings.Fp.t list) option Deferred.t
   ; get_transition_chain :
-<<<<<<< HEAD
          Pasta_bindings.Fp.t list Envelope.Incoming.t
-      -> Mina_transition.External_transition.t list option Deferred.t
-=======
-         Marlin_plonk_bindings_pasta_fp.t list Envelope.Incoming.t
       -> Mina_block.t list option Deferred.t
->>>>>>> cadf90ad
   }
 
 type peer_network =
