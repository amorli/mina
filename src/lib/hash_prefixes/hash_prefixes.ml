--- conflicted
+++ resolved
@@ -91,15 +91,10 @@
 
 let party_node = create "MinaPartyNode"
 
-<<<<<<< HEAD
-=======
 let party_stack_frame = create "MinaPartyStckFrm"
 
 let party_stack_frame_cons = create "MinaPartyStckFrmCons"
 
-let party_with_protocol_state_predicate = create "MinaPartyStatePred"
-
->>>>>>> 98d492f0
 let zkapp_uri = create "MinaZkappUri"
 
 let zkapp_event = create "MinaZkappEvent"
