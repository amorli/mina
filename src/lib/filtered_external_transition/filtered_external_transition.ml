open Core_kernel
open Mina_base
open Mina_transaction
open Mina_transition
open Signature_lib

module Fee_transfer_type = struct
  [%%versioned
  module Stable = struct
    module V1 = struct
      type t = Fee_transfer | Fee_transfer_via_coinbase

      let to_latest = Fn.id
    end
  end]
end

module Transactions = struct
  [%%versioned
  module Stable = struct
    module V2 = struct
      type t =
        { commands :
            ( User_command.Stable.V2.t
            , Transaction_hash.Stable.V1.t )
            With_hash.Stable.V1.t
            With_status.Stable.V2.t
            list
        ; fee_transfers :
            (Fee_transfer.Single.Stable.V2.t * Fee_transfer_type.Stable.V1.t)
            list
        ; coinbase : Currency.Amount.Stable.V1.t
        ; coinbase_receiver : Public_key.Compressed.Stable.V1.t option
        }

      let to_latest = Fn.id
    end
  end]
end

module Protocol_state = struct
  [%%versioned
  module Stable = struct
    module V2 = struct
      type t =
        { previous_state_hash : State_hash.Stable.V1.t
        ; blockchain_state : Mina_state.Blockchain_state.Value.Stable.V2.t
        ; consensus_state : Consensus.Data.Consensus_state.Value.Stable.V1.t
        }

      let to_latest = Fn.id
    end
  end]
end

[%%versioned
module Stable = struct
  module V2 = struct
    type t =
      { creator : Public_key.Compressed.Stable.V1.t
      ; winner : Public_key.Compressed.Stable.V1.t
      ; protocol_state : Protocol_state.Stable.V2.t
      ; transactions : Transactions.Stable.V2.t
      ; snark_jobs : Transaction_snark_work.Info.Stable.V2.t list
      ; proof : Proof.Stable.V2.t
      }

    let to_latest = Fn.id
  end
end]

let participants
    { transactions = { commands; fee_transfers; _ }; creator; winner; _ } =
  let open Account_id.Set in
  let user_command_set =
    List.fold commands ~init:empty ~f:(fun set user_command ->
        union set
          (of_list @@ User_command.accounts_accessed user_command.data.data))
  in
  let fee_transfer_participants =
    List.fold fee_transfers ~init:empty ~f:(fun set (ft, _) ->
        add set (Fee_transfer.Single.receiver ft))
  in
  add
    (add
       (union user_command_set fee_transfer_participants)
       (Account_id.create creator Token_id.default))
    (Account_id.create winner Token_id.default)

let participant_pks
    { transactions = { commands; fee_transfers; _ }; creator; winner; _ } =
  let open Public_key.Compressed.Set in
  let user_command_set =
    List.fold commands ~init:empty ~f:(fun set user_command ->
        union set @@ of_list
        @@ List.map ~f:Account_id.public_key
        @@ User_command.accounts_accessed user_command.data.data)
  in
  let fee_transfer_participants =
    List.fold fee_transfers ~init:empty ~f:(fun set (ft, _) ->
        add set ft.receiver_pk)
  in
  add (add (union user_command_set fee_transfer_participants) creator) winner

let commands { transactions = { Transactions.commands; _ }; _ } = commands

let validate_transactions block =
  let consensus_state =
    block |> Mina_block.header |> Mina_block.Header.protocol_state
    |> Mina_state.Protocol_state.consensus_state
  in
  let open Consensus.Data in
  let coinbase_receiver = Consensus_state.coinbase_receiver consensus_state in
  let supercharge_coinbase =
    Consensus_state.supercharge_coinbase consensus_state
  in
  let staged_ledger_diff =
    block |> Mina_block.body |> Mina_block.Body.staged_ledger_diff
  in
  Staged_ledger.Pre_diff_info.get_transactions ~coinbase_receiver
    ~supercharge_coinbase staged_ledger_diff

let filter_protocol_state protocol_state : Protocol_state.t =
  Mina_state.Protocol_state.
    { previous_state_hash = previous_state_hash protocol_state
    ; blockchain_state = blockchain_state protocol_state
    ; consensus_state = consensus_state protocol_state
    }

let of_transition block tracked_participants
    (calculated_transactions : Transaction.t With_status.t list) =
  let header = Mina_block.header block in
  let staged_ledger_diff =
    block |> Mina_block.body |> Mina_block.Body.staged_ledger_diff
  in
  let consensus_state =
    header |> Mina_block.Header.protocol_state
    |> Mina_state.Protocol_state.consensus_state
  in
  let protocol_state =
    header |> Mina_block.Header.protocol_state |> filter_protocol_state
  in
<<<<<<< HEAD
  let transactions =
=======
  let open Consensus.Data in
  let creator = Consensus_state.block_creator consensus_state in
  let winner = Consensus_state.block_stake_winner consensus_state in
  let proof = Mina_block.Header.protocol_state_proof header in
  let next_available_token =
    protocol_state.blockchain_state.snarked_next_available_token
  in
  let transactions, _next_available_token =
>>>>>>> d57645bb
    List.fold calculated_transactions
      ~init:
        { Transactions.commands = []
        ; fee_transfers = []
        ; coinbase = Currency.Amount.zero
        ; coinbase_receiver = None
        } ~f:(fun acc_transactions -> function
      | { data = Command command; status } -> (
          let command = (command :> User_command.t) in
          let should_include_transaction command participants =
            List.exists (User_command.accounts_accessed command)
              ~f:(fun account_id ->
                Public_key.Compressed.Set.mem participants
                  (Account_id.public_key account_id))
          in
          match tracked_participants with
          | `Some interested_participants
            when not
                   (should_include_transaction command interested_participants)
            ->
              acc_transactions
          | `All | `Some _ ->
              (* Should include this command. *)
              { acc_transactions with
                commands =
                  { With_status.data =
                      { With_hash.data = command
                      ; hash = Transaction_hash.hash_command command
                      }
                  ; status
                  }
                  :: acc_transactions.commands
              } )
      | { data = Fee_transfer fee_transfer; _ } ->
          let fee_transfer_list =
            List.map (Mina_base.Fee_transfer.to_list fee_transfer) ~f:(fun f ->
                (f, Fee_transfer_type.Fee_transfer))
          in
          let fee_transfers =
            match tracked_participants with
            | `All ->
                fee_transfer_list
            | `Some interested_participants ->
                List.filter
                  ~f:(fun ({ receiver_pk = pk; _ }, _) ->
                    Public_key.Compressed.Set.mem interested_participants pk)
                  fee_transfer_list
          in
          { acc_transactions with
            fee_transfers = fee_transfers @ acc_transactions.fee_transfers
          }
      | { data = Coinbase { Coinbase.amount; fee_transfer; receiver }; _ } ->
          let fee_transfer =
            Option.map
              ~f:(fun ft ->
                ( Coinbase_fee_transfer.to_fee_transfer ft
                , Fee_transfer_type.Fee_transfer_via_coinbase ))
              fee_transfer
          in
          let fee_transfers =
            List.append
              (Option.to_list fee_transfer)
              acc_transactions.fee_transfers
          in
          { acc_transactions with
            fee_transfers
          ; coinbase_receiver = Some receiver
          ; coinbase =
              Currency.Amount.(
                Option.value_exn (add amount acc_transactions.coinbase))
          })
  in
  let snark_jobs =
    staged_ledger_diff |> Staged_ledger_diff.completed_works
    |> List.map ~f:Transaction_snark_work.info
  in
  { creator; winner; protocol_state; transactions; snark_jobs; proof }<|MERGE_RESOLUTION|>--- conflicted
+++ resolved
@@ -140,18 +140,7 @@
   let protocol_state =
     header |> Mina_block.Header.protocol_state |> filter_protocol_state
   in
-<<<<<<< HEAD
   let transactions =
-=======
-  let open Consensus.Data in
-  let creator = Consensus_state.block_creator consensus_state in
-  let winner = Consensus_state.block_stake_winner consensus_state in
-  let proof = Mina_block.Header.protocol_state_proof header in
-  let next_available_token =
-    protocol_state.blockchain_state.snarked_next_available_token
-  in
-  let transactions, _next_available_token =
->>>>>>> d57645bb
     List.fold calculated_transactions
       ~init:
         { Transactions.commands = []
@@ -228,4 +217,8 @@
     staged_ledger_diff |> Staged_ledger_diff.completed_works
     |> List.map ~f:Transaction_snark_work.info
   in
+  let open Consensus.Data in
+  let creator = Consensus_state.block_creator consensus_state in
+  let winner = Consensus_state.block_stake_winner consensus_state in
+  let proof = Mina_block.Header.protocol_state_proof header in
   { creator; winner; protocol_state; transactions; snark_jobs; proof }