open Async_kernel
open Core_kernel
open Mina_base
open Pipe_lib
open Mina_transaction

type metrics_t =
  { block_production_delay : int list
  ; transaction_pool_diff_received : int
  ; transaction_pool_diff_broadcasted : int
  ; transactions_added_to_pool : int
  ; transaction_pool_size : int
  }

type best_chain_block =
  { state_hash : string; command_transaction_count : int; creator_pk : string }

(* TODO: malleable error -> or error *)

module Engine = struct
  module type Network_config_intf = sig
    module Cli_inputs : sig
      type t

      val term : t Cmdliner.Term.t
    end

    type t

    val expand :
         logger:Logger.t
      -> test_name:string
      -> cli_inputs:Cli_inputs.t
      -> debug:bool
      -> test_config:Test_config.t
      -> images:Test_config.Container_images.t
      -> t
  end

  module type Network_intf = sig
    module Node : sig
      type t

      val id : t -> string

      val network_keypair : t -> Network_keypair.t option

      val start : fresh_state:bool -> t -> unit Malleable_error.t

      val stop : t -> unit Malleable_error.t

      type signed_command_result =
        { id : string
        ; hash : Transaction_hash.t
        ; nonce : Mina_numbers.Account_nonce.t
        }

      val send_payment :
           logger:Logger.t
        -> t
        -> sender_pub_key:Signature_lib.Public_key.Compressed.t
        -> receiver_pub_key:Signature_lib.Public_key.Compressed.t
        -> amount:Currency.Amount.t
        -> fee:Currency.Fee.t
        -> signed_command_result Deferred.Or_error.t

      val must_send_payment :
           logger:Logger.t
        -> t
        -> sender_pub_key:Signature_lib.Public_key.Compressed.t
        -> receiver_pub_key:Signature_lib.Public_key.Compressed.t
        -> amount:Currency.Amount.t
        -> fee:Currency.Fee.t
        -> signed_command_result Malleable_error.t

      val send_payment_with_raw_sig :
           logger:Logger.t
        -> t
        -> sender_pub_key:Signature_lib.Public_key.Compressed.t
        -> receiver_pub_key:Signature_lib.Public_key.Compressed.t
        -> amount:Currency.Amount.t
        -> fee:Currency.Fee.t
        -> nonce:Mina_numbers.Account_nonce.t
        -> memo:string
        -> token:Token_id.t
        -> valid_until:Mina_numbers.Global_slot.t
        -> raw_signature:string
        -> signed_command_result Deferred.Or_error.t

      val must_send_payment_with_raw_sig :
           logger:Logger.t
        -> t
        -> sender_pub_key:Signature_lib.Public_key.Compressed.t
        -> receiver_pub_key:Signature_lib.Public_key.Compressed.t
        -> amount:Currency.Amount.t
        -> fee:Currency.Fee.t
        -> nonce:Mina_numbers.Account_nonce.t
        -> memo:string
        -> token:Token_id.t
        -> valid_until:Mina_numbers.Global_slot.t
        -> raw_signature:string
        -> signed_command_result Malleable_error.t

      val send_delegation :
           logger:Logger.t
        -> t
        -> sender_pub_key:Signature_lib.Public_key.Compressed.t
        -> receiver_pub_key:Signature_lib.Public_key.Compressed.t
        -> amount:Currency.Amount.t
        -> fee:Currency.Fee.t
        -> signed_command_result Deferred.Or_error.t

      val must_send_delegation :
           logger:Logger.t
        -> t
        -> sender_pub_key:Signature_lib.Public_key.Compressed.t
        -> receiver_pub_key:Signature_lib.Public_key.Compressed.t
        -> amount:Currency.Amount.t
        -> fee:Currency.Fee.t
        -> signed_command_result Malleable_error.t

      (** returned string is the transaction id *)
      val send_zkapp :
           logger:Logger.t
        -> t
        -> parties:Mina_base.Parties.t
        -> string Deferred.Or_error.t

      val must_send_test_payments :
           repeat_count:Unsigned.UInt32.t
        -> repeat_delay_ms:Unsigned.UInt32.t
        -> logger:Logger.t
        -> t
        -> senders:Signature_lib.Private_key.t list
        -> receiver_pub_key:Signature_lib.Public_key.Compressed.t
        -> amount:Currency.Amount.t
        -> fee:Currency.Fee.t
        -> unit Malleable_error.t

      type account_data =
        { nonce : Mina_numbers.Account_nonce.t
        ; total_balance : Currency.Balance.t
        ; liquid_balance_opt : Currency.Balance.t option
        ; locked_balance_opt : Currency.Balance.t option
        }

      val get_account_data :
           logger:Logger.t
        -> t
        -> account_id:Mina_base.Account_id.t
        -> account_data Async_kernel.Deferred.Or_error.t

      val must_get_account_data :
           logger:Logger.t
        -> t
        -> account_id:Mina_base.Account_id.t
        -> account_data Malleable_error.t

      val get_account_permissions :
           logger:Logger.t
        -> t
        -> account_id:Mina_base.Account_id.t
        -> Mina_base.Permissions.t Deferred.Or_error.t

      (** the returned Update.t is constructed from the fields of the
          given account, as if it had been applied to the account
      *)
      val get_account_update :
           logger:Logger.t
        -> t
        -> account_id:Mina_base.Account_id.t
        -> Mina_base.Party.Update.t Deferred.Or_error.t

      val get_peer_id :
           logger:Logger.t
        -> t
        -> (string * string list) Async_kernel.Deferred.Or_error.t

      val must_get_peer_id :
        logger:Logger.t -> t -> (string * string list) Malleable_error.t

      val get_best_chain :
           ?max_length:int
        -> logger:Logger.t
        -> t
        -> best_chain_block list Async_kernel.Deferred.Or_error.t

      val must_get_best_chain :
           ?max_length:int
        -> logger:Logger.t
        -> t
        -> best_chain_block list Malleable_error.t

      val dump_archive_data :
        logger:Logger.t -> t -> data_file:string -> unit Malleable_error.t

      val dump_mina_logs :
        logger:Logger.t -> t -> log_file:string -> unit Malleable_error.t

      val dump_precomputed_blocks :
        logger:Logger.t -> t -> unit Malleable_error.t

      val get_metrics :
        logger:Logger.t -> t -> metrics_t Async_kernel.Deferred.Or_error.t
    end

    type t

    val constants : t -> Test_config.constants

    val constraint_constants : t -> Genesis_constants.Constraint_constants.t

    val genesis_constants : t -> Genesis_constants.t

    val seeds : t -> Node.t list

    val all_non_seed_pods : t -> Node.t list

    val block_producers : t -> Node.t list

    val snark_coordinators : t -> Node.t list

    val archive_nodes : t -> Node.t list

    val all_nodes : t -> Node.t list

    val all_keypairs : t -> Signature_lib.Keypair.t list

    val block_producer_keypairs : t -> Signature_lib.Keypair.t list

    val extra_genesis_keypairs : t -> Signature_lib.Keypair.t list

    val initialize_infra : logger:Logger.t -> t -> unit Malleable_error.t
  end

  module type Network_manager_intf = sig
    module Network_config : Network_config_intf

    module Network : Network_intf

    type t

    val create : logger:Logger.t -> Network_config.t -> t Deferred.t

    val deploy : t -> Network.t Deferred.t

    val destroy : t -> unit Deferred.t

    val cleanup : t -> unit Deferred.t
  end

  module type Log_engine_intf = sig
    module Network : Network_intf

    type t

    val create : logger:Logger.t -> network:Network.t -> t Deferred.Or_error.t

    val destroy : t -> unit Deferred.Or_error.t

    val event_reader : t -> (Network.Node.t * Event_type.event) Pipe.Reader.t
  end

  (** The signature of integration test engines. An integration test engine
   *  provides the core functionality for deploying, monitoring, and
   *  interacting with networks.
   *)
  module type S = sig
    (* unique name identifying the engine (used in test executive cli) *)
    val name : string

    module Network_config : Network_config_intf

    module Network : Network_intf

    module Network_manager :
      Network_manager_intf
        with module Network_config := Network_config
         and module Network := Network

    module Log_engine : Log_engine_intf with module Network := Network
  end
end

module Dsl = struct
  module type Event_router_intf = sig
    module Engine : Engine.S

    type t

    type ('a, 'b) handler_func =
      Engine.Network.Node.t -> 'a -> [ `Stop of 'b | `Continue ] Deferred.t

    type 'a event_subscription

    val create :
         logger:Logger.t
      -> event_reader:(Engine.Network.Node.t * Event_type.event) Pipe.Reader.t
      -> t

    val on :
      t -> 'a Event_type.t -> f:('a, 'b) handler_func -> 'b event_subscription

    val cancel : t -> 'a event_subscription -> 'a -> unit

    val await : 'a event_subscription -> 'a Deferred.t

    val await_with_timeout :
         t
      -> 'a event_subscription
      -> timeout_duration:Time.Span.t
      -> timeout_cancellation:'a
      -> 'a Deferred.t
  end

  module type Network_state_intf = sig
    module Engine : Engine.S

    module Event_router : Event_router_intf with module Engine := Engine

    type t =
      { block_height : int
      ; epoch : int
      ; global_slot : int
      ; snarked_ledgers_generated : int
      ; blocks_generated : int
      ; node_initialization : bool String.Map.t
      ; gossip_received : Gossip_state.t String.Map.t
      ; best_tips_by_node : State_hash.t String.Map.t
      ; blocks_produced_by_node : State_hash.t list String.Map.t
      ; blocks_seen_by_node : State_hash.Set.t String.Map.t
      ; blocks_including_txn : State_hash.Set.t Transaction_hash.Map.t
      }

    val listen :
         logger:Logger.t
      -> Event_router.t
      -> t Broadcast_pipe.Reader.t * t Broadcast_pipe.Writer.t
  end

  module type Wait_condition_intf = sig
    module Engine : Engine.S

    module Event_router : Event_router_intf with module Engine := Engine

    module Network_state :
      Network_state_intf
        with module Engine := Engine
         and module Event_router := Event_router

    type t

    val with_timeouts :
         ?soft_timeout:Network_time_span.t
      -> ?hard_timeout:Network_time_span.t
      -> t
      -> t

    val node_to_initialize : Engine.Network.Node.t -> t

    val nodes_to_initialize : Engine.Network.Node.t list -> t

    val blocks_to_be_produced : int -> t

    val nodes_to_synchronize : Engine.Network.Node.t list -> t

    val signed_command_to_be_included_in_frontier :
         txn_hash:Transaction_hash.t
      -> node_included_in:[ `Any_node | `Node of Engine.Network.Node.t ]
      -> t

<<<<<<< HEAD
    val ledger_proofs_emitted_since_genesis : num_proofs:int -> t
=======
    val snapp_to_be_included_in_frontier :
      has_failures:bool -> parties:Mina_base.Parties.t -> t

    (** generates a wait condition based on the network state with soft timeout
    of 1hr and hard timeout of 2hrs*)
    val network_state : description:string -> f:(Network_state.t -> bool) -> t
>>>>>>> 5a164026
  end

  module type Util_intf = sig
    module Engine : Engine.S

    val pub_key_of_node :
         Engine.Network.Node.t
      -> Signature_lib.Public_key.Compressed.t Malleable_error.t

    val priv_key_of_node :
      Engine.Network.Node.t -> Signature_lib.Private_key.t Malleable_error.t

    val check_common_prefixes :
         tolerance:int
      -> logger:Logger.t
      -> string list list
      -> ( unit Malleable_error.Result_accumulator.t
         , Malleable_error.Hard_fail.t )
         result
         Async_kernel.Deferred.t

    val fetch_connectivity_data :
         logger:Logger.t
      -> Engine.Network.Node.t list
      -> ( (Engine.Network.Node.t * (string * string list)) list
           Malleable_error.Result_accumulator.t
         , Malleable_error.Hard_fail.t )
         result
         Deferred.t

    val assert_peers_completely_connected :
         (Engine.Network.Node.t * (string * string list)) list
      -> ( unit Malleable_error.Result_accumulator.t
         , Malleable_error.Hard_fail.t )
         result
         Deferred.t

    val assert_peers_cant_be_partitioned :
         max_disconnections:int
      -> (Engine.Network.Node.t * (string * string list)) list
      -> ( unit Malleable_error.Result_accumulator.t
         , Malleable_error.Hard_fail.t )
         result
         Deferred.t
  end

  module type S = sig
    module Engine : Engine.S

    module Event_router : Event_router_intf with module Engine := Engine

    module Network_state :
      Network_state_intf
        with module Engine := Engine
         and module Event_router := Event_router

    module Wait_condition :
      Wait_condition_intf
        with module Engine := Engine
         and module Event_router := Event_router
         and module Network_state := Network_state

    module Util : Util_intf with module Engine := Engine

    type t

    val section_hard : string -> 'a Malleable_error.t -> 'a Malleable_error.t

    val section : string -> unit Malleable_error.t -> unit Malleable_error.t

    val network_state : t -> Network_state.t

    val wait_for : t -> Wait_condition.t -> unit Malleable_error.t

    (* TODO: move this functionality to a more suitable location *)
    val create :
         logger:Logger.t
      -> network:Engine.Network.t
      -> event_router:Event_router.t
      -> network_state_reader:Network_state.t Broadcast_pipe.Reader.t
      -> [ `Don't_call_in_tests of t ]

    type log_error_accumulator

    val watch_log_errors :
         logger:Logger.t
      -> event_router:Event_router.t
      -> on_fatal_error:(Logger.Message.t -> unit)
      -> log_error_accumulator

    val lift_accumulated_log_errors :
      log_error_accumulator -> Test_error.remote_error Test_error.Set.t
  end
end

module Test = struct
  module type Inputs_intf = sig
    module Engine : Engine.S

    module Dsl : Dsl.S with module Engine := Engine
  end

  module type S = sig
    type network

    type node

    type dsl

    val config : Test_config.t

    val run : network -> dsl -> unit Malleable_error.t
  end

  (* NB: until the DSL is actually implemented, a test just takes in the engine
   * implementation directly. *)
  module type Functor_intf = functor (Inputs : Inputs_intf) ->
    S
      with type network = Inputs.Engine.Network.t
       and type node = Inputs.Engine.Network.Node.t
       and type dsl = Inputs.Dsl.t
end<|MERGE_RESOLUTION|>--- conflicted
+++ resolved
@@ -369,16 +369,10 @@
       -> node_included_in:[ `Any_node | `Node of Engine.Network.Node.t ]
       -> t
 
-<<<<<<< HEAD
     val ledger_proofs_emitted_since_genesis : num_proofs:int -> t
-=======
+
     val snapp_to_be_included_in_frontier :
       has_failures:bool -> parties:Mina_base.Parties.t -> t
-
-    (** generates a wait condition based on the network state with soft timeout
-    of 1hr and hard timeout of 2hrs*)
-    val network_state : description:string -> f:(Network_state.t -> bool) -> t
->>>>>>> 5a164026
   end
 
   module type Util_intf = sig
