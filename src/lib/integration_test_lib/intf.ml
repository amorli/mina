open Async_kernel
open Core_kernel
open Mina_base
open Pipe_lib
open Mina_transaction

type metrics_t =
  { block_production_delay : int list
  ; transaction_pool_diff_received : int
  ; transaction_pool_diff_broadcasted : int
  ; transactions_added_to_pool : int
  ; transaction_pool_size : int
  }

type best_chain_block =
  { state_hash : string; command_transaction_count : int; creator_pk : string }

(* TODO: malleable error -> or error *)

module Engine = struct
  module type Network_config_intf = sig
    module Cli_inputs : sig
      type t

      val term : t Cmdliner.Term.t
    end

    type t

    val expand :
         logger:Logger.t
      -> test_name:string
      -> cli_inputs:Cli_inputs.t
      -> debug:bool
      -> test_config:Test_config.t
      -> images:Test_config.Container_images.t
      -> t
  end

  module type Network_intf = sig
    module Node : sig
      type t

      val id : t -> string

      val network_keypair : t -> Network_keypair.t option

      val start : fresh_state:bool -> t -> unit Malleable_error.t

      val stop : t -> unit Malleable_error.t

<<<<<<< HEAD
      val get_ingress_uri : t -> Uri.t
=======
      type signed_command_result =
        { id : string
        ; hash : Transaction_hash.t
        ; nonce : Mina_numbers.Account_nonce.t
        }

      val graphql_uri : t -> string

      val send_payment :
           logger:Logger.t
        -> t
        -> sender_pub_key:Signature_lib.Public_key.Compressed.t
        -> receiver_pub_key:Signature_lib.Public_key.Compressed.t
        -> amount:Currency.Amount.t
        -> fee:Currency.Fee.t
        -> signed_command_result Deferred.Or_error.t

      val must_send_payment :
           logger:Logger.t
        -> t
        -> sender_pub_key:Signature_lib.Public_key.Compressed.t
        -> receiver_pub_key:Signature_lib.Public_key.Compressed.t
        -> amount:Currency.Amount.t
        -> fee:Currency.Fee.t
        -> signed_command_result Malleable_error.t

      val send_payment_with_raw_sig :
           logger:Logger.t
        -> t
        -> sender_pub_key:Signature_lib.Public_key.Compressed.t
        -> receiver_pub_key:Signature_lib.Public_key.Compressed.t
        -> amount:Currency.Amount.t
        -> fee:Currency.Fee.t
        -> nonce:Mina_numbers.Account_nonce.t
        -> memo:string
        -> valid_until:Mina_numbers.Global_slot_since_genesis.t
        -> raw_signature:string
        -> signed_command_result Deferred.Or_error.t

      val must_send_payment_with_raw_sig :
           logger:Logger.t
        -> t
        -> sender_pub_key:Signature_lib.Public_key.Compressed.t
        -> receiver_pub_key:Signature_lib.Public_key.Compressed.t
        -> amount:Currency.Amount.t
        -> fee:Currency.Fee.t
        -> nonce:Mina_numbers.Account_nonce.t
        -> memo:string
        -> valid_until:Mina_numbers.Global_slot_since_genesis.t
        -> raw_signature:string
        -> signed_command_result Malleable_error.t

      val send_delegation :
           logger:Logger.t
        -> t
        -> sender_pub_key:Signature_lib.Public_key.Compressed.t
        -> receiver_pub_key:Signature_lib.Public_key.Compressed.t
        -> fee:Currency.Fee.t
        -> signed_command_result Deferred.Or_error.t

      val must_send_delegation :
           logger:Logger.t
        -> t
        -> sender_pub_key:Signature_lib.Public_key.Compressed.t
        -> receiver_pub_key:Signature_lib.Public_key.Compressed.t
        -> fee:Currency.Fee.t
        -> signed_command_result Malleable_error.t

      val set_snark_worker :
           logger:Logger.t
        -> t
        -> new_snark_pub_key:Signature_lib.Public_key.Compressed.t
        -> unit Deferred.Or_error.t

      val must_set_snark_worker :
           logger:Logger.t
        -> t
        -> new_snark_pub_key:Signature_lib.Public_key.Compressed.t
        -> unit Malleable_error.t

      (** Send a batch of zkApp transactions.
          Returned is a list of transaction id *)
      val send_zkapp_batch :
           logger:Logger.t
        -> t
        -> zkapp_commands:Mina_base.Zkapp_command.t list
        -> string list Deferred.Or_error.t

      val must_send_test_payments :
           repeat_count:Unsigned.UInt32.t
        -> repeat_delay_ms:Unsigned.UInt32.t
        -> logger:Logger.t
        -> t
        -> senders:Signature_lib.Private_key.t list
        -> receiver_pub_key:Signature_lib.Public_key.Compressed.t
        -> amount:Currency.Amount.t
        -> fee:Currency.Fee.t
        -> unit Malleable_error.t

      type account_data =
        { nonce : Mina_numbers.Account_nonce.t
        ; total_balance : Currency.Balance.t
        ; liquid_balance_opt : Currency.Balance.t option
        ; locked_balance_opt : Currency.Balance.t option
        }

      val get_account_data :
           logger:Logger.t
        -> t
        -> account_id:Mina_base.Account_id.t
        -> account_data Deferred.Or_error.t

      val must_get_account_data :
           logger:Logger.t
        -> t
        -> account_id:Mina_base.Account_id.t
        -> account_data Malleable_error.t

      val get_filtered_log_entries :
           last_log_index_seen:int
        -> t
        -> string array Async_kernel.Deferred.Or_error.t

      val start_filtered_log :
           logger:Logger.t
        -> log_filter:string list
        -> t
        -> unit Async_kernel.Deferred.Or_error.t

      val get_account_permissions :
           logger:Logger.t
        -> t
        -> account_id:Mina_base.Account_id.t
        -> Mina_base.Permissions.t Deferred.Or_error.t

      (** the returned Update.t is constructed from the fields of the
          given account, as if it had been applied to the account
      *)
      val get_account_update :
           logger:Logger.t
        -> t
        -> account_id:Mina_base.Account_id.t
        -> Mina_base.Account_update.Update.t Deferred.Or_error.t

      val get_pooled_zkapp_commands :
           logger:Logger.t
        -> t
        -> pk:Signature_lib.Public_key.Compressed.t
        -> string list Deferred.Or_error.t

      val get_peer_id :
        logger:Logger.t -> t -> (string * string list) Deferred.Or_error.t

      val must_get_peer_id :
        logger:Logger.t -> t -> (string * string list) Malleable_error.t

      val get_best_chain :
           ?max_length:int
        -> logger:Logger.t
        -> t
        -> best_chain_block list Deferred.Or_error.t

      val must_get_best_chain :
           ?max_length:int
        -> logger:Logger.t
        -> t
        -> best_chain_block list Malleable_error.t
>>>>>>> 42372591

      val dump_archive_data :
        logger:Logger.t -> t -> data_file:string -> unit Malleable_error.t

      val run_replayer : logger:Logger.t -> t -> string Malleable_error.t

      val dump_mina_logs :
        logger:Logger.t -> t -> log_file:string -> unit Malleable_error.t

      val dump_precomputed_blocks :
        logger:Logger.t -> t -> unit Malleable_error.t
<<<<<<< HEAD
=======

      val get_metrics : logger:Logger.t -> t -> metrics_t Deferred.Or_error.t
>>>>>>> 42372591
    end

    type t

    val constants : t -> Test_config.constants

    val constraint_constants : t -> Genesis_constants.Constraint_constants.t

    val genesis_constants : t -> Genesis_constants.t

    val seeds : t -> Node.t Core.String.Map.t

    val all_non_seed_pods : t -> Node.t Core.String.Map.t

    val block_producers : t -> Node.t Core.String.Map.t

    val snark_coordinators : t -> Node.t Core.String.Map.t

    val archive_nodes : t -> Node.t Core.String.Map.t

    val all_nodes : t -> Node.t Core.String.Map.t

    val genesis_keypairs : t -> Network_keypair.t Core.String.Map.t

    val initialize_infra : logger:Logger.t -> t -> unit Malleable_error.t
  end

  module type Network_manager_intf = sig
    module Network_config : Network_config_intf

    module Network : Network_intf

    type t

    val create : logger:Logger.t -> Network_config.t -> t Malleable_error.t

    val deploy : t -> Network.t Malleable_error.t

    val destroy : t -> unit Malleable_error.t

    val cleanup : t -> unit Deferred.t
  end

  module type Log_engine_intf = sig
    module Network : Network_intf

    type t

    val create : logger:Logger.t -> network:Network.t -> t Deferred.Or_error.t

    val destroy : t -> unit Deferred.Or_error.t

    val event_reader : t -> (Network.Node.t * Event_type.event) Pipe.Reader.t
  end

  (** The signature of integration test engines. An integration test engine
   *  provides the core functionality for deploying, monitoring, and
   *  interacting with networks.
   *)
  module type S = sig
    (* unique name identifying the engine (used in test executive cli) *)
    val name : string

    module Network_config : Network_config_intf

    module Network : Network_intf

    module Network_manager :
      Network_manager_intf
        with module Network_config := Network_config
         and module Network := Network

    module Log_engine : Log_engine_intf with module Network := Network
  end
end

module Dsl = struct
  module type Event_router_intf = sig
    module Engine : Engine.S

    type t

    type ('a, 'b) handler_func =
      Engine.Network.Node.t -> 'a -> [ `Stop of 'b | `Continue ] Deferred.t

    type 'a event_subscription

    val create :
         logger:Logger.t
      -> event_reader:(Engine.Network.Node.t * Event_type.event) Pipe.Reader.t
      -> t

    val on :
      t -> 'a Event_type.t -> f:('a, 'b) handler_func -> 'b event_subscription

    val cancel : t -> 'a event_subscription -> 'a -> unit

    val await : 'a event_subscription -> 'a Deferred.t

    val await_with_timeout :
         t
      -> 'a event_subscription
      -> timeout_duration:Time.Span.t
      -> timeout_cancellation:'a
      -> 'a Deferred.t
  end

  module type Network_state_intf = sig
    module Engine : Engine.S

    module Event_router : Event_router_intf with module Engine := Engine

    type t =
      { block_height : int
      ; epoch : int
      ; global_slot : int
      ; snarked_ledgers_generated : int
      ; blocks_generated : int
      ; node_initialization : bool String.Map.t
      ; gossip_received : Gossip_state.t String.Map.t
      ; best_tips_by_node : State_hash.t String.Map.t
      ; blocks_produced_by_node : State_hash.t list String.Map.t
      ; blocks_seen_by_node : State_hash.Set.t String.Map.t
      ; blocks_including_txn : State_hash.Set.t Transaction_hash.Map.t
      }

    val listen :
         logger:Logger.t
      -> Event_router.t
      -> t Broadcast_pipe.Reader.t * t Broadcast_pipe.Writer.t
  end

  module type Wait_condition_intf = sig
    module Engine : Engine.S

    module Event_router : Event_router_intf with module Engine := Engine

    module Network_state :
      Network_state_intf
        with module Engine := Engine
         and module Event_router := Event_router

    type t

    type wait_condition_id =
      | Nodes_to_initialize
      | Blocks_to_be_produced
      | Nodes_to_synchronize
      | Signed_command_to_be_included_in_frontier
      | Ledger_proofs_emitted_since_genesis
      | Block_height_growth
      | Zkapp_to_be_included_in_frontier
      | Persisted_frontier_loaded

    val wait_condition_id : t -> wait_condition_id

    val with_timeouts :
         ?soft_timeout:Network_time_span.t
      -> ?hard_timeout:Network_time_span.t
      -> t
      -> t

    val node_to_initialize : Engine.Network.Node.t -> t

    val nodes_to_initialize : Engine.Network.Node.t list -> t

    val blocks_to_be_produced : int -> t

    val block_height_growth : height_growth:int -> t

    val nodes_to_synchronize : Engine.Network.Node.t list -> t

    val signed_command_to_be_included_in_frontier :
         txn_hash:Transaction_hash.t
      -> node_included_in:[ `Any_node | `Node of Engine.Network.Node.t ]
      -> t

    val ledger_proofs_emitted_since_genesis :
      test_config:Test_config.t -> num_proofs:int -> t

    val zkapp_to_be_included_in_frontier :
      has_failures:bool -> zkapp_command:Mina_base.Zkapp_command.t -> t

    val persisted_frontier_loaded : Engine.Network.Node.t -> t
  end

  module type S = sig
    module Engine : Engine.S

    module Event_router : Event_router_intf with module Engine := Engine

    module Network_state :
      Network_state_intf
        with module Engine := Engine
         and module Event_router := Event_router

    module Wait_condition :
      Wait_condition_intf
        with module Engine := Engine
         and module Event_router := Event_router
         and module Network_state := Network_state

    type t

    val section_hard : string -> 'a Malleable_error.t -> 'a Malleable_error.t

    val section : string -> unit Malleable_error.t -> unit Malleable_error.t

    val network_state : t -> Network_state.t

    val event_router : t -> Event_router.t

    val wait_for : t -> Wait_condition.t -> unit Malleable_error.t

    (* TODO: move this functionality to a more suitable location *)
    val create :
         logger:Logger.t
      -> network:Engine.Network.t
      -> event_router:Event_router.t
      -> network_state_reader:Network_state.t Broadcast_pipe.Reader.t
      -> [ `Don't_call_in_tests of t ]

    type log_error_accumulator

    val watch_log_errors :
         logger:Logger.t
      -> event_router:Event_router.t
      -> on_fatal_error:(Logger.Message.t -> unit)
      -> log_error_accumulator

    val lift_accumulated_log_errors :
         ?exit_code:int
      -> log_error_accumulator
      -> Test_error.remote_error Test_error.Set.t
  end
end

module Test = struct
  module type Inputs_intf = sig
    module Engine : Engine.S

    module Dsl : Dsl.S with module Engine := Engine
  end

  module type S = sig
    type network

    type node

    type dsl

    val config : Test_config.t

    val run : network -> dsl -> unit Malleable_error.t
  end

  (* NB: until the DSL is actually implemented, a test just takes in the engine
   * implementation directly. *)
  module type Functor_intf = functor (Inputs : Inputs_intf) ->
    S
      with type network = Inputs.Engine.Network.t
       and type node = Inputs.Engine.Network.Node.t
       and type dsl = Inputs.Dsl.t
end<|MERGE_RESOLUTION|>--- conflicted
+++ resolved
@@ -49,177 +49,7 @@
 
       val stop : t -> unit Malleable_error.t
 
-<<<<<<< HEAD
       val get_ingress_uri : t -> Uri.t
-=======
-      type signed_command_result =
-        { id : string
-        ; hash : Transaction_hash.t
-        ; nonce : Mina_numbers.Account_nonce.t
-        }
-
-      val graphql_uri : t -> string
-
-      val send_payment :
-           logger:Logger.t
-        -> t
-        -> sender_pub_key:Signature_lib.Public_key.Compressed.t
-        -> receiver_pub_key:Signature_lib.Public_key.Compressed.t
-        -> amount:Currency.Amount.t
-        -> fee:Currency.Fee.t
-        -> signed_command_result Deferred.Or_error.t
-
-      val must_send_payment :
-           logger:Logger.t
-        -> t
-        -> sender_pub_key:Signature_lib.Public_key.Compressed.t
-        -> receiver_pub_key:Signature_lib.Public_key.Compressed.t
-        -> amount:Currency.Amount.t
-        -> fee:Currency.Fee.t
-        -> signed_command_result Malleable_error.t
-
-      val send_payment_with_raw_sig :
-           logger:Logger.t
-        -> t
-        -> sender_pub_key:Signature_lib.Public_key.Compressed.t
-        -> receiver_pub_key:Signature_lib.Public_key.Compressed.t
-        -> amount:Currency.Amount.t
-        -> fee:Currency.Fee.t
-        -> nonce:Mina_numbers.Account_nonce.t
-        -> memo:string
-        -> valid_until:Mina_numbers.Global_slot_since_genesis.t
-        -> raw_signature:string
-        -> signed_command_result Deferred.Or_error.t
-
-      val must_send_payment_with_raw_sig :
-           logger:Logger.t
-        -> t
-        -> sender_pub_key:Signature_lib.Public_key.Compressed.t
-        -> receiver_pub_key:Signature_lib.Public_key.Compressed.t
-        -> amount:Currency.Amount.t
-        -> fee:Currency.Fee.t
-        -> nonce:Mina_numbers.Account_nonce.t
-        -> memo:string
-        -> valid_until:Mina_numbers.Global_slot_since_genesis.t
-        -> raw_signature:string
-        -> signed_command_result Malleable_error.t
-
-      val send_delegation :
-           logger:Logger.t
-        -> t
-        -> sender_pub_key:Signature_lib.Public_key.Compressed.t
-        -> receiver_pub_key:Signature_lib.Public_key.Compressed.t
-        -> fee:Currency.Fee.t
-        -> signed_command_result Deferred.Or_error.t
-
-      val must_send_delegation :
-           logger:Logger.t
-        -> t
-        -> sender_pub_key:Signature_lib.Public_key.Compressed.t
-        -> receiver_pub_key:Signature_lib.Public_key.Compressed.t
-        -> fee:Currency.Fee.t
-        -> signed_command_result Malleable_error.t
-
-      val set_snark_worker :
-           logger:Logger.t
-        -> t
-        -> new_snark_pub_key:Signature_lib.Public_key.Compressed.t
-        -> unit Deferred.Or_error.t
-
-      val must_set_snark_worker :
-           logger:Logger.t
-        -> t
-        -> new_snark_pub_key:Signature_lib.Public_key.Compressed.t
-        -> unit Malleable_error.t
-
-      (** Send a batch of zkApp transactions.
-          Returned is a list of transaction id *)
-      val send_zkapp_batch :
-           logger:Logger.t
-        -> t
-        -> zkapp_commands:Mina_base.Zkapp_command.t list
-        -> string list Deferred.Or_error.t
-
-      val must_send_test_payments :
-           repeat_count:Unsigned.UInt32.t
-        -> repeat_delay_ms:Unsigned.UInt32.t
-        -> logger:Logger.t
-        -> t
-        -> senders:Signature_lib.Private_key.t list
-        -> receiver_pub_key:Signature_lib.Public_key.Compressed.t
-        -> amount:Currency.Amount.t
-        -> fee:Currency.Fee.t
-        -> unit Malleable_error.t
-
-      type account_data =
-        { nonce : Mina_numbers.Account_nonce.t
-        ; total_balance : Currency.Balance.t
-        ; liquid_balance_opt : Currency.Balance.t option
-        ; locked_balance_opt : Currency.Balance.t option
-        }
-
-      val get_account_data :
-           logger:Logger.t
-        -> t
-        -> account_id:Mina_base.Account_id.t
-        -> account_data Deferred.Or_error.t
-
-      val must_get_account_data :
-           logger:Logger.t
-        -> t
-        -> account_id:Mina_base.Account_id.t
-        -> account_data Malleable_error.t
-
-      val get_filtered_log_entries :
-           last_log_index_seen:int
-        -> t
-        -> string array Async_kernel.Deferred.Or_error.t
-
-      val start_filtered_log :
-           logger:Logger.t
-        -> log_filter:string list
-        -> t
-        -> unit Async_kernel.Deferred.Or_error.t
-
-      val get_account_permissions :
-           logger:Logger.t
-        -> t
-        -> account_id:Mina_base.Account_id.t
-        -> Mina_base.Permissions.t Deferred.Or_error.t
-
-      (** the returned Update.t is constructed from the fields of the
-          given account, as if it had been applied to the account
-      *)
-      val get_account_update :
-           logger:Logger.t
-        -> t
-        -> account_id:Mina_base.Account_id.t
-        -> Mina_base.Account_update.Update.t Deferred.Or_error.t
-
-      val get_pooled_zkapp_commands :
-           logger:Logger.t
-        -> t
-        -> pk:Signature_lib.Public_key.Compressed.t
-        -> string list Deferred.Or_error.t
-
-      val get_peer_id :
-        logger:Logger.t -> t -> (string * string list) Deferred.Or_error.t
-
-      val must_get_peer_id :
-        logger:Logger.t -> t -> (string * string list) Malleable_error.t
-
-      val get_best_chain :
-           ?max_length:int
-        -> logger:Logger.t
-        -> t
-        -> best_chain_block list Deferred.Or_error.t
-
-      val must_get_best_chain :
-           ?max_length:int
-        -> logger:Logger.t
-        -> t
-        -> best_chain_block list Malleable_error.t
->>>>>>> 42372591
 
       val dump_archive_data :
         logger:Logger.t -> t -> data_file:string -> unit Malleable_error.t
@@ -231,11 +61,6 @@
 
       val dump_precomputed_blocks :
         logger:Logger.t -> t -> unit Malleable_error.t
-<<<<<<< HEAD
-=======
-
-      val get_metrics : logger:Logger.t -> t -> metrics_t Deferred.Or_error.t
->>>>>>> 42372591
     end
 
     type t
