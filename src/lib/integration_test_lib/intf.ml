open Async_kernel
open Core_kernel
open Mina_base
open Pipe_lib
open Mina_transaction

type metrics_t =
  { block_production_delay : int list
  ; transaction_pool_diff_received : int
  ; transaction_pool_diff_broadcasted : int
  ; transactions_added_to_pool : int
  ; transaction_pool_size : int
  }

type best_chain_block =
  { state_hash : string; command_transaction_count : int; creator_pk : string }

(* TODO: malleable error -> or error *)

module Engine = struct
  module type Network_config_intf = sig
    module Cli_inputs : sig
      type t

      val term : t Cmdliner.Term.t
    end

    type t

    val expand :
         logger:Logger.t
      -> test_name:string
      -> cli_inputs:Cli_inputs.t
      -> debug:bool
      -> test_config:Test_config.t
      -> images:Test_config.Container_images.t
      -> t
  end

  module type Network_intf = sig
    module Node : sig
      type t

      val id : t -> string

      val network_keypair : t -> Network_keypair.t option

      val start : fresh_state:bool -> t -> unit Malleable_error.t

      val stop : t -> unit Malleable_error.t

      type signed_command_result =
        { id : string
        ; hash : Transaction_hash.t
        ; nonce : Mina_numbers.Account_nonce.t
        }

      val graphql_uri : t -> string

      val send_payment :
           logger:Logger.t
        -> t
        -> sender_pub_key:Signature_lib.Public_key.Compressed.t
        -> receiver_pub_key:Signature_lib.Public_key.Compressed.t
        -> amount:Currency.Amount.t
        -> fee:Currency.Fee.t
        -> signed_command_result Deferred.Or_error.t

      val must_send_payment :
           logger:Logger.t
        -> t
        -> sender_pub_key:Signature_lib.Public_key.Compressed.t
        -> receiver_pub_key:Signature_lib.Public_key.Compressed.t
        -> amount:Currency.Amount.t
        -> fee:Currency.Fee.t
        -> signed_command_result Malleable_error.t

      val send_payment_with_raw_sig :
           logger:Logger.t
        -> t
        -> sender_pub_key:Signature_lib.Public_key.Compressed.t
        -> receiver_pub_key:Signature_lib.Public_key.Compressed.t
        -> amount:Currency.Amount.t
        -> fee:Currency.Fee.t
        -> nonce:Mina_numbers.Account_nonce.t
        -> memo:string
        -> valid_until:Mina_numbers.Global_slot.t
        -> raw_signature:string
        -> signed_command_result Deferred.Or_error.t

      val must_send_payment_with_raw_sig :
           logger:Logger.t
        -> t
        -> sender_pub_key:Signature_lib.Public_key.Compressed.t
        -> receiver_pub_key:Signature_lib.Public_key.Compressed.t
        -> amount:Currency.Amount.t
        -> fee:Currency.Fee.t
        -> nonce:Mina_numbers.Account_nonce.t
        -> memo:string
        -> valid_until:Mina_numbers.Global_slot.t
        -> raw_signature:string
        -> signed_command_result Malleable_error.t

      val send_delegation :
           logger:Logger.t
        -> t
        -> sender_pub_key:Signature_lib.Public_key.Compressed.t
        -> receiver_pub_key:Signature_lib.Public_key.Compressed.t
        -> fee:Currency.Fee.t
        -> signed_command_result Deferred.Or_error.t

      val must_send_delegation :
           logger:Logger.t
        -> t
        -> sender_pub_key:Signature_lib.Public_key.Compressed.t
        -> receiver_pub_key:Signature_lib.Public_key.Compressed.t
        -> fee:Currency.Fee.t
        -> signed_command_result Malleable_error.t

      (** Send a batch of zkApp transactions.
          Returned is a list of transaction id *)
      val send_zkapp_batch :
           logger:Logger.t
        -> t
        -> zkapp_commands:Mina_base.Zkapp_command.t list
        -> string list Deferred.Or_error.t

      val must_send_test_payments :
           repeat_count:Unsigned.UInt32.t
        -> repeat_delay_ms:Unsigned.UInt32.t
        -> logger:Logger.t
        -> t
        -> senders:Signature_lib.Private_key.t list
        -> receiver_pub_key:Signature_lib.Public_key.Compressed.t
        -> amount:Currency.Amount.t
        -> fee:Currency.Fee.t
        -> unit Malleable_error.t

      type account_data =
        { nonce : Mina_numbers.Account_nonce.t
        ; total_balance : Currency.Balance.t
        ; liquid_balance_opt : Currency.Balance.t option
        ; locked_balance_opt : Currency.Balance.t option
        }

      val get_account_data :
           logger:Logger.t
        -> t
        -> account_id:Mina_base.Account_id.t
        -> account_data Deferred.Or_error.t

      val must_get_account_data :
           logger:Logger.t
        -> t
        -> account_id:Mina_base.Account_id.t
        -> account_data Malleable_error.t

      val get_account_permissions :
           logger:Logger.t
        -> t
        -> account_id:Mina_base.Account_id.t
        -> Mina_base.Permissions.t Deferred.Or_error.t

      (** the returned Update.t is constructed from the fields of the
          given account, as if it had been applied to the account
      *)
      val get_account_update :
           logger:Logger.t
        -> t
        -> account_id:Mina_base.Account_id.t
        -> Mina_base.Account_update.Update.t Deferred.Or_error.t

      val get_pooled_zkapp_commands :
           logger:Logger.t
        -> t
        -> pk:Signature_lib.Public_key.Compressed.t
        -> string list Deferred.Or_error.t

      val get_peer_id :
        logger:Logger.t -> t -> (string * string list) Deferred.Or_error.t

      val must_get_peer_id :
        logger:Logger.t -> t -> (string * string list) Malleable_error.t

      val get_best_chain :
           ?max_length:int
        -> logger:Logger.t
        -> t
        -> best_chain_block list Deferred.Or_error.t

      val must_get_best_chain :
           ?max_length:int
        -> logger:Logger.t
        -> t
        -> best_chain_block list Malleable_error.t

      val dump_archive_data :
        logger:Logger.t -> t -> data_file:string -> unit Malleable_error.t

      val run_replayer : logger:Logger.t -> t -> string Malleable_error.t

      val dump_mina_logs :
        logger:Logger.t -> t -> log_file:string -> unit Malleable_error.t

      val dump_precomputed_blocks :
        logger:Logger.t -> t -> unit Malleable_error.t

      val get_metrics : logger:Logger.t -> t -> metrics_t Deferred.Or_error.t
    end

    type t

    val constants : t -> Test_config.constants

    val constraint_constants : t -> Genesis_constants.Constraint_constants.t

    val genesis_constants : t -> Genesis_constants.t

    val seeds : t -> Node.t Core.String.Map.t

    val all_non_seed_pods : t -> Node.t Core.String.Map.t

    val block_producers : t -> Node.t Core.String.Map.t

    val snark_coordinators : t -> Node.t Core.String.Map.t

    val archive_nodes : t -> Node.t Core.String.Map.t

    val all_nodes : t -> Node.t Core.String.Map.t

    val genesis_keypairs : t -> Network_keypair.t Core.String.Map.t

    val initialize_infra : logger:Logger.t -> t -> unit Malleable_error.t
  end

  module type Network_manager_intf = sig
    module Network_config : Network_config_intf

    module Network : Network_intf

    type t

    val create : logger:Logger.t -> Network_config.t -> t Malleable_error.t

    val deploy : t -> Network.t Malleable_error.t

    val destroy : t -> unit Malleable_error.t

    val cleanup : t -> unit Deferred.t
  end

  module type Log_engine_intf = sig
    module Network : Network_intf

    type t

    val create : logger:Logger.t -> network:Network.t -> t Deferred.Or_error.t

    val destroy : t -> unit Deferred.Or_error.t

    val event_reader : t -> (Network.Node.t * Event_type.event) Pipe.Reader.t
  end

  (** The signature of integration test engines. An integration test engine
   *  provides the core functionality for deploying, monitoring, and
   *  interacting with networks.
   *)
  module type S = sig
    (* unique name identifying the engine (used in test executive cli) *)
    val name : string

    module Network_config : Network_config_intf

    module Network : Network_intf

    module Network_manager :
      Network_manager_intf
        with module Network_config := Network_config
         and module Network := Network

    module Log_engine : Log_engine_intf with module Network := Network
  end
end

module Dsl = struct
  module type Event_router_intf = sig
    module Engine : Engine.S

    type t

    type ('a, 'b) handler_func =
      Engine.Network.Node.t -> 'a -> [ `Stop of 'b | `Continue ] Deferred.t

    type 'a event_subscription

    val create :
         logger:Logger.t
      -> event_reader:(Engine.Network.Node.t * Event_type.event) Pipe.Reader.t
      -> t

    val on :
      t -> 'a Event_type.t -> f:('a, 'b) handler_func -> 'b event_subscription

    val cancel : t -> 'a event_subscription -> 'a -> unit

    val await : 'a event_subscription -> 'a Deferred.t

    val await_with_timeout :
         t
      -> 'a event_subscription
      -> timeout_duration:Time.Span.t
      -> timeout_cancellation:'a
      -> 'a Deferred.t
  end

  module type Network_state_intf = sig
    module Engine : Engine.S

    module Event_router : Event_router_intf with module Engine := Engine

    type t =
      { block_height : int
      ; epoch : int
      ; global_slot : int
      ; snarked_ledgers_generated : int
      ; blocks_generated : int
      ; node_initialization : bool String.Map.t
      ; gossip_received : Gossip_state.t String.Map.t
      ; best_tips_by_node : State_hash.t String.Map.t
      ; blocks_produced_by_node : State_hash.t list String.Map.t
      ; blocks_seen_by_node : State_hash.Set.t String.Map.t
      ; blocks_including_txn : State_hash.Set.t Transaction_hash.Map.t
      }

    val listen :
         logger:Logger.t
      -> Event_router.t
      -> t Broadcast_pipe.Reader.t * t Broadcast_pipe.Writer.t
  end

  module type Wait_condition_intf = sig
    module Engine : Engine.S

    module Event_router : Event_router_intf with module Engine := Engine

    module Network_state :
      Network_state_intf
        with module Engine := Engine
         and module Event_router := Event_router

    type t

    type wait_condition_id =
      | Nodes_to_initialize
      | Blocks_to_be_produced
      | Nodes_to_synchronize
      | Signed_command_to_be_included_in_frontier
      | Ledger_proofs_emitted_since_genesis
      | Block_height_growth
      | Zkapp_to_be_included_in_frontier
      | Persisted_frontier_loaded

    val wait_condition_id : t -> wait_condition_id

    val with_timeouts :
         ?soft_timeout:Network_time_span.t
      -> ?hard_timeout:Network_time_span.t
      -> t
      -> t

    val node_to_initialize : Engine.Network.Node.t -> t

    val nodes_to_initialize : Engine.Network.Node.t list -> t

    val blocks_to_be_produced : int -> t

    val block_height_growth : height_growth:int -> t

    val nodes_to_synchronize : Engine.Network.Node.t list -> t

    val signed_command_to_be_included_in_frontier :
         txn_hash:Transaction_hash.t
      -> node_included_in:[ `Any_node | `Node of Engine.Network.Node.t ]
      -> t

    val ledger_proofs_emitted_since_genesis :
      test_config:Test_config.t -> num_proofs:int -> t
<<<<<<< HEAD
=======

    val zkapp_to_be_included_in_frontier :
      has_failures:bool -> zkapp_command:Mina_base.Zkapp_command.t -> t

    val persisted_frontier_loaded : Engine.Network.Node.t -> t
>>>>>>> f03f075b
  end

  module type S = sig
    module Engine : Engine.S

    module Event_router : Event_router_intf with module Engine := Engine

    module Network_state :
      Network_state_intf
        with module Engine := Engine
         and module Event_router := Event_router

    module Wait_condition :
      Wait_condition_intf
        with module Engine := Engine
         and module Event_router := Event_router
         and module Network_state := Network_state

    type t

    val section_hard : string -> 'a Malleable_error.t -> 'a Malleable_error.t

    val section : string -> unit Malleable_error.t -> unit Malleable_error.t

    val network_state : t -> Network_state.t

    val event_router : t -> Event_router.t

    val wait_for : t -> Wait_condition.t -> unit Malleable_error.t

    (* TODO: move this functionality to a more suitable location *)
    val create :
         logger:Logger.t
      -> network:Engine.Network.t
      -> event_router:Event_router.t
      -> network_state_reader:Network_state.t Broadcast_pipe.Reader.t
      -> [ `Don't_call_in_tests of t ]

    type log_error_accumulator

    val watch_log_errors :
         logger:Logger.t
      -> event_router:Event_router.t
      -> on_fatal_error:(Logger.Message.t -> unit)
      -> log_error_accumulator

    val lift_accumulated_log_errors :
         ?exit_code:int
      -> log_error_accumulator
      -> Test_error.remote_error Test_error.Set.t
  end
end

module Test = struct
  module type Inputs_intf = sig
    module Engine : Engine.S

    module Dsl : Dsl.S with module Engine := Engine
  end

  module type S = sig
    type network

    type node

    type dsl

    val config : Test_config.t

    val run : network -> dsl -> unit Malleable_error.t
  end

  (* NB: until the DSL is actually implemented, a test just takes in the engine
   * implementation directly. *)
  module type Functor_intf = functor (Inputs : Inputs_intf) ->
    S
      with type network = Inputs.Engine.Network.t
       and type node = Inputs.Engine.Network.Node.t
       and type dsl = Inputs.Dsl.t
end<|MERGE_RESOLUTION|>--- conflicted
+++ resolved
@@ -385,14 +385,11 @@
 
     val ledger_proofs_emitted_since_genesis :
       test_config:Test_config.t -> num_proofs:int -> t
-<<<<<<< HEAD
-=======
 
     val zkapp_to_be_included_in_frontier :
       has_failures:bool -> zkapp_command:Mina_base.Zkapp_command.t -> t
 
     val persisted_frontier_loaded : Engine.Network.Node.t -> t
->>>>>>> f03f075b
   end
 
   module type S = sig
