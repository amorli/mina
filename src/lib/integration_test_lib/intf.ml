open Async_kernel
open Core_kernel
open Mina_base
open Pipe_lib
open Mina_transaction

type metrics_t =
  { block_production_delay : int list
  ; transaction_pool_diff_received : int
  ; transaction_pool_diff_broadcasted : int
  ; transactions_added_to_pool : int
  ; transaction_pool_size : int
  }

type best_chain_block =
  { state_hash : string; command_transaction_count : int; creator_pk : string }

(* TODO: malleable error -> or error *)

module Engine = struct
  module type Network_config_intf = sig
    module Cli_inputs : sig
      type t

      val term : t Cmdliner.Term.t
    end

    type t

    val expand :
         logger:Logger.t
      -> test_name:string
      -> cli_inputs:Cli_inputs.t
      -> debug:bool
      -> test_config:Test_config.t
      -> images:Test_config.Container_images.t
      -> t
  end

  module type Network_intf = sig
    module Node : sig
      type t

      val id : t -> string

      val network_keypair : t -> Network_keypair.t option

      val start : fresh_state:bool -> t -> unit Malleable_error.t

      val stop : t -> unit Malleable_error.t

      type signed_command_result =
        { id : string
        ; hash : Transaction_hash.t
        ; nonce : Mina_numbers.Account_nonce.t
        }

      val graphql_uri : t -> string

      val send_payment :
           logger:Logger.t
        -> t
        -> sender_pub_key:Signature_lib.Public_key.Compressed.t
        -> receiver_pub_key:Signature_lib.Public_key.Compressed.t
        -> amount:Currency.Amount.t
        -> fee:Currency.Fee.t
        -> signed_command_result Deferred.Or_error.t

      val must_send_payment :
           logger:Logger.t
        -> t
        -> sender_pub_key:Signature_lib.Public_key.Compressed.t
        -> receiver_pub_key:Signature_lib.Public_key.Compressed.t
        -> amount:Currency.Amount.t
        -> fee:Currency.Fee.t
        -> signed_command_result Malleable_error.t

      val send_payment_with_raw_sig :
           logger:Logger.t
        -> t
        -> sender_pub_key:Signature_lib.Public_key.Compressed.t
        -> receiver_pub_key:Signature_lib.Public_key.Compressed.t
        -> amount:Currency.Amount.t
        -> fee:Currency.Fee.t
        -> nonce:Mina_numbers.Account_nonce.t
        -> memo:string
        -> valid_until:Mina_numbers.Global_slot_since_genesis.t
        -> raw_signature:string
        -> signed_command_result Deferred.Or_error.t

      val must_send_payment_with_raw_sig :
           logger:Logger.t
        -> t
        -> sender_pub_key:Signature_lib.Public_key.Compressed.t
        -> receiver_pub_key:Signature_lib.Public_key.Compressed.t
        -> amount:Currency.Amount.t
        -> fee:Currency.Fee.t
        -> nonce:Mina_numbers.Account_nonce.t
        -> memo:string
        -> valid_until:Mina_numbers.Global_slot_since_genesis.t
        -> raw_signature:string
        -> signed_command_result Malleable_error.t

      val send_delegation :
           logger:Logger.t
        -> t
        -> sender_pub_key:Signature_lib.Public_key.Compressed.t
        -> receiver_pub_key:Signature_lib.Public_key.Compressed.t
        -> fee:Currency.Fee.t
        -> signed_command_result Deferred.Or_error.t

      val must_send_delegation :
           logger:Logger.t
        -> t
        -> sender_pub_key:Signature_lib.Public_key.Compressed.t
        -> receiver_pub_key:Signature_lib.Public_key.Compressed.t
        -> fee:Currency.Fee.t
        -> signed_command_result Malleable_error.t

      val set_snark_worker :
           logger:Logger.t
        -> t
        -> new_snark_pub_key:Signature_lib.Public_key.Compressed.t
        -> unit Deferred.Or_error.t

      val must_set_snark_worker :
           logger:Logger.t
        -> t
        -> new_snark_pub_key:Signature_lib.Public_key.Compressed.t
        -> unit Malleable_error.t

      (** Send a batch of zkApp transactions.
          Returned is a list of transaction id *)
      val send_zkapp_batch :
           logger:Logger.t
        -> t
        -> zkapp_commands:Mina_base.Zkapp_command.t list
        -> string list Deferred.Or_error.t

      val must_send_test_payments :
           repeat_count:Unsigned.UInt32.t
        -> repeat_delay_ms:Unsigned.UInt32.t
        -> logger:Logger.t
        -> t
        -> senders:Signature_lib.Private_key.t list
        -> receiver_pub_key:Signature_lib.Public_key.Compressed.t
        -> amount:Currency.Amount.t
        -> fee:Currency.Fee.t
        -> unit Malleable_error.t

      type account_data =
        { nonce : Mina_numbers.Account_nonce.t
        ; total_balance : Currency.Balance.t
        ; liquid_balance_opt : Currency.Balance.t option
        ; locked_balance_opt : Currency.Balance.t option
        }

      val get_account_data :
           logger:Logger.t
        -> t
        -> account_id:Mina_base.Account_id.t
        -> account_data Deferred.Or_error.t

      val must_get_account_data :
           logger:Logger.t
        -> t
        -> account_id:Mina_base.Account_id.t
        -> account_data Malleable_error.t

<<<<<<< HEAD
      val get_filtered_log_entries :
           last_log_index_seen:int
        -> t
        -> string array Async_kernel.Deferred.Or_error.t

      val start_filtered_log :
           logger:Logger.t
        -> log_filter:string list
        -> t
        -> unit Async_kernel.Deferred.Or_error.t

      val get_peer_id :
=======
      val get_account_permissions :
           logger:Logger.t
        -> t
        -> account_id:Mina_base.Account_id.t
        -> Mina_base.Permissions.t Deferred.Or_error.t

      (** the returned Update.t is constructed from the fields of the
          given account, as if it had been applied to the account
      *)
      val get_account_update :
>>>>>>> efec2629
           logger:Logger.t
        -> t
        -> account_id:Mina_base.Account_id.t
        -> Mina_base.Account_update.Update.t Deferred.Or_error.t

      val get_pooled_zkapp_commands :
           logger:Logger.t
        -> t
        -> pk:Signature_lib.Public_key.Compressed.t
        -> string list Deferred.Or_error.t

      val get_peer_id :
        logger:Logger.t -> t -> (string * string list) Deferred.Or_error.t

      val must_get_peer_id :
        logger:Logger.t -> t -> (string * string list) Malleable_error.t

      val get_best_chain :
           ?max_length:int
        -> logger:Logger.t
        -> t
        -> best_chain_block list Deferred.Or_error.t

      val must_get_best_chain :
           ?max_length:int
        -> logger:Logger.t
        -> t
        -> best_chain_block list Malleable_error.t

      val dump_archive_data :
        logger:Logger.t -> t -> data_file:string -> unit Malleable_error.t

      val run_replayer : logger:Logger.t -> t -> string Malleable_error.t

      val dump_mina_logs :
        logger:Logger.t -> t -> log_file:string -> unit Malleable_error.t

      val dump_precomputed_blocks :
        logger:Logger.t -> t -> unit Malleable_error.t

      val get_metrics : logger:Logger.t -> t -> metrics_t Deferred.Or_error.t
    end

    type t

    val constants : t -> Test_config.constants

    val constraint_constants : t -> Genesis_constants.Constraint_constants.t

    val genesis_constants : t -> Genesis_constants.t

    val seeds : t -> Node.t Core.String.Map.t

    val all_non_seed_pods : t -> Node.t Core.String.Map.t

    val block_producers : t -> Node.t Core.String.Map.t

    val snark_coordinators : t -> Node.t Core.String.Map.t

    val archive_nodes : t -> Node.t Core.String.Map.t

    val all_nodes : t -> Node.t Core.String.Map.t

    val genesis_keypairs : t -> Network_keypair.t Core.String.Map.t

    val initialize_infra : logger:Logger.t -> t -> unit Malleable_error.t
  end

  module type Network_manager_intf = sig
    module Network_config : Network_config_intf

    module Network : Network_intf

    type t

    val create : logger:Logger.t -> Network_config.t -> t Malleable_error.t

    val deploy : t -> Network.t Malleable_error.t

    val destroy : t -> unit Malleable_error.t

    val cleanup : t -> unit Deferred.t
  end

  module type Log_engine_intf = sig
    module Network : Network_intf

    type t

    val create : logger:Logger.t -> network:Network.t -> t Deferred.Or_error.t

    val destroy : t -> unit Deferred.Or_error.t

    val event_reader : t -> (Network.Node.t * Event_type.event) Pipe.Reader.t
  end

  (** The signature of integration test engines. An integration test engine
   *  provides the core functionality for deploying, monitoring, and
   *  interacting with networks.
   *)
  module type S = sig
    (* unique name identifying the engine (used in test executive cli) *)
    val name : string

    module Network_config : Network_config_intf

    module Network : Network_intf

    module Network_manager :
      Network_manager_intf
        with module Network_config := Network_config
         and module Network := Network

    module Log_engine : Log_engine_intf with module Network := Network
  end
end

module Dsl = struct
  module type Event_router_intf = sig
    module Engine : Engine.S

    type t

    type ('a, 'b) handler_func =
      Engine.Network.Node.t -> 'a -> [ `Stop of 'b | `Continue ] Deferred.t

    type 'a event_subscription

    val create :
         logger:Logger.t
      -> event_reader:(Engine.Network.Node.t * Event_type.event) Pipe.Reader.t
      -> t

    val on :
      t -> 'a Event_type.t -> f:('a, 'b) handler_func -> 'b event_subscription

    val cancel : t -> 'a event_subscription -> 'a -> unit

    val await : 'a event_subscription -> 'a Deferred.t

    val await_with_timeout :
         t
      -> 'a event_subscription
      -> timeout_duration:Time.Span.t
      -> timeout_cancellation:'a
      -> 'a Deferred.t
  end

  module type Network_state_intf = sig
    module Engine : Engine.S

    module Event_router : Event_router_intf with module Engine := Engine

    type t =
      { block_height : int
      ; epoch : int
      ; global_slot : int
      ; snarked_ledgers_generated : int
      ; blocks_generated : int
      ; node_initialization : bool String.Map.t
      ; gossip_received : Gossip_state.t String.Map.t
      ; best_tips_by_node : State_hash.t String.Map.t
      ; blocks_produced_by_node : State_hash.t list String.Map.t
      ; blocks_seen_by_node : State_hash.Set.t String.Map.t
      ; blocks_including_txn : State_hash.Set.t Transaction_hash.Map.t
      }

    val listen :
         logger:Logger.t
      -> Event_router.t
      -> t Broadcast_pipe.Reader.t * t Broadcast_pipe.Writer.t
  end

  module type Wait_condition_intf = sig
    module Engine : Engine.S

    module Event_router : Event_router_intf with module Engine := Engine

    module Network_state :
      Network_state_intf
        with module Engine := Engine
         and module Event_router := Event_router

    type t

    type wait_condition_id =
      | Nodes_to_initialize
      | Blocks_to_be_produced
      | Nodes_to_synchronize
      | Signed_command_to_be_included_in_frontier
      | Ledger_proofs_emitted_since_genesis
      | Block_height_growth
      | Zkapp_to_be_included_in_frontier
      | Persisted_frontier_loaded

    val wait_condition_id : t -> wait_condition_id

    val with_timeouts :
         ?soft_timeout:Network_time_span.t
      -> ?hard_timeout:Network_time_span.t
      -> t
      -> t

    val node_to_initialize : Engine.Network.Node.t -> t

    val nodes_to_initialize : Engine.Network.Node.t list -> t

    val blocks_to_be_produced : int -> t

    val block_height_growth : height_growth:int -> t

    val nodes_to_synchronize : Engine.Network.Node.t list -> t

    val signed_command_to_be_included_in_frontier :
         txn_hash:Transaction_hash.t
      -> node_included_in:[ `Any_node | `Node of Engine.Network.Node.t ]
      -> t

    val ledger_proofs_emitted_since_genesis :
      test_config:Test_config.t -> num_proofs:int -> t

    val zkapp_to_be_included_in_frontier :
      has_failures:bool -> zkapp_command:Mina_base.Zkapp_command.t -> t

    val persisted_frontier_loaded : Engine.Network.Node.t -> t
  end

  module type S = sig
    module Engine : Engine.S

    module Event_router : Event_router_intf with module Engine := Engine

    module Network_state :
      Network_state_intf
        with module Engine := Engine
         and module Event_router := Event_router

    module Wait_condition :
      Wait_condition_intf
        with module Engine := Engine
         and module Event_router := Event_router
         and module Network_state := Network_state

    type t

    val section_hard : string -> 'a Malleable_error.t -> 'a Malleable_error.t

    val section : string -> unit Malleable_error.t -> unit Malleable_error.t

    val network_state : t -> Network_state.t

    val event_router : t -> Event_router.t

    val wait_for : t -> Wait_condition.t -> unit Malleable_error.t

    (* TODO: move this functionality to a more suitable location *)
    val create :
         logger:Logger.t
      -> network:Engine.Network.t
      -> event_router:Event_router.t
      -> network_state_reader:Network_state.t Broadcast_pipe.Reader.t
      -> [ `Don't_call_in_tests of t ]

    type log_error_accumulator

    val watch_log_errors :
         logger:Logger.t
      -> event_router:Event_router.t
      -> on_fatal_error:(Logger.Message.t -> unit)
      -> log_error_accumulator

    val lift_accumulated_log_errors :
         ?exit_code:int
      -> log_error_accumulator
      -> Test_error.remote_error Test_error.Set.t
  end
end

module Test = struct
  module type Inputs_intf = sig
    module Engine : Engine.S

    module Dsl : Dsl.S with module Engine := Engine
  end

  module type S = sig
    type network

    type node

    type dsl

    val config : Test_config.t

    val run : network -> dsl -> unit Malleable_error.t
  end

  (* NB: until the DSL is actually implemented, a test just takes in the engine
   * implementation directly. *)
  module type Functor_intf = functor (Inputs : Inputs_intf) ->
    S
      with type network = Inputs.Engine.Network.t
       and type node = Inputs.Engine.Network.Node.t
       and type dsl = Inputs.Dsl.t
end<|MERGE_RESOLUTION|>--- conflicted
+++ resolved
@@ -167,7 +167,6 @@
         -> account_id:Mina_base.Account_id.t
         -> account_data Malleable_error.t
 
-<<<<<<< HEAD
       val get_filtered_log_entries :
            last_log_index_seen:int
         -> t
@@ -179,8 +178,6 @@
         -> t
         -> unit Async_kernel.Deferred.Or_error.t
 
-      val get_peer_id :
-=======
       val get_account_permissions :
            logger:Logger.t
         -> t
@@ -191,7 +188,6 @@
           given account, as if it had been applied to the account
       *)
       val get_account_update :
->>>>>>> efec2629
            logger:Logger.t
         -> t
         -> account_id:Mina_base.Account_id.t
