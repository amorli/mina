--- conflicted
+++ resolved
@@ -33,11 +33,6 @@
   ; log_precomputed_blocks : bool
   ; snark_worker_fee : string
   ; snark_worker_public_key : string
-<<<<<<< HEAD
-  ; work_delay : int option
-  ; transaction_capacity :
-      Runtime_config.Proof_keys.Transaction_capacity.t option
-=======
   ; proof_config : Runtime_config.Proof_keys.t
   }
 
@@ -52,7 +47,6 @@
   ; supercharged_coinbase_factor = None
   ; account_creation_fee = None
   ; fork = None
->>>>>>> 392c8fa1
   }
 
 let default =
@@ -71,10 +65,5 @@
   ; snark_worker_public_key =
       (let pk, _ = (Lazy.force Key_gen.Sample_keypairs.keypairs).(0) in
        Signature_lib.Public_key.Compressed.to_string pk)
-<<<<<<< HEAD
-  ; work_delay = None
-  ; transaction_capacity = None
-=======
   ; proof_config = proof_config_default
->>>>>>> 392c8fa1
   }