--- conflicted
+++ resolved
@@ -132,13 +132,8 @@
         "Send Delegation"
 
   let signed_command_to_be_included_in_frontier ~sender_pub_key
-<<<<<<< HEAD
-      ~receiver_pub_key ~amount ~(nonce : Mina_numbers.Account_nonce.t)
-      ~command_type =
-=======
       ~receiver_pub_key ~amount ~nonce ~command_type
       ~(node_included_in : [ `Any_node | `Node of Node.t ]) =
->>>>>>> fd1751a9
     let command_matches_payment cmd =
       let open User_command in
       match cmd with
