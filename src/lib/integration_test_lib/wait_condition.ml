open Core_kernel
open Mina_base
open Mina_transaction

let all_equal ~equal ~compare ls =
  Option.value_map (List.hd ls) ~default:true ~f:(fun h ->
      List.equal equal [ h ] (List.find_all_dups ~compare ls))

module Make
    (Engine : Intf.Engine.S)
    (Event_router : Intf.Dsl.Event_router_intf with module Engine := Engine)
    (Network_state : Intf.Dsl.Network_state_intf
                       with module Engine := Engine
                        and module Event_router := Event_router) =
struct
  open Network_state
  module Node = Engine.Network.Node

  type 'a predicate_result =
    | Predicate_passed
    | Predicate_continuation of 'a
    | Predicate_failure of Error.t

  (* NEED TO LIFT THIS UP OR FUNCTOR IT *)
  type predicate =
    | Network_state_predicate :
        (Network_state.t -> 'a predicate_result)
        * ('a -> Network_state.t -> 'a predicate_result)
        -> predicate
    | Event_predicate :
        'b Event_type.t * 'a * ('a -> Node.t -> 'b -> 'a predicate_result)
        -> predicate

  type t =
    { description : string
    ; predicate : predicate
    ; soft_timeout : Network_time_span.t
    ; hard_timeout : Network_time_span.t
    }

  let with_timeouts ?soft_timeout ?hard_timeout t =
    { t with
      soft_timeout = Option.value soft_timeout ~default:t.soft_timeout
    ; hard_timeout = Option.value hard_timeout ~default:t.hard_timeout
    }

  let network_state ~description ~(f : Network_state.t -> bool) : t =
    let check () (state : Network_state.t) =
      if f state then Predicate_passed else Predicate_continuation ()
    in
    { description
    ; predicate = Network_state_predicate (check (), check)
    ; soft_timeout = Literal (Time.Span.of_hr 1.0)
    ; hard_timeout = Literal (Time.Span.of_hr 2.0)
    }

  let nodes_to_initialize nodes =
    let open Network_state in
    network_state
      ~description:
        ( nodes |> List.map ~f:Node.id |> String.concat ~sep:", "
        |> Printf.sprintf "[%s] to initialize" )
      ~f:(fun (state : Network_state.t) ->
        List.for_all nodes ~f:(fun node ->
            String.Map.find state.node_initialization (Node.id node)
            |> Option.value ~default:false))
    |> with_timeouts
         ~soft_timeout:(Literal (Time.Span.of_min 10.0))
         ~hard_timeout:(Literal (Time.Span.of_min 15.0))

  let node_to_initialize node = nodes_to_initialize [ node ]

  (* let blocks_produced ?(active_stake_percentage = 1.0) n = *)
  let blocks_to_be_produced n =
    let init state = Predicate_continuation state.blocks_generated in
    let check init_blocks_generated state =
      if state.blocks_generated - init_blocks_generated >= n then
        Predicate_passed
      else Predicate_continuation init_blocks_generated
    in
    let soft_timeout_in_slots =
      (* We add 1 here to make sure that we see the entirety of at least 2*n
         full slots, since slot time may be misaligned with wait times after
         non-block-related waits.
         This ensures that low numbers of blocks (e.g. 1 or 2) have a
         reasonable probability of success, reducing flakiness of the tests.
      *)
      (2 * n) + 1
    in
    { description = Printf.sprintf "%d blocks to be produced" n
    ; predicate = Network_state_predicate (init, check)
    ; soft_timeout = Slots soft_timeout_in_slots
    ; hard_timeout = Slots (soft_timeout_in_slots * 2)
    }

  let nodes_to_synchronize (nodes : Node.t list) =
    let check () state =
      let all_best_tips_equal =
        all_equal ~equal:[%equal: State_hash.t option]
          ~compare:[%compare: State_hash.t option]
      in
      let best_tips =
        List.map nodes ~f:(fun node ->
            String.Map.find state.best_tips_by_node (Node.id node))
      in
      if
        List.for_all best_tips ~f:Option.is_some
        && all_best_tips_equal best_tips
      then Predicate_passed
      else Predicate_continuation ()
    in
    let soft_timeout_in_slots = 8 * 3 in
    let formatted_nodes =
      nodes
      |> List.map ~f:(fun node -> "\"" ^ Node.id node ^ "\"")
      |> String.concat ~sep:", "
    in
    { description = Printf.sprintf "%s to synchronize" formatted_nodes
    ; predicate = Network_state_predicate (check (), check)
    ; soft_timeout = Slots soft_timeout_in_slots
    ; hard_timeout = Slots (soft_timeout_in_slots * 2)
    }

  let signed_command_to_be_included_in_frontier ~txn_hash
      ~(node_included_in : [ `Any_node | `Node of Node.t ]) =
    let check () state =
      let blocks_with_txn_set_opt =
        Map.find state.blocks_including_txn txn_hash
      in
      match blocks_with_txn_set_opt with
      | None ->
          Predicate_continuation ()
      | Some blocks_with_txn_set -> (
          match node_included_in with
          | `Any_node ->
              Predicate_passed
          | `Node n ->
              let blocks_seen_by_n =
                Map.find state.blocks_seen_by_node (Node.id n)
                |> Option.value ~default:State_hash.Set.empty
              in
              let intersection =
                State_hash.Set.inter blocks_with_txn_set blocks_seen_by_n
              in
              if State_hash.Set.is_empty intersection then
                Predicate_continuation ()
              else Predicate_passed )
    in

    let soft_timeout_in_slots = 8 in
    { description =
        Printf.sprintf "signed command with hash %s"
          (Transaction_hash.to_base58_check txn_hash)
    ; predicate = Network_state_predicate (check (), check)
    ; soft_timeout = Slots soft_timeout_in_slots
    ; hard_timeout = Slots (soft_timeout_in_slots * 2)
    }

  let snapp_to_be_included_in_frontier ~has_failures ~parties =
    let command_matches_parties cmd =
      let open User_command in
      match cmd with
      | Parties p ->
          Parties.equal p parties
      | Signed_command _ ->
          false
    in
    let check () _node (breadcrumb_added : Event_type.Breadcrumb_added.t) =
      let snapp_opt =
        List.find breadcrumb_added.user_commands ~f:(fun cmd_with_status ->
            cmd_with_status.With_status.data |> User_command.forget_check
            |> command_matches_parties)
      in
      match snapp_opt with
      | Some cmd_with_status ->
          let actual_status = cmd_with_status.With_status.status in
          let successful =
            match actual_status with
            | Transaction_status.Applied _ ->
                not has_failures
            | Failed _ ->
                has_failures
          in
          if successful then Predicate_passed
          else
            Predicate_failure
              (Error.createf "Unexpected status in matching payment: %s"
                 ( Transaction_status.to_yojson actual_status
                 |> Yojson.Safe.to_string ))
      | None ->
          Predicate_continuation ()
    in
    let soft_timeout_in_slots = 8 in
    let is_first = ref true in
    { description =
        sprintf "snapp with fee payer %s and other parties (%s)"
          (Signature_lib.Public_key.Compressed.to_base58_check
             parties.fee_payer.body.public_key)
<<<<<<< HEAD
          (Parties.Call_forest.Tree.fold_forest ~init:"" parties.other_parties
             ~f:(fun acc party ->
               let str =
                 Public_key.Compressed.to_base58_check
                   party.body.public_key
               in
               if !is_first then (
                 is_first := false ;
                 str )
               else acc ^ ", " ^ str))
=======
          ( List.map parties.other_parties ~f:(fun party ->
                Signature_lib.Public_key.Compressed.to_base58_check
                  party.body.public_key)
          |> String.concat ~sep:", " )
>>>>>>> 0e4489b9
    ; predicate = Event_predicate (Event_type.Breadcrumb_added, (), check)
    ; soft_timeout = Slots soft_timeout_in_slots
    ; hard_timeout = Slots (soft_timeout_in_slots * 2)
    }
end<|MERGE_RESOLUTION|>--- conflicted
+++ resolved
@@ -196,7 +196,6 @@
         sprintf "snapp with fee payer %s and other parties (%s)"
           (Signature_lib.Public_key.Compressed.to_base58_check
              parties.fee_payer.body.public_key)
-<<<<<<< HEAD
           (Parties.Call_forest.Tree.fold_forest ~init:"" parties.other_parties
              ~f:(fun acc party ->
                let str =
@@ -207,12 +206,6 @@
                  is_first := false ;
                  str )
                else acc ^ ", " ^ str))
-=======
-          ( List.map parties.other_parties ~f:(fun party ->
-                Signature_lib.Public_key.Compressed.to_base58_check
-                  party.body.public_key)
-          |> String.concat ~sep:", " )
->>>>>>> 0e4489b9
     ; predicate = Event_predicate (Event_type.Breadcrumb_added, (), check)
     ; soft_timeout = Slots soft_timeout_in_slots
     ; hard_timeout = Slots (soft_timeout_in_slots * 2)
