--- conflicted
+++ resolved
@@ -46,20 +46,7 @@
 
   let network_state ~description ~(f : Network_state.t -> bool) : t =
     let check () (state : Network_state.t) =
-<<<<<<< HEAD
-      if
-        List.for_all nodes ~f:(fun node ->
-            String.Map.find state.node_initialization (Node.id node)
-            |> Option.value ~default:false )
-      then Predicate_passed
-      else Predicate_continuation ()
-    in
-    let description =
-      nodes |> List.map ~f:Node.id |> String.concat ~sep:", "
-      |> Printf.sprintf "[%s] to initialize"
-=======
       if f state then Predicate_passed else Predicate_continuation ()
->>>>>>> ea6c7ee8
     in
     { description
     ; predicate = Network_state_predicate (check (), check)
@@ -76,7 +63,7 @@
       ~f:(fun (state : Network_state.t) ->
         List.for_all nodes ~f:(fun node ->
             String.Map.find state.node_initialization (Node.id node)
-            |> Option.value ~default:false))
+            |> Option.value ~default:false ) )
     |> with_timeouts
          ~soft_timeout:(Literal (Time.Span.of_min 10.0))
          ~hard_timeout:(Literal (Time.Span.of_min 15.0))
@@ -198,7 +185,7 @@
       let snapp_opt =
         List.find breadcrumb_added.user_commands ~f:(fun cmd_with_status ->
             cmd_with_status.With_status.data |> User_command.forget_check
-            |> command_matches_parties)
+            |> command_matches_parties )
       in
       match snapp_opt with
       | Some cmd_with_status ->
@@ -215,7 +202,7 @@
             Predicate_failure
               (Error.createf "Unexpected status in matching payment: %s"
                  ( Transaction_status.to_yojson actual_status
-                 |> Yojson.Safe.to_string ))
+                 |> Yojson.Safe.to_string ) )
       | None ->
           Predicate_continuation ()
     in
@@ -224,7 +211,7 @@
     { description =
         sprintf "snapp with fee payer %s and other parties (%s)"
           (Signature_lib.Public_key.Compressed.to_base58_check
-             parties.fee_payer.body.public_key)
+             parties.fee_payer.body.public_key )
           (Parties.Call_forest.Tree.fold_forest ~init:"" parties.other_parties
              ~f:(fun acc party ->
                let str =
@@ -234,7 +221,7 @@
                if !is_first then (
                  is_first := false ;
                  str )
-               else acc ^ ", " ^ str))
+               else acc ^ ", " ^ str ) )
     ; predicate = Event_predicate (Event_type.Breadcrumb_added, (), check)
     ; soft_timeout = Slots soft_timeout_in_slots
     ; hard_timeout = Slots (soft_timeout_in_slots * 2)
