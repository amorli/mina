[%%import "/src/config.mlh"]

(* Only show stdout for failed inline tests. *)
open Inline_test_quiet_logs
open Core_kernel
open Async
open Mina_base
open Mina_transaction
open Currency
open Signature_lib
module Ledger = Mina_ledger.Ledger
module Sparse_ledger = Mina_ledger.Sparse_ledger

let option lab =
  Option.value_map ~default:(Or_error.error_string lab) ~f:(fun x -> Ok x)

let yield_result () = Deferred.map (Scheduler.yield ()) ~f:Result.return

module T = struct
  module Scan_state = Transaction_snark_scan_state
  module Pre_diff_info = Pre_diff_info

  module Staged_ledger_error = struct
    type t =
      | Non_zero_fee_excess of
          Scan_state.Space_partition.t * Transaction.t With_status.t list
      | Invalid_proofs of
          ( Ledger_proof.t
          * Transaction_snark.Statement.t
          * Mina_base.Sok_message.t )
          list
          * Error.t
      | Couldn't_reach_verifier of Error.t
      | Pre_diff of Pre_diff_info.Error.t
      | Insufficient_work of string
      | Mismatched_statuses of
          Transaction.t With_status.t * Transaction_status.t
      | Invalid_public_key of Public_key.Compressed.t
      | Unexpected of Error.t
    [@@deriving sexp]

    let to_string = function
      | Couldn't_reach_verifier e ->
          Format.asprintf
            !"The verifier could not be reached: %{sexp:Error.t}"
            e
      | Non_zero_fee_excess (partition, txns) ->
          Format.asprintf
            !"Fee excess is non-zero for the transactions: %{sexp: \
              Transaction.t With_status.t list} and the current queue with \
              slots partitioned as %{sexp: Scan_state.Space_partition.t} \n"
            txns partition
      | Pre_diff pre_diff_error ->
          Format.asprintf
            !"Pre_diff_info.Error error: %{sexp:Pre_diff_info.Error.t}"
            pre_diff_error
      | Invalid_proofs (ts, err) ->
          Format.asprintf
            !"Verification failed for proofs with (statement, work_id, \
              prover): %{sexp: (Transaction_snark.Statement.t * int * string) \
              list}\n\
              Error:\n\
              %s"
            (List.map ts ~f:(fun (_p, s, m) ->
                 ( s
                 , Transaction_snark.Statement.hash s
                 , Yojson.Safe.to_string
                   @@ Public_key.Compressed.to_yojson m.prover ) ) )
            (Yojson.Safe.pretty_to_string (Error_json.error_to_yojson err))
      | Insufficient_work str ->
          str
      | Mismatched_statuses (transaction, status) ->
          Format.asprintf
            !"Got a different status %{sexp: Transaction_status.t} when \
              applying the transaction %{sexp: Transaction.t With_status.t}"
            status transaction
      | Invalid_public_key pk ->
          Format.asprintf
            !"A transaction contained an invalid public key %{sexp: \
              Public_key.Compressed.t}"
            pk
      | Unexpected e ->
          Error.to_string_hum e

    let to_error = Fn.compose Error.of_string to_string
  end

  let to_staged_ledger_or_error = function
    | Ok a ->
        Ok a
    | Error e ->
        Error (Staged_ledger_error.Unexpected e)

  type job = Scan_state.Available_job.t [@@deriving sexp]

  let verify_proofs ~logger ~verifier proofs =
    let statements () =
      `List
        (List.map proofs ~f:(fun (_, s, _) ->
             Transaction_snark.Statement.to_yojson s ) )
    in
    let log_error err_str ~metadata =
      [%log warn]
        ~metadata:
          ( [ ("statements", statements ())
            ; ("error", `String err_str)
            ; ( "sok_messages"
              , `List
                  (List.map proofs ~f:(fun (_, _, m) -> Sok_message.to_yojson m))
              )
            ]
          @ metadata )
        "Invalid transaction snark for statement $statement: $error" ;
      Deferred.return (Or_error.error_string err_str)
    in
    if
      List.exists proofs ~f:(fun (proof, statement, _msg) ->
          not
            (Transaction_snark.Statement.equal
               (Ledger_proof.statement proof)
               statement ) )
    then
      log_error "Statement and proof do not match"
        ~metadata:
          [ ( "statements_from_proof"
            , `List
                (List.map proofs ~f:(fun (p, _, _) ->
                     Transaction_snark.Statement.to_yojson
                       (Ledger_proof.statement p) ) ) )
          ]
    else
      let start = Time.now () in
      match%map
        Verifier.verify_transaction_snarks verifier
          (List.map proofs ~f:(fun (proof, _, msg) -> (proof, msg)))
      with
      | Ok b ->
          let time_ms = Time.abs_diff (Time.now ()) start |> Time.Span.to_ms in
          [%log trace]
            ~metadata:
              [ ( "work_id"
                , `List
                    (List.map proofs ~f:(fun (_, s, _) ->
                         `Int (Transaction_snark.Statement.hash s) ) ) )
              ; ("time", `Float time_ms)
              ]
            "Verification in apply_diff for work $work_id took $time ms" ;
          Ok b
      | Error e ->
          [%log fatal]
            ~metadata:
              [ ( "statement"
                , `List
                    (List.map proofs ~f:(fun (_, s, _) ->
                         Transaction_snark.Statement.to_yojson s ) ) )
              ; ("error", Error_json.error_to_yojson e)
              ]
            "Verifier error when checking transaction snark for statement \
             $statement: $error" ;
          Error e

  let map_opt xs ~f =
    with_return (fun { return } ->
        Some
          (List.map xs ~f:(fun x ->
               match f x with Some y -> y | None -> return None ) ) )

  let verify ~logger ~verifier job_msg_proofs =
    let open Deferred.Let_syntax in
    match
      map_opt job_msg_proofs ~f:(fun (job, msg, proof) ->
          Option.map (Scan_state.statement_of_job job) ~f:(fun s ->
              (proof, s, msg) ) )
    with
    | None ->
        Deferred.return
          ( Or_error.errorf
              !"Error creating statement from job %{sexp:job list}"
              (List.map job_msg_proofs ~f:(fun (j, _, _) -> j))
          |> to_staged_ledger_or_error )
    | Some proof_statement_msgs -> (
        match%map verify_proofs ~logger ~verifier proof_statement_msgs with
        | Ok (Ok ()) ->
            Ok ()
        | Ok (Error err) ->
            Error
              (Staged_ledger_error.Invalid_proofs (proof_statement_msgs, err))
        | Error e ->
            Error (Couldn't_reach_verifier e) )

  module Statement_scanner = struct
    include Scan_state.Make_statement_scanner (struct
      type t = unit

      let verify ~verifier:() _proofs = Deferred.Or_error.return (Ok ())
    end)
  end

  module Statement_scanner_proof_verifier = struct
    type t = { logger : Logger.t; verifier : Verifier.t }

    let verify ~verifier:{ logger; verifier } ts =
      verify_proofs ~logger ~verifier
        (List.map ts ~f:(fun (p, m) -> (p, Ledger_proof.statement p, m)))
  end

  module Statement_scanner_with_proofs =
    Scan_state.Make_statement_scanner (Statement_scanner_proof_verifier)

  type t =
    { scan_state : Scan_state.t
    ; ledger :
        ((* Invariant: this is the ledger after having applied all the
            transactions in the above state. *)
         Ledger.attached_mask
        [@sexp.opaque] )
    ; constraint_constants : Genesis_constants.Constraint_constants.t
    ; pending_coinbase_collection : Pending_coinbase.t
    }
  [@@deriving sexp]

  let proof_txns_with_state_hashes t =
    Scan_state.latest_ledger_proof t.scan_state
    |> Option.bind ~f:(Fn.compose Mina_stdlib.Nonempty_list.of_list_opt snd)

  let scan_state { scan_state; _ } = scan_state

  let all_work_pairs t
      ~(get_state : State_hash.t -> Mina_state.Protocol_state.value Or_error.t)
      =
    Scan_state.all_work_pairs t.scan_state ~get_state

  let all_work_statements_exn t =
    Scan_state.all_work_statements_exn t.scan_state

  let pending_coinbase_collection { pending_coinbase_collection; _ } =
    pending_coinbase_collection

  let get_target ((proof, _), _) =
    let { Transaction_snark.Statement.target; _ } =
      Ledger_proof.statement proof
    in
    target

  let verify_scan_state_after_apply ~constraint_constants
      ~pending_coinbase_stack ledger (scan_state : Scan_state.t) =
    let error_prefix =
      "Error verifying the parallel scan state after applying the diff."
    in
    let registers_end : _ Mina_state.Registers.t =
      { ledger
      ; local_state = Mina_state.Local_state.empty ()
      ; pending_coinbase_stack
      }
    in
    let statement_check = `Partial in
    let registers_begin =
      Option.map ~f:get_target (Scan_state.latest_ledger_proof scan_state)
    in
    Statement_scanner.check_invariants ~constraint_constants scan_state
      ~statement_check ~verifier:() ~error_prefix ~registers_end
      ~registers_begin

  let of_scan_state_and_ledger_unchecked ~ledger ~scan_state
      ~constraint_constants ~pending_coinbase_collection =
    { ledger; scan_state; constraint_constants; pending_coinbase_collection }

  let of_scan_state_and_ledger ~logger
      ~(constraint_constants : Genesis_constants.Constraint_constants.t)
      ~verifier ~snarked_registers ~ledger ~scan_state
      ~pending_coinbase_collection ~get_state =
    let open Deferred.Or_error.Let_syntax in
    let t =
      of_scan_state_and_ledger_unchecked ~ledger ~scan_state
        ~constraint_constants ~pending_coinbase_collection
    in
    let%bind pending_coinbase_stack =
      Pending_coinbase.latest_stack ~is_new_stack:false
        pending_coinbase_collection
      |> Deferred.return
    in
    let%bind () =
      Statement_scanner_with_proofs.check_invariants ~constraint_constants
        scan_state ~statement_check:(`Full get_state)
        ~verifier:{ Statement_scanner_proof_verifier.logger; verifier }
        ~error_prefix:"Staged_ledger.of_scan_state_and_ledger"
        ~registers_begin:(Some snarked_registers)
        ~registers_end:
          { local_state = Mina_state.Local_state.empty ()
          ; ledger =
              Frozen_ledger_hash.of_ledger_hash (Ledger.merkle_root ledger)
          ; pending_coinbase_stack
          }
    in
    return t

  let of_scan_state_and_ledger_unchecked
      ~(constraint_constants : Genesis_constants.Constraint_constants.t)
      ~snarked_registers ~ledger ~scan_state ~pending_coinbase_collection =
    let open Deferred.Or_error.Let_syntax in
    let t =
      { ledger; scan_state; constraint_constants; pending_coinbase_collection }
    in
    let%bind pending_coinbase_stack =
      Pending_coinbase.latest_stack ~is_new_stack:false
        pending_coinbase_collection
      |> Deferred.return
    in
    let%bind () =
      Statement_scanner.check_invariants ~constraint_constants scan_state
        ~statement_check:`Partial ~verifier:()
        ~error_prefix:"Staged_ledger.of_scan_state_and_ledger"
        ~registers_begin:(Some snarked_registers)
        ~registers_end:
          { local_state = Mina_state.Local_state.empty ()
          ; ledger =
              Frozen_ledger_hash.of_ledger_hash (Ledger.merkle_root ledger)
          ; pending_coinbase_stack
          }
    in
    return t

  let of_scan_state_pending_coinbases_and_snarked_ledger' ~constraint_constants
      ~pending_coinbases ~scan_state ~snarked_ledger ~snarked_local_state
      ~expected_merkle_root ~get_state f =
    let open Deferred.Or_error.Let_syntax in
    let snarked_ledger_hash = Ledger.merkle_root snarked_ledger in
    let snarked_frozen_ledger_hash =
      Frozen_ledger_hash.of_ledger_hash snarked_ledger_hash
    in
    let%bind txs_with_protocol_state =
      Scan_state.staged_transactions_with_protocol_states scan_state ~get_state
      |> Deferred.return
    in
    let%bind _ =
      Deferred.Or_error.List.iter txs_with_protocol_state
        ~f:(fun (tx, protocol_state, global_slot) ->
          let%map.Deferred () = Scheduler.yield () in
          let%bind.Or_error txn_with_info =
            Ledger.apply_transaction ~constraint_constants ~global_slot
              ~txn_state_view:
                (Mina_state.Protocol_state.Body.view protocol_state.body)
              snarked_ledger tx.data
          in
          let computed_status =
            Ledger.Transaction_applied.transaction_status txn_with_info
          in
          if Transaction_status.equal tx.status computed_status then Ok ()
          else
            Or_error.errorf
              !"Mismatched user command status. Expected: %{sexp: \
                Transaction_status.t} Got: %{sexp: Transaction_status.t}"
              tx.status computed_status )
    in
    let%bind () =
      let staged_ledger_hash = Ledger.merkle_root snarked_ledger in
      Deferred.return
      @@ Result.ok_if_true
           (Ledger_hash.equal expected_merkle_root staged_ledger_hash)
           ~error:
             (Error.createf
                !"Mismatching merkle root Expected:%{sexp:Ledger_hash.t} \
                  Got:%{sexp:Ledger_hash.t}"
                expected_merkle_root staged_ledger_hash )
    in
    let pending_coinbase_stack =
      match Scan_state.latest_ledger_proof scan_state with
      | Some proof ->
          (get_target proof).pending_coinbase_stack
      | None ->
          Pending_coinbase.Stack.empty
    in
    f ~constraint_constants
      ~snarked_registers:
        ( { ledger = snarked_frozen_ledger_hash
          ; local_state = snarked_local_state
          ; pending_coinbase_stack
          }
          : Mina_state.Registers.Value.t )
      ~ledger:snarked_ledger ~scan_state
      ~pending_coinbase_collection:pending_coinbases

  let of_scan_state_pending_coinbases_and_snarked_ledger ~logger
      ~constraint_constants ~verifier ~scan_state ~snarked_ledger
      ~snarked_local_state ~expected_merkle_root ~pending_coinbases ~get_state =
    of_scan_state_pending_coinbases_and_snarked_ledger' ~constraint_constants
      ~pending_coinbases ~scan_state ~snarked_ledger ~snarked_local_state
      ~expected_merkle_root ~get_state
      (of_scan_state_and_ledger ~logger ~get_state ~verifier)

  let of_scan_state_pending_coinbases_and_snarked_ledger_unchecked
      ~constraint_constants ~scan_state ~snarked_ledger ~snarked_local_state
      ~expected_merkle_root ~pending_coinbases ~get_state =
    of_scan_state_pending_coinbases_and_snarked_ledger' ~constraint_constants
      ~pending_coinbases ~scan_state ~snarked_ledger ~snarked_local_state
      ~expected_merkle_root ~get_state of_scan_state_and_ledger_unchecked

  let copy
      { scan_state; ledger; constraint_constants; pending_coinbase_collection }
      =
    let new_mask = Ledger.Mask.create ~depth:(Ledger.depth ledger) () in
    { scan_state
    ; ledger = Ledger.register_mask ledger new_mask
    ; constraint_constants
    ; pending_coinbase_collection
    }

  let hash
      { scan_state
      ; ledger
      ; constraint_constants = _
      ; pending_coinbase_collection
      } : Staged_ledger_hash.t =
    Staged_ledger_hash.of_aux_ledger_and_coinbase_hash
      (Scan_state.hash scan_state)
      (Ledger.merkle_root ledger)
      pending_coinbase_collection

  [%%if call_logger]

  let hash t =
    Mina_debug.Call_logger.record_call "Staged_ledger.hash" ;
    hash t

  [%%endif]

  let ledger { ledger; _ } = ledger

  let create_exn ~constraint_constants ~ledger : t =
    { scan_state = Scan_state.empty ~constraint_constants ()
    ; ledger
    ; constraint_constants
    ; pending_coinbase_collection =
        Pending_coinbase.create
          ~depth:constraint_constants.pending_coinbase_depth ()
        |> Or_error.ok_exn
    }

  let current_ledger_proof t =
    Option.map
      (Scan_state.latest_ledger_proof t.scan_state)
      ~f:(Fn.compose fst fst)

  let replace_ledger_exn t ledger =
    [%test_result: Ledger_hash.t]
      ~message:"Cannot replace ledger since merkle_root differs"
      ~expect:(Ledger.merkle_root t.ledger)
      (Ledger.merkle_root ledger) ;
    { t with ledger }

  let sum_fees xs ~f =
    with_return (fun { return } ->
        Ok
          (List.fold ~init:Fee.zero xs ~f:(fun acc x ->
               match Fee.add acc (f x) with
               | None ->
                   return (Or_error.error_string "Fee overflow")
               | Some res ->
                   res ) ) )

  let working_stack pending_coinbase_collection ~is_new_stack =
    to_staged_ledger_or_error
      (Pending_coinbase.latest_stack pending_coinbase_collection ~is_new_stack)

  let push_coinbase current_stack (t : Transaction.t) =
    match t with
    | Coinbase c ->
        Pending_coinbase.Stack.push_coinbase c current_stack
    | _ ->
        current_stack

  let push_state current_stack state_body_hash global_slot =
    Pending_coinbase.Stack.push_state state_body_hash global_slot current_stack

  module Stack_state_with_init_stack = struct
    type t =
      { pc : Transaction_snark.Pending_coinbase_stack_state.t
      ; init_stack : Pending_coinbase.Stack.t
      }
  end

  let coinbase_amount ~supercharge_coinbase
      ~(constraint_constants : Genesis_constants.Constraint_constants.t) =
    if supercharge_coinbase then
      Currency.Amount.scale constraint_constants.coinbase_amount
        constraint_constants.supercharged_coinbase_factor
    else Some constraint_constants.coinbase_amount

  let _coinbase_amount_or_error ~supercharge_coinbase
      ~(constraint_constants : Genesis_constants.Constraint_constants.t) =
    if supercharge_coinbase then
      Option.value_map
        ~default:
          (Error
             (Pre_diff_info.Error.Coinbase_error
                (sprintf
                   !"Overflow when calculating coinbase amount: Supercharged \
                     coinbase factor (%d) x coinbase amount (%{sexp: \
                     Currency.Amount.t})"
                   constraint_constants.supercharged_coinbase_factor
                   constraint_constants.coinbase_amount ) ) )
        (coinbase_amount ~supercharge_coinbase ~constraint_constants)
        ~f:(fun x -> Ok x)
    else Ok constraint_constants.coinbase_amount

  let apply_transaction_and_get_statement ~constraint_constants ~global_slot
      ledger (pending_coinbase_stack_state : Stack_state_with_init_stack.t) s
      txn_state_view =
    let open Result.Let_syntax in
    (*TODO: check fee_excess as a result of applying the txns matches with this*)
    let%bind fee_excess =
      Transaction.fee_excess s |> to_staged_ledger_or_error
    in
    let source_merkle_root =
      Ledger.merkle_root ledger |> Frozen_ledger_hash.of_ledger_hash
    in
    let pending_coinbase_target =
      push_coinbase pending_coinbase_stack_state.pc.target s
    in
    let new_init_stack =
      push_coinbase pending_coinbase_stack_state.init_stack s
    in
    let empty_local_state = Mina_state.Local_state.empty () in
    let%bind applied_txn =
      ( match
          Ledger.apply_transaction ~constraint_constants ~global_slot
            ~txn_state_view ledger s
        with
      | Error e ->
          Or_error.error_string
            (sprintf
               !"Error when applying transaction %{sexp: Transaction.t}: %s"
               s (Error.to_string_hum e) )
      | res ->
          res )
      |> to_staged_ledger_or_error
    in
    let%map supply_increase =
      Ledger.Transaction_applied.supply_increase applied_txn
      |> to_staged_ledger_or_error
    in
    let target_merkle_root =
      Ledger.merkle_root ledger |> Frozen_ledger_hash.of_ledger_hash
    in
    ( applied_txn
    , { Transaction_snark.Statement.source =
          { ledger = source_merkle_root
          ; pending_coinbase_stack = pending_coinbase_stack_state.pc.source
          ; local_state = empty_local_state
          }
      ; target =
          { ledger = target_merkle_root
          ; pending_coinbase_stack = pending_coinbase_target
          ; local_state = empty_local_state
          }
      ; fee_excess
      ; supply_increase
      ; sok_digest = ()
      }
    , { Stack_state_with_init_stack.pc =
          { source = pending_coinbase_target; target = pending_coinbase_target }
      ; init_stack = new_init_stack
      } )

  let apply_transaction_and_get_witness ~constraint_constants ~global_slot
      ledger pending_coinbase_stack_state s status txn_state_view
      state_and_body_hash =
    let open Deferred.Result.Let_syntax in
    let account_ids : Transaction.t -> _ = function
      | Fee_transfer t ->
          Fee_transfer.receivers t
      | Command t ->
          let t = (t :> User_command.t) in
          User_command.accounts_referenced t
      | Coinbase c ->
          let ft_receivers =
            Option.map ~f:Coinbase.Fee_transfer.receiver c.fee_transfer
            |> Option.to_list
          in
          Account_id.create c.receiver Token_id.default :: ft_receivers
    in
    let ledger_witness =
      O1trace.sync_thread "create_ledger_witness" (fun () ->
          Sparse_ledger.of_ledger_subset_exn ledger (account_ids s) )
    in
    let%bind () = yield_result () in
    let%bind applied_txn, statement, updated_pending_coinbase_stack_state =
      O1trace.sync_thread "apply_transaction_to_scan_state" (fun () ->
          apply_transaction_and_get_statement ~constraint_constants ~global_slot
            ledger pending_coinbase_stack_state s txn_state_view )
      |> Deferred.return
    in
    let%bind () = yield_result () in
    let%map () =
      match status with
      | None ->
          return ()
      | Some status ->
          (* Validate that command status matches. *)
          let got_status =
            Ledger.Transaction_applied.transaction_status applied_txn
          in
          if Transaction_status.equal status got_status then return ()
          else
            Deferred.Result.fail
              (Staged_ledger_error.Mismatched_statuses
                 ({ With_status.data = s; status }, got_status) )
    in
    ( { Scan_state.Transaction_with_witness.transaction_with_info = applied_txn
      ; state_hash = state_and_body_hash
      ; ledger_witness
      ; init_stack = Base pending_coinbase_stack_state.init_stack
      ; statement
      ; block_global_slot = global_slot
      }
    , updated_pending_coinbase_stack_state )

  let update_ledger_and_get_statements ~constraint_constants ~global_slot ledger
      current_stack ts current_state_view state_and_body_hash =
    let open Deferred.Result.Let_syntax in
    let current_stack_with_state =
      push_state current_stack (snd state_and_body_hash) global_slot
    in
    let%map res_rev, pending_coinbase_stack_state =
      let pending_coinbase_stack_state : Stack_state_with_init_stack.t =
        { pc = { source = current_stack; target = current_stack_with_state }
        ; init_stack = current_stack
        }
      in
      let exception Exit of Staged_ledger_error.t in
      Async.try_with ~extract_exn:true (fun () ->
          Deferred.List.fold ts ~init:([], pending_coinbase_stack_state)
            ~f:(fun (acc, pending_coinbase_stack_state) t ->
              let open Deferred.Let_syntax in
              ( match
                  List.find (Transaction.public_keys t.With_status.data)
                    ~f:(fun pk ->
                      Option.is_none (Signature_lib.Public_key.decompress pk) )
                with
              | None ->
                  ()
              | Some pk ->
                  raise (Exit (Invalid_public_key pk)) ) ;
              match%map
                apply_transaction_and_get_witness ~constraint_constants
                  ~global_slot ledger pending_coinbase_stack_state
                  t.With_status.data (Some t.status) current_state_view
                  state_and_body_hash
              with
              | Ok (res, updated_pending_coinbase_stack_state) ->
                  (res :: acc, updated_pending_coinbase_stack_state)
              | Error err ->
                  raise (Exit err) ) )
      |> Deferred.Result.map_error ~f:(function
           | Exit err ->
               err
           | exn ->
               raise exn )
    in
    (List.rev res_rev, pending_coinbase_stack_state.pc.target)

  let check_completed_works ~logger ~verifier scan_state
      (completed_works : Transaction_snark_work.t list) =
    let work_count = List.length completed_works in
    let job_pairs =
      Scan_state.k_work_pairs_for_new_diff scan_state ~k:work_count
    in
    let jmps =
      List.concat_map (List.zip_exn job_pairs completed_works)
        ~f:(fun (jobs, work) ->
          let message = Sok_message.create ~fee:work.fee ~prover:work.prover in
          One_or_two.(
            to_list
              (map (zip_exn jobs work.proofs) ~f:(fun (job, proof) ->
                   (job, message, proof) ) )) )
    in
    verify jmps ~logger ~verifier

  (**The total fee excess caused by any diff should be zero. In the case where
     the slots are split into two partitions, total fee excess of the transactions
     to be enqueued on each of the partitions should be zero respectively *)
  let check_zero_fee_excess scan_state data =
    let partitions = Scan_state.partition_if_overflowing scan_state in
    let txns_from_data data =
      List.fold_right ~init:(Ok []) data
        ~f:(fun (d : Scan_state.Transaction_with_witness.t) acc ->
          let open Or_error.Let_syntax in
          let%map acc = acc in
          let t =
            d.transaction_with_info |> Ledger.Transaction_applied.transaction
          in
          t :: acc )
    in
    let total_fee_excess txns =
      List.fold_until txns ~init:Fee_excess.empty ~finish:Or_error.return
        ~f:(fun acc (txn : Transaction.t With_status.t) ->
          match
            let open Or_error.Let_syntax in
            let%bind fee_excess = Transaction.fee_excess txn.data in
            Fee_excess.combine acc fee_excess
          with
          | Ok fee_excess ->
              Continue fee_excess
          | Error _ as err ->
              Stop err )
      |> to_staged_ledger_or_error
    in
    let open Result.Let_syntax in
    let check data slots =
      let%bind txns = txns_from_data data |> to_staged_ledger_or_error in
      let%bind fee_excess = total_fee_excess txns in
      if Fee_excess.is_zero fee_excess then Ok ()
      else Error (Non_zero_fee_excess (slots, txns))
    in
    let%bind () = check (List.take data (fst partitions.first)) partitions in
    Option.value_map ~default:(Result.return ())
      ~f:(fun _ -> check (List.drop data (fst partitions.first)) partitions)
      partitions.second

  let update_coinbase_stack_and_get_data ~constraint_constants ~global_slot
      scan_state ledger pending_coinbase_collection transactions
      current_state_view state_and_body_hash =
    let open Deferred.Result.Let_syntax in
    let coinbase_exists txns =
      List.fold_until ~init:false txns
        ~f:(fun acc t ->
          match t.With_status.data with
          | Transaction.Coinbase _ ->
              Stop true
          | _ ->
              Continue acc )
        ~finish:Fn.id
    in
    let { Scan_state.Space_partition.first = slots, _; second } =
      Scan_state.partition_if_overflowing scan_state
    in
    if List.length transactions > 0 then
      match second with
      | None ->
          (*Single partition:
            1.Check if a new stack is required and get a working stack [working_stack]
            2.create data for enqueuing onto the scan state *)
          let is_new_stack = Scan_state.next_on_new_tree scan_state in
          let%bind working_stack =
            working_stack pending_coinbase_collection ~is_new_stack
            |> Deferred.return
          in
          let%map data, updated_stack =
            update_ledger_and_get_statements ~constraint_constants ~global_slot
              ledger working_stack transactions current_state_view
              state_and_body_hash
          in
          ( is_new_stack
          , data
          , Pending_coinbase.Update.Action.Update_one
          , `Update_one updated_stack )
      | Some _ ->
          (*Two partition:
            Assumption: Only one of the partition will have coinbase transaction(s)in it.
            1. Get the latest stack for coinbase in the first set of transactions
            2. get the first set of scan_state data[data1]
            3. get a new stack for the second partion because the second set of transactions would start from the begining of the next tree in the scan_state
            4. Initialize the new stack with the state from the first stack
            5. get the second set of scan_state data[data2]*)
          let txns_for_partition1 = List.take transactions slots in
          let coinbase_in_first_partition =
            coinbase_exists txns_for_partition1
          in
          let%bind working_stack1 =
            working_stack pending_coinbase_collection ~is_new_stack:false
            |> Deferred.return
          in
          let%bind data1, updated_stack1 =
            update_ledger_and_get_statements ~constraint_constants ~global_slot
              ledger working_stack1 txns_for_partition1 current_state_view
              state_and_body_hash
          in
          let txns_for_partition2 = List.drop transactions slots in
          (*Push the new state to the state_stack from the previous block even in the second stack*)
          let working_stack2 =
            Pending_coinbase.Stack.create_with working_stack1
          in
          let%map data2, updated_stack2 =
            update_ledger_and_get_statements ~constraint_constants ~global_slot
              ledger working_stack2 txns_for_partition2 current_state_view
              state_and_body_hash
          in
          let second_has_data = List.length txns_for_partition2 > 0 in
          let pending_coinbase_action, stack_update =
            match (coinbase_in_first_partition, second_has_data) with
            | true, true ->
                ( Pending_coinbase.Update.Action.Update_two_coinbase_in_first
                , `Update_two (updated_stack1, updated_stack2) )
            (*updated_stack2 does not have coinbase and but has the state from the previous stack*)
            | true, false ->
                (*updated_stack1 has some new coinbase but parition 2 has no
                  data and so we have only one stack to update*)
                (Update_one, `Update_one updated_stack1)
            | false, true ->
                (*updated_stack1 just has the new state. [updated stack2] might have coinbase, definitely has some
                  data and therefore will have a non-dummy state.*)
                ( Update_two_coinbase_in_second
                , `Update_two (updated_stack1, updated_stack2) )
            | false, false ->
                (* a diff consists of only non-coinbase transactions. This is currently not possible because a diff will have a coinbase at the very least, so don't update anything?*)
                (Update_none, `Update_none)
          in
          (false, data1 @ data2, pending_coinbase_action, stack_update)
    else
      Deferred.return
        (Ok (false, [], Pending_coinbase.Update.Action.Update_none, `Update_none)
        )

  (*update the pending_coinbase tree with the updated/new stack and delete the oldest stack if a proof was emitted*)
  let update_pending_coinbase_collection ~depth pending_coinbase_collection
      stack_update ~is_new_stack ~ledger_proof =
    let open Result.Let_syntax in
    (*Deleting oldest stack if proof emitted*)
    let%bind pending_coinbase_collection_updated1 =
      match ledger_proof with
      | Some (proof, _) ->
          let%bind oldest_stack, pending_coinbase_collection_updated1 =
            Pending_coinbase.remove_coinbase_stack ~depth
              pending_coinbase_collection
            |> to_staged_ledger_or_error
          in
          let ledger_proof_stack =
            (Ledger_proof.statement proof).target.pending_coinbase_stack
          in
          let%map () =
            if Pending_coinbase.Stack.equal oldest_stack ledger_proof_stack then
              Ok ()
            else
              Error
                (Staged_ledger_error.Unexpected
                   (Error.of_string
                      "Pending coinbase stack of the ledger proof did not \
                       match the oldest stack in the pending coinbase tree." )
                )
          in
          pending_coinbase_collection_updated1
      | None ->
          Ok pending_coinbase_collection
    in
    (*updating the latest stack and/or adding a new one*)
    match stack_update with
    | `Update_none ->
        Ok pending_coinbase_collection_updated1
    | `Update_one stack1 ->
        Pending_coinbase.update_coinbase_stack ~depth
          pending_coinbase_collection_updated1 stack1 ~is_new_stack
        |> to_staged_ledger_or_error
    | `Update_two (stack1, stack2) ->
        (*The case when some of the transactions go into the old tree and remaining on to the new tree*)
        let%bind update1 =
          Pending_coinbase.update_coinbase_stack ~depth
            pending_coinbase_collection_updated1 stack1 ~is_new_stack:false
          |> to_staged_ledger_or_error
        in
        Pending_coinbase.update_coinbase_stack ~depth update1 stack2
          ~is_new_stack:true
        |> to_staged_ledger_or_error

  let coinbase_for_blockchain_snark = function
    | [] ->
        Ok Currency.Amount.zero
    | [ amount ] ->
        Ok amount
    | [ amount1; _ ] ->
        Ok amount1
    | _ ->
        Error
          (Staged_ledger_error.Pre_diff
             (Pre_diff_info.Error.Coinbase_error "More than two coinbase parts")
          )

  let apply_diff ?(skip_verification = false) ~logger ~constraint_constants
      ~global_slot t pre_diff_info ~current_state_view ~state_and_body_hash
      ~log_prefix =
    let open Deferred.Result.Let_syntax in
    let max_throughput =
      Int.pow 2 t.constraint_constants.transaction_capacity_log_2
    in
    let spots_available, proofs_waiting =
      let jobs = Scan_state.all_work_statements_exn t.scan_state in
      ( Int.min (Scan_state.free_space t.scan_state) max_throughput
      , List.length jobs )
    in
    let new_mask = Ledger.Mask.create ~depth:(Ledger.depth t.ledger) () in
    let new_ledger = Ledger.register_mask t.ledger new_mask in
    let transactions, works, commands_count, coinbases = pre_diff_info in
    let%bind is_new_stack, data, stack_update_in_snark, stack_update =
      O1trace.thread "update_coinbase_stack_start_time" (fun () ->
          update_coinbase_stack_and_get_data ~constraint_constants ~global_slot
            t.scan_state new_ledger t.pending_coinbase_collection transactions
            current_state_view state_and_body_hash )
    in
    let slots = List.length data in
    let work_count = List.length works in
    let required_pairs = Scan_state.work_statements_for_new_diff t.scan_state in
    let%bind () =
      O1trace.thread "check_for_sufficient_snark_work" (fun () ->
          let required = List.length required_pairs in
          if
            work_count < required
            && List.length data
               > Scan_state.free_space t.scan_state - required + work_count
          then
            Deferred.Result.fail
              (Staged_ledger_error.Insufficient_work
                 (sprintf
                    !"Insufficient number of transaction snark work (slots \
                      occupying: %d)  required %d, got %d"
                    slots required work_count ) )
          else Deferred.Result.return () )
    in
    let%bind () = Deferred.return (check_zero_fee_excess t.scan_state data) in
    let%bind res_opt, scan_state' =
      O1trace.thread "fill_work_and_enqueue_transactions" (fun () ->
          let r =
            Scan_state.fill_work_and_enqueue_transactions t.scan_state data
              works
          in
          Or_error.iter_error r ~f:(fun e ->
              let data_json =
                `List
                  (List.map data
                     ~f:(fun
                          { Scan_state.Transaction_with_witness.statement; _ }
                        -> Transaction_snark.Statement.to_yojson statement ) )
              in
              [%log error]
                ~metadata:
                  [ ( "scan_state"
                    , `String (Scan_state.snark_job_list_json t.scan_state) )
                  ; ("data", data_json)
                  ; ("error", Error_json.error_to_yojson e)
                  ; ("prefix", `String log_prefix)
                  ]
                !"$prefix: Unexpected error when applying diff data $data to \
                  the scan_state $scan_state: $error" ) ;
          Deferred.return (to_staged_ledger_or_error r) )
    in
    let%bind () = yield_result () in
    let%bind updated_pending_coinbase_collection' =
      O1trace.thread "update_pending_coinbase_collection" (fun () ->
          update_pending_coinbase_collection
            ~depth:t.constraint_constants.pending_coinbase_depth
            t.pending_coinbase_collection stack_update ~is_new_stack
            ~ledger_proof:res_opt
          |> Deferred.return )
    in
    let%bind () = yield_result () in
    let%bind coinbase_amount =
      Deferred.return (coinbase_for_blockchain_snark coinbases)
    in
    let%bind latest_pending_coinbase_stack =
      Pending_coinbase.latest_stack ~is_new_stack:false
        updated_pending_coinbase_collection'
      |> to_staged_ledger_or_error |> Deferred.return
    in
    let%bind () = yield_result () in
    let%map () =
      if skip_verification then Deferred.return (Ok ())
      else
        O1trace.thread "verify_scan_state_after_apply" (fun () ->
            Deferred.(
              verify_scan_state_after_apply ~constraint_constants
                (Frozen_ledger_hash.of_ledger_hash
                   (Ledger.merkle_root new_ledger) )
                ~pending_coinbase_stack:latest_pending_coinbase_stack
                scan_state'
              >>| to_staged_ledger_or_error) )
    in
    [%log debug]
      ~metadata:
        [ ("user_command_count", `Int commands_count)
        ; ("coinbase_count", `Int (List.length coinbases))
        ; ("spots_available", `Int spots_available)
        ; ("proof_bundles_waiting", `Int proofs_waiting)
        ; ("work_count", `Int (List.length works))
        ; ("prefix", `String log_prefix)
        ]
      "$prefix: apply_diff block info: No of transactions \
       included:$user_command_count\n\
      \      Coinbase parts:$coinbase_count Spots\n\
      \      available:$spots_available Pending work in the \
       scan-state:$proof_bundles_waiting Work included:$work_count" ;
    let new_staged_ledger =
      { scan_state = scan_state'
      ; ledger = new_ledger
      ; constraint_constants = t.constraint_constants
      ; pending_coinbase_collection = updated_pending_coinbase_collection'
      }
    in
    ( `Hash_after_applying (hash new_staged_ledger)
    , `Ledger_proof res_opt
    , `Staged_ledger new_staged_ledger
    , `Pending_coinbase_update
        ( is_new_stack
        , { Pending_coinbase.Update.Poly.action = stack_update_in_snark
          ; coinbase_amount
          } ) )

  let update_metrics (t : t) (witness : Staged_ledger_diff.t) =
    let open Or_error.Let_syntax in
    let commands = Staged_ledger_diff.commands witness in
    let work = Staged_ledger_diff.completed_works witness in
    let%bind total_txn_fee =
      sum_fees commands ~f:(fun { data = cmd; _ } -> User_command.fee cmd)
    in
    let%bind total_snark_fee = sum_fees work ~f:Transaction_snark_work.fee in
    let%bind () = Scan_state.update_metrics t.scan_state in
    Or_error.try_with (fun () ->
        let open Mina_metrics in
        Gauge.set Scan_state_metrics.snark_fee_per_block
          (Int.to_float @@ Fee.to_nanomina_int total_snark_fee) ;
        Gauge.set Scan_state_metrics.transaction_fees_per_block
          (Int.to_float @@ Fee.to_nanomina_int total_txn_fee) ;
        Gauge.set Scan_state_metrics.purchased_snark_work_per_block
          (Float.of_int @@ List.length work) ;
        Gauge.set Scan_state_metrics.snark_work_required
          (Float.of_int
             (List.length (Scan_state.all_work_statements_exn t.scan_state)) ) )

  let forget_prediff_info ((a : Transaction.Valid.t With_status.t list), b, c, d)
      =
    (List.map ~f:(With_status.map ~f:Transaction.forget) a, b, c, d)

  let check_commands ledger ~verifier (cs : User_command.t list) =
    let open Deferred.Or_error.Let_syntax in
    let%bind cs =
      Or_error.try_with (fun () ->
          List.map cs ~f:(fun cmd ->
              let open Ledger in
              User_command.to_verifiable ~ledger ~get ~location_of_account cmd
              |> Or_error.ok_exn ) )
      |> Deferred.return
    in
    let%map xs = Verifier.verify_commands verifier cs in
    Result.all
      (List.map xs ~f:(function
        | `Valid x ->
            Ok x
        | ( `Invalid_keys _
          | `Invalid_signature _
          | `Invalid_proof _
          | `Missing_verification_key _ ) as invalid ->
            Error
              (Verifier.Failure.Verification_failed
                 (Error.tag ~tag:"verification failed on command"
                    (Verifier.invalid_to_error invalid) ) )
        | `Valid_assuming _ ->
            Error
              (Verifier.Failure.Verification_failed
                 (Error.of_string "batch verification failed") ) ) )

  let apply ?skip_verification ~constraint_constants ~global_slot t
      (witness : Staged_ledger_diff.t) ~logger ~verifier ~current_state_view
      ~state_and_body_hash ~coinbase_receiver ~supercharge_coinbase =
    let open Deferred.Result.Let_syntax in
    let work = Staged_ledger_diff.completed_works witness in
    let%bind () =
      O1trace.thread "check_completed_works" (fun () ->
          match skip_verification with
          | Some `All | Some `Proofs ->
              return ()
          | None ->
              check_completed_works ~logger ~verifier t.scan_state work )
    in
    let%bind prediff =
      Pre_diff_info.get witness ~constraint_constants ~coinbase_receiver
        ~supercharge_coinbase
        ~check:(check_commands t.ledger ~verifier)
      |> Deferred.map
           ~f:
             (Result.map_error ~f:(fun error ->
                  Staged_ledger_error.Pre_diff error ) )
    in
    let apply_diff_start_time = Core.Time.now () in
    let%map ((_, _, `Staged_ledger new_staged_ledger, _) as res) =
      apply_diff
        ~skip_verification:
          ([%equal: [ `All | `Proofs ] option] skip_verification (Some `All))
        ~constraint_constants ~global_slot t
        (forget_prediff_info prediff)
        ~logger ~current_state_view ~state_and_body_hash
        ~log_prefix:"apply_diff"
    in
    [%log debug]
      ~metadata:
        [ ( "time_elapsed"
          , `Float Core.Time.(Span.to_ms @@ diff (now ()) apply_diff_start_time)
          )
        ]
      "Staged_ledger.apply_diff take $time_elapsed" ;
    let () =
      Or_error.iter_error (update_metrics new_staged_ledger witness)
        ~f:(fun e ->
          [%log error]
            ~metadata:[ ("error", Error_json.error_to_yojson e) ]
            !"Error updating metrics after applying staged_ledger diff: $error" )
    in
    res

  let apply_diff_unchecked ~constraint_constants ~global_slot t
      (sl_diff : Staged_ledger_diff.With_valid_signatures_and_proofs.t) ~logger
      ~current_state_view ~state_and_body_hash ~coinbase_receiver
      ~supercharge_coinbase =
    let open Deferred.Result.Let_syntax in
    let%bind prediff =
      Result.map_error ~f:(fun error -> Staged_ledger_error.Pre_diff error)
      @@ Pre_diff_info.get_unchecked ~constraint_constants ~coinbase_receiver
           ~supercharge_coinbase sl_diff
      |> Deferred.return
    in
    apply_diff t
      (forget_prediff_info prediff)
      ~constraint_constants ~global_slot ~logger ~current_state_view
      ~state_and_body_hash ~log_prefix:"apply_diff_unchecked"

  module Resources = struct
    module Discarded = struct
      type t =
        { commands_rev : User_command.Valid.t With_status.t Sequence.t
        ; completed_work : Transaction_snark_work.Checked.t Sequence.t
        }
      [@@deriving sexp_of]

      let add_user_command t uc =
        { t with
          commands_rev = Sequence.append t.commands_rev (Sequence.singleton uc)
        }

      let add_completed_work t cw =
        { t with
          completed_work =
            Sequence.append (Sequence.singleton cw) t.completed_work
        }
    end

    type t =
      { max_space : int (*max space available currently*)
      ; max_jobs : int
            (*Required amount of work for max_space that can be purchased*)
      ; commands_rev : User_command.Valid.t With_status.t Sequence.t
      ; completed_work_rev : Transaction_snark_work.Checked.t Sequence.t
      ; fee_transfers : Fee.t Public_key.Compressed.Map.t
      ; add_coinbase : bool
      ; coinbase : Coinbase.Fee_transfer.t Staged_ledger_diff.At_most_two.t
      ; supercharge_coinbase : bool
      ; receiver_pk : Public_key.Compressed.t
      ; budget : Fee.t Or_error.t
      ; discarded : Discarded.t
      ; is_coinbase_receiver_new : bool
      ; logger : (Logger.t[@sexp.opaque])
      }
    [@@deriving sexp_of]

    let coinbase_ft (cw : Transaction_snark_work.t) =
      (* Here we could not add the fee transfer if the prover=receiver_pk but
         retaining it to preserve that information in the
         staged_ledger_diff. It will be checked in apply_diff before adding*)
      Option.some_if
        Fee.(cw.fee > Fee.zero)
        (Coinbase.Fee_transfer.create ~receiver_pk:cw.prover ~fee:cw.fee)

    let cheapest_two_work (works : Transaction_snark_work.Checked.t Sequence.t)
        =
      Sequence.fold works ~init:(None, None) ~f:(fun (w1, w2) w ->
          match (w1, w2) with
          | None, _ ->
              (Some w, None)
          | Some x, None ->
              if Currency.Fee.compare w.fee x.fee < 0 then (Some w, w1)
              else (w1, Some w)
          | Some x, Some y ->
              if Currency.Fee.compare w.fee x.fee < 0 then (Some w, w1)
              else if Currency.Fee.compare w.fee y.fee < 0 then (w1, Some w)
              else (w1, w2) )

    let coinbase_work
        ~(constraint_constants : Genesis_constants.Constraint_constants.t)
        ?(is_two = false) (works : Transaction_snark_work.Checked.t Sequence.t)
        ~is_coinbase_receiver_new ~supercharge_coinbase =
      let open Option.Let_syntax in
      let min1, min2 = cheapest_two_work works in
      let diff ws ws' =
        Sequence.filter ws ~f:(fun w ->
            Sequence.mem ws'
              (Transaction_snark_work.statement w)
              ~equal:Transaction_snark_work.Statement.equal
            |> not )
      in
      let%bind coinbase_amount =
        coinbase_amount ~supercharge_coinbase ~constraint_constants
      in
      let%bind budget =
        (*if the coinbase receiver is new then the account creation fee will be deducted from the reward*)
        if is_coinbase_receiver_new then
          Currency.Amount.(
            sub coinbase_amount
              (of_fee constraint_constants.account_creation_fee))
        else Some coinbase_amount
      in
      let stmt = Transaction_snark_work.statement in
      if is_two then
        match (min1, min2) with
        | None, _ ->
            None
        | Some w, None ->
            if Amount.(of_fee w.fee <= budget) then
              let cb =
                Staged_ledger_diff.At_most_two.Two
                  (Option.map (coinbase_ft w) ~f:(fun ft -> (ft, None)))
              in
              Some (cb, diff works (Sequence.of_list [ stmt w ]))
            else
              let cb = Staged_ledger_diff.At_most_two.Two None in
              Some (cb, works)
        | Some w1, Some w2 ->
            let%map sum = Fee.add w1.fee w2.fee in
            if Amount.(of_fee sum <= budget) then
              let cb =
                Staged_ledger_diff.At_most_two.Two
                  (Option.map (coinbase_ft w1) ~f:(fun ft ->
                       (ft, coinbase_ft w2) ) )
                (*Why add work without checking if work constraints are
                  satisfied? If we reach here then it means that we are trying to
                  fill the last two slots of the tree with coinbase trnasactions
                  and if there's any work in [works] then that has to be included,
                  either in the coinbase or as fee transfers that gets paid by
                  the transaction fees. So having it as coinbase ft will at least
                  reduce the slots occupied by fee transfers*)
              in
              (cb, diff works (Sequence.of_list [ stmt w1; stmt w2 ]))
            else if Amount.(of_fee w1.fee <= coinbase_amount) then
              let cb =
                Staged_ledger_diff.At_most_two.Two
                  (Option.map (coinbase_ft w1) ~f:(fun ft -> (ft, None)))
              in
              (cb, diff works (Sequence.of_list [ stmt w1 ]))
            else
              let cb = Staged_ledger_diff.At_most_two.Two None in
              (cb, works)
      else
        Option.map min1 ~f:(fun w ->
            if Amount.(of_fee w.fee <= budget) then
              let cb = Staged_ledger_diff.At_most_two.One (coinbase_ft w) in
              (cb, diff works (Sequence.of_list [ stmt w ]))
            else
              let cb = Staged_ledger_diff.At_most_two.One None in
              (cb, works) )

    let init_coinbase_and_fee_transfers ~constraint_constants cw_seq
        ~add_coinbase ~job_count ~slots ~is_coinbase_receiver_new
        ~supercharge_coinbase =
      let cw_unchecked work =
        Sequence.map work ~f:Transaction_snark_work.forget
      in
      let coinbase, rem_cw =
        match
          ( add_coinbase
          , coinbase_work ~constraint_constants cw_seq ~is_coinbase_receiver_new
              ~supercharge_coinbase )
        with
        | true, Some (ft, rem_cw) ->
            (ft, rem_cw)
        | true, None ->
            (*Coinbase could not be added because work-fees > coinbase-amount*)
            if job_count = 0 || slots - job_count >= 1 then
              (*Either no jobs are required or there is a free slot that can be filled without having to include any work*)
              (One None, cw_seq)
            else (Zero, cw_seq)
        | _ ->
            (Zero, cw_seq)
      in
      let rem_cw = cw_unchecked rem_cw in
      let singles =
        Sequence.filter_map rem_cw
          ~f:(fun { Transaction_snark_work.fee; prover; _ } ->
            if Fee.equal fee Fee.zero then None else Some (prover, fee) )
        |> Sequence.to_list_rev
      in
      (coinbase, singles)

    let init ~constraint_constants
        (uc_seq : User_command.Valid.t With_status.t Sequence.t)
        (cw_seq : Transaction_snark_work.Checked.t Sequence.t)
        (slots, job_count) ~receiver_pk ~add_coinbase ~supercharge_coinbase
        logger ~is_coinbase_receiver_new =
      let seq_rev seq =
        let rec go seq rev_seq =
          match Sequence.next seq with
          | Some (w, rem_seq) ->
              go rem_seq (Sequence.append (Sequence.singleton w) rev_seq)
          | None ->
              rev_seq
        in
        go seq Sequence.empty
      in
      let coinbase, singles =
        init_coinbase_and_fee_transfers ~constraint_constants cw_seq
          ~add_coinbase ~job_count ~slots ~is_coinbase_receiver_new
          ~supercharge_coinbase
      in
      let fee_transfers =
        Public_key.Compressed.Map.of_alist_reduce singles ~f:(fun f1 f2 ->
            Option.value_exn (Fee.add f1 f2) )
      in
      let budget =
        Or_error.map2
          (sum_fees (Sequence.to_list uc_seq) ~f:(fun t ->
               User_command.fee (User_command.forget_check t.data) ) )
          (sum_fees
             (List.filter
                ~f:(fun (k, _) ->
                  not (Public_key.Compressed.equal k receiver_pk) )
                singles )
             ~f:snd )
          ~f:(fun r c -> option "budget did not suffice" (Fee.sub r c))
        |> Or_error.join
      in
      let discarded =
        { Discarded.completed_work = Sequence.empty
        ; commands_rev = Sequence.empty
        }
      in
      { max_space = slots
      ; max_jobs = job_count
      ; commands_rev =
          uc_seq
          (*Completed work in reverse order for faster removal of proofs if budget doesn't suffice*)
      ; completed_work_rev = seq_rev cw_seq
      ; fee_transfers
      ; add_coinbase
      ; supercharge_coinbase
      ; receiver_pk
      ; coinbase
      ; budget
      ; discarded
      ; is_coinbase_receiver_new
      ; logger
      }

    let reselect_coinbase_work ~constraint_constants t =
      let cw_unchecked work =
        Sequence.map work ~f:Transaction_snark_work.forget
      in
      let coinbase, rem_cw =
        match t.coinbase with
        | Staged_ledger_diff.At_most_two.Zero ->
            (t.coinbase, t.completed_work_rev)
        | One _ -> (
            match
              coinbase_work ~constraint_constants t.completed_work_rev
                ~is_coinbase_receiver_new:t.is_coinbase_receiver_new
                ~supercharge_coinbase:t.supercharge_coinbase
            with
            | None ->
                (One None, t.completed_work_rev)
            | Some (ft, rem_cw) ->
                (ft, rem_cw) )
        | Two _ -> (
            match
              coinbase_work ~constraint_constants t.completed_work_rev
                ~is_two:true
                ~is_coinbase_receiver_new:t.is_coinbase_receiver_new
                ~supercharge_coinbase:t.supercharge_coinbase
            with
            | None ->
                (Two None, t.completed_work_rev)
                (*Check for work constraint will be done in [check_constraints_and_update]*)
            | Some (fts', rem_cw) ->
                (fts', rem_cw) )
      in
      let rem_cw = cw_unchecked rem_cw in
      let singles =
        Sequence.filter_map rem_cw
          ~f:(fun { Transaction_snark_work.fee; prover; _ } ->
            if Fee.equal fee Fee.zero then None else Some (prover, fee) )
        |> Sequence.to_list_rev
      in
      let fee_transfers =
        Public_key.Compressed.Map.of_alist_reduce singles ~f:(fun f1 f2 ->
            Option.value_exn (Fee.add f1 f2) )
      in
      { t with coinbase; fee_transfers }

    let rebudget t =
      (*get the correct coinbase and calculate the fee transfers*)
      let open Or_error.Let_syntax in
      let payment_fees =
        sum_fees (Sequence.to_list t.commands_rev) ~f:(fun t ->
            User_command.(fee (forget_check t.data)) )
      in
      let prover_fee_others =
        Public_key.Compressed.Map.fold t.fee_transfers ~init:(Ok Fee.zero)
          ~f:(fun ~key ~data fees ->
            let%bind others = fees in
            if Public_key.Compressed.equal t.receiver_pk key then Ok others
            else option "Fee overflow" (Fee.add others data) )
      in
      let revenue = payment_fees in
      let cost = prover_fee_others in
      Or_error.map2 revenue cost ~f:(fun r c ->
          option "budget did not suffice" (Fee.sub r c) )
      |> Or_error.join

    let budget_sufficient t =
      match t.budget with Ok _ -> true | Error _ -> false

    let coinbase_added t =
      match t.coinbase with
      | Staged_ledger_diff.At_most_two.Zero ->
          0
      | One _ ->
          1
      | Two _ ->
          2

    let slots_occupied t =
      let fee_for_self =
        match t.budget with
        | Error _ ->
            0
        | Ok b ->
            if Fee.(b > Fee.zero) then 1 else 0
      in
      let other_provers =
        Public_key.Compressed.Map.filter_keys t.fee_transfers
          ~f:(Fn.compose not (Public_key.Compressed.equal t.receiver_pk))
      in
      let total_fee_transfer_pks =
        Public_key.Compressed.Map.length other_provers + fee_for_self
      in
      Sequence.length t.commands_rev
      + ((total_fee_transfer_pks + 1) / 2)
      + coinbase_added t

    let space_available res =
      let slots = slots_occupied res in
      res.max_space > slots

    let work_done t =
      let no_of_proof_bundles = Sequence.length t.completed_work_rev in
      let slots = slots_occupied t in
      (*If more jobs were added in the previous diff then ( t.max_space-t.max_jobs) slots can go for free in this diff*)
      no_of_proof_bundles = t.max_jobs || slots <= t.max_space - t.max_jobs

    let space_constraint_satisfied t =
      let occupied = slots_occupied t in
      occupied <= t.max_space

    let work_constraint_satisfied (t : t) =
      (*Are we doing all the work available? *)
      let all_proofs = work_done t in
      (*enough work*)
      let slots = slots_occupied t in
      let cw_count = Sequence.length t.completed_work_rev in
      let enough_work = cw_count >= slots in
      (*if there are no transactions then don't need any proofs*)
      all_proofs || slots = 0 || enough_work

    let available_space t = t.max_space - slots_occupied t

    let discard_last_work ~constraint_constants t =
      match Sequence.next t.completed_work_rev with
      | None ->
          (t, None)
      | Some (w, rem_seq) ->
          let to_be_discarded = Transaction_snark_work.forget w in
          let discarded = Discarded.add_completed_work t.discarded w in
          let new_t =
            reselect_coinbase_work ~constraint_constants
              { t with completed_work_rev = rem_seq; discarded }
          in
          let budget =
            match t.budget with
            | Ok b ->
                option "Currency overflow" (Fee.add b to_be_discarded.fee)
            | _ ->
                rebudget new_t
          in
          ({ new_t with budget }, Some w)

    let discard_user_command t =
      let decr_coinbase t =
        (*When discarding coinbase's fee transfer, add the fee transfer to the fee_transfers map so that budget checks can be done *)
        let update_fee_transfers t (ft : Coinbase.Fee_transfer.t) coinbase =
          let updated_fee_transfers =
            Public_key.Compressed.Map.update t.fee_transfers ft.receiver_pk
              ~f:(fun _ -> ft.fee)
          in
          let new_t =
            { t with coinbase; fee_transfers = updated_fee_transfers }
          in
          let updated_budget = rebudget new_t in
          { new_t with budget = updated_budget }
        in
        match t.coinbase with
        | Staged_ledger_diff.At_most_two.Zero ->
            t
        | One None ->
            { t with coinbase = Staged_ledger_diff.At_most_two.Zero }
        | Two None ->
            { t with coinbase = One None }
        | Two (Some (ft, None)) ->
            { t with coinbase = One (Some ft) }
        | One (Some ft) ->
            update_fee_transfers t ft Zero
        | Two (Some (ft1, Some ft2)) ->
            update_fee_transfers t ft2 (One (Some ft1))
      in
      match Sequence.next t.commands_rev with
      | None ->
          (* If we have reached here then it means we couldn't afford a slot for coinbase as well *)
          (decr_coinbase t, None)
      | Some (uc, rem_seq) ->
          let discarded = Discarded.add_user_command t.discarded uc in
          let new_t = { t with commands_rev = rem_seq; discarded } in
          let budget =
            match t.budget with
            | Ok b ->
                option "Fee insufficient"
                  (Fee.sub b User_command.(fee (forget_check uc.data)))
            | _ ->
                rebudget new_t
          in
          ({ new_t with budget }, Some uc)

    let worked_more ~constraint_constants resources =
      (*Is the work constraint satisfied even after discarding a work bundle?
         We reach here after having more than enough work*)
      let more_work t =
        let slots = slots_occupied t in
        let cw_count = Sequence.length t.completed_work_rev in
        cw_count > 0 && cw_count >= slots
      in
      let r, _ = discard_last_work ~constraint_constants resources in
      more_work r

    let incr_coinbase_part_by ~constraint_constants t count =
      let open Or_error.Let_syntax in
      let incr = function
        | Staged_ledger_diff.At_most_two.Zero ->
            Ok (Staged_ledger_diff.At_most_two.One None)
        | One None ->
            Ok (Two None)
        | One (Some ft) ->
            Ok (Two (Some (ft, None)))
        | _ ->
            Or_error.error_string "Coinbase count cannot be more than two"
      in
      let by_one res =
        let res' =
          match Sequence.next res.discarded.completed_work with
          (*add one from the discarded list to [completed_work_rev] and then select a work from [completed_work_rev] except the one already used*)
          | Some (w, rem_work) ->
              let%map coinbase = incr res.coinbase in
              let res' =
                { res with
                  completed_work_rev =
                    Sequence.append (Sequence.singleton w)
                      res.completed_work_rev
                ; discarded = { res.discarded with completed_work = rem_work }
                ; coinbase
                }
              in
              reselect_coinbase_work ~constraint_constants res'
          | None ->
              let%bind coinbase = incr res.coinbase in
              let res = { res with coinbase } in
              if work_done res then Ok res
              else
                Or_error.error_string
                  "Could not increment coinbase transaction count because of \
                   insufficient work"
        in
        match res' with
        | Ok res'' ->
            res''
        | Error e ->
            [%log' error t.logger] "Error when increasing coinbase: $error"
              ~metadata:[ ("error", Error_json.error_to_yojson e) ] ;
            res
      in
      match count with `One -> by_one t | `Two -> by_one (by_one t)
  end

  let rec check_constraints_and_update ~constraint_constants
      (resources : Resources.t) log =
    if Resources.slots_occupied resources = 0 then (resources, log)
    else if Resources.work_constraint_satisfied resources then
      if
        (*There's enough work. Check if they satisfy other constraints*)
        Resources.budget_sufficient resources
      then
        if Resources.space_constraint_satisfied resources then (resources, log)
        else if Resources.worked_more ~constraint_constants resources then
          (*There are too many fee_transfers(from the proofs) occupying the slots. discard one and check*)
          let resources', work_opt =
            Resources.discard_last_work ~constraint_constants resources
          in
          check_constraints_and_update ~constraint_constants resources'
            (Option.value_map work_opt ~default:log ~f:(fun work ->
                 Diff_creation_log.discard_completed_work `Extra_work work log )
            )
        else
          (*Well, there's no space; discard a user command *)
          let resources', uc_opt = Resources.discard_user_command resources in
          check_constraints_and_update ~constraint_constants resources'
            (Option.value_map uc_opt ~default:log ~f:(fun uc ->
                 Diff_creation_log.discard_command `No_space
                   (User_command.forget_check uc.data)
                   log ) )
      else
        (* insufficient budget; reduce the cost*)
        let resources', work_opt =
          Resources.discard_last_work ~constraint_constants resources
        in
        check_constraints_and_update ~constraint_constants resources'
          (Option.value_map work_opt ~default:log ~f:(fun work ->
               Diff_creation_log.discard_completed_work `Insufficient_fees work
                 log ) )
    else
      (* There isn't enough work for the transactions. Discard a transaction and check again *)
      let resources', uc_opt = Resources.discard_user_command resources in
      check_constraints_and_update ~constraint_constants resources'
        (Option.value_map uc_opt ~default:log ~f:(fun uc ->
             Diff_creation_log.discard_command `No_work
               (User_command.forget_check uc.data)
               log ) )

  let one_prediff ~constraint_constants cw_seq ts_seq ~receiver ~add_coinbase
      slot_job_count logger ~is_coinbase_receiver_new partition
      ~supercharge_coinbase =
    O1trace.sync_thread "create_staged_ledger_diff_one_prediff" (fun () ->
        let init_resources =
          Resources.init ~constraint_constants ts_seq cw_seq slot_job_count
            ~receiver_pk:receiver ~add_coinbase logger ~is_coinbase_receiver_new
            ~supercharge_coinbase
        in
        let log =
          Diff_creation_log.init
            ~completed_work:init_resources.completed_work_rev
            ~commands:init_resources.commands_rev
            ~coinbase:init_resources.coinbase ~partition
            ~available_slots:(fst slot_job_count)
            ~required_work_count:(snd slot_job_count)
        in
        check_constraints_and_update ~constraint_constants init_resources log )

  let generate ~constraint_constants logger cw_seq ts_seq ~receiver
      ~is_coinbase_receiver_new ~supercharge_coinbase
      (partitions : Scan_state.Space_partition.t) =
    let pre_diff_with_one (res : Resources.t) :
        Staged_ledger_diff.With_valid_signatures_and_proofs
        .pre_diff_with_at_most_one_coinbase =
      O1trace.sync_thread "create_staged_ledger_pre_diff_with_one" (fun () ->
          let to_at_most_one = function
            | Staged_ledger_diff.At_most_two.Zero ->
                Staged_ledger_diff.At_most_one.Zero
            | One x ->
                One x
            | _ ->
                [%log error]
                  "Error creating staged ledger diff: Should have at most one \
                   coinbase in the second pre_diff" ;
                Zero
          in
          (* We have to reverse here because we only know they work in THIS order *)
          { Staged_ledger_diff.Pre_diff_one.commands =
              Sequence.to_list_rev res.commands_rev
          ; completed_works = Sequence.to_list_rev res.completed_work_rev
          ; coinbase = to_at_most_one res.coinbase
          ; internal_command_statuses =
              [] (*updated later based on application result*)
          } )
    in
    let pre_diff_with_two (res : Resources.t) :
        Staged_ledger_diff.With_valid_signatures_and_proofs
        .pre_diff_with_at_most_two_coinbase =
      (* We have to reverse here because we only know they work in THIS order *)
      { commands = Sequence.to_list_rev res.commands_rev
      ; completed_works = Sequence.to_list_rev res.completed_work_rev
      ; coinbase = res.coinbase
      ; internal_command_statuses =
          [] (*updated later based on application result*)
      }
    in
    let end_log ((res : Resources.t), (log : Diff_creation_log.t)) =
      Diff_creation_log.end_log log ~completed_work:res.completed_work_rev
        ~commands:res.commands_rev ~coinbase:res.coinbase
    in
    let make_diff res1 = function
      | Some res2 ->
          ( (pre_diff_with_two (fst res1), Some (pre_diff_with_one (fst res2)))
          , List.map ~f:end_log [ res1; res2 ] )
      | None ->
          ((pre_diff_with_two (fst res1), None), [ end_log res1 ])
    in
    let has_no_commands (res : Resources.t) =
      Sequence.length res.commands_rev = 0
    in
    let second_pre_diff (res : Resources.t) partition ~add_coinbase work =
      one_prediff ~constraint_constants work res.discarded.commands_rev
        ~receiver partition ~add_coinbase logger ~is_coinbase_receiver_new
        ~supercharge_coinbase `Second
    in
    let isEmpty (res : Resources.t) =
      has_no_commands res && Resources.coinbase_added res = 0
    in
    (*Partitioning explained in PR #687 *)
    match partitions.second with
    | None ->
        let res, log =
          one_prediff ~constraint_constants cw_seq ts_seq ~receiver
            partitions.first ~add_coinbase:true logger ~is_coinbase_receiver_new
            ~supercharge_coinbase `First
        in
        make_diff (res, log) None
    | Some y ->
        assert (Sequence.length cw_seq <= snd partitions.first + snd y) ;
        let cw_seq_1 = Sequence.take cw_seq (snd partitions.first) in
        let cw_seq_2 = Sequence.drop cw_seq (snd partitions.first) in
        let res, log1 =
          one_prediff ~constraint_constants cw_seq_1 ts_seq ~receiver
            partitions.first ~add_coinbase:false logger
            ~is_coinbase_receiver_new ~supercharge_coinbase `First
        in
        let incr_coinbase_and_compute res count =
          let new_res =
            Resources.incr_coinbase_part_by ~constraint_constants res count
          in
          if Resources.space_available new_res then
            (*All slots could not be filled either because of budget constraints or not enough work done. Don't create the second prediff instead recompute first diff with just once coinbase*)
            ( one_prediff ~constraint_constants cw_seq_1 ts_seq ~receiver
                partitions.first ~add_coinbase:true logger
                ~is_coinbase_receiver_new ~supercharge_coinbase `First
            , None )
          else
            let res2, log2 =
              second_pre_diff new_res y ~add_coinbase:false cw_seq_2
            in
            if isEmpty res2 then
              (*Don't create the second prediff instead recompute first diff with just once coinbase*)
              ( one_prediff ~constraint_constants cw_seq_1 ts_seq ~receiver
                  partitions.first ~add_coinbase:true logger
                  ~is_coinbase_receiver_new ~supercharge_coinbase `First
              , None )
            else ((new_res, log1), Some (res2, log2))
        in
        let try_with_coinbase () =
          one_prediff ~constraint_constants cw_seq_1 ts_seq ~receiver
            partitions.first ~add_coinbase:true logger ~is_coinbase_receiver_new
            ~supercharge_coinbase `First
        in
        let res1, res2 =
          if Sequence.is_empty res.commands_rev then
            let res = try_with_coinbase () in
            (res, None)
          else
            match Resources.available_space res with
            | 0 ->
                (*generate the next prediff with a coinbase at least*)
                let res2 = second_pre_diff res y ~add_coinbase:true cw_seq_2 in
                ((res, log1), Some res2)
            | 1 ->
                (*There's a slot available in the first partition, fill it with coinbase and create another pre_diff for the slots in the second partiton with the remaining user commands and work *)
                incr_coinbase_and_compute res `One
            | 2 ->
                (*There are two slots which cannot be filled using user commands, so we split the coinbase into two parts and fill those two spots*)
                incr_coinbase_and_compute res `Two
            | _ ->
                (* Too many slots left in the first partition. Either there wasn't enough work to add transactions or there weren't enough transactions. Create a new pre_diff for just the first partition*)
                let res = try_with_coinbase () in
                (res, None)
        in
        let coinbase_added =
          Resources.coinbase_added (fst res1)
          + Option.value_map
              ~f:(Fn.compose Resources.coinbase_added fst)
              res2 ~default:0
        in
        if coinbase_added > 0 then make_diff res1 res2
        else
          (*Coinbase takes priority over user-commands. Create a diff in partitions.first with coinbase first and user commands if possible*)
          let res = try_with_coinbase () in
          make_diff res None

  let can_apply_supercharged_coinbase_exn ~winner ~epoch_ledger ~global_slot =
    Sparse_ledger.has_locked_tokens_exn ~global_slot
      ~account_id:(Account_id.create winner Token_id.default)
      epoch_ledger
    |> not

<<<<<<< HEAD
  let validate_account_update_proofs ~logger ~validating_ledger
      (txn : User_command.Valid.t) =
    let open Result.Let_syntax in
    let get_verification_keys account_ids =
      List.fold_until account_ids ~init:Account_id.Map.empty
        ~f:(fun acc id ->
          let get_vk () =
            let open Option.Let_syntax in
            let%bind loc =
              Transaction_snark.Transaction_validator.Hashless_ledger
              .location_of_account validating_ledger id
            in
            let%bind account =
              Transaction_snark.Transaction_validator.Hashless_ledger.get
                validating_ledger loc
            in
            let%bind zkapp = account.zkapp in
            let%map vk = zkapp.verification_key in
            vk.hash
          in
          match get_vk () with
          | Some vk ->
              Continue (Account_id.Map.update acc id ~f:(fun _ -> vk))
          | None ->
              [%log error]
                ~metadata:[ ("account_id", Account_id.to_yojson id) ]
                "Staged_ledger_diff creation: Verification key not found for \
                 account_update with proof authorization and account_id \
                 $account_id" ;
              Stop Account_id.Map.empty )
        ~finish:Fn.id
    in
    match txn with
    | Zkapp_command p ->
        let%map checked_verification_keys =
          Account_id.Map.of_alist_or_error p.verification_keys
        in
        let proof_zkapp_command =
          Zkapp_command.Call_forest.fold ~init:Account_id.Set.empty
            p.zkapp_command.account_updates ~f:(fun acc p ->
              if
                Control.(Tag.equal Proof (tag (Account_update.authorization p)))
              then Account_id.Set.add acc (Account_update.account_id p)
              else acc )
        in
        let current_verification_keys =
          get_verification_keys (Account_id.Set.to_list proof_zkapp_command)
        in
        if
          Account_id.Set.length proof_zkapp_command
          = Account_id.Map.length checked_verification_keys
          && Account_id.Map.equal
               Zkapp_command.Valid.Verification_key_hash.equal
               checked_verification_keys current_verification_keys
        then true
        else (
          [%log error]
            ~metadata:
              [ ( "checked_verification_keys"
                , [%to_yojson:
                    (Account_id.t * Zkapp_command.Valid.Verification_key_hash.t)
                    list]
                    (Account_id.Map.to_alist checked_verification_keys) )
              ; ( "current_verification_keys"
                , [%to_yojson:
                    (Account_id.t * Zkapp_command.Valid.Verification_key_hash.t)
                    list]
                    (Account_id.Map.to_alist current_verification_keys) )
              ]
            "Staged_ledger_diff creation: Verifcation keys used for verifying \
             proofs $checked_verification_keys and verification keys in the \
             ledger $current_verification_keys don't match" ;
          false )
    | _ ->
        Ok true
=======
  let with_ledger_mask base_ledger ~f =
    let mask =
      Ledger.register_mask base_ledger
        (Ledger.Mask.create ~depth:(Ledger.depth base_ledger) ())
    in
    let r = f mask in
    ignore
      ( Ledger.unregister_mask_exn ~loc:Caml.__LOC__ mask
        : Ledger.unattached_mask ) ;
    r
>>>>>>> 278b9f0f

  let create_diff
      ~(constraint_constants : Genesis_constants.Constraint_constants.t)
      ~(global_slot : Mina_numbers.Global_slot.t) ?(log_block_creation = false)
      t ~coinbase_receiver ~logger ~current_state_view
      ~(transactions_by_fee : User_command.Valid.t Sequence.t)
      ~(get_completed_work :
            Transaction_snark_work.Statement.t
         -> Transaction_snark_work.Checked.t option ) ~supercharge_coinbase =
    let open Result.Let_syntax in
    O1trace.sync_thread "create_staged_ledger_diff" (fun () ->
<<<<<<< HEAD
        let open Result.Let_syntax in
        let module Transaction_validator =
          Transaction_snark.Transaction_validator
        in
        let validating_ledger = Transaction_validator.create t.ledger in
        let is_new_account pk =
          Transaction_validator.Hashless_ledger.location_of_account
            validating_ledger
            (Account_id.create pk Token_id.default)
          |> Option.is_none
        in
        let is_coinbase_receiver_new = is_new_account coinbase_receiver in
        if supercharge_coinbase then
          [%log info]
            "No locked tokens in the delegator/delegatee account, applying \
             supercharged coinbase" ;
        let partitions = Scan_state.partition_if_overflowing t.scan_state in
        let work_to_do = Scan_state.work_statements_for_new_diff t.scan_state in
        let completed_works_seq, proof_count =
          List.fold_until work_to_do ~init:(Sequence.empty, 0)
            ~f:(fun (seq, count) w ->
              match get_completed_work w with
              | Some cw_checked ->
                  (*If new provers can't pay the account-creation-fee then discard
                    their work unless their fee is zero in which case their account
                    won't be created. This is to encourage using an existing accounts
                    for snarking.
                    This also imposes new snarkers to have a min fee until one of
                    their snarks are purchased and their accounts get created*)
                  if
                    Currency.Fee.(cw_checked.fee = zero)
                    || Currency.Fee.(
                         cw_checked.fee
                         >= constraint_constants.account_creation_fee)
                    || not (is_new_account cw_checked.prover)
                  then
                    Continue
                      ( Sequence.append seq (Sequence.singleton cw_checked)
                      , One_or_two.length cw_checked.proofs + count )
                  else (
                    [%log debug]
                      ~metadata:
                        [ ( "work"
                          , Transaction_snark_work.Checked.to_yojson cw_checked
                          )
                        ; ( "work_ids"
                          , Transaction_snark_work.Statement.compact_json w )
                        ; ("snark_fee", Currency.Fee.to_yojson cw_checked.fee)
                        ; ( "account_creation_fee"
                          , Currency.Fee.to_yojson
                              constraint_constants.account_creation_fee )
                        ]
                      !"Staged_ledger_diff creation: Snark fee $snark_fee \
                        insufficient to create the snark worker account" ;
                    Stop (seq, count) )
              | None ->
                  [%log debug]
                    ~metadata:
                      [ ( "statement"
                        , Transaction_snark_work.Statement.to_yojson w )
                      ; ( "work_ids"
                        , Transaction_snark_work.Statement.compact_json w )
                      ]
                    !"Staged_ledger_diff creation: No snark work found for \
                      $statement" ;
                  Stop (seq, count) )
            ~finish:Fn.id
        in
        (*Transactions in reverse order for faster removal if there is no space when creating the diff*)
        let valid_on_this_ledger, invalid_on_this_ledger =
          Sequence.fold_until transactions_by_fee ~init:(Sequence.empty, [], 0)
            ~f:(fun (valid_seq, invalid_txns, count) txn ->
              match
                O1trace.sync_thread "validate_transaction_against_staged_ledger"
                  (fun () ->
                    let%bind valid_proofs =
                      validate_account_update_proofs ~logger ~validating_ledger
                        txn
                    in
                    let%bind () =
                      if valid_proofs then Ok ()
                      else Or_error.errorf "Verification key mismatch"
                    in
                    Transaction_validator.apply_transaction
                      ~constraint_constants ~global_slot validating_ledger
                      ~txn_state_view:current_state_view
                      (Command (User_command.forget_check txn)) )
              with
              | Error e ->
                  [%log error]
                    ~metadata:
                      [ ("user_command", User_command.Valid.to_yojson txn)
                      ; ("error", Error_json.error_to_yojson e)
                      ]
                    "Staged_ledger_diff creation: Skipping user command: \
                     $user_command due to error: $error" ;
                  Continue (valid_seq, (txn, e) :: invalid_txns, count)
              | Ok status ->
                  let txn_with_status = { With_status.data = txn; status } in
                  let valid_seq' =
                    Sequence.append
                      (Sequence.singleton txn_with_status)
                      valid_seq
                  in
                  let count' = count + 1 in
                  if count' >= Scan_state.free_space t.scan_state then
                    Stop (valid_seq', invalid_txns)
                  else Continue (valid_seq', invalid_txns, count') )
            ~finish:(fun (valid, invalid, _) -> (valid, invalid))
        in
        let diff, log =
          O1trace.sync_thread "generate_staged_ledger_diff" (fun () ->
              generate ~constraint_constants logger completed_works_seq
                valid_on_this_ledger ~receiver:coinbase_receiver
                ~is_coinbase_receiver_new ~supercharge_coinbase partitions )
        in
        let%map diff =
          (* Fill in the statuses for commands. *)
          let generate_status =
            let status_ledger = Transaction_validator.create t.ledger in
            fun txn ->
              O1trace.sync_thread "get_transaction__status" (fun () ->
                  Transaction_validator.apply_transaction ~constraint_constants
                    ~global_slot status_ledger
                    ~txn_state_view:current_state_view txn )
          in
          Pre_diff_info.compute_statuses ~constraint_constants ~diff
            ~coinbase_amount:
              (Option.value_exn
                 (coinbase_amount ~constraint_constants ~supercharge_coinbase) )
            ~coinbase_receiver ~generate_status
            ~forget:User_command.forget_check
=======
        let diff, log, valid_on_this_ledger, proof_count =
          with_ledger_mask t.ledger ~f:(fun validating_ledger ->
              let is_new_account pk =
                Ledger.location_of_account validating_ledger
                  (Account_id.create pk Token_id.default)
                |> Option.is_none
              in
              let is_coinbase_receiver_new = is_new_account coinbase_receiver in
              if supercharge_coinbase then
                [%log info]
                  "No locked tokens in the delegator/delegatee account, \
                   applying supercharged coinbase" ;
              let partitions =
                Scan_state.partition_if_overflowing t.scan_state
              in
              let work_to_do =
                Scan_state.work_statements_for_new_diff t.scan_state
              in
              let completed_works_seq, proof_count =
                List.fold_until work_to_do ~init:(Sequence.empty, 0)
                  ~f:(fun (seq, count) w ->
                    match get_completed_work w with
                    | Some cw_checked ->
                        (*If new provers can't pay the account-creation-fee then discard
                          their work unless their fee is zero in which case their account
                          won't be created. This is to encourage using an existing accounts
                          for snarking.
                          This also imposes new snarkers to have a min fee until one of
                          their snarks are purchased and their accounts get created*)
                        if
                          Currency.Fee.(cw_checked.fee = zero)
                          || Currency.Fee.(
                               cw_checked.fee
                               >= constraint_constants.account_creation_fee)
                          || not (is_new_account cw_checked.prover)
                        then
                          Continue
                            ( Sequence.append seq (Sequence.singleton cw_checked)
                            , One_or_two.length cw_checked.proofs + count )
                        else (
                          [%log debug]
                            ~metadata:
                              [ ( "work"
                                , Transaction_snark_work.Checked.to_yojson
                                    cw_checked )
                              ; ( "work_ids"
                                , Transaction_snark_work.Statement.compact_json
                                    w )
                              ; ( "snark_fee"
                                , Currency.Fee.to_yojson cw_checked.fee )
                              ; ( "account_creation_fee"
                                , Currency.Fee.to_yojson
                                    constraint_constants.account_creation_fee )
                              ]
                            !"Staged_ledger_diff creation: Snark fee \
                              $snark_fee insufficient to create the snark \
                              worker account" ;
                          Stop (seq, count) )
                    | None ->
                        [%log debug]
                          ~metadata:
                            [ ( "statement"
                              , Transaction_snark_work.Statement.to_yojson w )
                            ; ( "work_ids"
                              , Transaction_snark_work.Statement.compact_json w
                              )
                            ]
                          !"Staged_ledger_diff creation: No snark work found \
                            for $statement" ;
                        Stop (seq, count) )
                  ~finish:Fn.id
              in
              (*Transactions in reverse order for faster removal if there is no space when creating the diff*)
              let valid_on_this_ledger =
                Sequence.fold_until transactions_by_fee ~init:(Sequence.empty, 0)
                  ~f:(fun (seq, count) txn ->
                    match
                      O1trace.sync_thread
                        "validate_transaction_against_staged_ledger" (fun () ->
                          Transaction_validator.apply_transaction
                            ~constraint_constants validating_ledger
                            ~txn_state_view:current_state_view
                            (Command (txn :> User_command.t)) )
                    with
                    | Error e ->
                        [%log error]
                          ~metadata:
                            [ ("user_command", User_command.Valid.to_yojson txn)
                            ; ("error", Error_json.error_to_yojson e)
                            ]
                          "Staged_ledger_diff creation: Skipping user command: \
                           $user_command due to error: $error" ;
                        Continue (seq, count)
                    | Ok status ->
                        let txn_with_status =
                          { With_status.data = txn; status }
                        in
                        let seq' =
                          Sequence.append
                            (Sequence.singleton txn_with_status)
                            seq
                        in
                        let count' = count + 1 in
                        if count' >= Scan_state.free_space t.scan_state then
                          Stop seq'
                        else Continue (seq', count') )
                  ~finish:fst
              in
              let diff, log =
                O1trace.sync_thread "generate_staged_ledger_diff" (fun () ->
                    generate ~constraint_constants logger completed_works_seq
                      valid_on_this_ledger ~receiver:coinbase_receiver
                      ~is_coinbase_receiver_new ~supercharge_coinbase partitions )
              in
              (diff, log, valid_on_this_ledger, proof_count) )
        in
        let%map diff =
          (* Fill in the statuses for commands. *)
          with_ledger_mask t.ledger ~f:(fun status_ledger ->
              let generate_status txn =
                O1trace.sync_thread "get_transaction__status" (fun () ->
                    Transaction_validator.apply_transaction
                      ~constraint_constants status_ledger
                      ~txn_state_view:current_state_view txn )
              in
              Pre_diff_info.compute_statuses ~constraint_constants ~diff
                ~coinbase_amount:
                  (Option.value_exn
                     (coinbase_amount ~constraint_constants
                        ~supercharge_coinbase ) )
                ~coinbase_receiver ~generate_status
                ~forget:User_command.forget_check )
>>>>>>> 278b9f0f
        in
        let summaries, detailed = List.unzip log in
        [%log debug]
          "Number of proofs ready for purchase: $proof_count Number of user \
           commands ready to be included: $txn_count Diff creation log: \
           $diff_log"
          ~metadata:
            [ ("proof_count", `Int proof_count)
            ; ("txn_count", `Int (Sequence.length valid_on_this_ledger))
            ; ("diff_log", Diff_creation_log.summary_list_to_yojson summaries)
            ] ;
        if log_block_creation then
          [%log debug] "Detailed diff creation log: $diff_log"
            ~metadata:
              [ ( "diff_log"
                , Diff_creation_log.detail_list_to_yojson
                    (List.map ~f:List.rev detailed) )
              ] ;
        ( { Staged_ledger_diff.With_valid_signatures_and_proofs.diff }
        , invalid_on_this_ledger ) )

  let latest_block_accounts_created t ~previous_block_state_hash =
    let scan_state = scan_state t in
    (* filter leaves by state hash from previous block *)
    let block_transactions_applied =
      let f
          ({ state_hash = leaf_block_hash, _; transaction_with_info; _ } :
            Scan_state.Transaction_with_witness.t ) =
        if State_hash.equal leaf_block_hash previous_block_state_hash then
          Some transaction_with_info.varying
        else None
      in
      List.filter_map (Scan_state.base_jobs_on_latest_tree scan_state) ~f
      @ List.filter_map
          (Scan_state.base_jobs_on_earlier_tree ~index:0 scan_state)
          ~f
    in
    List.map block_transactions_applied ~f:(function
      | Command (Signed_command cmd) -> (
          match cmd.body with
          | Payment { new_accounts } ->
              new_accounts
          | Stake_delegation _ ->
              []
          | Failed ->
              [] )
      | Command (Zkapp_command { new_accounts; _ }) ->
          new_accounts
      | Fee_transfer { new_accounts; _ } ->
          new_accounts
      | Coinbase { new_accounts; _ } ->
          new_accounts )
    |> List.concat
end

include T

let%test_module "staged ledger tests" =
  ( module struct
    module Sl = T

    let () =
      Backtrace.elide := false ;
      Async.Scheduler.set_record_backtraces true

    let self_pk =
      Quickcheck.random_value ~seed:(`Deterministic "self_pk")
        Public_key.Compressed.gen

    let coinbase_receiver =
      Quickcheck.random_value ~seed:(`Deterministic "receiver_pk")
        Public_key.Compressed.gen

    let proof_level = Genesis_constants.Proof_level.for_unit_tests

    let constraint_constants =
      Genesis_constants.Constraint_constants.for_unit_tests

    let logger = Logger.null ()

    let `VK vk, `Prover zkapp_prover =
      Transaction_snark.For_tests.create_trivial_snapp ~constraint_constants ()

    let verifier =
      Async.Thread_safe.block_on_async_exn (fun () ->
          Verifier.create ~logger ~proof_level ~constraint_constants
            ~conf_dir:None
            ~pids:(Child_processes.Termination.create_pid_table ()) )

    let supercharge_coinbase ~ledger ~winner ~global_slot =
      (*using staged ledger to confirm coinbase amount is correctly generated*)
      let epoch_ledger =
        Sparse_ledger.of_ledger_subset_exn ledger
          (List.map [ winner ] ~f:(fun k ->
               Account_id.create k Token_id.default ) )
      in
      Sl.can_apply_supercharged_coinbase_exn ~winner ~global_slot ~epoch_ledger

    (* Functor for testing with different instantiated staged ledger modules. *)
    let create_and_apply_with_state_body_hash
        ?(coinbase_receiver = coinbase_receiver) ?(winner = self_pk)
        ~(current_state_view : Zkapp_precondition.Protocol_state.View.t)
        ~global_slot ~state_and_body_hash sl txns stmt_to_work =
      let open Deferred.Let_syntax in
      let supercharge_coinbase =
        supercharge_coinbase ~ledger:(Sl.ledger !sl) ~winner ~global_slot
      in
      let diff =
        Sl.create_diff ~constraint_constants ~global_slot !sl ~logger
          ~current_state_view ~transactions_by_fee:txns
          ~get_completed_work:stmt_to_work ~supercharge_coinbase
          ~coinbase_receiver
      in
      let diff, _invalid_txns =
        match diff with
        | Ok x ->
            x
        | Error e ->
            Error.raise (Pre_diff_info.Error.to_error e)
      in
      let diff' = Staged_ledger_diff.forget diff in
      let%map ( `Hash_after_applying hash
              , `Ledger_proof ledger_proof
              , `Staged_ledger sl'
              , `Pending_coinbase_update (is_new_stack, pc_update) ) =
        match%map
          Sl.apply ~constraint_constants ~global_slot !sl diff' ~logger
            ~verifier ~current_state_view ~state_and_body_hash
            ~coinbase_receiver ~supercharge_coinbase
        with
        | Ok x ->
            x
        | Error e ->
            Error.raise (Sl.Staged_ledger_error.to_error e)
      in
      assert (Staged_ledger_hash.equal hash (Sl.hash sl')) ;
      sl := sl' ;
      (ledger_proof, diff', is_new_stack, pc_update, supercharge_coinbase)

    let dummy_state_view () =
      let state_body =
        let consensus_constants =
          let genesis_constants = Genesis_constants.for_unit_tests in
          Consensus.Constants.create ~constraint_constants
            ~protocol_constants:genesis_constants.protocol
        in
        let compile_time_genesis =
          let open Staged_ledger_diff in
          (*not using Precomputed_values.for_unit_test because of dependency cycle*)
          Mina_state.Genesis_protocol_state.t
            ~genesis_ledger:Genesis_ledger.(Packed.t for_unit_tests)
            ~genesis_epoch_data:Consensus.Genesis_epoch_data.for_unit_tests
            ~constraint_constants ~consensus_constants ~genesis_body_reference
        in
        compile_time_genesis.data |> Mina_state.Protocol_state.body
      in
      Mina_state.Protocol_state.Body.view state_body

    let create_and_apply ?(coinbase_receiver = coinbase_receiver)
        ?(winner = self_pk) ~global_slot sl txns stmt_to_work =
      let open Deferred.Let_syntax in
      let%map ledger_proof, diff, _, _, _ =
        create_and_apply_with_state_body_hash ~coinbase_receiver ~winner
          ~current_state_view:(dummy_state_view ()) ~global_slot
          ~state_and_body_hash:(State_hash.dummy, State_body_hash.dummy)
          sl txns stmt_to_work
      in
      (ledger_proof, diff)

    (* Run the given function inside of the Deferred monad, with a staged
         ledger and a separate test ledger, after applying the given
         init_state to both. In the below tests we apply the same commands to
         the staged and test ledgers, and verify they are in the same state.
    *)
    let async_with_given_ledger ledger
        (f : Sl.t ref -> Ledger.Mask.Attached.t -> unit Deferred.t) =
      let casted = Ledger.Any_ledger.cast (module Ledger) ledger in
      let test_mask =
        Ledger.Maskable.register_mask casted
          (Ledger.Mask.create ~depth:(Ledger.depth ledger) ())
      in
      let sl = ref @@ Sl.create_exn ~constraint_constants ~ledger in
      Async.Thread_safe.block_on_async_exn (fun () -> f sl test_mask) ;
      ignore @@ Ledger.Maskable.unregister_mask_exn ~loc:__LOC__ test_mask

    (* populate the ledger from an initial state before running the function *)
    let async_with_ledgers ledger_init_state
        (f : Sl.t ref -> Ledger.Mask.Attached.t -> unit Deferred.t) =
      Ledger.with_ephemeral_ledger ~depth:constraint_constants.ledger_depth
        ~f:(fun ledger ->
          Ledger.apply_initial_ledger_state ledger ledger_init_state ;
          async_with_given_ledger ledger f )

    (* Assert the given staged ledger is in the correct state after applying
         the first n user commands passed to the given base ledger. Checks the
         states of the block producer account and user accounts but ignores
         snark workers for simplicity. *)
    let assert_ledger :
           Ledger.t
        -> coinbase_cost:Currency.Fee.t
        -> global_slot:Mina_numbers.Global_slot.t
        -> Sl.t
        -> User_command.Valid.t list
        -> int
        -> Account_id.t list
        -> unit =
     fun test_ledger ~coinbase_cost ~global_slot staged_ledger cmds_all
         cmds_used pks_to_check ->
      let producer_account_id =
        Account_id.create coinbase_receiver Token_id.default
      in
      let producer_account =
        Option.bind
          (Ledger.location_of_account test_ledger producer_account_id)
          ~f:(Ledger.get test_ledger)
      in
      let is_producer_acc_new = Option.is_none producer_account in
      let old_producer_balance =
        Option.value_map producer_account ~default:Currency.Balance.zero
          ~f:(fun a -> a.balance)
      in
      let rec apply_cmds =
        let open Or_error.Let_syntax in
        function
        | [] ->
            return ()
        | (cmd : User_command.Valid.t) :: cmds ->
            let txn_state_view = dummy_state_view () in
            let%bind _ =
              Ledger.apply_transaction ~constraint_constants ~global_slot
                test_ledger ~txn_state_view
                (Command (User_command.forget_check cmd))
            in
            apply_cmds cmds
      in
      Or_error.ok_exn @@ apply_cmds @@ List.take cmds_all cmds_used ;
      let get_account_exn ledger pk =
        Option.value_exn
          (Option.bind
             (Ledger.location_of_account ledger pk)
             ~f:(Ledger.get ledger) )
      in
      (* Check the user accounts in the updated staged ledger are as
         expected.
      *)
      List.iter pks_to_check ~f:(fun pk ->
          let expect = get_account_exn test_ledger pk in
          let actual = get_account_exn (Sl.ledger staged_ledger) pk in
          [%test_result: Account.t] ~expect actual ) ;
      (* We only test that the block producer got the coinbase reward here, since calculating the exact correct amount depends on the snark fees and tx fees. *)
      let producer_balance_with_coinbase =
        (let open Option.Let_syntax in
        let%bind total_cost =
          if is_producer_acc_new then
            Currency.Fee.add coinbase_cost
              constraint_constants.account_creation_fee
          else Some coinbase_cost
        in
        let%bind reward =
          Currency.Amount.(
            sub constraint_constants.coinbase_amount (of_fee total_cost))
        in
        Currency.Balance.add_amount old_producer_balance reward)
        |> Option.value_exn
      in
      let new_producer_balance =
        (get_account_exn (Sl.ledger staged_ledger) producer_account_id).balance
      in
      assert (
        Currency.Balance.(
          new_producer_balance >= producer_balance_with_coinbase) )

    let work_fee = constraint_constants.account_creation_fee

    (* Deterministically compute a prover public key from a snark work statement. *)
    let stmt_to_prover :
        Transaction_snark_work.Statement.t -> Public_key.Compressed.t =
     fun stmts ->
      let prover_seed =
        One_or_two.fold stmts ~init:"P" ~f:(fun p stmt ->
            p ^ Frozen_ledger_hash.to_bytes stmt.target.ledger )
      in
      Quickcheck.random_value ~seed:(`Deterministic prover_seed)
        Public_key.Compressed.gen

    let proofs stmts : Ledger_proof.t One_or_two.t =
      let sok_digest = Sok_message.Digest.default in
      One_or_two.map stmts ~f:(fun statement ->
          Ledger_proof.create ~statement ~sok_digest
            ~proof:Proof.transaction_dummy )

    let stmt_to_work_random_prover (stmts : Transaction_snark_work.Statement.t)
        : Transaction_snark_work.Checked.t option =
      let prover = stmt_to_prover stmts in
      Some
        { Transaction_snark_work.Checked.fee = work_fee
        ; proofs = proofs stmts
        ; prover
        }

    let stmt_to_work_zero_fee ~prover
        (stmts : Transaction_snark_work.Statement.t) :
        Transaction_snark_work.Checked.t option =
      Some
        { Transaction_snark_work.Checked.fee = Currency.Fee.zero
        ; proofs = proofs stmts
        ; prover
        }

    (* Fixed public key for when there is only one snark worker. *)
    let snark_worker_pk =
      Quickcheck.random_value ~seed:(`Deterministic "snark worker")
        Public_key.Compressed.gen

    let stmt_to_work_one_prover (stmts : Transaction_snark_work.Statement.t) :
        Transaction_snark_work.Checked.t option =
      Some { fee = work_fee; proofs = proofs stmts; prover = snark_worker_pk }

    let coinbase_first_prediff = function
      | Staged_ledger_diff.At_most_two.Zero ->
          (0, [])
      | One None ->
          (1, [])
      | One (Some ft) ->
          (1, [ ft ])
      | Two None ->
          (2, [])
      | Two (Some (ft, None)) ->
          (2, [ ft ])
      | Two (Some (ft1, Some ft2)) ->
          (2, [ ft1; ft2 ])

    let coinbase_second_prediff = function
      | Staged_ledger_diff.At_most_one.Zero ->
          (0, [])
      | One None ->
          (1, [])
      | One (Some ft) ->
          (1, [ ft ])

    let coinbase_count (sl_diff : Staged_ledger_diff.t) =
      (coinbase_first_prediff (fst sl_diff.diff).coinbase |> fst)
      + Option.value_map ~default:0 (snd sl_diff.diff) ~f:(fun d ->
            coinbase_second_prediff d.coinbase |> fst )

    let coinbase_cost (sl_diff : Staged_ledger_diff.t) =
      let coinbase_fts =
        (coinbase_first_prediff (fst sl_diff.diff).coinbase |> snd)
        @ Option.value_map ~default:[] (snd sl_diff.diff) ~f:(fun d ->
              coinbase_second_prediff d.coinbase |> snd )
      in
      List.fold coinbase_fts ~init:Currency.Fee.zero ~f:(fun total ft ->
          Currency.Fee.add total ft.fee |> Option.value_exn )

    let () =
      Async.Scheduler.set_record_backtraces true ;
      Backtrace.elide := false

    (* The tests are still very slow, so we set ~trials very low for all the
       QuickCheck tests. We may be able to turn them up after #2759 and/or #2760
       happen.
    *)

    (* Get the public keys from a ledger init state. *)
    let init_pks (init : Ledger.init_state) =
      Array.to_sequence init
      |> Sequence.map ~f:(fun (kp, _, _, _) ->
             Account_id.create
               (Public_key.compress kp.public_key)
               Token_id.default )
      |> Sequence.to_list

    (* Fee excess at top level ledger proofs should always be zero *)
    let assert_fee_excess :
        (Ledger_proof.t * (Transaction.t With_status.t * _) list) option -> unit
        =
     fun proof_opt ->
      let fee_excess =
        Option.value_map ~default:Fee_excess.zero proof_opt
          ~f:(fun (proof, _txns) -> (Ledger_proof.statement proof).fee_excess)
      in
      assert (Fee_excess.is_zero fee_excess)

    let transaction_capacity =
      Int.pow 2 constraint_constants.transaction_capacity_log_2

    (* Abstraction for the pattern of taking a list of commands and applying it
       in chunks up to a given max size. *)
    let rec iter_cmds_acc :
           User_command.Valid.t list (** All the commands to apply. *)
        -> int option list
           (** A list of chunk sizes. If a chunk's size is None, apply as many
            commands as possible. *)
        -> 'acc
        -> (   User_command.Valid.t list (** All commands remaining. *)
            -> int option (* Current chunk size. *)
            -> User_command.Valid.t Sequence.t
               (* Sequence of commands to apply. *)
            -> 'acc
            -> (Staged_ledger_diff.t * 'acc) Deferred.t )
        -> 'acc Deferred.t =
     fun cmds cmd_iters acc f ->
      match cmd_iters with
      | [] ->
          Deferred.return acc
      | count_opt :: counts_rest ->
          let cmds_this_iter_max =
            match count_opt with
            | None ->
                cmds
            | Some count ->
                assert (count <= List.length cmds) ;
                List.take cmds count
          in
          let%bind diff, acc' =
            f cmds count_opt (Sequence.of_list cmds_this_iter_max) acc
          in
          let cmds_applied_count =
            List.length @@ Staged_ledger_diff.commands diff
          in
          iter_cmds_acc (List.drop cmds cmds_applied_count) counts_rest acc' f

    (** Generic test framework. *)
    let test_simple :
           global_slot:int
        -> Account_id.t list
        -> User_command.Valid.t list
        -> int option list
        -> Sl.t ref
        -> ?expected_proof_count:int option (*Number of ledger proofs expected*)
        -> ?allow_failures:bool
        -> Ledger.Mask.Attached.t
        -> [ `One_prover | `Many_provers ]
        -> (   Transaction_snark_work.Statement.t
            -> Transaction_snark_work.Checked.t option )
        -> unit Deferred.t =
     fun ~global_slot account_ids_to_check cmds cmd_iters sl
         ?(expected_proof_count = None) ?(allow_failures = false) test_mask
         provers stmt_to_work ->
      let%map total_ledger_proofs =
        iter_cmds_acc cmds cmd_iters 0
          (fun cmds_left count_opt cmds_this_iter proof_count ->
            let global_slot = Mina_numbers.Global_slot.of_int global_slot in
            let%bind ledger_proof, diff =
              create_and_apply ~global_slot sl cmds_this_iter stmt_to_work
            in
            List.iter (Staged_ledger_diff.commands diff) ~f:(fun c ->
                match With_status.status c with
                | Applied ->
                    ()
                | Failed ftl ->
                    if not allow_failures then
                      failwith
                        (sprintf
                           "Transaction application failed for command %s. \
                            Failures %s"
                           ( User_command.to_yojson (With_status.data c)
                           |> Yojson.Safe.to_string )
                           ( Transaction_status.Failure.Collection.to_yojson ftl
                           |> Yojson.Safe.to_string ) ) ) ;
            let proof_count' =
              proof_count + if Option.is_some ledger_proof then 1 else 0
            in
            assert_fee_excess ledger_proof ;
            let cmds_applied_this_iter =
              List.length @@ Staged_ledger_diff.commands diff
            in
            let cb = coinbase_count diff in
            ( match provers with
            | `One_prover ->
                assert (cb = 1)
            | `Many_provers ->
                assert (cb > 0 && cb < 3) ) ;
            ( match count_opt with
            | Some _ ->
                (* There is an edge case where cmds_applied_this_iter = 0, when
                   there is only enough space for coinbase transactions. *)
                assert (cmds_applied_this_iter <= Sequence.length cmds_this_iter) ;
                [%test_eq: User_command.t list]
                  (List.map (Staged_ledger_diff.commands diff)
                     ~f:(fun { With_status.data; _ } -> data) )
                  ( Sequence.take cmds_this_iter cmds_applied_this_iter
                  |> Sequence.map ~f:User_command.forget_check
                  |> Sequence.to_list )
            | None ->
                () ) ;
            let coinbase_cost = coinbase_cost diff in
            assert_ledger test_mask ~coinbase_cost ~global_slot !sl cmds_left
              cmds_applied_this_iter account_ids_to_check ;
            return (diff, proof_count') )
      in
      (*Should have enough blocks to generate at least expected_proof_count
        proofs*)
      if Option.is_some expected_proof_count then
        assert (total_ledger_proofs = Option.value_exn expected_proof_count)

    (* How many blocks do we need to fully exercise the ledger
       behavior and produce one ledger proof *)
    let min_blocks_for_first_snarked_ledger_generic =
      (constraint_constants.transaction_capacity_log_2 + 1)
      * (constraint_constants.work_delay + 1)
      + 1

    (* n-1 extra blocks for n ledger proofs since we are already producing one
       proof *)
    let max_blocks_for_coverage n =
      min_blocks_for_first_snarked_ledger_generic + n - 1

    (** Generator for when we always have enough commands to fill all slots. *)

    let gen_at_capacity :
        (Ledger.init_state * User_command.Valid.t list * int option list)
        Quickcheck.Generator.t =
      let open Quickcheck.Generator.Let_syntax in
      let%bind ledger_init_state = Ledger.gen_initial_ledger_state in
      let%bind iters = Int.gen_incl 1 (max_blocks_for_coverage 0) in
      let num_cmds = transaction_capacity * iters in
      let%bind cmds =
        User_command.Valid.Gen.sequence ~length:num_cmds ~sign_type:`Real
          ledger_init_state
      in
      assert (List.length cmds = num_cmds) ;
      return (ledger_init_state, cmds, List.init iters ~f:(Fn.const None))

    let gen_zkapps ?failure ~num_zkapps iters :
        (Ledger.t * User_command.Valid.t list * int option list)
        Quickcheck.Generator.t =
      let open Quickcheck.Generator.Let_syntax in
      let%bind zkapp_command_and_fee_payer_keypairs, ledger =
        Mina_generators.User_command_generators
        .sequence_zkapp_command_with_ledger ~max_token_updates:1
          ~length:num_zkapps ~vk ?failure ()
      in
      let zkapps =
        List.map zkapp_command_and_fee_payer_keypairs ~f:(function
          | Zkapp_command zkapp_command_valid, _fee_payer_keypair, keymap ->
              let zkapp_command_with_auths =
                Async.Thread_safe.block_on_async_exn (fun () ->
                    Zkapp_command_builder.replace_authorizations ~keymap
                      (Zkapp_command.Valid.forget zkapp_command_valid) )
              in
              let valid_zkapp_command_with_auths : Zkapp_command.Valid.t =
                match
                  Zkapp_command.Valid.to_valid zkapp_command_with_auths ~ledger
                    ~get:Ledger.get
                    ~location_of_account:Ledger.location_of_account
                with
                | Ok ps ->
                    ps
                | Error err ->
                    Error.raise
                    @@ Error.tag ~tag:"Could not create Zkapp_command.Valid.t"
                         err
              in
              User_command.Zkapp_command valid_zkapp_command_with_auths
          | Signed_command _, _, _ ->
              failwith "Expected a Zkapp_command, got a Signed command" )
      in
      assert (List.length zkapps = num_zkapps) ;
      return (ledger, zkapps, List.init iters ~f:(Fn.const None))

    let gen_failing_zkapps_at_capacity :
        (Ledger.t * User_command.Valid.t list * int option list)
        Quickcheck.Generator.t =
      let open Quickcheck.Generator.Let_syntax in
      let%bind iters = Int.gen_incl 1 (max_blocks_for_coverage 0) in
      let num_zkapps = transaction_capacity * iters in
      gen_zkapps
        ~failure:
          Mina_generators.Zkapp_command_generators.Invalid_account_precondition
        ~num_zkapps iters

    let gen_zkapps_at_capacity :
        (Ledger.t * User_command.Valid.t list * int option list)
        Quickcheck.Generator.t =
      let open Quickcheck.Generator.Let_syntax in
      let%bind iters = Int.gen_incl 1 (max_blocks_for_coverage 0) in
      let num_zkapps = transaction_capacity * iters in
      gen_zkapps ~num_zkapps iters

    let gen_zkapps_below_capacity ?(extra_blocks = false) () :
        (Ledger.t * User_command.Valid.t list * int option list)
        Quickcheck.Generator.t =
      let open Quickcheck.Generator.Let_syntax in
      let iters_max =
        max_blocks_for_coverage 0 * if extra_blocks then 4 else 2
      in
      let%bind iters = Int.gen_incl 1 iters_max in
      (* see comment in gen_below_capacity for rationale *)
      let%bind zkapps_per_iter =
        Quickcheck.Generator.list_with_length iters
          (Int.gen_incl 1 ((transaction_capacity / 2) - 1))
      in
      let num_zkapps = List.fold zkapps_per_iter ~init:0 ~f:( + ) in
      gen_zkapps ~num_zkapps iters

    (*Same as gen_at_capacity except that the number of iterations[iters] is
      the function of [extra_block_count] and is same for all generated values*)
    let gen_at_capacity_fixed_blocks extra_block_count :
        (Ledger.init_state * User_command.Valid.t list * int option list)
        Quickcheck.Generator.t =
      let open Quickcheck.Generator.Let_syntax in
      let%bind ledger_init_state = Ledger.gen_initial_ledger_state in
      let iters = max_blocks_for_coverage extra_block_count in
      let total_cmds = transaction_capacity * iters in
      let%bind cmds =
        User_command.Valid.Gen.sequence ~length:total_cmds ~sign_type:`Real
          ledger_init_state
      in
      assert (List.length cmds = total_cmds) ;
      return (ledger_init_state, cmds, List.init iters ~f:(Fn.const None))

    (* Generator for when we have less commands than needed to fill all slots. *)
    let gen_below_capacity ?(extra_blocks = false) () =
      let open Quickcheck.Generator.Let_syntax in
      let%bind ledger_init_state = Ledger.gen_initial_ledger_state in
      let iters_max =
        max_blocks_for_coverage 0 * if extra_blocks then 4 else 2
      in
      let%bind iters = Int.gen_incl 1 iters_max in
      (* N.B. user commands per block is much less than transactions per block
         due to fee transfers and coinbases, especially with worse case number
         of provers, so in order to exercise not filling the scan state
         completely we always apply <= 1/2 transaction_capacity commands.
      *)
      let%bind cmds_per_iter =
        Quickcheck.Generator.list_with_length iters
          (Int.gen_incl 1 ((transaction_capacity / 2) - 1))
      in
      let total_cmds = List.fold cmds_per_iter ~init:0 ~f:( + ) in
      let%bind cmds =
        User_command.Valid.Gen.sequence ~length:total_cmds ~sign_type:`Real
          ledger_init_state
      in
      assert (List.length cmds = total_cmds) ;
      return (ledger_init_state, cmds, List.map ~f:Option.some cmds_per_iter)

    let%test_unit "Max throughput-ledger proof count-fixed blocks" =
      let expected_proof_count = 3 in
      Quickcheck.test
        Quickcheck.Generator.(
          tuple2
            (gen_at_capacity_fixed_blocks expected_proof_count)
            small_positive_int)
        ~sexp_of:
          [%sexp_of:
            ( Ledger.init_state
            * Mina_base.User_command.Valid.t list
            * int option list )
            * int]
        ~trials:1
        ~f:(fun ((ledger_init_state, cmds, iters), global_slot) ->
          async_with_ledgers ledger_init_state (fun sl test_mask ->
              test_simple ~global_slot
                (init_pks ledger_init_state)
                cmds iters sl ~expected_proof_count:(Some expected_proof_count)
                test_mask `Many_provers stmt_to_work_random_prover ) )

    let%test_unit "Max throughput" =
      Quickcheck.test
        Quickcheck.Generator.(tuple2 gen_at_capacity small_positive_int)
        ~sexp_of:
          [%sexp_of:
            ( Ledger.init_state
            * Mina_base.User_command.Valid.t list
            * int option list )
            * int]
        ~trials:15
        ~f:(fun ((ledger_init_state, cmds, iters), global_slot) ->
          async_with_ledgers ledger_init_state (fun sl test_mask ->
              test_simple ~global_slot
                (init_pks ledger_init_state)
                cmds iters sl test_mask `Many_provers stmt_to_work_random_prover )
          )

    let%test_unit "Max_throughput (zkapps)" =
      (* limit trials to prevent too-many-open-files failure *)
      Quickcheck.test ~trials:3
        Quickcheck.Generator.(tuple2 gen_zkapps_at_capacity small_positive_int)
        ~f:(fun ((ledger, zkapps, iters), global_slot) ->
          async_with_given_ledger ledger (fun sl test_mask ->
              let account_ids =
                Ledger.accounts ledger |> Account_id.Set.to_list
              in
              test_simple ~global_slot account_ids zkapps iters sl test_mask
                `Many_provers stmt_to_work_random_prover ) )

    let%test_unit "Max_throughput with zkApp transactions that may fail" =
      (* limit trials to prevent too-many-open-files failure *)
      Quickcheck.test ~trials:2
        Quickcheck.Generator.(
          tuple2 gen_failing_zkapps_at_capacity small_positive_int)
        ~f:(fun ((ledger, zkapps, iters), global_slot) ->
          async_with_given_ledger ledger (fun sl test_mask ->
              let account_ids =
                Ledger.accounts ledger |> Account_id.Set.to_list
              in
              test_simple ~global_slot account_ids zkapps iters
                ~allow_failures:true sl test_mask `Many_provers
                stmt_to_work_random_prover ) )

    let%test_unit "Be able to include random number of commands" =
      Quickcheck.test
        Quickcheck.Generator.(tuple2 (gen_below_capacity ()) small_positive_int)
        ~trials:20
        ~f:(fun ((ledger_init_state, cmds, iters), global_slot) ->
          async_with_ledgers ledger_init_state (fun sl test_mask ->
              test_simple ~global_slot
                (init_pks ledger_init_state)
                cmds iters sl test_mask `Many_provers stmt_to_work_random_prover )
          )

    let%test_unit "Be able to include random number of commands (zkapps)" =
      Quickcheck.test
        Quickcheck.Generator.(
          tuple2 (gen_zkapps_below_capacity ()) small_positive_int)
        ~trials:4
        ~f:(fun ((ledger, zkapps, iters), global_slot) ->
          async_with_given_ledger ledger (fun sl test_mask ->
              let account_ids =
                Ledger.accounts ledger |> Account_id.Set.to_list
              in
              test_simple ~global_slot account_ids zkapps iters sl test_mask
                `Many_provers stmt_to_work_random_prover ) )

    let%test_unit "Be able to include random number of commands (One prover)" =
      Quickcheck.test
        Quickcheck.Generator.(tuple2 (gen_below_capacity ()) small_positive_int)
        ~trials:20
        ~f:(fun ((ledger_init_state, cmds, iters), global_slot) ->
          async_with_ledgers ledger_init_state (fun sl test_mask ->
              test_simple ~global_slot
                (init_pks ledger_init_state)
                cmds iters sl test_mask `One_prover stmt_to_work_one_prover ) )

    let%test_unit "Be able to include random number of commands (One prover, \
                   zkapps)" =
      Quickcheck.test
        Quickcheck.Generator.(
          tuple2 (gen_zkapps_below_capacity ()) small_positive_int)
        ~trials:4
        ~f:(fun ((ledger, zkapps, iters), global_slot) ->
          async_with_given_ledger ledger (fun sl test_mask ->
              let account_ids =
                Ledger.accounts ledger |> Account_id.Set.to_list
              in
              test_simple ~global_slot account_ids zkapps iters sl test_mask
                `One_prover stmt_to_work_one_prover ) )

    let%test_unit "Zero proof-fee should not create a fee transfer" =
      let stmt_to_work_zero_fee stmts =
        Some
          { Transaction_snark_work.Checked.fee = Currency.Fee.zero
          ; proofs = proofs stmts
          ; prover = snark_worker_pk
          }
      in
      let expected_proof_count = 3 in
      Quickcheck.test
        Quickcheck.Generator.(
          tuple2
            (gen_at_capacity_fixed_blocks expected_proof_count)
            small_positive_int)
        ~trials:20
        ~f:(fun ((ledger_init_state, cmds, iters), global_slot) ->
          async_with_ledgers ledger_init_state (fun sl test_mask ->
              let%map () =
                test_simple ~global_slot
                  ~expected_proof_count:(Some expected_proof_count)
                  (init_pks ledger_init_state)
                  cmds iters sl test_mask `One_prover stmt_to_work_zero_fee
              in
              assert (
                Option.is_none
                  (Ledger.location_of_account test_mask
                     (Account_id.create snark_worker_pk Token_id.default) ) ) )
          )

<<<<<<< HEAD
    let compute_statuses ~ledger ~coinbase_amount ~global_slot diff =
      let generate_status =
        let module Transaction_validator =
          Transaction_snark.Transaction_validator
        in
        let status_ledger = Transaction_validator.create ledger in
        fun txn ->
          let txn_state_view = dummy_state_view () in
          O1trace.sync_thread "get_transactin_status" (fun () ->
              Transaction_validator.apply_transaction ~constraint_constants
                ~global_slot status_ledger ~txn_state_view txn )
      in
      Pre_diff_info.compute_statuses ~constraint_constants ~diff
        ~coinbase_amount ~coinbase_receiver ~generate_status ~forget:Fn.id
      |> Result.map_error ~f:Pre_diff_info.Error.to_error
      |> Or_error.ok_exn
=======
    let compute_statuses ~ledger ~coinbase_amount diff =
      with_ledger_mask ledger ~f:(fun status_ledger ->
          let generate_status txn =
            O1trace.sync_thread "get_transactin_status" (fun () ->
                Transaction_validator.apply_transaction ~constraint_constants
                  status_ledger ~txn_state_view:(dummy_state_view ()) txn )
          in
          Pre_diff_info.compute_statuses ~constraint_constants ~diff
            ~coinbase_amount ~coinbase_receiver ~generate_status ~forget:Fn.id
          |> Result.map_error ~f:Pre_diff_info.Error.to_error
          |> Or_error.ok_exn )
>>>>>>> 278b9f0f

    let%test_unit "Invalid diff test: check zero fee excess for partitions" =
      let create_diff_with_non_zero_fee_excess ~ledger ~coinbase_amount
          ~global_slot txns completed_works
          (partition : Sl.Scan_state.Space_partition.t) : Staged_ledger_diff.t =
        (*With exact number of user commands in partition.first, the fee transfers that settle the fee_excess would be added to the next tree causing a non-zero fee excess*)
        let slots, job_count1 = partition.first in
        match partition.second with
        | None ->
            { diff =
                compute_statuses ~ledger ~coinbase_amount ~global_slot
                @@ ( { completed_works = List.take completed_works job_count1
                     ; commands = List.take txns slots
                     ; coinbase = Zero
                     ; internal_command_statuses = []
                     }
                   , None )
            }
        | Some (_, _) ->
            let txns_in_second_diff = List.drop txns slots in
            let diff : Staged_ledger_diff.Diff.t =
              ( { completed_works = List.take completed_works job_count1
                ; commands = List.take txns slots
                ; coinbase = Zero
                ; internal_command_statuses = []
                }
              , Some
                  { completed_works =
                      ( if List.is_empty txns_in_second_diff then []
                      else List.drop completed_works job_count1 )
                  ; commands = txns_in_second_diff
                  ; coinbase = Zero
                  ; internal_command_statuses = []
                  } )
            in
            { diff = compute_statuses ~ledger ~coinbase_amount ~global_slot diff
            }
      in
      let empty_diff = Staged_ledger_diff.empty_diff in
      Quickcheck.test
        Quickcheck.Generator.(tuple2 gen_at_capacity small_positive_int)
        ~sexp_of:
          [%sexp_of:
            (Ledger.init_state * User_command.Valid.t list * int option list)
            * int]
        ~trials:10
        ~f:(fun ((ledger_init_state, cmds, iters), global_slot) ->
          async_with_ledgers ledger_init_state (fun sl _test_mask ->
              let%map checked =
                iter_cmds_acc cmds iters true
                  (fun _cmds_left _count_opt cmds_this_iter checked ->
                    let scan_state = Sl.scan_state !sl in
                    let work =
                      Sl.Scan_state.work_statements_for_new_diff scan_state
                    in
                    let partitions =
                      Sl.Scan_state.partition_if_overflowing scan_state
                    in
                    let work_done =
                      List.map
                        ~f:(fun stmts ->
                          { Transaction_snark_work.Checked.fee = Fee.zero
                          ; proofs = proofs stmts
                          ; prover = snark_worker_pk
                          } )
                        work
                    in
                    let cmds_this_iter =
                      cmds_this_iter |> Sequence.to_list
                      |> List.map ~f:(fun cmd ->
                             { With_status.data = User_command.forget_check cmd
                             ; status = Applied
                             } )
                    in
                    let global_slot =
                      Mina_numbers.Global_slot.of_int global_slot
                    in
                    let diff =
                      create_diff_with_non_zero_fee_excess
                        ~ledger:(Sl.ledger !sl)
                        ~coinbase_amount:constraint_constants.coinbase_amount
                        ~global_slot cmds_this_iter work_done partitions
                    in
                    let current_state_view = dummy_state_view () in
                    let%bind apply_res =
                      Sl.apply ~constraint_constants ~global_slot !sl diff
                        ~logger ~verifier ~current_state_view
                        ~state_and_body_hash:
                          (State_hash.dummy, State_body_hash.dummy)
                        ~coinbase_receiver ~supercharge_coinbase:true
                    in
                    let checked', diff' =
                      match apply_res with
                      | Error (Sl.Staged_ledger_error.Non_zero_fee_excess _) ->
                          (true, empty_diff)
                      | Error err ->
                          failwith
                          @@ sprintf
                               !"Expecting Non-zero-fee-excess error, got \
                                 %{sexp: Sl.Staged_ledger_error.t}"
                               err
                      | Ok
                          ( `Hash_after_applying _hash
                          , `Ledger_proof _ledger_proof
                          , `Staged_ledger sl'
                          , `Pending_coinbase_update _ ) ->
                          sl := sl' ;
                          (false, diff)
                    in
                    return (diff', checked || checked') )
              in
              (*Note: if this fails, try increasing the number of trials to get a diff that does fail*)
              assert checked ) )

    let%test_unit "Provers can't pay the account creation fee" =
      let no_work_included (diff : Staged_ledger_diff.t) =
        List.is_empty (Staged_ledger_diff.completed_works diff)
      in
      let stmt_to_work stmts =
        let prover = stmt_to_prover stmts in
        Some
          { Transaction_snark_work.Checked.fee =
              Currency.Fee.(sub work_fee (of_nanomina_int_exn 1))
              |> Option.value_exn
          ; proofs = proofs stmts
          ; prover
          }
      in
      Quickcheck.test
        Quickcheck.Generator.(tuple2 (gen_below_capacity ()) small_positive_int)
        ~sexp_of:
          [%sexp_of:
            (Ledger.init_state * User_command.Valid.t list * int option list)
            * int]
        ~shrinker:
          (Quickcheck.Shrinker.create
             (fun ((init_state, cmds, iters), global_slot) ->
               if List.length iters > 1 then
                 Sequence.singleton
                   ( ( init_state
                     , List.take cmds (List.length cmds - transaction_capacity)
                     , [ None ] )
                   , global_slot )
               else Sequence.empty ) )
        ~trials:1
        ~f:(fun ((ledger_init_state, cmds, iters), global_slot) ->
          async_with_ledgers ledger_init_state (fun sl _test_mask ->
              iter_cmds_acc cmds iters ()
                (fun _cmds_left _count_opt cmds_this_iter () ->
                  let diff =
                    let current_state_view = dummy_state_view () in
                    let global_slot =
                      Mina_numbers.Global_slot.of_int global_slot
                    in
                    let diff_result =
                      Sl.create_diff ~constraint_constants ~global_slot !sl
                        ~logger ~current_state_view
                        ~transactions_by_fee:cmds_this_iter
                        ~get_completed_work:stmt_to_work ~coinbase_receiver
                        ~supercharge_coinbase:true
                    in
                    match diff_result with
                    | Ok (diff, _invalid_txns) ->
                        Staged_ledger_diff.forget diff
                    | Error e ->
                        Error.raise (Pre_diff_info.Error.to_error e)
                  in
                  (*No proofs were purchased since the fee for the proofs are not sufficient to pay for account creation*)
                  assert (no_work_included diff) ;
                  Deferred.return (diff, ()) ) ) )

    let stmt_to_work_restricted work_list provers
        (stmts : Transaction_snark_work.Statement.t) :
        Transaction_snark_work.Checked.t option =
      let prover =
        match provers with
        | `Many_provers ->
            stmt_to_prover stmts
        | `One_prover ->
            snark_worker_pk
      in
      if
        Option.is_some
          (List.find work_list ~f:(fun s ->
               Transaction_snark_work.Statement.compare s stmts = 0 ) )
      then
        Some
          { Transaction_snark_work.Checked.fee = work_fee
          ; proofs = proofs stmts
          ; prover
          }
      else None

    (** Like test_simple but with a random number of completed jobs available.
           *)

    let test_random_number_of_proofs :
           global_slot:int
        -> Ledger.init_state
        -> User_command.Valid.t list
        -> int option list
        -> int list
        -> Sl.t ref
        -> Ledger.Mask.Attached.t
        -> [ `One_prover | `Many_provers ]
        -> unit Deferred.t =
     fun ~global_slot init_state cmds cmd_iters proofs_available sl test_mask
         provers ->
      let%map proofs_available_left =
        iter_cmds_acc cmds cmd_iters proofs_available
          (fun cmds_left _count_opt cmds_this_iter proofs_available_left ->
            let work_list : Transaction_snark_work.Statement.t list =
              Transaction_snark_scan_state.all_work_statements_exn
                !sl.scan_state
            in
            let proofs_available_this_iter =
              List.hd_exn proofs_available_left
            in
            let global_slot = Mina_numbers.Global_slot.of_int global_slot in
            let%map proof, diff =
              create_and_apply ~global_slot sl cmds_this_iter
                (stmt_to_work_restricted
                   (List.take work_list proofs_available_this_iter)
                   provers )
            in
            assert_fee_excess proof ;
            let cmds_applied_this_iter =
              List.length @@ Staged_ledger_diff.commands diff
            in
            let cb = coinbase_count diff in
            assert (proofs_available_this_iter = 0 || cb > 0) ;
            ( match provers with
            | `One_prover ->
                assert (cb <= 1)
            | `Many_provers ->
                assert (cb <= 2) ) ;
            let coinbase_cost = coinbase_cost diff in
            assert_ledger test_mask ~coinbase_cost ~global_slot !sl cmds_left
              cmds_applied_this_iter (init_pks init_state) ;
            (diff, List.tl_exn proofs_available_left) )
      in
      assert (List.is_empty proofs_available_left)

    let%test_unit "max throughput-random number of proofs-worst case provers" =
      (* Always at worst case number of provers *)
      let g =
        let open Quickcheck.Generator.Let_syntax in
        let%bind ledger_init_state, cmds, iters = gen_at_capacity in
        (* How many proofs will be available at each iteration. *)
        let%bind proofs_available =
          (* I think in the worst case every user command begets 1.5
             transactions - one for the command and half of one for a fee
             transfer - and the merge overhead means you need (amortized) twice
             as many SNARKs as transactions, but since a SNARK work usually
             covers two SNARKS it cancels. So we need to admit up to (1.5 * the
             number of commands) works. I make it twice as many for simplicity
             and to cover coinbases. *)
          Quickcheck_lib.map_gens iters ~f:(fun _ ->
              Int.gen_incl 0 (transaction_capacity * 2) )
        in
        let%map global_slot = Quickcheck.Generator.small_positive_int in
        (ledger_init_state, cmds, iters, proofs_available, global_slot)
      in
      Quickcheck.test g ~trials:10
        ~f:(fun (ledger_init_state, cmds, iters, proofs_available, global_slot)
           ->
          async_with_ledgers ledger_init_state (fun sl test_mask ->
              test_random_number_of_proofs ~global_slot ledger_init_state cmds
                iters proofs_available sl test_mask `Many_provers ) )

    let%test_unit "random no of transactions-random number of proofs-worst \
                   case provers" =
      let g =
        let open Quickcheck.Generator.Let_syntax in
        let%bind ledger_init_state, cmds, iters =
          gen_below_capacity ~extra_blocks:true ()
        in
        let%bind proofs_available =
          Quickcheck_lib.map_gens iters ~f:(fun cmds_opt ->
              Int.gen_incl 0 (3 * Option.value_exn cmds_opt) )
        in
        let%map global_slot = Quickcheck.Generator.small_positive_int in
        (ledger_init_state, cmds, iters, proofs_available, global_slot)
      in
      let shrinker =
        Quickcheck.Shrinker.create
          (fun (ledger_init_state, cmds, iters, proofs_available, global_slot)
          ->
            let all_but_last xs = List.take xs (List.length xs - 1) in
            let iter_count = List.length iters in
            let mod_iters iters' =
              ( ledger_init_state
              , List.take cmds
                @@ List.sum (module Int) iters' ~f:(Option.value ~default:0)
              , iters'
              , List.take proofs_available (List.length iters')
              , global_slot )
            in
            let half_iters =
              if iter_count > 1 then
                Some (mod_iters (List.take iters (iter_count / 2)))
              else None
            in
            let one_less_iters =
              if iter_count > 2 then Some (mod_iters (all_but_last iters))
              else None
            in
            List.filter_map [ half_iters; one_less_iters ] ~f:Fn.id
            |> Sequence.of_list )
      in
      Quickcheck.test g ~shrinker ~shrink_attempts:`Exhaustive
        ~sexp_of:
          [%sexp_of:
            Ledger.init_state
            * User_command.Valid.t list
            * int option list
            * int list
            * int] ~trials:50
        ~f:(fun (ledger_init_state, cmds, iters, proofs_available, global_slot)
           ->
          async_with_ledgers ledger_init_state (fun sl test_mask ->
              test_random_number_of_proofs ~global_slot ledger_init_state cmds
                iters proofs_available sl test_mask `Many_provers ) )

    let%test_unit "Random number of commands-random number of proofs-one \
                   prover)" =
      let g =
        let open Quickcheck.Generator.Let_syntax in
        let%bind ledger_init_state, cmds, iters =
          gen_below_capacity ~extra_blocks:true ()
        in
        let%bind proofs_available =
          Quickcheck_lib.map_gens iters ~f:(fun cmds_opt ->
              Int.gen_incl 0 (3 * Option.value_exn cmds_opt) )
        in
        let%map global_slot = Quickcheck.Generator.small_positive_int in
        (ledger_init_state, cmds, iters, proofs_available, global_slot)
      in
      Quickcheck.test g ~trials:10
        ~f:(fun (ledger_init_state, cmds, iters, proofs_available, global_slot)
           ->
          async_with_ledgers ledger_init_state (fun sl test_mask ->
              test_random_number_of_proofs ~global_slot ledger_init_state cmds
                iters proofs_available sl test_mask `One_prover ) )

    let stmt_to_work_random_fee work_list provers
        (stmts : Transaction_snark_work.Statement.t) :
        Transaction_snark_work.Checked.t option =
      let prover =
        match provers with
        | `Many_provers ->
            stmt_to_prover stmts
        | `One_prover ->
            snark_worker_pk
      in
      Option.map
        (List.find work_list ~f:(fun (s, _) ->
             Transaction_snark_work.Statement.compare s stmts = 0 ) )
        ~f:(fun (_, fee) ->
          { Transaction_snark_work.Checked.fee; proofs = proofs stmts; prover }
          )

    (** Like test_random_number_of_proofs but with random proof fees.
           *)
    let test_random_proof_fee :
           global_slot:int
        -> Ledger.init_state
        -> User_command.Valid.t list
        -> int option list
        -> (int * Fee.t list) list
        -> Sl.t ref
        -> Ledger.Mask.Attached.t
        -> [ `One_prover | `Many_provers ]
        -> unit Deferred.t =
     fun ~global_slot _init_state cmds cmd_iters proofs_available sl _test_mask
         provers ->
      let%map proofs_available_left =
        iter_cmds_acc cmds cmd_iters proofs_available
          (fun _cmds_left _count_opt cmds_this_iter proofs_available_left ->
            let work_list : Transaction_snark_work.Statement.t list =
              Sl.Scan_state.work_statements_for_new_diff (Sl.scan_state !sl)
            in
            let proofs_available_this_iter, fees_for_each =
              List.hd_exn proofs_available_left
            in
            let work_to_be_done =
              let work_list = List.take work_list proofs_available_this_iter in
              List.(zip_exn work_list (take fees_for_each (length work_list)))
            in
            let global_slot = Mina_numbers.Global_slot.of_int global_slot in
            let%map _proof, diff =
              create_and_apply ~global_slot sl cmds_this_iter
                (stmt_to_work_random_fee work_to_be_done provers)
            in
            let sorted_work_from_diff1
                (pre_diff :
                  Staged_ledger_diff.Pre_diff_with_at_most_two_coinbase.t ) =
              List.sort pre_diff.completed_works ~compare:(fun w w' ->
                  Fee.compare w.fee w'.fee )
            in
            let sorted_work_from_diff2
                (pre_diff :
                  Staged_ledger_diff.Pre_diff_with_at_most_one_coinbase.t option
                  ) =
              Option.value_map pre_diff ~default:[] ~f:(fun p ->
                  List.sort p.completed_works ~compare:(fun w w' ->
                      Fee.compare w.fee w'.fee ) )
            in
            let () =
              let assert_same_fee { Coinbase.Fee_transfer.fee; _ } fee' =
                assert (Fee.equal fee fee')
              in
              let first_pre_diff, second_pre_diff_opt = diff.diff in
              match
                ( first_pre_diff.coinbase
                , Option.value_map second_pre_diff_opt
                    ~default:Staged_ledger_diff.At_most_one.Zero ~f:(fun d ->
                      d.coinbase ) )
              with
              | ( Staged_ledger_diff.At_most_two.Zero
                , Staged_ledger_diff.At_most_one.Zero )
              | Two None, Zero ->
                  ()
              | One ft_opt, Zero ->
                  Option.value_map ft_opt ~default:() ~f:(fun single ->
                      let work =
                        List.hd_exn (sorted_work_from_diff1 first_pre_diff)
                        |> Transaction_snark_work.forget
                      in
                      assert_same_fee single work.fee )
              | Zero, One ft_opt ->
                  Option.value_map ft_opt ~default:() ~f:(fun single ->
                      let work =
                        List.hd_exn (sorted_work_from_diff2 second_pre_diff_opt)
                        |> Transaction_snark_work.forget
                      in
                      assert_same_fee single work.fee )
              | Two (Some (ft, ft_opt)), Zero ->
                  let work_done = sorted_work_from_diff1 first_pre_diff in
                  let work =
                    List.hd_exn work_done |> Transaction_snark_work.forget
                  in
                  assert_same_fee ft work.fee ;
                  Option.value_map ft_opt ~default:() ~f:(fun single ->
                      let work =
                        List.hd_exn (List.drop work_done 1)
                        |> Transaction_snark_work.forget
                      in
                      assert_same_fee single work.fee )
              | _ ->
                  failwith
                    (sprintf
                       !"Incorrect coinbase in the diff %{sexp: \
                         Staged_ledger_diff.t}"
                       diff )
            in
            (diff, List.tl_exn proofs_available_left) )
      in
      assert (List.is_empty proofs_available_left)

    let%test_unit "max throughput-random-random fee-number of proofs-worst \
                   case provers" =
      (* Always at worst case number of provers *)
      let g =
        let open Quickcheck.Generator.Let_syntax in
        let%bind ledger_init_state, cmds, iters = gen_at_capacity in
        (* How many proofs will be available at each iteration. *)
        let%bind proofs_available =
          Quickcheck_lib.map_gens iters ~f:(fun _ ->
              let%bind number_of_proofs =
                Int.gen_incl 0 (transaction_capacity * 2)
              in
              let%map fees =
                Quickcheck.Generator.list_with_length number_of_proofs
                  Fee.(
                    gen_incl (of_nanomina_int_exn 1) (of_nanomina_int_exn 20))
              in
              (number_of_proofs, fees) )
        in
        let%map global_slot = Quickcheck.Generator.small_positive_int in
        (ledger_init_state, cmds, iters, proofs_available, global_slot)
      in
      Quickcheck.test g ~trials:10
        ~f:(fun (ledger_init_state, cmds, iters, proofs_available, global_slot)
           ->
          async_with_ledgers ledger_init_state (fun sl test_mask ->
              test_random_proof_fee ~global_slot ledger_init_state cmds iters
                proofs_available sl test_mask `Many_provers ) )

    let%test_unit "Max throughput-random fee" =
      let g =
        let open Quickcheck.Generator.Let_syntax in
        let%bind ledger_init_state, cmds, iters = gen_at_capacity in
        let%bind proofs_available =
          Quickcheck_lib.map_gens iters ~f:(fun _ ->
              let number_of_proofs =
                transaction_capacity
                (*All proofs are available*)
              in
              let%map fees =
                Quickcheck.Generator.list_with_length number_of_proofs
                  Fee.(
                    gen_incl (of_nanomina_int_exn 1) (of_nanomina_int_exn 20))
              in
              (number_of_proofs, fees) )
        in
        let%map global_slot = Quickcheck.Generator.small_positive_int in
        (ledger_init_state, cmds, iters, proofs_available, global_slot)
      in
      Quickcheck.test g
        ~sexp_of:
          [%sexp_of:
            Ledger.init_state
            * Mina_base.User_command.Valid.t list
            * int option list
            * (int * Fee.t list) list
            * int] ~trials:10
        ~f:(fun (ledger_init_state, cmds, iters, proofs_available, global_slot)
           ->
          async_with_ledgers ledger_init_state (fun sl test_mask ->
              test_random_proof_fee ~global_slot ledger_init_state cmds iters
                proofs_available sl test_mask `Many_provers ) )

    let check_pending_coinbase ~supercharge_coinbase proof ~sl_before ~sl_after
        (_state_hash, state_body_hash) global_slot pc_update ~is_new_stack =
      let pending_coinbase_before = Sl.pending_coinbase_collection sl_before in
      let root_before = Pending_coinbase.merkle_root pending_coinbase_before in
      let unchecked_root_after =
        Pending_coinbase.merkle_root (Sl.pending_coinbase_collection sl_after)
      in
      let f_pop_and_add () =
        let open Snark_params.Tick in
        let open Pending_coinbase in
        let proof_emitted =
          if Option.is_some proof then Boolean.true_ else Boolean.false_
        in
        let%bind root_after_popping, _deleted_stack =
          Pending_coinbase.Checked.pop_coinbases ~constraint_constants
            ~proof_emitted
            (Hash.var_of_t root_before)
        in
        let pc_update_var = Update.var_of_t pc_update in
        let coinbase_receiver =
          Public_key.Compressed.(var_of_t coinbase_receiver)
        in
        let supercharge_coinbase = Boolean.var_of_value supercharge_coinbase in
        let state_body_hash_var = State_body_hash.var_of_t state_body_hash in
        let global_slot_var =
          Mina_numbers.Global_slot.Checked.constant global_slot
        in
        Pending_coinbase.Checked.add_coinbase ~constraint_constants
          root_after_popping pc_update_var ~coinbase_receiver
          ~supercharge_coinbase state_body_hash_var global_slot_var
      in
      let checked_root_after_update =
        let open Snark_params.Tick in
        let open Pending_coinbase in
        let comp =
          let%map result =
            handle f_pop_and_add
              (unstage
                 (handler ~depth:constraint_constants.pending_coinbase_depth
                    pending_coinbase_before ~is_new_stack ) )
          in
          As_prover.read Hash.typ result
        in
        let x = Or_error.ok_exn (run_and_check comp) in
        x
      in
      [%test_eq: Pending_coinbase.Hash.t] unchecked_root_after
        checked_root_after_update

    let test_pending_coinbase :
           global_slot:int
        -> Ledger.init_state
        -> User_command.Valid.t list
        -> int option list
        -> int list
        -> (State_hash.t * State_body_hash.t) list
        -> Mina_base.Zkapp_precondition.Protocol_state.View.t
        -> Sl.t ref
        -> Ledger.Mask.Attached.t
        -> [ `One_prover | `Many_provers ]
        -> unit Deferred.t =
     fun ~global_slot init_state cmds cmd_iters proofs_available
         state_body_hashes current_state_view sl test_mask provers ->
      let%map proofs_available_left, _state_body_hashes_left =
        iter_cmds_acc cmds cmd_iters (proofs_available, state_body_hashes)
          (fun
            cmds_left
            _count_opt
            cmds_this_iter
            (proofs_available_left, state_body_hashes)
          ->
            let work_list : Transaction_snark_work.Statement.t list =
              Sl.Scan_state.all_work_statements_exn !sl.scan_state
            in
            let proofs_available_this_iter =
              List.hd_exn proofs_available_left
            in
            let sl_before = !sl in
            let state_body_hash = List.hd_exn state_body_hashes in
            let global_slot = Mina_numbers.Global_slot.of_int global_slot in
            let%map proof, diff, is_new_stack, pc_update, supercharge_coinbase =
              create_and_apply_with_state_body_hash ~current_state_view
                ~global_slot ~state_and_body_hash:state_body_hash sl
                cmds_this_iter
                (stmt_to_work_restricted
                   (List.take work_list proofs_available_this_iter)
                   provers )
            in
            check_pending_coinbase proof ~supercharge_coinbase ~sl_before
              ~sl_after:!sl state_body_hash global_slot pc_update ~is_new_stack ;
            assert_fee_excess proof ;
            let cmds_applied_this_iter =
              List.length @@ Staged_ledger_diff.commands diff
            in
            let cb = coinbase_count diff in
            assert (proofs_available_this_iter = 0 || cb > 0) ;
            ( match provers with
            | `One_prover ->
                assert (cb <= 1)
            | `Many_provers ->
                assert (cb <= 2) ) ;
            let coinbase_cost = coinbase_cost diff in
            assert_ledger test_mask ~coinbase_cost ~global_slot !sl cmds_left
              cmds_applied_this_iter (init_pks init_state) ;
            ( diff
            , (List.tl_exn proofs_available_left, List.tl_exn state_body_hashes)
            ) )
      in
      assert (List.is_empty proofs_available_left)

    let pending_coinbase_test prover =
      let g =
        let open Quickcheck.Generator.Let_syntax in
        let%bind ledger_init_state, cmds, iters =
          gen_below_capacity ~extra_blocks:true ()
        in
        let%bind state_body_hashes =
          Quickcheck_lib.map_gens iters ~f:(fun _ ->
              Quickcheck.Generator.tuple2 State_hash.gen State_body_hash.gen )
        in
        let%bind proofs_available =
          Quickcheck_lib.map_gens iters ~f:(fun cmds_opt ->
              Int.gen_incl 0 (3 * Option.value_exn cmds_opt) )
        in
        let%map global_slot = Quickcheck.Generator.small_positive_int in
        ( ledger_init_state
        , cmds
        , iters
        , proofs_available
        , state_body_hashes
        , global_slot )
      in
      let current_state_view = dummy_state_view () in
      Quickcheck.test g ~trials:5
        ~f:(fun
             ( ledger_init_state
             , cmds
             , iters
             , proofs_available
             , state_body_hashes
             , global_slot )
           ->
          async_with_ledgers ledger_init_state (fun sl test_mask ->
              test_pending_coinbase ~global_slot ledger_init_state cmds iters
                proofs_available state_body_hashes current_state_view sl
                test_mask prover ) )

    let%test_unit "Validate pending coinbase for random number of \
                   commands-random number of proofs-one prover)" =
      pending_coinbase_test `One_prover

    let%test_unit "Validate pending coinbase for random number of \
                   commands-random number of proofs-many provers)" =
      pending_coinbase_test `Many_provers

    let timed_account n =
      let keypair =
        Quickcheck.random_value
          ~seed:(`Deterministic (sprintf "timed_account_%d" n))
          Keypair.gen
      in
      let account_id =
        Account_id.create
          (Public_key.compress keypair.public_key)
          Token_id.default
      in
      let balance = Balance.of_mina_int_exn 100 in
      (*Should fully vest by slot = 7*)
      let acc =
        Account.create_timed account_id balance ~initial_minimum_balance:balance
          ~cliff_time:(Mina_numbers.Global_slot.of_int 4)
          ~cliff_amount:Amount.zero
          ~vesting_period:(Mina_numbers.Global_slot.of_int 2)
          ~vesting_increment:(Amount.of_mina_int_exn 50)
        |> Or_error.ok_exn
      in
      (keypair, acc)

    let untimed_account n =
      let keypair =
        Quickcheck.random_value
          ~seed:(`Deterministic (sprintf "untimed_account_%d" n))
          Keypair.gen
      in
      let account_id =
        Account_id.create
          (Public_key.compress keypair.public_key)
          Token_id.default
      in
      let balance = Balance.of_mina_int_exn 100 in
      let acc = Account.create account_id balance in
      (keypair, acc)

    let supercharge_coinbase_test ~(self : Account.t) ~(delegator : Account.t)
        ~block_count f_expected_balance sl =
      let coinbase_receiver = self in
      let init_balance = coinbase_receiver.balance in
      let check_receiver_account sl count =
        let location =
          Ledger.location_of_account (Sl.ledger sl)
            (Account.identifier coinbase_receiver)
          |> Option.value_exn
        in
        let account = Ledger.get (Sl.ledger sl) location |> Option.value_exn in
        [%test_eq: Balance.t]
          (f_expected_balance count init_balance)
          account.balance
      in
      Deferred.List.iter
        (List.init block_count ~f:(( + ) 1))
        ~f:(fun block_count ->
          let%bind _ =
            create_and_apply_with_state_body_hash ~winner:delegator.public_key
              ~coinbase_receiver:coinbase_receiver.public_key sl
              ~current_state_view:(dummy_state_view ())
              ~global_slot:(Mina_numbers.Global_slot.of_int block_count)
              ~state_and_body_hash:(State_hash.dummy, State_body_hash.dummy)
              Sequence.empty
              (stmt_to_work_zero_fee ~prover:self.public_key)
          in
          check_receiver_account !sl block_count ;
          return () )

    let normal_coinbase = constraint_constants.coinbase_amount

    let scale_exn amt i = Amount.scale amt i |> Option.value_exn

    let supercharged_coinbase =
      scale_exn constraint_constants.coinbase_amount
        constraint_constants.supercharged_coinbase_factor

    let g = Ledger.gen_initial_ledger_state

    let%test_unit "Supercharged coinbase - staking" =
      let keypair_self, self = timed_account 1 in
      let slots_with_locked_tokens =
        7
        (*calculated from the timing values for timed_accounts*)
      in
      let block_count = slots_with_locked_tokens + 5 in
      let f_expected_balance block_no init_balance =
        if block_no <= slots_with_locked_tokens then
          Balance.add_amount init_balance (scale_exn normal_coinbase block_no)
          |> Option.value_exn
        else
          (* init balance +
                (normal_coinbase * slots_with_locked_tokens) +
                (supercharged_coinbase * remaining slots))*)
          Balance.add_amount
            ( Balance.add_amount init_balance
                (scale_exn normal_coinbase slots_with_locked_tokens)
            |> Option.value_exn )
            (scale_exn supercharged_coinbase
               (block_no - slots_with_locked_tokens) )
          |> Option.value_exn
      in
      Quickcheck.test g ~trials:1 ~f:(fun ledger_init_state ->
          let ledger_init_state =
            Array.append
              [| ( keypair_self
                 , Balance.to_amount self.balance
                 , self.nonce
                 , self.timing )
              |]
              ledger_init_state
          in
          async_with_ledgers ledger_init_state (fun sl _test_mask ->
              supercharge_coinbase_test ~self ~delegator:self ~block_count
                f_expected_balance sl ) )

    let%test_unit "Supercharged coinbase - unlocked account delegating to \
                   locked account" =
      let keypair_self, locked_self = timed_account 1 in
      let keypair_delegator, unlocked_delegator = untimed_account 1 in
      let slots_with_locked_tokens =
        7
        (*calculated from the timing values for timed_accounts*)
      in
      let block_count = slots_with_locked_tokens + 2 in
      let f_expected_balance block_no init_balance =
        Balance.add_amount init_balance
          (scale_exn supercharged_coinbase block_no)
        |> Option.value_exn
      in
      Quickcheck.test g ~trials:1 ~f:(fun ledger_init_state ->
          let ledger_init_state =
            Array.append
              [| ( keypair_self
                 , Balance.to_amount locked_self.balance
                 , locked_self.nonce
                 , locked_self.timing )
               ; ( keypair_delegator
                 , Balance.to_amount unlocked_delegator.balance
                 , unlocked_delegator.nonce
                 , unlocked_delegator.timing )
              |]
              ledger_init_state
          in
          async_with_ledgers ledger_init_state (fun sl _test_mask ->
              supercharge_coinbase_test ~self:locked_self
                ~delegator:unlocked_delegator ~block_count f_expected_balance sl ) )

    let%test_unit "Supercharged coinbase - locked account delegating to \
                   unlocked account" =
      let keypair_self, unlocked_self = untimed_account 1 in
      let keypair_delegator, locked_delegator = timed_account 1 in
      let slots_with_locked_tokens =
        7
        (*calculated from the timing values for the timed_account*)
      in
      let block_count = slots_with_locked_tokens + 2 in
      let f_expected_balance block_no init_balance =
        if block_no <= slots_with_locked_tokens then
          Balance.add_amount init_balance (scale_exn normal_coinbase block_no)
          |> Option.value_exn
        else
          (* init balance +
                (normal_coinbase * slots_with_locked_tokens) +
                (supercharged_coinbase * remaining slots))*)
          Balance.add_amount
            ( Balance.add_amount init_balance
                (scale_exn normal_coinbase slots_with_locked_tokens)
            |> Option.value_exn )
            (scale_exn supercharged_coinbase
               (block_no - slots_with_locked_tokens) )
          |> Option.value_exn
      in
      Quickcheck.test g ~trials:1 ~f:(fun ledger_init_state ->
          let ledger_init_state =
            Array.append
              [| ( keypair_self
                 , Balance.to_amount unlocked_self.balance
                 , unlocked_self.nonce
                 , unlocked_self.timing )
               ; ( keypair_delegator
                 , Balance.to_amount locked_delegator.balance
                 , locked_delegator.nonce
                 , locked_delegator.timing )
              |]
              ledger_init_state
          in
          async_with_ledgers ledger_init_state (fun sl _test_mask ->
              supercharge_coinbase_test ~self:unlocked_self
                ~delegator:locked_delegator ~block_count f_expected_balance sl ) )

    let%test_unit "Supercharged coinbase - locked account delegating to locked \
                   account" =
      let keypair_self, locked_self = timed_account 1 in
      let keypair_delegator, locked_delegator = timed_account 2 in
      let slots_with_locked_tokens =
        7
        (*calculated from the timing values for timed_accounts*)
      in
      let block_count = slots_with_locked_tokens in
      let f_expected_balance block_no init_balance =
        (*running the test as long as both the accounts remain locked and hence normal coinbase in all the blocks*)
        Balance.add_amount init_balance (scale_exn normal_coinbase block_no)
        |> Option.value_exn
      in
      Quickcheck.test g ~trials:1 ~f:(fun ledger_init_state ->
          let ledger_init_state =
            Array.append
              [| ( keypair_self
                 , Balance.to_amount locked_self.balance
                 , locked_self.nonce
                 , locked_self.timing )
               ; ( keypair_delegator
                 , Balance.to_amount locked_delegator.balance
                 , locked_delegator.nonce
                 , locked_delegator.timing )
              |]
              ledger_init_state
          in
          async_with_ledgers ledger_init_state (fun sl _test_mask ->
              supercharge_coinbase_test ~self:locked_self
                ~delegator:locked_delegator ~block_count f_expected_balance sl ) )

    let command_insufficient_funds =
      let open Quickcheck.Generator.Let_syntax in
      let%map ledger_init_state = Ledger.gen_initial_ledger_state
      and global_slot = Quickcheck.Generator.small_positive_int in
      let kp, balance, nonce, _ = ledger_init_state.(0) in
      let receiver_pk =
        Quickcheck.random_value ~seed:(`Deterministic "receiver_pk")
          Public_key.Compressed.gen
      in
      let insufficient_account_creation_fee =
        Currency.Fee.to_nanomina_int constraint_constants.account_creation_fee
        / 2
        |> Currency.Amount.of_nanomina_int_exn
      in
      let source_pk = Public_key.compress kp.public_key in
      let body =
        Signed_command_payload.Body.Payment
          Payment_payload.Poly.
            { source_pk
            ; receiver_pk
            ; amount = insufficient_account_creation_fee
            }
      in
      let fee = Currency.Amount.to_fee balance in
      let payload =
        Signed_command.Payload.create ~fee ~fee_payer_pk:source_pk ~nonce
          ~memo:Signed_command_memo.dummy ~valid_until:None ~body
      in
      let signed_command =
        User_command.Signed_command (Signed_command.sign kp payload)
      in
      (ledger_init_state, signed_command, global_slot)

    let%test_unit "Commands with Insufficient funds are not included" =
      let logger = Logger.null () in
      Quickcheck.test command_insufficient_funds ~trials:1
        ~f:(fun (ledger_init_state, invalid_command, global_slot) ->
          async_with_ledgers ledger_init_state (fun sl _test_mask ->
              let current_state_view = dummy_state_view () in
              let global_slot = Mina_numbers.Global_slot.of_int global_slot in
              let diff_result =
                Sl.create_diff ~constraint_constants ~global_slot !sl ~logger
                  ~current_state_view
                  ~transactions_by_fee:(Sequence.of_list [ invalid_command ])
                  ~get_completed_work:(stmt_to_work_zero_fee ~prover:self_pk)
                  ~coinbase_receiver ~supercharge_coinbase:false
              in
              ( match diff_result with
              | Ok (diff, _invalid_txns) ->
                  assert (
                    List.is_empty
                      (Staged_ledger_diff.With_valid_signatures_and_proofs
                       .commands diff ) )
              | Error e ->
                  Error.raise (Pre_diff_info.Error.to_error e) ) ;
              Deferred.unit ) )

    let%test_unit "Blocks having commands with insufficient funds are rejected"
        =
      let logger = Logger.create () in
      let g =
        let open Quickcheck.Generator.Let_syntax in
        let%map ledger_init_state = Ledger.gen_initial_ledger_state
        and global_slot = Quickcheck.Generator.small_positive_int in
        let command (kp : Keypair.t) (balance : Currency.Amount.t)
            (nonce : Account.Nonce.t) (validity : [ `Valid | `Invalid ]) =
          let receiver_pk =
            Quickcheck.random_value ~seed:(`Deterministic "receiver_pk")
              Public_key.Compressed.gen
          in
          let account_creation_fee, fee =
            match validity with
            | `Valid ->
                let account_creation_fee =
                  constraint_constants.account_creation_fee
                  |> Currency.Amount.of_fee
                in
                ( account_creation_fee
                , Currency.Amount.to_fee
                    ( Currency.Amount.sub balance account_creation_fee
                    |> Option.value_exn ) )
            | `Invalid ->
                (* Not enough account creation fee and using full balance for fee*)
                ( Currency.Fee.to_nanomina_int
                    constraint_constants.account_creation_fee
                  / 2
                  |> Currency.Amount.of_nanomina_int_exn
                , Currency.Amount.to_fee balance )
          in
          let source_pk = Public_key.compress kp.public_key in
          let body =
            Signed_command_payload.Body.Payment
              Payment_payload.Poly.
                { source_pk; receiver_pk; amount = account_creation_fee }
          in
          let payload =
            Signed_command.Payload.create ~fee ~fee_payer_pk:source_pk ~nonce
              ~memo:Signed_command_memo.dummy ~valid_until:None ~body
          in
          User_command.Signed_command (Signed_command.sign kp payload)
        in
        let signed_command =
          let kp, balance, nonce, _ = ledger_init_state.(0) in
          command kp balance nonce `Valid
        in
        let invalid_command =
          let kp, balance, nonce, _ = ledger_init_state.(1) in
          command kp balance nonce `Invalid
        in
        (ledger_init_state, signed_command, invalid_command, global_slot)
      in
      Quickcheck.test g ~trials:1
        ~f:(fun (ledger_init_state, valid_command, invalid_command, global_slot)
           ->
          async_with_ledgers ledger_init_state (fun sl _test_mask ->
              let current_state_view = dummy_state_view () in
              let global_slot = Mina_numbers.Global_slot.of_int global_slot in
              let diff_result =
                Sl.create_diff ~constraint_constants ~global_slot !sl ~logger
                  ~current_state_view
                  ~transactions_by_fee:(Sequence.of_list [ valid_command ])
                  ~get_completed_work:(stmt_to_work_zero_fee ~prover:self_pk)
                  ~coinbase_receiver ~supercharge_coinbase:false
              in
              match diff_result with
              | Error e ->
                  Error.raise (Pre_diff_info.Error.to_error e)
              | Ok (diff, _invalid_txns) -> (
                  assert (
                    List.length
                      (Staged_ledger_diff.With_valid_signatures_and_proofs
                       .commands diff )
                    = 1 ) ;
                  let f, s = diff.diff in
                  [%log info] "Diff %s"
                    ( Staged_ledger_diff.With_valid_signatures_and_proofs
                      .to_yojson diff
                    |> Yojson.Safe.to_string ) ;
                  let failed_command =
                    With_status.
                      { data = invalid_command
                      ; status =
                          Transaction_status.Failed
                            Transaction_status.Failure.(
                              Collection.of_single_failure
                                Amount_insufficient_to_create_account)
                      }
                  in
                  (*Replace the valid command with an invalid command)*)
                  let diff =
                    { Staged_ledger_diff.With_valid_signatures_and_proofs.diff =
                        ({ f with commands = [ failed_command ] }, s)
                    }
                  in
                  let%map res =
                    Sl.apply ~constraint_constants ~global_slot !sl
                      (Staged_ledger_diff.forget diff)
                      ~logger ~verifier ~current_state_view
                      ~state_and_body_hash:
                        (State_hash.dummy, State_body_hash.dummy)
                      ~coinbase_receiver ~supercharge_coinbase:false
                  in
                  match res with
                  | Ok _x ->
                      assert false
                  (*TODO: check transaction logic errors here. Verified that the error is here is [The source account has an insufficient balance]*)
                  | Error (Staged_ledger_error.Unexpected _ as e) ->
                      [%log info] "Error %s" (Staged_ledger_error.to_string e) ;
                      assert true
                  | Error _ ->
                      assert false ) ) )

    let%test_unit "Mismatched verification keys in zkApp accounts and \
                   transactions" =
      let open Transaction_snark.For_tests in
      let gen =
        let open Quickcheck.Generator.Let_syntax in
        let%bind test_spec = Mina_transaction_logic.For_tests.Test_spec.gen in
        let pks =
          Public_key.Compressed.Set.of_list
            (List.map (Array.to_list test_spec.init_ledger) ~f:(fun s ->
                 Public_key.compress (fst s).public_key ) )
        in
        let%map kp =
          Quickcheck.Generator.filter Keypair.gen ~f:(fun kp ->
              not
                (Public_key.Compressed.Set.mem pks
                   (Public_key.compress kp.public_key) ) )
        and global_slot = Quickcheck.Generator.small_positive_int in
        (test_spec, kp, global_slot)
      in
      Quickcheck.test ~trials:1 gen
        ~f:(fun ({ init_ledger; specs = _ }, new_kp, global_slot) ->
          let fee = Fee.of_nanomina_int_exn 1_000_000 in
          let amount = Amount.of_mina_int_exn 10 in
          let snapp_pk = Signature_lib.Public_key.compress new_kp.public_key in
          let snapp_update =
            { Account_update.Update.dummy with
              delegate = Zkapp_basic.Set_or_keep.Set snapp_pk
            }
          in
          let memo = Signed_command_memo.dummy in
          let test_spec : Update_states_spec.t =
            { sender = (new_kp, Mina_base.Account.Nonce.zero)
            ; fee
            ; fee_payer = None
            ; receivers = []
            ; amount
            ; zkapp_account_keypairs = [ new_kp ]
            ; memo
            ; new_zkapp_account = false
            ; snapp_update
            ; current_auth = Permissions.Auth_required.Proof
            ; call_data = Snark_params.Tick.Field.zero
            ; events = []
            ; actions = []
            ; preconditions = None
            }
          in
          Ledger.with_ledger ~depth:constraint_constants.ledger_depth
            ~f:(fun ledger ->
              Async.Thread_safe.block_on_async_exn (fun () ->
                  Mina_transaction_logic.For_tests.Init_ledger.init
                    (module Ledger.Ledger_inner)
                    init_ledger ledger ;
                  (*create a snapp account*)
                  let snapp_permissions =
                    let default = Permissions.user_default in
                    { default with
                      set_delegate = Permissions.Auth_required.Proof
                    }
                  in
                  let snapp_account_id =
                    Account_id.create snapp_pk Token_id.default
                  in
                  let dummy_vk =
                    let data = Pickles.Side_loaded.Verification_key.dummy in
                    let hash = Zkapp_account.digest_vk data in
                    ({ data; hash } : _ With_hash.t)
                  in
                  let valid_against_ledger =
                    let new_mask =
                      Ledger.Mask.create ~depth:(Ledger.depth ledger) ()
                    in
                    let l = Ledger.register_mask ledger new_mask in
                    Transaction_snark.For_tests.create_trivial_zkapp_account
                      ~permissions:snapp_permissions ~vk ~ledger:l snapp_pk ;
                    l
                  in
                  let%bind zkapp_command =
                    Transaction_snark.For_tests.update_states ~zkapp_prover
                      ~constraint_constants test_spec
                  in
                  let valid_zkapp_command =
                    Or_error.ok_exn
                      (Zkapp_command.Valid.to_valid ~ledger:valid_against_ledger
                         ~get:Ledger.get
                         ~location_of_account:Ledger.location_of_account
                         zkapp_command )
                  in
                  ignore
                    (Ledger.unregister_mask_exn valid_against_ledger
                       ~loc:__LOC__ ) ;
                  (*Different key in the staged ledger*)
                  Transaction_snark.For_tests.create_trivial_zkapp_account
                    ~permissions:snapp_permissions ~vk:dummy_vk ~ledger snapp_pk ;
                  let open Async.Deferred.Let_syntax in
                  let sl = ref @@ Sl.create_exn ~constraint_constants ~ledger in
                  let global_slot =
                    Mina_numbers.Global_slot.of_int global_slot
                  in
                  let%bind _proof, diff =
                    create_and_apply ~global_slot sl
                      (Sequence.singleton
                         (User_command.Zkapp_command valid_zkapp_command) )
                      stmt_to_work_one_prover
                  in
                  let commands = Staged_ledger_diff.commands diff in
                  (*Zkapp_command with incompatible vk should not be in the diff*)
                  assert (List.is_empty commands) ;
                  (*Update the account to have correct vk*)
                  let loc =
                    Option.value_exn
                      (Ledger.location_of_account ledger snapp_account_id)
                  in
                  let account = Option.value_exn (Ledger.get ledger loc) in
                  Ledger.set ledger loc
                    { account with
                      zkapp =
                        Some
                          { (Option.value_exn account.zkapp) with
                            verification_key = Some vk
                          }
                    } ;
                  let sl = ref @@ Sl.create_exn ~constraint_constants ~ledger in
                  let%bind _proof, diff =
                    create_and_apply sl ~global_slot
                      (Sequence.singleton
                         (User_command.Zkapp_command valid_zkapp_command) )
                      stmt_to_work_one_prover
                  in
                  let commands = Staged_ledger_diff.commands diff in
                  assert (List.length commands = 1) ;
                  match List.hd_exn commands with
                  | { With_status.data = Zkapp_command _ps; status = Applied }
                    ->
                      return ()
                  | { With_status.data = Zkapp_command _ps
                    ; status = Failed tbl
                    } ->
                      failwith
                        (sprintf "Zkapp_command application failed %s"
                           ( Transaction_status.Failure.Collection.to_yojson tbl
                           |> Yojson.Safe.to_string ) )
                  | _ ->
                      failwith "expecting zkapp_command transaction" ) ) )
  end )<|MERGE_RESOLUTION|>--- conflicted
+++ resolved
@@ -1795,7 +1795,6 @@
       epoch_ledger
     |> not
 
-<<<<<<< HEAD
   let validate_account_update_proofs ~logger ~validating_ledger
       (txn : User_command.Valid.t) =
     let open Result.Let_syntax in
@@ -1805,13 +1804,9 @@
           let get_vk () =
             let open Option.Let_syntax in
             let%bind loc =
-              Transaction_snark.Transaction_validator.Hashless_ledger
-              .location_of_account validating_ledger id
+              Mina_ledger.Ledger.location_of_account validating_ledger id
             in
-            let%bind account =
-              Transaction_snark.Transaction_validator.Hashless_ledger.get
-                validating_ledger loc
-            in
+            let%bind account = Mina_ledger.Ledger.get validating_ledger loc in
             let%bind zkapp = account.zkapp in
             let%map vk = zkapp.verification_key in
             vk.hash
@@ -1871,7 +1866,7 @@
           false )
     | _ ->
         Ok true
-=======
+
   let with_ledger_mask base_ledger ~f =
     let mask =
       Ledger.register_mask base_ledger
@@ -1882,7 +1877,6 @@
       ( Ledger.unregister_mask_exn ~loc:Caml.__LOC__ mask
         : Ledger.unattached_mask ) ;
     r
->>>>>>> 278b9f0f
 
   let create_diff
       ~(constraint_constants : Genesis_constants.Constraint_constants.t)
@@ -1892,266 +1886,137 @@
       ~(get_completed_work :
             Transaction_snark_work.Statement.t
          -> Transaction_snark_work.Checked.t option ) ~supercharge_coinbase =
-    let open Result.Let_syntax in
     O1trace.sync_thread "create_staged_ledger_diff" (fun () ->
-<<<<<<< HEAD
         let open Result.Let_syntax in
         let module Transaction_validator =
           Transaction_snark.Transaction_validator
         in
-        let validating_ledger = Transaction_validator.create t.ledger in
-        let is_new_account pk =
-          Transaction_validator.Hashless_ledger.location_of_account
-            validating_ledger
-            (Account_id.create pk Token_id.default)
-          |> Option.is_none
-        in
-        let is_coinbase_receiver_new = is_new_account coinbase_receiver in
-        if supercharge_coinbase then
-          [%log info]
-            "No locked tokens in the delegator/delegatee account, applying \
-             supercharged coinbase" ;
-        let partitions = Scan_state.partition_if_overflowing t.scan_state in
-        let work_to_do = Scan_state.work_statements_for_new_diff t.scan_state in
-        let completed_works_seq, proof_count =
-          List.fold_until work_to_do ~init:(Sequence.empty, 0)
-            ~f:(fun (seq, count) w ->
-              match get_completed_work w with
-              | Some cw_checked ->
-                  (*If new provers can't pay the account-creation-fee then discard
-                    their work unless their fee is zero in which case their account
-                    won't be created. This is to encourage using an existing accounts
-                    for snarking.
-                    This also imposes new snarkers to have a min fee until one of
-                    their snarks are purchased and their accounts get created*)
-                  if
-                    Currency.Fee.(cw_checked.fee = zero)
-                    || Currency.Fee.(
-                         cw_checked.fee
-                         >= constraint_constants.account_creation_fee)
-                    || not (is_new_account cw_checked.prover)
-                  then
-                    Continue
-                      ( Sequence.append seq (Sequence.singleton cw_checked)
-                      , One_or_two.length cw_checked.proofs + count )
-                  else (
-                    [%log debug]
-                      ~metadata:
-                        [ ( "work"
-                          , Transaction_snark_work.Checked.to_yojson cw_checked
-                          )
-                        ; ( "work_ids"
-                          , Transaction_snark_work.Statement.compact_json w )
-                        ; ("snark_fee", Currency.Fee.to_yojson cw_checked.fee)
-                        ; ( "account_creation_fee"
-                          , Currency.Fee.to_yojson
-                              constraint_constants.account_creation_fee )
-                        ]
-                      !"Staged_ledger_diff creation: Snark fee $snark_fee \
-                        insufficient to create the snark worker account" ;
-                    Stop (seq, count) )
-              | None ->
-                  [%log debug]
-                    ~metadata:
-                      [ ( "statement"
-                        , Transaction_snark_work.Statement.to_yojson w )
-                      ; ( "work_ids"
-                        , Transaction_snark_work.Statement.compact_json w )
-                      ]
-                    !"Staged_ledger_diff creation: No snark work found for \
-                      $statement" ;
-                  Stop (seq, count) )
-            ~finish:Fn.id
-        in
-        (*Transactions in reverse order for faster removal if there is no space when creating the diff*)
-        let valid_on_this_ledger, invalid_on_this_ledger =
-          Sequence.fold_until transactions_by_fee ~init:(Sequence.empty, [], 0)
-            ~f:(fun (valid_seq, invalid_txns, count) txn ->
-              match
-                O1trace.sync_thread "validate_transaction_against_staged_ledger"
-                  (fun () ->
-                    let%bind valid_proofs =
-                      validate_account_update_proofs ~logger ~validating_ledger
-                        txn
-                    in
-                    let%bind () =
-                      if valid_proofs then Ok ()
-                      else Or_error.errorf "Verification key mismatch"
-                    in
-                    Transaction_validator.apply_transaction
-                      ~constraint_constants ~global_slot validating_ledger
-                      ~txn_state_view:current_state_view
-                      (Command (User_command.forget_check txn)) )
-              with
-              | Error e ->
-                  [%log error]
-                    ~metadata:
-                      [ ("user_command", User_command.Valid.to_yojson txn)
-                      ; ("error", Error_json.error_to_yojson e)
-                      ]
-                    "Staged_ledger_diff creation: Skipping user command: \
-                     $user_command due to error: $error" ;
-                  Continue (valid_seq, (txn, e) :: invalid_txns, count)
-              | Ok status ->
-                  let txn_with_status = { With_status.data = txn; status } in
-                  let valid_seq' =
-                    Sequence.append
-                      (Sequence.singleton txn_with_status)
-                      valid_seq
-                  in
-                  let count' = count + 1 in
-                  if count' >= Scan_state.free_space t.scan_state then
-                    Stop (valid_seq', invalid_txns)
-                  else Continue (valid_seq', invalid_txns, count') )
-            ~finish:(fun (valid, invalid, _) -> (valid, invalid))
-        in
-        let diff, log =
-          O1trace.sync_thread "generate_staged_ledger_diff" (fun () ->
-              generate ~constraint_constants logger completed_works_seq
-                valid_on_this_ledger ~receiver:coinbase_receiver
-                ~is_coinbase_receiver_new ~supercharge_coinbase partitions )
-        in
-        let%map diff =
-          (* Fill in the statuses for commands. *)
-          let generate_status =
-            let status_ledger = Transaction_validator.create t.ledger in
-            fun txn ->
-              O1trace.sync_thread "get_transaction__status" (fun () ->
-                  Transaction_validator.apply_transaction ~constraint_constants
-                    ~global_slot status_ledger
-                    ~txn_state_view:current_state_view txn )
-          in
-          Pre_diff_info.compute_statuses ~constraint_constants ~diff
-            ~coinbase_amount:
-              (Option.value_exn
-                 (coinbase_amount ~constraint_constants ~supercharge_coinbase) )
-            ~coinbase_receiver ~generate_status
-            ~forget:User_command.forget_check
-=======
-        let diff, log, valid_on_this_ledger, proof_count =
-          with_ledger_mask t.ledger ~f:(fun validating_ledger ->
-              let is_new_account pk =
-                Ledger.location_of_account validating_ledger
-                  (Account_id.create pk Token_id.default)
-                |> Option.is_none
-              in
-              let is_coinbase_receiver_new = is_new_account coinbase_receiver in
-              if supercharge_coinbase then
-                [%log info]
-                  "No locked tokens in the delegator/delegatee account, \
-                   applying supercharged coinbase" ;
-              let partitions =
-                Scan_state.partition_if_overflowing t.scan_state
-              in
-              let work_to_do =
-                Scan_state.work_statements_for_new_diff t.scan_state
-              in
-              let completed_works_seq, proof_count =
-                List.fold_until work_to_do ~init:(Sequence.empty, 0)
-                  ~f:(fun (seq, count) w ->
-                    match get_completed_work w with
-                    | Some cw_checked ->
-                        (*If new provers can't pay the account-creation-fee then discard
-                          their work unless their fee is zero in which case their account
-                          won't be created. This is to encourage using an existing accounts
-                          for snarking.
-                          This also imposes new snarkers to have a min fee until one of
-                          their snarks are purchased and their accounts get created*)
-                        if
-                          Currency.Fee.(cw_checked.fee = zero)
-                          || Currency.Fee.(
-                               cw_checked.fee
-                               >= constraint_constants.account_creation_fee)
-                          || not (is_new_account cw_checked.prover)
-                        then
-                          Continue
-                            ( Sequence.append seq (Sequence.singleton cw_checked)
-                            , One_or_two.length cw_checked.proofs + count )
-                        else (
-                          [%log debug]
-                            ~metadata:
-                              [ ( "work"
-                                , Transaction_snark_work.Checked.to_yojson
-                                    cw_checked )
-                              ; ( "work_ids"
-                                , Transaction_snark_work.Statement.compact_json
-                                    w )
-                              ; ( "snark_fee"
-                                , Currency.Fee.to_yojson cw_checked.fee )
-                              ; ( "account_creation_fee"
-                                , Currency.Fee.to_yojson
-                                    constraint_constants.account_creation_fee )
-                              ]
-                            !"Staged_ledger_diff creation: Snark fee \
-                              $snark_fee insufficient to create the snark \
-                              worker account" ;
-                          Stop (seq, count) )
-                    | None ->
+        with_ledger_mask t.ledger ~f:(fun validating_ledger ->
+            let is_new_account pk =
+              Mina_ledger.Ledger.location_of_account validating_ledger
+                (Account_id.create pk Token_id.default)
+              |> Option.is_none
+            in
+            let is_coinbase_receiver_new = is_new_account coinbase_receiver in
+            if supercharge_coinbase then
+              [%log info]
+                "No locked tokens in the delegator/delegatee account, applying \
+                 supercharged coinbase" ;
+            let partitions = Scan_state.partition_if_overflowing t.scan_state in
+            let work_to_do =
+              Scan_state.work_statements_for_new_diff t.scan_state
+            in
+            let completed_works_seq, proof_count =
+              List.fold_until work_to_do ~init:(Sequence.empty, 0)
+                ~f:(fun (seq, count) w ->
+                  match get_completed_work w with
+                  | Some cw_checked ->
+                      (*If new provers can't pay the account-creation-fee then discard
+                        their work unless their fee is zero in which case their account
+                        won't be created. This is to encourage using an existing accounts
+                        for snarking.
+                        This also imposes new snarkers to have a min fee until one of
+                        their snarks are purchased and their accounts get created*)
+                      if
+                        Currency.Fee.(cw_checked.fee = zero)
+                        || Currency.Fee.(
+                             cw_checked.fee
+                             >= constraint_constants.account_creation_fee)
+                        || not (is_new_account cw_checked.prover)
+                      then
+                        Continue
+                          ( Sequence.append seq (Sequence.singleton cw_checked)
+                          , One_or_two.length cw_checked.proofs + count )
+                      else (
                         [%log debug]
                           ~metadata:
-                            [ ( "statement"
-                              , Transaction_snark_work.Statement.to_yojson w )
+                            [ ( "work"
+                              , Transaction_snark_work.Checked.to_yojson
+                                  cw_checked )
                             ; ( "work_ids"
                               , Transaction_snark_work.Statement.compact_json w
                               )
+                            ; ( "snark_fee"
+                              , Currency.Fee.to_yojson cw_checked.fee )
+                            ; ( "account_creation_fee"
+                              , Currency.Fee.to_yojson
+                                  constraint_constants.account_creation_fee )
                             ]
-                          !"Staged_ledger_diff creation: No snark work found \
-                            for $statement" ;
+                          !"Staged_ledger_diff creation: Snark fee $snark_fee \
+                            insufficient to create the snark worker account" ;
                         Stop (seq, count) )
-                  ~finish:Fn.id
-              in
-              (*Transactions in reverse order for faster removal if there is no space when creating the diff*)
-              let valid_on_this_ledger =
-                Sequence.fold_until transactions_by_fee ~init:(Sequence.empty, 0)
-                  ~f:(fun (seq, count) txn ->
-                    match
-                      O1trace.sync_thread
-                        "validate_transaction_against_staged_ledger" (fun () ->
-                          Transaction_validator.apply_transaction
-                            ~constraint_constants validating_ledger
-                            ~txn_state_view:current_state_view
-                            (Command (txn :> User_command.t)) )
-                    with
-                    | Error e ->
-                        [%log error]
-                          ~metadata:
-                            [ ("user_command", User_command.Valid.to_yojson txn)
-                            ; ("error", Error_json.error_to_yojson e)
-                            ]
-                          "Staged_ledger_diff creation: Skipping user command: \
-                           $user_command due to error: $error" ;
-                        Continue (seq, count)
-                    | Ok status ->
-                        let txn_with_status =
-                          { With_status.data = txn; status }
+                  | None ->
+                      [%log debug]
+                        ~metadata:
+                          [ ( "statement"
+                            , Transaction_snark_work.Statement.to_yojson w )
+                          ; ( "work_ids"
+                            , Transaction_snark_work.Statement.compact_json w )
+                          ]
+                        !"Staged_ledger_diff creation: No snark work found for \
+                          $statement" ;
+                      Stop (seq, count) )
+                ~finish:Fn.id
+            in
+            (*Transactions in reverse order for faster removal if there is no space when creating the diff*)
+            let valid_on_this_ledger, invalid_on_this_ledger =
+              Sequence.fold_until transactions_by_fee
+                ~init:(Sequence.empty, [], 0)
+                ~f:(fun (valid_seq, invalid_txns, count) txn ->
+                  match
+                    O1trace.sync_thread
+                      "validate_transaction_against_staged_ledger" (fun () ->
+                        let%bind valid_proofs =
+                          validate_account_update_proofs ~logger
+                            ~validating_ledger txn
                         in
-                        let seq' =
-                          Sequence.append
-                            (Sequence.singleton txn_with_status)
-                            seq
+                        let%bind () =
+                          if valid_proofs then Ok ()
+                          else Or_error.errorf "Verification key mismatch"
                         in
-                        let count' = count + 1 in
-                        if count' >= Scan_state.free_space t.scan_state then
-                          Stop seq'
-                        else Continue (seq', count') )
-                  ~finish:fst
-              in
-              let diff, log =
-                O1trace.sync_thread "generate_staged_ledger_diff" (fun () ->
-                    generate ~constraint_constants logger completed_works_seq
-                      valid_on_this_ledger ~receiver:coinbase_receiver
-                      ~is_coinbase_receiver_new ~supercharge_coinbase partitions )
-              in
-              (diff, log, valid_on_this_ledger, proof_count) )
-        in
-        let%map diff =
-          (* Fill in the statuses for commands. *)
-          with_ledger_mask t.ledger ~f:(fun status_ledger ->
+                        Transaction_validator.apply_transaction
+                          ~constraint_constants ~global_slot validating_ledger
+                          ~txn_state_view:current_state_view
+                          (Command (User_command.forget_check txn)) )
+                  with
+                  | Error e ->
+                      [%log error]
+                        ~metadata:
+                          [ ("user_command", User_command.Valid.to_yojson txn)
+                          ; ("error", Error_json.error_to_yojson e)
+                          ]
+                        "Staged_ledger_diff creation: Skipping user command: \
+                         $user_command due to error: $error" ;
+                      Continue (valid_seq, (txn, e) :: invalid_txns, count)
+                  | Ok status ->
+                      let txn_with_status =
+                        { With_status.data = txn; status }
+                      in
+                      let valid_seq' =
+                        Sequence.append
+                          (Sequence.singleton txn_with_status)
+                          valid_seq
+                      in
+                      let count' = count + 1 in
+                      if count' >= Scan_state.free_space t.scan_state then
+                        Stop (valid_seq', invalid_txns)
+                      else Continue (valid_seq', invalid_txns, count') )
+                ~finish:(fun (valid, invalid, _) -> (valid, invalid))
+            in
+            let diff, log =
+              O1trace.sync_thread "generate_staged_ledger_diff" (fun () ->
+                  generate ~constraint_constants logger completed_works_seq
+                    valid_on_this_ledger ~receiver:coinbase_receiver
+                    ~is_coinbase_receiver_new ~supercharge_coinbase partitions )
+            in
+            let%map diff =
+              (* Fill in the statuses for commands. *)
               let generate_status txn =
-                O1trace.sync_thread "get_transaction__status" (fun () ->
-                    Transaction_validator.apply_transaction
-                      ~constraint_constants status_ledger
-                      ~txn_state_view:current_state_view txn )
+                with_ledger_mask t.ledger ~f:(fun status_ledger ->
+                    O1trace.sync_thread "get_transaction__status" (fun () ->
+                        Transaction_validator.apply_transaction
+                          ~constraint_constants ~global_slot status_ledger
+                          ~txn_state_view:current_state_view txn ) )
               in
               Pre_diff_info.compute_statuses ~constraint_constants ~diff
                 ~coinbase_amount:
@@ -2159,28 +2024,28 @@
                      (coinbase_amount ~constraint_constants
                         ~supercharge_coinbase ) )
                 ~coinbase_receiver ~generate_status
-                ~forget:User_command.forget_check )
->>>>>>> 278b9f0f
-        in
-        let summaries, detailed = List.unzip log in
-        [%log debug]
-          "Number of proofs ready for purchase: $proof_count Number of user \
-           commands ready to be included: $txn_count Diff creation log: \
-           $diff_log"
-          ~metadata:
-            [ ("proof_count", `Int proof_count)
-            ; ("txn_count", `Int (Sequence.length valid_on_this_ledger))
-            ; ("diff_log", Diff_creation_log.summary_list_to_yojson summaries)
-            ] ;
-        if log_block_creation then
-          [%log debug] "Detailed diff creation log: $diff_log"
-            ~metadata:
-              [ ( "diff_log"
-                , Diff_creation_log.detail_list_to_yojson
-                    (List.map ~f:List.rev detailed) )
-              ] ;
-        ( { Staged_ledger_diff.With_valid_signatures_and_proofs.diff }
-        , invalid_on_this_ledger ) )
+                ~forget:User_command.forget_check
+            in
+            let summaries, detailed = List.unzip log in
+            [%log debug]
+              "Number of proofs ready for purchase: $proof_count Number of \
+               user commands ready to be included: $txn_count Diff creation \
+               log: $diff_log"
+              ~metadata:
+                [ ("proof_count", `Int proof_count)
+                ; ("txn_count", `Int (Sequence.length valid_on_this_ledger))
+                ; ( "diff_log"
+                  , Diff_creation_log.summary_list_to_yojson summaries )
+                ] ;
+            if log_block_creation then
+              [%log debug] "Detailed diff creation log: $diff_log"
+                ~metadata:
+                  [ ( "diff_log"
+                    , Diff_creation_log.detail_list_to_yojson
+                        (List.map ~f:List.rev detailed) )
+                  ] ;
+            ( { Staged_ledger_diff.With_valid_signatures_and_proofs.diff }
+            , invalid_on_this_ledger ) ) )
 
   let latest_block_accounts_created t ~previous_block_state_hash =
     let scan_state = scan_state t in
@@ -2939,36 +2804,19 @@
                      (Account_id.create snark_worker_pk Token_id.default) ) ) )
           )
 
-<<<<<<< HEAD
     let compute_statuses ~ledger ~coinbase_amount ~global_slot diff =
-      let generate_status =
-        let module Transaction_validator =
-          Transaction_snark.Transaction_validator
-        in
-        let status_ledger = Transaction_validator.create ledger in
-        fun txn ->
-          let txn_state_view = dummy_state_view () in
-          O1trace.sync_thread "get_transactin_status" (fun () ->
-              Transaction_validator.apply_transaction ~constraint_constants
-                ~global_slot status_ledger ~txn_state_view txn )
-      in
-      Pre_diff_info.compute_statuses ~constraint_constants ~diff
-        ~coinbase_amount ~coinbase_receiver ~generate_status ~forget:Fn.id
-      |> Result.map_error ~f:Pre_diff_info.Error.to_error
-      |> Or_error.ok_exn
-=======
-    let compute_statuses ~ledger ~coinbase_amount diff =
       with_ledger_mask ledger ~f:(fun status_ledger ->
           let generate_status txn =
+            let txn_state_view = dummy_state_view () in
             O1trace.sync_thread "get_transactin_status" (fun () ->
-                Transaction_validator.apply_transaction ~constraint_constants
-                  status_ledger ~txn_state_view:(dummy_state_view ()) txn )
+                Transaction_snark.Transaction_validator.apply_transaction
+                  ~constraint_constants ~global_slot status_ledger
+                  ~txn_state_view txn )
           in
           Pre_diff_info.compute_statuses ~constraint_constants ~diff
             ~coinbase_amount ~coinbase_receiver ~generate_status ~forget:Fn.id
           |> Result.map_error ~f:Pre_diff_info.Error.to_error
           |> Or_error.ok_exn )
->>>>>>> 278b9f0f
 
     let%test_unit "Invalid diff test: check zero fee excess for partitions" =
       let create_diff_with_non_zero_fee_excess ~ledger ~coinbase_amount
