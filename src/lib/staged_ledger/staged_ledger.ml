[%%import "/src/config.mlh"]

(* Only show stdout for failed inline tests. *)
open Inline_test_quiet_logs
open Core_kernel
open Async
open Mina_base
open Mina_transaction
open Currency
open Signature_lib
module Ledger = Mina_ledger.Ledger
module Sparse_ledger = Mina_ledger.Sparse_ledger

let option lab =
  Option.value_map ~default:(Or_error.error_string lab) ~f:(fun x -> Ok x)

let yield_result () = Deferred.map (Scheduler.yield ()) ~f:Result.return

module T = struct
  module Scan_state = Transaction_snark_scan_state
  module Pre_diff_info = Pre_diff_info

  module Staged_ledger_error = struct
    type t =
      | Non_zero_fee_excess of
          Scan_state.Space_partition.t * Transaction.t With_status.t list
      | Invalid_proofs of
          ( Ledger_proof.t
          * Transaction_snark.Statement.t
          * Mina_base.Sok_message.t )
          list
      | Couldn't_reach_verifier of Error.t
      | Pre_diff of Pre_diff_info.Error.t
      | Insufficient_work of string
      | Mismatched_statuses of
          Transaction.t With_status.t * Transaction_status.t
      | Invalid_public_key of Public_key.Compressed.t
      | Unexpected of Error.t
    [@@deriving sexp]

    let to_string = function
      | Couldn't_reach_verifier e ->
          Format.asprintf
            !"The verifier could not be reached: %{sexp:Error.t}"
            e
      | Non_zero_fee_excess (partition, txns) ->
          Format.asprintf
            !"Fee excess is non-zero for the transactions: %{sexp: \
              Transaction.t With_status.t list} and the current queue with \
              slots partitioned as %{sexp: Scan_state.Space_partition.t} \n"
            txns partition
      | Pre_diff pre_diff_error ->
          Format.asprintf
            !"Pre_diff_info.Error error: %{sexp:Pre_diff_info.Error.t}"
            pre_diff_error
      | Invalid_proofs ts ->
          Format.asprintf
            !"Verification failed for proofs with (statement, work_id, \
              prover): %{sexp: (Transaction_snark.Statement.t * int * string) \
              list}\n"
            (List.map ts ~f:(fun (_p, s, m) ->
                 ( s
                 , Transaction_snark.Statement.hash s
                 , Yojson.Safe.to_string
                   @@ Public_key.Compressed.to_yojson m.prover ) ) )
      | Insufficient_work str ->
          str
      | Mismatched_statuses (transaction, status) ->
          Format.asprintf
            !"Got a different status %{sexp: Transaction_status.t} when \
              applying the transaction %{sexp: Transaction.t With_status.t}"
            status transaction
      | Invalid_public_key pk ->
          Format.asprintf
            !"A transaction contained an invalid public key %{sexp: \
              Public_key.Compressed.t}"
            pk
      | Unexpected e ->
          Error.to_string_hum e

    let to_error = Fn.compose Error.of_string to_string
  end

  let to_staged_ledger_or_error = function
    | Ok a ->
        Ok a
    | Error e ->
        Error (Staged_ledger_error.Unexpected e)

  type job = Scan_state.Available_job.t [@@deriving sexp]

  let verify_proofs ~logger ~verifier proofs =
    let statements () =
      `List
        (List.map proofs ~f:(fun (_, s, _) ->
             Transaction_snark.Statement.to_yojson s ) )
    in
    let log_error err_str ~metadata =
      [%log warn]
        ~metadata:
          ( [ ("statements", statements ())
            ; ("error", `String err_str)
            ; ( "sok_messages"
              , `List
                  (List.map proofs ~f:(fun (_, _, m) -> Sok_message.to_yojson m))
              )
            ]
          @ metadata )
        "Invalid transaction snark for statement $statement: $error" ;
      Deferred.return (Or_error.error_string err_str)
    in
    if
      List.exists proofs ~f:(fun (proof, statement, _msg) ->
          not
            (Transaction_snark.Statement.equal
               (Ledger_proof.statement proof)
               statement ) )
    then
      log_error "Statement and proof do not match"
        ~metadata:
          [ ( "statements_from_proof"
            , `List
                (List.map proofs ~f:(fun (p, _, _) ->
                     Transaction_snark.Statement.to_yojson
                       (Ledger_proof.statement p) ) ) )
          ]
    else
      let start = Time.now () in
      match%map
        Verifier.verify_transaction_snarks verifier
          (List.map proofs ~f:(fun (proof, _, msg) -> (proof, msg)))
      with
      | Ok b ->
          let time_ms = Time.abs_diff (Time.now ()) start |> Time.Span.to_ms in
          [%log trace]
            ~metadata:
              [ ( "work_id"
                , `List
                    (List.map proofs ~f:(fun (_, s, _) ->
                         `Int (Transaction_snark.Statement.hash s) ) ) )
              ; ("time", `Float time_ms)
              ]
            "Verification in apply_diff for work $work_id took $time ms" ;
          Ok b
      | Error e ->
          [%log fatal]
            ~metadata:
              [ ( "statement"
                , `List
                    (List.map proofs ~f:(fun (_, s, _) ->
                         Transaction_snark.Statement.to_yojson s ) ) )
              ; ("error", Error_json.error_to_yojson e)
              ]
            "Verifier error when checking transaction snark for statement \
             $statement: $error" ;
          Error e

  let map_opt xs ~f =
    with_return (fun { return } ->
        Some
          (List.map xs ~f:(fun x ->
               match f x with Some y -> y | None -> return None ) ) )

  let verify ~logger ~verifier job_msg_proofs =
    let open Deferred.Let_syntax in
    match
      map_opt job_msg_proofs ~f:(fun (job, msg, proof) ->
          Option.map (Scan_state.statement_of_job job) ~f:(fun s ->
              (proof, s, msg) ) )
    with
    | None ->
        Deferred.return
          ( Or_error.errorf
              !"Error creating statement from job %{sexp:job list}"
              (List.map job_msg_proofs ~f:(fun (j, _, _) -> j))
          |> to_staged_ledger_or_error )
    | Some proof_statement_msgs -> (
        match%map verify_proofs ~logger ~verifier proof_statement_msgs with
        | Ok true ->
            Ok ()
        | Ok false ->
            Error (Staged_ledger_error.Invalid_proofs proof_statement_msgs)
        | Error e ->
            Error (Couldn't_reach_verifier e) )

  module Statement_scanner = struct
    include Scan_state.Make_statement_scanner (struct
      type t = unit

      let verify ~verifier:() _proofs = Deferred.Or_error.return true
    end)
  end

  module Statement_scanner_proof_verifier = struct
    type t = { logger : Logger.t; verifier : Verifier.t }

    let verify ~verifier:{ logger; verifier } ts =
      verify_proofs ~logger ~verifier
        (List.map ts ~f:(fun (p, m) -> (p, Ledger_proof.statement p, m)))
  end

  module Statement_scanner_with_proofs =
    Scan_state.Make_statement_scanner (Statement_scanner_proof_verifier)

  type t =
    { scan_state : Scan_state.t
    ; ledger :
        ((* Invariant: this is the ledger after having applied all the
            transactions in the above state. *)
         Ledger.attached_mask
        [@sexp.opaque] )
    ; constraint_constants : Genesis_constants.Constraint_constants.t
    ; pending_coinbase_collection : Pending_coinbase.t
    }
  [@@deriving sexp]

  let proof_txns_with_state_hashes t =
    Scan_state.latest_ledger_proof t.scan_state
    |> Option.bind ~f:(Fn.compose Non_empty_list.of_list_opt snd)

  let scan_state { scan_state; _ } = scan_state

  let all_work_pairs t
      ~(get_state : State_hash.t -> Mina_state.Protocol_state.value Or_error.t)
      =
    Scan_state.all_work_pairs t.scan_state ~get_state

  let all_work_statements_exn t =
    Scan_state.all_work_statements_exn t.scan_state

  let pending_coinbase_collection { pending_coinbase_collection; _ } =
    pending_coinbase_collection

  let get_target ((proof, _), _) =
    let { Transaction_snark.Statement.target; _ } =
      Ledger_proof.statement proof
    in
    target

  let verify_scan_state_after_apply ~constraint_constants
      ~pending_coinbase_stack ledger (scan_state : Scan_state.t) =
    let error_prefix =
      "Error verifying the parallel scan state after applying the diff."
    in
    let registers_end : _ Mina_state.Registers.t =
      { ledger
      ; local_state = Mina_state.Local_state.empty ()
      ; pending_coinbase_stack
      }
    in
<<<<<<< HEAD
    let ledger_hash_begin, next_available_token_begin =
      Scan_state.latest_ledger_proof scan_state
      |> Option.value_map ~default:(None, None) ~f:(fun proof ->
             (Some (get_target proof), Some (next_available_token_begin proof)) )
=======
    let statement_check = `Partial in
    let registers_begin =
      Option.map ~f:get_target (Scan_state.latest_ledger_proof scan_state)
>>>>>>> ea6c7ee8
    in
    Statement_scanner.check_invariants ~constraint_constants scan_state
      ~statement_check ~verifier:() ~error_prefix ~registers_end
      ~registers_begin

  let of_scan_state_and_ledger_unchecked ~ledger ~scan_state
      ~constraint_constants ~pending_coinbase_collection =
    { ledger; scan_state; constraint_constants; pending_coinbase_collection }

  let of_scan_state_and_ledger ~logger
      ~(constraint_constants : Genesis_constants.Constraint_constants.t)
      ~verifier ~snarked_registers ~ledger ~scan_state
      ~pending_coinbase_collection ~get_state =
    let open Deferred.Or_error.Let_syntax in
    let t =
      of_scan_state_and_ledger_unchecked ~ledger ~scan_state
        ~constraint_constants ~pending_coinbase_collection
    in
    let%bind pending_coinbase_stack =
      Pending_coinbase.latest_stack ~is_new_stack:false
        pending_coinbase_collection
      |> Deferred.return
    in
    let%bind () =
      Statement_scanner_with_proofs.check_invariants ~constraint_constants
        scan_state ~statement_check:(`Full get_state)
        ~verifier:{ Statement_scanner_proof_verifier.logger; verifier }
        ~error_prefix:"Staged_ledger.of_scan_state_and_ledger"
        ~registers_begin:(Some snarked_registers)
        ~registers_end:
          { local_state = Mina_state.Local_state.empty ()
          ; ledger =
              Frozen_ledger_hash.of_ledger_hash (Ledger.merkle_root ledger)
          ; pending_coinbase_stack
          }
    in
    return t

  let of_scan_state_and_ledger_unchecked
      ~(constraint_constants : Genesis_constants.Constraint_constants.t)
      ~snarked_registers ~ledger ~scan_state ~pending_coinbase_collection =
    let open Deferred.Or_error.Let_syntax in
    let t =
      { ledger; scan_state; constraint_constants; pending_coinbase_collection }
    in
    let%bind pending_coinbase_stack =
      Pending_coinbase.latest_stack ~is_new_stack:false
        pending_coinbase_collection
      |> Deferred.return
    in
    let%bind () =
      Statement_scanner.check_invariants ~constraint_constants scan_state
        ~statement_check:`Partial ~verifier:()
        ~error_prefix:"Staged_ledger.of_scan_state_and_ledger"
        ~registers_begin:(Some snarked_registers)
        ~registers_end:
          { local_state = Mina_state.Local_state.empty ()
          ; ledger =
              Frozen_ledger_hash.of_ledger_hash (Ledger.merkle_root ledger)
          ; pending_coinbase_stack
          }
    in
    return t

  let of_scan_state_pending_coinbases_and_snarked_ledger' ~constraint_constants
      ~pending_coinbases ~scan_state ~snarked_ledger ~snarked_local_state
      ~expected_merkle_root ~get_state f =
    let open Deferred.Or_error.Let_syntax in
    let snarked_ledger_hash = Ledger.merkle_root snarked_ledger in
    let snarked_frozen_ledger_hash =
      Frozen_ledger_hash.of_ledger_hash snarked_ledger_hash
    in
    let%bind txs_with_protocol_state =
      Scan_state.staged_transactions_with_protocol_states scan_state ~get_state
      |> Deferred.return
    in
    let%bind _ =
      Deferred.Or_error.List.iter txs_with_protocol_state
        ~f:(fun (tx, protocol_state) ->
          let%map.Deferred () = Scheduler.yield () in
          let%bind.Or_error txn_with_info =
            Ledger.apply_transaction ~constraint_constants
              ~txn_state_view:
                (Mina_state.Protocol_state.Body.view protocol_state.body)
              snarked_ledger tx.data
          in
          let computed_status =
            Ledger.Transaction_applied.user_command_status txn_with_info
          in
          if Transaction_status.equal tx.status computed_status then Ok ()
          else
            Or_error.errorf
              !"Mismatched user command status. Expected: %{sexp: \
                Transaction_status.t} Got: %{sexp: Transaction_status.t}"
              tx.status computed_status )
    in
    let%bind () =
      let staged_ledger_hash = Ledger.merkle_root snarked_ledger in
      Deferred.return
      @@ Result.ok_if_true
           (Ledger_hash.equal expected_merkle_root staged_ledger_hash)
           ~error:
             (Error.createf
                !"Mismatching merkle root Expected:%{sexp:Ledger_hash.t} \
                  Got:%{sexp:Ledger_hash.t}"
                expected_merkle_root staged_ledger_hash )
    in
    let pending_coinbase_stack =
      match Scan_state.latest_ledger_proof scan_state with
      | Some proof ->
          (get_target proof).pending_coinbase_stack
      | None ->
          Pending_coinbase.Stack.empty
    in
    f ~constraint_constants
      ~snarked_registers:
        ( { ledger = snarked_frozen_ledger_hash
          ; local_state = snarked_local_state
          ; pending_coinbase_stack
          }
          : Mina_state.Registers.Value.t )
      ~ledger:snarked_ledger ~scan_state
      ~pending_coinbase_collection:pending_coinbases

  let of_scan_state_pending_coinbases_and_snarked_ledger ~logger
      ~constraint_constants ~verifier ~scan_state ~snarked_ledger
      ~snarked_local_state ~expected_merkle_root ~pending_coinbases ~get_state =
    of_scan_state_pending_coinbases_and_snarked_ledger' ~constraint_constants
      ~pending_coinbases ~scan_state ~snarked_ledger ~snarked_local_state
      ~expected_merkle_root ~get_state
      (of_scan_state_and_ledger ~logger ~get_state ~verifier)

  let of_scan_state_pending_coinbases_and_snarked_ledger_unchecked
      ~constraint_constants ~scan_state ~snarked_ledger ~snarked_local_state
      ~expected_merkle_root ~pending_coinbases ~get_state =
    of_scan_state_pending_coinbases_and_snarked_ledger' ~constraint_constants
      ~pending_coinbases ~scan_state ~snarked_ledger ~snarked_local_state
      ~expected_merkle_root ~get_state of_scan_state_and_ledger_unchecked

  let copy
      { scan_state; ledger; constraint_constants; pending_coinbase_collection }
      =
    let new_mask = Ledger.Mask.create ~depth:(Ledger.depth ledger) () in
    { scan_state
    ; ledger = Ledger.register_mask ledger new_mask
    ; constraint_constants
    ; pending_coinbase_collection
    }

  let hash
      { scan_state
      ; ledger
      ; constraint_constants = _
      ; pending_coinbase_collection
      } : Staged_ledger_hash.t =
    Staged_ledger_hash.of_aux_ledger_and_coinbase_hash
      (Scan_state.hash scan_state)
      (Ledger.merkle_root ledger)
      pending_coinbase_collection

  [%%if call_logger]

  let hash t =
    Mina_debug.Call_logger.record_call "Staged_ledger.hash" ;
    hash t

  [%%endif]

  let ledger { ledger; _ } = ledger

  let create_exn ~constraint_constants ~ledger : t =
    { scan_state = Scan_state.empty ~constraint_constants ()
    ; ledger
    ; constraint_constants
    ; pending_coinbase_collection =
        Pending_coinbase.create
          ~depth:constraint_constants.pending_coinbase_depth ()
        |> Or_error.ok_exn
    }

  let current_ledger_proof t =
    Option.map
      (Scan_state.latest_ledger_proof t.scan_state)
      ~f:(Fn.compose fst fst)

  let replace_ledger_exn t ledger =
    [%test_result: Ledger_hash.t]
      ~message:"Cannot replace ledger since merkle_root differs"
      ~expect:(Ledger.merkle_root t.ledger)
      (Ledger.merkle_root ledger) ;
    { t with ledger }

  let sum_fees xs ~f =
    with_return (fun { return } ->
        Ok
          (List.fold ~init:Fee.zero xs ~f:(fun acc x ->
               match Fee.add acc (f x) with
               | None ->
                   return (Or_error.error_string "Fee overflow")
               | Some res ->
                   res ) ) )

  let working_stack pending_coinbase_collection ~is_new_stack =
    to_staged_ledger_or_error
      (Pending_coinbase.latest_stack pending_coinbase_collection ~is_new_stack)

  let push_coinbase current_stack (t : Transaction.t) =
    match t with
    | Coinbase c ->
        Pending_coinbase.Stack.push_coinbase c current_stack
    | _ ->
        current_stack

  let push_state current_stack state_body_hash =
    Pending_coinbase.Stack.push_state state_body_hash current_stack

  module Stack_state_with_init_stack = struct
    type t =
      { pc : Transaction_snark.Pending_coinbase_stack_state.t
      ; init_stack : Pending_coinbase.Stack.t
      }
  end

  let coinbase_amount ~supercharge_coinbase
      ~(constraint_constants : Genesis_constants.Constraint_constants.t) =
    if supercharge_coinbase then
      Currency.Amount.scale constraint_constants.coinbase_amount
        constraint_constants.supercharged_coinbase_factor
    else Some constraint_constants.coinbase_amount

  let _coinbase_amount_or_error ~supercharge_coinbase
      ~(constraint_constants : Genesis_constants.Constraint_constants.t) =
    if supercharge_coinbase then
      Option.value_map
        ~default:
          (Error
             (Pre_diff_info.Error.Coinbase_error
                (sprintf
                   !"Overflow when calculating coinbase amount: Supercharged \
                     coinbase factor (%d) x coinbase amount (%{sexp: \
                     Currency.Amount.t})"
                   constraint_constants.supercharged_coinbase_factor
                   constraint_constants.coinbase_amount ) ) )
        (coinbase_amount ~supercharge_coinbase ~constraint_constants)
        ~f:(fun x -> Ok x)
    else Ok constraint_constants.coinbase_amount

  let apply_transaction_and_get_statement ~constraint_constants ledger
      (pending_coinbase_stack_state : Stack_state_with_init_stack.t) s
      txn_state_view =
    let open Result.Let_syntax in
    (*TODO: check fee_excess as a result of applying the txns matches with this*)
    let%bind fee_excess = Transaction.fee_excess s |> to_staged_ledger_or_error
    and supply_increase =
      Transaction.supply_increase s |> to_staged_ledger_or_error
    in
    let source_merkle_root =
      Ledger.merkle_root ledger |> Frozen_ledger_hash.of_ledger_hash
    in
    let pending_coinbase_target =
      push_coinbase pending_coinbase_stack_state.pc.target s
    in
    let new_init_stack =
      push_coinbase pending_coinbase_stack_state.init_stack s
    in
    let empty_local_state = Mina_state.Local_state.empty () in
    let%map applied_txn =
      Ledger.apply_transaction ~constraint_constants ~txn_state_view ledger s
      |> to_staged_ledger_or_error
    in
    let target_merkle_root =
      Ledger.merkle_root ledger |> Frozen_ledger_hash.of_ledger_hash
    in
    ( applied_txn
    , { Transaction_snark.Statement.source =
          { ledger = source_merkle_root
          ; pending_coinbase_stack = pending_coinbase_stack_state.pc.source
          ; local_state = empty_local_state
          }
      ; target =
          { ledger = target_merkle_root
          ; pending_coinbase_stack = pending_coinbase_target
          ; local_state = empty_local_state
          }
      ; fee_excess
      ; supply_increase
      ; sok_digest = ()
      }
    , { Stack_state_with_init_stack.pc =
          { source = pending_coinbase_target; target = pending_coinbase_target }
      ; init_stack = new_init_stack
      } )

  let apply_transaction_and_get_witness ~constraint_constants ledger
      pending_coinbase_stack_state s status txn_state_view state_and_body_hash =
    let open Deferred.Result.Let_syntax in
    let account_ids : Transaction.t -> _ = function
      | Fee_transfer t ->
          Fee_transfer.receivers t
      | Command t ->
          let t = (t :> User_command.t) in
          User_command.accounts_accessed t
      | Coinbase c ->
          let ft_receivers =
            Option.map ~f:Coinbase.Fee_transfer.receiver c.fee_transfer
            |> Option.to_list
          in
          Account_id.create c.receiver Token_id.default :: ft_receivers
    in
    let ledger_witness =
      O1trace.sync_thread "create_ledger_witness" (fun () ->
          Sparse_ledger.of_ledger_subset_exn ledger (account_ids s) )
    in
    let%bind () = yield_result () in
    let%bind applied_txn, statement, updated_pending_coinbase_stack_state =
      O1trace.sync_thread "apply_transaction_to_scan_state" (fun () ->
          apply_transaction_and_get_statement ~constraint_constants ledger
            pending_coinbase_stack_state s txn_state_view )
      |> Deferred.return
    in
    let%bind () = yield_result () in
    let%map () =
      match status with
      | None ->
          return ()
      | Some status ->
          (* Validate that command status matches. *)
          let got_status =
            Ledger.Transaction_applied.user_command_status applied_txn
          in
          if Transaction_status.equal status got_status then return ()
          else
            Deferred.Result.fail
              (Staged_ledger_error.Mismatched_statuses
                 ({ With_status.data = s; status }, got_status) )
    in
    ( { Scan_state.Transaction_with_witness.transaction_with_info = applied_txn
      ; state_hash = state_and_body_hash
      ; ledger_witness
      ; init_stack = Base pending_coinbase_stack_state.init_stack
      ; statement
      }
    , updated_pending_coinbase_stack_state )

  let update_ledger_and_get_statements ~constraint_constants ledger
      current_stack ts current_state_view state_and_body_hash =
    let open Deferred.Result.Let_syntax in
    let current_stack_with_state =
      push_state current_stack (snd state_and_body_hash)
    in
    let%map res_rev, pending_coinbase_stack_state =
      let pending_coinbase_stack_state : Stack_state_with_init_stack.t =
        { pc = { source = current_stack; target = current_stack_with_state }
        ; init_stack = current_stack
        }
      in
      let exception Exit of Staged_ledger_error.t in
      Async.try_with ~extract_exn:true (fun () ->
          Deferred.List.fold ts ~init:([], pending_coinbase_stack_state)
            ~f:(fun (acc, pending_coinbase_stack_state) t ->
              let open Deferred.Let_syntax in
              ( match
                  List.find (Transaction.public_keys t.With_status.data)
                    ~f:(fun pk ->
                      Option.is_none (Signature_lib.Public_key.decompress pk) )
                with
              | None ->
                  ()
              | Some pk ->
                  raise (Exit (Invalid_public_key pk)) ) ;
              match%map
                apply_transaction_and_get_witness ~constraint_constants ledger
                  pending_coinbase_stack_state t.With_status.data
                  (Some t.status) current_state_view state_and_body_hash
              with
              | Ok (res, updated_pending_coinbase_stack_state) ->
                  (res :: acc, updated_pending_coinbase_stack_state)
              | Error err ->
                  raise (Exit err) ) )
      |> Deferred.Result.map_error ~f:(function
           | Exit err ->
               err
           | exn ->
               raise exn )
    in
    (List.rev res_rev, pending_coinbase_stack_state.pc.target)

  let check_completed_works ~logger ~verifier scan_state
      (completed_works : Transaction_snark_work.t list) =
    let work_count = List.length completed_works in
    let job_pairs =
      Scan_state.k_work_pairs_for_new_diff scan_state ~k:work_count
    in
    let jmps =
      List.concat_map (List.zip_exn job_pairs completed_works)
        ~f:(fun (jobs, work) ->
          let message = Sok_message.create ~fee:work.fee ~prover:work.prover in
          One_or_two.(
            to_list
              (map (zip_exn jobs work.proofs) ~f:(fun (job, proof) ->
                   (job, message, proof) ) )) )
    in
    verify jmps ~logger ~verifier

  (**The total fee excess caused by any diff should be zero. In the case where
     the slots are split into two partitions, total fee excess of the transactions
     to be enqueued on each of the partitions should be zero respectively *)
  let check_zero_fee_excess scan_state data =
    let partitions = Scan_state.partition_if_overflowing scan_state in
    let txns_from_data data =
      List.fold_right ~init:(Ok []) data
        ~f:(fun (d : Scan_state.Transaction_with_witness.t) acc ->
          let open Or_error.Let_syntax in
          let%map acc = acc in
          let t =
            d.transaction_with_info |> Ledger.Transaction_applied.transaction
          in
          t :: acc )
    in
    let total_fee_excess txns =
      List.fold_until txns ~init:Fee_excess.empty ~finish:Or_error.return
        ~f:(fun acc (txn : Transaction.t With_status.t) ->
          match
            let open Or_error.Let_syntax in
            let%bind fee_excess = Transaction.fee_excess txn.data in
            Fee_excess.combine acc fee_excess
          with
          | Ok fee_excess ->
              Continue fee_excess
          | Error _ as err ->
              Stop err )
      |> to_staged_ledger_or_error
    in
    let open Result.Let_syntax in
    let check data slots =
      let%bind txns = txns_from_data data |> to_staged_ledger_or_error in
      let%bind fee_excess = total_fee_excess txns in
      if Fee_excess.is_zero fee_excess then Ok ()
      else Error (Non_zero_fee_excess (slots, txns))
    in
    let%bind () = check (List.take data (fst partitions.first)) partitions in
    Option.value_map ~default:(Result.return ())
      ~f:(fun _ -> check (List.drop data (fst partitions.first)) partitions)
      partitions.second

  let update_coinbase_stack_and_get_data ~constraint_constants scan_state ledger
      pending_coinbase_collection transactions current_state_view
      state_and_body_hash =
    let open Deferred.Result.Let_syntax in
    let coinbase_exists txns =
      List.fold_until ~init:false txns
        ~f:(fun acc t ->
          match t.With_status.data with
          | Transaction.Coinbase _ ->
              Stop true
          | _ ->
              Continue acc )
        ~finish:Fn.id
    in
    let { Scan_state.Space_partition.first = slots, _; second } =
      Scan_state.partition_if_overflowing scan_state
    in
    if List.length transactions > 0 then
      match second with
      | None ->
          (*Single partition:
            1.Check if a new stack is required and get a working stack [working_stack]
            2.create data for enqueuing onto the scan state *)
          let is_new_stack = Scan_state.next_on_new_tree scan_state in
          let%bind working_stack =
            working_stack pending_coinbase_collection ~is_new_stack
            |> Deferred.return
          in
          let%map data, updated_stack =
            update_ledger_and_get_statements ~constraint_constants ledger
              working_stack transactions current_state_view state_and_body_hash
          in
          ( is_new_stack
          , data
          , Pending_coinbase.Update.Action.Update_one
          , `Update_one updated_stack )
      | Some _ ->
          (*Two partition:
            Assumption: Only one of the partition will have coinbase transaction(s)in it.
            1. Get the latest stack for coinbase in the first set of transactions
            2. get the first set of scan_state data[data1]
            3. get a new stack for the second partion because the second set of transactions would start from the begining of the next tree in the scan_state
            4. Initialize the new stack with the state from the first stack
            5. get the second set of scan_state data[data2]*)
          let txns_for_partition1 = List.take transactions slots in
          let coinbase_in_first_partition =
            coinbase_exists txns_for_partition1
          in
          let%bind working_stack1 =
            working_stack pending_coinbase_collection ~is_new_stack:false
            |> Deferred.return
          in
          let%bind data1, updated_stack1 =
            update_ledger_and_get_statements ~constraint_constants ledger
              working_stack1 txns_for_partition1 current_state_view
              state_and_body_hash
          in
          let txns_for_partition2 = List.drop transactions slots in
          (*Push the new state to the state_stack from the previous block even in the second stack*)
          let working_stack2 =
            Pending_coinbase.Stack.create_with working_stack1
          in
          let%map data2, updated_stack2 =
            update_ledger_and_get_statements ~constraint_constants ledger
              working_stack2 txns_for_partition2 current_state_view
              state_and_body_hash
          in
          let second_has_data = List.length txns_for_partition2 > 0 in
          let pending_coinbase_action, stack_update =
            match (coinbase_in_first_partition, second_has_data) with
            | true, true ->
                ( Pending_coinbase.Update.Action.Update_two_coinbase_in_first
                , `Update_two (updated_stack1, updated_stack2) )
            (*updated_stack2 does not have coinbase and but has the state from the previous stack*)
            | true, false ->
                (*updated_stack1 has some new coinbase but parition 2 has no
                  data and so we have only one stack to update*)
                (Update_one, `Update_one updated_stack1)
            | false, true ->
                (*updated_stack1 just has the new state. [updated stack2] might have coinbase, definitely has some
                  data and therefore will have a non-dummy state.*)
                ( Update_two_coinbase_in_second
                , `Update_two (updated_stack1, updated_stack2) )
            | false, false ->
                (* a diff consists of only non-coinbase transactions. This is currently not possible because a diff will have a coinbase at the very least, so don't update anything?*)
                (Update_none, `Update_none)
          in
          (false, data1 @ data2, pending_coinbase_action, stack_update)
    else
      Deferred.return
        (Ok (false, [], Pending_coinbase.Update.Action.Update_none, `Update_none)
        )

  (*update the pending_coinbase tree with the updated/new stack and delete the oldest stack if a proof was emitted*)
  let update_pending_coinbase_collection ~depth pending_coinbase_collection
      stack_update ~is_new_stack ~ledger_proof =
    let open Result.Let_syntax in
    (*Deleting oldest stack if proof emitted*)
    let%bind pending_coinbase_collection_updated1 =
      match ledger_proof with
      | Some (proof, _) ->
          let%bind oldest_stack, pending_coinbase_collection_updated1 =
            Pending_coinbase.remove_coinbase_stack ~depth
              pending_coinbase_collection
            |> to_staged_ledger_or_error
          in
          let ledger_proof_stack =
            (Ledger_proof.statement proof).target.pending_coinbase_stack
          in
          let%map () =
            if Pending_coinbase.Stack.equal oldest_stack ledger_proof_stack then
              Ok ()
            else
              Error
                (Staged_ledger_error.Unexpected
                   (Error.of_string
                      "Pending coinbase stack of the ledger proof did not \
                       match the oldest stack in the pending coinbase tree." )
                )
          in
          pending_coinbase_collection_updated1
      | None ->
          Ok pending_coinbase_collection
    in
    (*updating the latest stack and/or adding a new one*)
    match stack_update with
    | `Update_none ->
        Ok pending_coinbase_collection_updated1
    | `Update_one stack1 ->
        Pending_coinbase.update_coinbase_stack ~depth
          pending_coinbase_collection_updated1 stack1 ~is_new_stack
        |> to_staged_ledger_or_error
    | `Update_two (stack1, stack2) ->
        (*The case when some of the transactions go into the old tree and remaining on to the new tree*)
        let%bind update1 =
          Pending_coinbase.update_coinbase_stack ~depth
            pending_coinbase_collection_updated1 stack1 ~is_new_stack:false
          |> to_staged_ledger_or_error
        in
        Pending_coinbase.update_coinbase_stack ~depth update1 stack2
          ~is_new_stack:true
        |> to_staged_ledger_or_error

  let coinbase_for_blockchain_snark = function
    | [] ->
        Ok Currency.Amount.zero
    | [ amount ] ->
        Ok amount
    | [ amount1; _ ] ->
        Ok amount1
    | _ ->
        Error
          (Staged_ledger_error.Pre_diff
             (Pre_diff_info.Error.Coinbase_error "More than two coinbase parts")
          )

  let apply_diff ?(skip_verification = false) ~logger ~constraint_constants t
      pre_diff_info ~current_state_view ~state_and_body_hash ~log_prefix =
    let open Deferred.Result.Let_syntax in
    let max_throughput =
      Int.pow 2 t.constraint_constants.transaction_capacity_log_2
    in
    let spots_available, proofs_waiting =
      let jobs = Scan_state.all_work_statements_exn t.scan_state in
      ( Int.min (Scan_state.free_space t.scan_state) max_throughput
      , List.length jobs )
    in
    let new_mask = Ledger.Mask.create ~depth:(Ledger.depth t.ledger) () in
    let new_ledger = Ledger.register_mask t.ledger new_mask in
    let transactions, works, commands_count, coinbases = pre_diff_info in
    let%bind is_new_stack, data, stack_update_in_snark, stack_update =
      O1trace.thread "update_coinbase_stack_start_time" (fun () ->
          update_coinbase_stack_and_get_data ~constraint_constants t.scan_state
            new_ledger t.pending_coinbase_collection transactions
            current_state_view state_and_body_hash )
    in
    let slots = List.length data in
    let work_count = List.length works in
    let required_pairs = Scan_state.work_statements_for_new_diff t.scan_state in
    let%bind () =
      O1trace.thread "check_for_sufficient_snark_work" (fun () ->
          let required = List.length required_pairs in
          if
            work_count < required
            && List.length data
               > Scan_state.free_space t.scan_state - required + work_count
          then
            Deferred.Result.fail
              (Staged_ledger_error.Insufficient_work
                 (sprintf
                    !"Insufficient number of transaction snark work (slots \
                      occupying: %d)  required %d, got %d"
                    slots required work_count ) )
          else Deferred.Result.return () )
    in
    let%bind () = Deferred.return (check_zero_fee_excess t.scan_state data) in
    let%bind res_opt, scan_state' =
      O1trace.thread "fill_work_and_enqueue_transactions" (fun () ->
          let r =
            Scan_state.fill_work_and_enqueue_transactions t.scan_state data
              works
          in
          Or_error.iter_error r ~f:(fun e ->
              let data_json =
                `List
                  (List.map data
                     ~f:(fun
                          { Scan_state.Transaction_with_witness.statement; _ }
                        -> Transaction_snark.Statement.to_yojson statement ) )
              in
              [%log error]
                ~metadata:
                  [ ( "scan_state"
                    , `String (Scan_state.snark_job_list_json t.scan_state) )
                  ; ("data", data_json)
                  ; ("error", Error_json.error_to_yojson e)
                  ; ("prefix", `String log_prefix)
                  ]
                !"$prefix: Unexpected error when applying diff data $data to \
                  the scan_state $scan_state: $error" ) ;
          Deferred.return (to_staged_ledger_or_error r) )
    in
    let%bind () = yield_result () in
    let%bind updated_pending_coinbase_collection' =
      O1trace.thread "update_pending_coinbase_collection" (fun () ->
          update_pending_coinbase_collection
            ~depth:t.constraint_constants.pending_coinbase_depth
            t.pending_coinbase_collection stack_update ~is_new_stack
            ~ledger_proof:res_opt
          |> Deferred.return )
    in
    let%bind () = yield_result () in
    let%bind coinbase_amount =
      Deferred.return (coinbase_for_blockchain_snark coinbases)
    in
    let%bind latest_pending_coinbase_stack =
      Pending_coinbase.latest_stack ~is_new_stack:false
        updated_pending_coinbase_collection'
      |> to_staged_ledger_or_error |> Deferred.return
    in
    let%bind () = yield_result () in
    let%map () =
      if skip_verification then Deferred.return (Ok ())
      else
        O1trace.thread "verify_scan_state_after_apply" (fun () ->
            Deferred.(
              verify_scan_state_after_apply ~constraint_constants
                (Frozen_ledger_hash.of_ledger_hash
<<<<<<< HEAD
                   (Ledger.merkle_root new_ledger) )
=======
                   (Ledger.merkle_root new_ledger))
                ~pending_coinbase_stack:latest_pending_coinbase_stack
>>>>>>> ea6c7ee8
                scan_state'
              >>| to_staged_ledger_or_error) )
    in
    [%log debug]
      ~metadata:
        [ ("user_command_count", `Int commands_count)
        ; ("coinbase_count", `Int (List.length coinbases))
        ; ("spots_available", `Int spots_available)
        ; ("proof_bundles_waiting", `Int proofs_waiting)
        ; ("work_count", `Int (List.length works))
        ; ("prefix", `String log_prefix)
        ]
      "$prefix: apply_diff block info: No of transactions \
       included:$user_command_count\n\
      \      Coinbase parts:$coinbase_count Spots\n\
      \      available:$spots_available Pending work in the \
       scan-state:$proof_bundles_waiting Work included:$work_count" ;
    let new_staged_ledger =
      { scan_state = scan_state'
      ; ledger = new_ledger
      ; constraint_constants = t.constraint_constants
      ; pending_coinbase_collection = updated_pending_coinbase_collection'
      }
    in
    ( `Hash_after_applying (hash new_staged_ledger)
    , `Ledger_proof res_opt
    , `Staged_ledger new_staged_ledger
    , `Pending_coinbase_update
        ( is_new_stack
        , { Pending_coinbase.Update.Poly.action = stack_update_in_snark
          ; coinbase_amount
          } ) )

  let update_metrics (t : t) (witness : Staged_ledger_diff.t) =
    let open Or_error.Let_syntax in
    let commands = Staged_ledger_diff.commands witness in
    let work = Staged_ledger_diff.completed_works witness in
    let%bind total_txn_fee =
      sum_fees commands ~f:(fun { data = cmd; _ } -> User_command.fee cmd)
    in
    let%bind total_snark_fee = sum_fees work ~f:Transaction_snark_work.fee in
    let%bind () = Scan_state.update_metrics t.scan_state in
    Or_error.try_with (fun () ->
        let open Mina_metrics in
        Gauge.set Scan_state_metrics.snark_fee_per_block
          (Int.to_float @@ Fee.to_int total_snark_fee) ;
        Gauge.set Scan_state_metrics.transaction_fees_per_block
          (Int.to_float @@ Fee.to_int total_txn_fee) ;
        Gauge.set Scan_state_metrics.purchased_snark_work_per_block
          (Float.of_int @@ List.length work) ;
        Gauge.set Scan_state_metrics.snark_work_required
          (Float.of_int
             (List.length (Scan_state.all_work_statements_exn t.scan_state)) ) )

  let forget_prediff_info ((a : Transaction.Valid.t With_status.t list), b, c, d)
      =
    ((a :> Transaction.t With_status.t list), b, c, d)

  [%%if feature_zkapps]

  let check_commands ledger ~verifier (cs : User_command.t list) =
<<<<<<< HEAD
    match
      Or_error.try_with (fun () ->
          List.map cs
            ~f:
              (let open Ledger in
              User_command.to_verifiable_exn ~ledger ~get ~location_of_account) )
    with
    | Error e ->
        Deferred.return (Error e)
    | Ok cs ->
        let open Deferred.Or_error.Let_syntax in
        let%map xs = Verifier.verify_commands verifier cs in
        Result.all
          (List.map xs ~f:(function
            | `Valid x ->
                Ok x
            | `Invalid ->
                Error
                  (Verifier.Failure.Verification_failed
                     (Error.of_string "verification failed on command") )
            | `Valid_assuming _ ->
                Error
                  (Verifier.Failure.Verification_failed
                     (Error.of_string "batch verification failed") ) ) )
=======
    let cs =
      List.map cs
        ~f:
          (let open Ledger in
          User_command.to_verifiable ~ledger ~get ~location_of_account)
    in
    let open Deferred.Or_error.Let_syntax in
    let%map xs = Verifier.verify_commands verifier cs in
    Result.all
      (List.map xs ~f:(function
        | `Valid x ->
            Ok x
        | ( `Invalid_keys _
          | `Invalid_signature _
          | `Invalid_proof
          | `Missing_verification_key _ ) as invalid ->
            Error
              (Verifier.Failure.Verification_failed
                 (Error.of_string
                    (sprintf "verification failed on command, %s"
                       (Verifier.invalid_to_string invalid))))
        | `Valid_assuming _ ->
            Error
              (Verifier.Failure.Verification_failed
                 (Error.of_string "batch verification failed"))))
>>>>>>> ea6c7ee8

  [%%else]

  (* imeckler: added this version because the call to the verifier was
     causing super catchup to proceed more slowly than it could have otherwise.

     The reason is as follows: catchup would have, say 100 blocks in the "to verify"
     queue and 20 in the "already verified, to apply" queue. Those 20 would be
     processed very slowly because each one would have to call the verifier, which
     the other queue was trying to call as well. *)
  let check_commands _ledger ~verifier:_ (cs : User_command.t list) :
      (User_command.Valid.t list, _) result Deferred.Or_error.t =
    Result.all
      (List.map cs ~f:(function
        | Parties _ ->
            Error
              (Verifier.Failure.Verification_failed
                 (Error.of_string "check_commands: snapp commands disabled") )
        | Signed_command c -> (
            match Signed_command.check c with
            | Some c ->
                Ok (User_command.Signed_command c)
            | None ->
                Error
                  (Verifier.Failure.Verification_failed
                     (Error.of_string "signature failed to verify") ) ) ) )
    |> Deferred.Or_error.return

  [%%endif]

  let apply ?skip_verification ~constraint_constants t
      (witness : Staged_ledger_diff.t) ~logger ~verifier ~current_state_view
      ~state_and_body_hash ~coinbase_receiver ~supercharge_coinbase =
    let open Deferred.Result.Let_syntax in
    let work = Staged_ledger_diff.completed_works witness in
    let%bind () =
      O1trace.thread "check_completed_works" (fun () ->
          match skip_verification with
          | Some `All | Some `Proofs ->
              return ()
          | None ->
              check_completed_works ~logger ~verifier t.scan_state work )
    in
    let%bind prediff =
      Pre_diff_info.get witness ~constraint_constants ~coinbase_receiver
        ~supercharge_coinbase
        ~check:(check_commands t.ledger ~verifier)
      |> Deferred.map
           ~f:
             (Result.map_error ~f:(fun error ->
                  Staged_ledger_error.Pre_diff error ) )
    in
    let apply_diff_start_time = Core.Time.now () in
    let%map ((_, _, `Staged_ledger new_staged_ledger, _) as res) =
      apply_diff
        ~skip_verification:
          ([%equal: [ `All | `Proofs ] option] skip_verification (Some `All))
        ~constraint_constants t
        (forget_prediff_info prediff)
        ~logger ~current_state_view ~state_and_body_hash
        ~log_prefix:"apply_diff"
    in
    [%log debug]
      ~metadata:
        [ ( "time_elapsed"
          , `Float Core.Time.(Span.to_ms @@ diff (now ()) apply_diff_start_time)
          )
        ]
      "Staged_ledger.apply_diff take $time_elapsed" ;
    let () =
      Or_error.iter_error (update_metrics new_staged_ledger witness)
        ~f:(fun e ->
          [%log error]
            ~metadata:[ ("error", Error_json.error_to_yojson e) ]
            !"Error updating metrics after applying staged_ledger diff: $error" )
    in
    res

  let apply_diff_unchecked ~constraint_constants t
      (sl_diff : Staged_ledger_diff.With_valid_signatures_and_proofs.t) ~logger
      ~current_state_view ~state_and_body_hash ~coinbase_receiver
      ~supercharge_coinbase =
    let open Deferred.Result.Let_syntax in
    let%bind prediff =
      Result.map_error ~f:(fun error -> Staged_ledger_error.Pre_diff error)
      @@ Pre_diff_info.get_unchecked ~constraint_constants ~coinbase_receiver
           ~supercharge_coinbase sl_diff
      |> Deferred.return
    in
    apply_diff t
      (forget_prediff_info prediff)
      ~constraint_constants ~logger ~current_state_view ~state_and_body_hash
      ~log_prefix:"apply_diff_unchecked"

  module Resources = struct
    module Discarded = struct
      type t =
        { commands_rev : User_command.Valid.t With_status.t Sequence.t
        ; completed_work : Transaction_snark_work.Checked.t Sequence.t
        }
      [@@deriving sexp_of]

      let add_user_command t uc =
        { t with
          commands_rev = Sequence.append t.commands_rev (Sequence.singleton uc)
        }

      let add_completed_work t cw =
        { t with
          completed_work =
            Sequence.append (Sequence.singleton cw) t.completed_work
        }
    end

    type t =
      { max_space : int (*max space available currently*)
      ; max_jobs : int
            (*Required amount of work for max_space that can be purchased*)
      ; commands_rev : User_command.Valid.t With_status.t Sequence.t
      ; completed_work_rev : Transaction_snark_work.Checked.t Sequence.t
      ; fee_transfers : Fee.t Public_key.Compressed.Map.t
      ; add_coinbase : bool
      ; coinbase : Coinbase.Fee_transfer.t Staged_ledger_diff.At_most_two.t
      ; supercharge_coinbase : bool
      ; receiver_pk : Public_key.Compressed.t
      ; budget : Fee.t Or_error.t
      ; discarded : Discarded.t
      ; is_coinbase_receiver_new : bool
      ; logger : (Logger.t[@sexp.opaque])
      }
    [@@deriving sexp_of]

    let coinbase_ft (cw : Transaction_snark_work.t) =
      (* Here we could not add the fee transfer if the prover=receiver_pk but
         retaining it to preserve that information in the
         staged_ledger_diff. It will be checked in apply_diff before adding*)
      Option.some_if
        Fee.(cw.fee > Fee.zero)
        (Coinbase.Fee_transfer.create ~receiver_pk:cw.prover ~fee:cw.fee)

    let cheapest_two_work (works : Transaction_snark_work.Checked.t Sequence.t)
        =
      Sequence.fold works ~init:(None, None) ~f:(fun (w1, w2) w ->
          match (w1, w2) with
          | None, _ ->
              (Some w, None)
          | Some x, None ->
              if Currency.Fee.compare w.fee x.fee < 0 then (Some w, w1)
              else (w1, Some w)
          | Some x, Some y ->
              if Currency.Fee.compare w.fee x.fee < 0 then (Some w, w1)
              else if Currency.Fee.compare w.fee y.fee < 0 then (w1, Some w)
              else (w1, w2) )

    let coinbase_work
        ~(constraint_constants : Genesis_constants.Constraint_constants.t)
        ?(is_two = false) (works : Transaction_snark_work.Checked.t Sequence.t)
        ~is_coinbase_receiver_new ~supercharge_coinbase =
      let open Option.Let_syntax in
      let min1, min2 = cheapest_two_work works in
      let diff ws ws' =
        Sequence.filter ws ~f:(fun w ->
            Sequence.mem ws'
              (Transaction_snark_work.statement w)
              ~equal:Transaction_snark_work.Statement.equal
            |> not )
      in
      let%bind coinbase_amount =
        coinbase_amount ~supercharge_coinbase ~constraint_constants
      in
      let%bind budget =
        (*if the coinbase receiver is new then the account creation fee will be deducted from the reward*)
        if is_coinbase_receiver_new then
          Currency.Amount.(
            sub coinbase_amount
              (of_fee constraint_constants.account_creation_fee))
        else Some coinbase_amount
      in
      let stmt = Transaction_snark_work.statement in
      if is_two then
        match (min1, min2) with
        | None, _ ->
            None
        | Some w, None ->
            if Amount.(of_fee w.fee <= budget) then
              let cb =
                Staged_ledger_diff.At_most_two.Two
                  (Option.map (coinbase_ft w) ~f:(fun ft -> (ft, None)))
              in
              Some (cb, diff works (Sequence.of_list [ stmt w ]))
            else
              let cb = Staged_ledger_diff.At_most_two.Two None in
              Some (cb, works)
        | Some w1, Some w2 ->
            let%map sum = Fee.add w1.fee w2.fee in
            if Amount.(of_fee sum <= budget) then
              let cb =
                Staged_ledger_diff.At_most_two.Two
                  (Option.map (coinbase_ft w1) ~f:(fun ft ->
                       (ft, coinbase_ft w2) ) )
                (*Why add work without checking if work constraints are
                  satisfied? If we reach here then it means that we are trying to
                  fill the last two slots of the tree with coinbase trnasactions
                  and if there's any work in [works] then that has to be included,
                  either in the coinbase or as fee transfers that gets paid by
                  the transaction fees. So having it as coinbase ft will at least
                  reduce the slots occupied by fee transfers*)
              in
              (cb, diff works (Sequence.of_list [ stmt w1; stmt w2 ]))
            else if Amount.(of_fee w1.fee <= coinbase_amount) then
              let cb =
                Staged_ledger_diff.At_most_two.Two
                  (Option.map (coinbase_ft w1) ~f:(fun ft -> (ft, None)))
              in
              (cb, diff works (Sequence.of_list [ stmt w1 ]))
            else
              let cb = Staged_ledger_diff.At_most_two.Two None in
              (cb, works)
      else
        Option.map min1 ~f:(fun w ->
            if Amount.(of_fee w.fee <= budget) then
              let cb = Staged_ledger_diff.At_most_two.One (coinbase_ft w) in
              (cb, diff works (Sequence.of_list [ stmt w ]))
            else
              let cb = Staged_ledger_diff.At_most_two.One None in
              (cb, works) )

    let init_coinbase_and_fee_transfers ~constraint_constants cw_seq
        ~add_coinbase ~job_count ~slots ~is_coinbase_receiver_new
        ~supercharge_coinbase =
      let cw_unchecked work =
        Sequence.map work ~f:Transaction_snark_work.forget
      in
      let coinbase, rem_cw =
        match
          ( add_coinbase
          , coinbase_work ~constraint_constants cw_seq ~is_coinbase_receiver_new
              ~supercharge_coinbase )
        with
        | true, Some (ft, rem_cw) ->
            (ft, rem_cw)
        | true, None ->
            (*Coinbase could not be added because work-fees > coinbase-amount*)
            if job_count = 0 || slots - job_count >= 1 then
              (*Either no jobs are required or there is a free slot that can be filled without having to include any work*)
              (One None, cw_seq)
            else (Zero, cw_seq)
        | _ ->
            (Zero, cw_seq)
      in
      let rem_cw = cw_unchecked rem_cw in
      let singles =
        Sequence.filter_map rem_cw
          ~f:(fun { Transaction_snark_work.fee; prover; _ } ->
            if Fee.equal fee Fee.zero then None else Some (prover, fee) )
        |> Sequence.to_list_rev
      in
      (coinbase, singles)

    let init ~constraint_constants
        (uc_seq : User_command.Valid.t With_status.t Sequence.t)
        (cw_seq : Transaction_snark_work.Checked.t Sequence.t)
        (slots, job_count) ~receiver_pk ~add_coinbase ~supercharge_coinbase
        logger ~is_coinbase_receiver_new =
      let seq_rev seq =
        let rec go seq rev_seq =
          match Sequence.next seq with
          | Some (w, rem_seq) ->
              go rem_seq (Sequence.append (Sequence.singleton w) rev_seq)
          | None ->
              rev_seq
        in
        go seq Sequence.empty
      in
      let coinbase, singles =
        init_coinbase_and_fee_transfers ~constraint_constants cw_seq
          ~add_coinbase ~job_count ~slots ~is_coinbase_receiver_new
          ~supercharge_coinbase
      in
      let fee_transfers =
        Public_key.Compressed.Map.of_alist_reduce singles ~f:(fun f1 f2 ->
            Option.value_exn (Fee.add f1 f2) )
      in
      let budget =
        Or_error.map2
          (sum_fees (Sequence.to_list uc_seq) ~f:(fun t ->
<<<<<<< HEAD
               User_command.fee_exn (t.data :> User_command.t) ) )
=======
               User_command.fee (t.data :> User_command.t)))
>>>>>>> ea6c7ee8
          (sum_fees
             (List.filter
                ~f:(fun (k, _) ->
                  not (Public_key.Compressed.equal k receiver_pk) )
                singles )
             ~f:snd )
          ~f:(fun r c -> option "budget did not suffice" (Fee.sub r c))
        |> Or_error.join
      in
      let discarded =
        { Discarded.completed_work = Sequence.empty
        ; commands_rev = Sequence.empty
        }
      in
      { max_space = slots
      ; max_jobs = job_count
      ; commands_rev =
          uc_seq
          (*Completed work in reverse order for faster removal of proofs if budget doesn't suffice*)
      ; completed_work_rev = seq_rev cw_seq
      ; fee_transfers
      ; add_coinbase
      ; supercharge_coinbase
      ; receiver_pk
      ; coinbase
      ; budget
      ; discarded
      ; is_coinbase_receiver_new
      ; logger
      }

    let reselect_coinbase_work ~constraint_constants t =
      let cw_unchecked work =
        Sequence.map work ~f:Transaction_snark_work.forget
      in
      let coinbase, rem_cw =
        match t.coinbase with
        | Staged_ledger_diff.At_most_two.Zero ->
            (t.coinbase, t.completed_work_rev)
        | One _ -> (
            match
              coinbase_work ~constraint_constants t.completed_work_rev
                ~is_coinbase_receiver_new:t.is_coinbase_receiver_new
                ~supercharge_coinbase:t.supercharge_coinbase
            with
            | None ->
                (One None, t.completed_work_rev)
            | Some (ft, rem_cw) ->
                (ft, rem_cw) )
        | Two _ -> (
            match
              coinbase_work ~constraint_constants t.completed_work_rev
                ~is_two:true
                ~is_coinbase_receiver_new:t.is_coinbase_receiver_new
                ~supercharge_coinbase:t.supercharge_coinbase
            with
            | None ->
                (Two None, t.completed_work_rev)
                (*Check for work constraint will be done in [check_constraints_and_update]*)
            | Some (fts', rem_cw) ->
                (fts', rem_cw) )
      in
      let rem_cw = cw_unchecked rem_cw in
      let singles =
        Sequence.filter_map rem_cw
          ~f:(fun { Transaction_snark_work.fee; prover; _ } ->
            if Fee.equal fee Fee.zero then None else Some (prover, fee) )
        |> Sequence.to_list_rev
      in
      let fee_transfers =
        Public_key.Compressed.Map.of_alist_reduce singles ~f:(fun f1 f2 ->
            Option.value_exn (Fee.add f1 f2) )
      in
      { t with coinbase; fee_transfers }

    let rebudget t =
      (*get the correct coinbase and calculate the fee transfers*)
      let open Or_error.Let_syntax in
      let payment_fees =
        sum_fees (Sequence.to_list t.commands_rev) ~f:(fun t ->
<<<<<<< HEAD
            User_command.fee_exn (t.data :> User_command.t) )
=======
            User_command.fee (t.data :> User_command.t))
>>>>>>> ea6c7ee8
      in
      let prover_fee_others =
        Public_key.Compressed.Map.fold t.fee_transfers ~init:(Ok Fee.zero)
          ~f:(fun ~key ~data fees ->
            let%bind others = fees in
            if Public_key.Compressed.equal t.receiver_pk key then Ok others
            else option "Fee overflow" (Fee.add others data) )
      in
      let revenue = payment_fees in
      let cost = prover_fee_others in
      Or_error.map2 revenue cost ~f:(fun r c ->
          option "budget did not suffice" (Fee.sub r c) )
      |> Or_error.join

    let budget_sufficient t =
      match t.budget with Ok _ -> true | Error _ -> false

    let coinbase_added t =
      match t.coinbase with
      | Staged_ledger_diff.At_most_two.Zero ->
          0
      | One _ ->
          1
      | Two _ ->
          2

    let slots_occupied t =
      let fee_for_self =
        match t.budget with
        | Error _ ->
            0
        | Ok b ->
            if Fee.(b > Fee.zero) then 1 else 0
      in
      let other_provers =
        Public_key.Compressed.Map.filter_keys t.fee_transfers
          ~f:(Fn.compose not (Public_key.Compressed.equal t.receiver_pk))
      in
      let total_fee_transfer_pks =
        Public_key.Compressed.Map.length other_provers + fee_for_self
      in
      Sequence.length t.commands_rev
      + ((total_fee_transfer_pks + 1) / 2)
      + coinbase_added t

    let space_available res =
      let slots = slots_occupied res in
      res.max_space > slots

    let work_done t =
      let no_of_proof_bundles = Sequence.length t.completed_work_rev in
      let slots = slots_occupied t in
      (*If more jobs were added in the previous diff then ( t.max_space-t.max_jobs) slots can go for free in this diff*)
      no_of_proof_bundles = t.max_jobs || slots <= t.max_space - t.max_jobs

    let space_constraint_satisfied t =
      let occupied = slots_occupied t in
      occupied <= t.max_space

    let work_constraint_satisfied (t : t) =
      (*Are we doing all the work available? *)
      let all_proofs = work_done t in
      (*enough work*)
      let slots = slots_occupied t in
      let cw_count = Sequence.length t.completed_work_rev in
      let enough_work = cw_count >= slots in
      (*if there are no transactions then don't need any proofs*)
      all_proofs || slots = 0 || enough_work

    let available_space t = t.max_space - slots_occupied t

    let discard_last_work ~constraint_constants t =
      match Sequence.next t.completed_work_rev with
      | None ->
          (t, None)
      | Some (w, rem_seq) ->
          let to_be_discarded = Transaction_snark_work.forget w in
          let discarded = Discarded.add_completed_work t.discarded w in
          let new_t =
            reselect_coinbase_work ~constraint_constants
              { t with completed_work_rev = rem_seq; discarded }
          in
          let budget =
            match t.budget with
            | Ok b ->
                option "Currency overflow" (Fee.add b to_be_discarded.fee)
            | _ ->
                rebudget new_t
          in
          ({ new_t with budget }, Some w)

    let discard_user_command t =
      let decr_coinbase t =
        (*When discarding coinbase's fee transfer, add the fee transfer to the fee_transfers map so that budget checks can be done *)
        let update_fee_transfers t (ft : Coinbase.Fee_transfer.t) coinbase =
          let updated_fee_transfers =
            Public_key.Compressed.Map.update t.fee_transfers ft.receiver_pk
              ~f:(fun _ -> ft.fee)
          in
          let new_t =
            { t with coinbase; fee_transfers = updated_fee_transfers }
          in
          let updated_budget = rebudget new_t in
          { new_t with budget = updated_budget }
        in
        match t.coinbase with
        | Staged_ledger_diff.At_most_two.Zero ->
            t
        | One None ->
            { t with coinbase = Staged_ledger_diff.At_most_two.Zero }
        | Two None ->
            { t with coinbase = One None }
        | Two (Some (ft, None)) ->
            { t with coinbase = One (Some ft) }
        | One (Some ft) ->
            update_fee_transfers t ft Zero
        | Two (Some (ft1, Some ft2)) ->
            update_fee_transfers t ft2 (One (Some ft1))
      in
      match Sequence.next t.commands_rev with
      | None ->
          (* If we have reached here then it means we couldn't afford a slot for coinbase as well *)
          (decr_coinbase t, None)
      | Some (uc, rem_seq) ->
          let discarded = Discarded.add_user_command t.discarded uc in
          let new_t = { t with commands_rev = rem_seq; discarded } in
          let budget =
            match t.budget with
            | Ok b ->
                option "Fee insufficient"
                  (Fee.sub b (User_command.fee (uc.data :> User_command.t)))
            | _ ->
                rebudget new_t
          in
          ({ new_t with budget }, Some uc)

    let worked_more ~constraint_constants resources =
      (*Is the work constraint satisfied even after discarding a work bundle?
         We reach here after having more than enough work*)
      let more_work t =
        let slots = slots_occupied t in
        let cw_count = Sequence.length t.completed_work_rev in
        cw_count > 0 && cw_count >= slots
      in
      let r, _ = discard_last_work ~constraint_constants resources in
      more_work r

    let incr_coinbase_part_by ~constraint_constants t count =
      let open Or_error.Let_syntax in
      let incr = function
        | Staged_ledger_diff.At_most_two.Zero ->
            Ok (Staged_ledger_diff.At_most_two.One None)
        | One None ->
            Ok (Two None)
        | One (Some ft) ->
            Ok (Two (Some (ft, None)))
        | _ ->
            Or_error.error_string "Coinbase count cannot be more than two"
      in
      let by_one res =
        let res' =
          match Sequence.next res.discarded.completed_work with
          (*add one from the discarded list to [completed_work_rev] and then select a work from [completed_work_rev] except the one already used*)
          | Some (w, rem_work) ->
              let%map coinbase = incr res.coinbase in
              let res' =
                { res with
                  completed_work_rev =
                    Sequence.append (Sequence.singleton w)
                      res.completed_work_rev
                ; discarded = { res.discarded with completed_work = rem_work }
                ; coinbase
                }
              in
              reselect_coinbase_work ~constraint_constants res'
          | None ->
              let%bind coinbase = incr res.coinbase in
              let res = { res with coinbase } in
              if work_done res then Ok res
              else
                Or_error.error_string
                  "Could not increment coinbase transaction count because of \
                   insufficient work"
        in
        match res' with
        | Ok res'' ->
            res''
        | Error e ->
            [%log' error t.logger] "Error when increasing coinbase: $error"
              ~metadata:[ ("error", Error_json.error_to_yojson e) ] ;
            res
      in
      match count with `One -> by_one t | `Two -> by_one (by_one t)
  end

  let rec check_constraints_and_update ~constraint_constants
      (resources : Resources.t) log =
    if Resources.slots_occupied resources = 0 then (resources, log)
    else if Resources.work_constraint_satisfied resources then
      if
        (*There's enough work. Check if they satisfy other constraints*)
        Resources.budget_sufficient resources
      then
        if Resources.space_constraint_satisfied resources then (resources, log)
        else if Resources.worked_more ~constraint_constants resources then
          (*There are too many fee_transfers(from the proofs) occupying the slots. discard one and check*)
          let resources', work_opt =
            Resources.discard_last_work ~constraint_constants resources
          in
          check_constraints_and_update ~constraint_constants resources'
            (Option.value_map work_opt ~default:log ~f:(fun work ->
                 Diff_creation_log.discard_completed_work `Extra_work work log )
            )
        else
          (*Well, there's no space; discard a user command *)
          let resources', uc_opt = Resources.discard_user_command resources in
          check_constraints_and_update ~constraint_constants resources'
            (Option.value_map uc_opt ~default:log ~f:(fun uc ->
                 Diff_creation_log.discard_command `No_space
                   (uc.data :> User_command.t)
                   log ) )
      else
        (* insufficient budget; reduce the cost*)
        let resources', work_opt =
          Resources.discard_last_work ~constraint_constants resources
        in
        check_constraints_and_update ~constraint_constants resources'
          (Option.value_map work_opt ~default:log ~f:(fun work ->
               Diff_creation_log.discard_completed_work `Insufficient_fees work
                 log ) )
    else
      (* There isn't enough work for the transactions. Discard a transaction and check again *)
      let resources', uc_opt = Resources.discard_user_command resources in
      check_constraints_and_update ~constraint_constants resources'
        (Option.value_map uc_opt ~default:log ~f:(fun uc ->
             Diff_creation_log.discard_command `No_work
               (uc.data :> User_command.t)
               log ) )

  let one_prediff ~constraint_constants cw_seq ts_seq ~receiver ~add_coinbase
      slot_job_count logger ~is_coinbase_receiver_new partition
      ~supercharge_coinbase =
    O1trace.sync_thread "create_staged_ledger_diff_one_prediff" (fun () ->
        let init_resources =
          Resources.init ~constraint_constants ts_seq cw_seq slot_job_count
            ~receiver_pk:receiver ~add_coinbase logger ~is_coinbase_receiver_new
            ~supercharge_coinbase
        in
        let log =
          Diff_creation_log.init
            ~completed_work:init_resources.completed_work_rev
            ~commands:init_resources.commands_rev
            ~coinbase:init_resources.coinbase ~partition
            ~available_slots:(fst slot_job_count)
            ~required_work_count:(snd slot_job_count)
        in
        check_constraints_and_update ~constraint_constants init_resources log )

  let generate ~constraint_constants logger cw_seq ts_seq ~receiver
      ~is_coinbase_receiver_new ~supercharge_coinbase
      (partitions : Scan_state.Space_partition.t) =
    let pre_diff_with_one (res : Resources.t) :
        Staged_ledger_diff.With_valid_signatures_and_proofs
        .pre_diff_with_at_most_one_coinbase =
      O1trace.sync_thread "create_staged_ledger_pre_diff_with_one" (fun () ->
          let to_at_most_one = function
            | Staged_ledger_diff.At_most_two.Zero ->
                Staged_ledger_diff.At_most_one.Zero
            | One x ->
                One x
            | _ ->
                [%log error]
                  "Error creating staged ledger diff: Should have at most one \
                   coinbase in the second pre_diff" ;
                Zero
          in
          (* We have to reverse here because we only know they work in THIS order *)
          { Staged_ledger_diff.Pre_diff_one.commands =
              Sequence.to_list_rev res.commands_rev
          ; completed_works = Sequence.to_list_rev res.completed_work_rev
          ; coinbase = to_at_most_one res.coinbase
<<<<<<< HEAD
          ; internal_command_balances =
              (* These will get filled in by the caller. *) []
          } )
=======
          })
>>>>>>> ea6c7ee8
    in
    let pre_diff_with_two (res : Resources.t) :
        Staged_ledger_diff.With_valid_signatures_and_proofs
        .pre_diff_with_at_most_two_coinbase =
      (* We have to reverse here because we only know they work in THIS order *)
      { commands = Sequence.to_list_rev res.commands_rev
      ; completed_works = Sequence.to_list_rev res.completed_work_rev
      ; coinbase = res.coinbase
      }
    in
    let end_log ((res : Resources.t), (log : Diff_creation_log.t)) =
      Diff_creation_log.end_log log ~completed_work:res.completed_work_rev
        ~commands:res.commands_rev ~coinbase:res.coinbase
    in
    let make_diff res1 = function
      | Some res2 ->
          ( (pre_diff_with_two (fst res1), Some (pre_diff_with_one (fst res2)))
          , List.map ~f:end_log [ res1; res2 ] )
      | None ->
          ((pre_diff_with_two (fst res1), None), [ end_log res1 ])
    in
    let has_no_commands (res : Resources.t) =
      Sequence.length res.commands_rev = 0
    in
    let second_pre_diff (res : Resources.t) partition ~add_coinbase work =
      one_prediff ~constraint_constants work res.discarded.commands_rev
        ~receiver partition ~add_coinbase logger ~is_coinbase_receiver_new
        ~supercharge_coinbase `Second
    in
    let isEmpty (res : Resources.t) =
      has_no_commands res && Resources.coinbase_added res = 0
    in
    (*Partitioning explained in PR #687 *)
    match partitions.second with
    | None ->
        let res, log =
          one_prediff ~constraint_constants cw_seq ts_seq ~receiver
            partitions.first ~add_coinbase:true logger ~is_coinbase_receiver_new
            ~supercharge_coinbase `First
        in
        make_diff (res, log) None
    | Some y ->
        assert (Sequence.length cw_seq <= snd partitions.first + snd y) ;
        let cw_seq_1 = Sequence.take cw_seq (snd partitions.first) in
        let cw_seq_2 = Sequence.drop cw_seq (snd partitions.first) in
        let res, log1 =
          one_prediff ~constraint_constants cw_seq_1 ts_seq ~receiver
            partitions.first ~add_coinbase:false logger
            ~is_coinbase_receiver_new ~supercharge_coinbase `First
        in
        let incr_coinbase_and_compute res count =
          let new_res =
            Resources.incr_coinbase_part_by ~constraint_constants res count
          in
          if Resources.space_available new_res then
            (*All slots could not be filled either because of budget constraints or not enough work done. Don't create the second prediff instead recompute first diff with just once coinbase*)
            ( one_prediff ~constraint_constants cw_seq_1 ts_seq ~receiver
                partitions.first ~add_coinbase:true logger
                ~is_coinbase_receiver_new ~supercharge_coinbase `First
            , None )
          else
            let res2, log2 =
              second_pre_diff new_res y ~add_coinbase:false cw_seq_2
            in
            if isEmpty res2 then
              (*Don't create the second prediff instead recompute first diff with just once coinbase*)
              ( one_prediff ~constraint_constants cw_seq_1 ts_seq ~receiver
                  partitions.first ~add_coinbase:true logger
                  ~is_coinbase_receiver_new ~supercharge_coinbase `First
              , None )
            else ((new_res, log1), Some (res2, log2))
        in
        let try_with_coinbase () =
          one_prediff ~constraint_constants cw_seq_1 ts_seq ~receiver
            partitions.first ~add_coinbase:true logger ~is_coinbase_receiver_new
            ~supercharge_coinbase `First
        in
        let res1, res2 =
          if Sequence.is_empty res.commands_rev then
            let res = try_with_coinbase () in
            (res, None)
          else
            match Resources.available_space res with
            | 0 ->
                (*generate the next prediff with a coinbase at least*)
                let res2 = second_pre_diff res y ~add_coinbase:true cw_seq_2 in
                ((res, log1), Some res2)
            | 1 ->
                (*There's a slot available in the first partition, fill it with coinbase and create another pre_diff for the slots in the second partiton with the remaining user commands and work *)
                incr_coinbase_and_compute res `One
            | 2 ->
                (*There are two slots which cannot be filled using user commands, so we split the coinbase into two parts and fill those two spots*)
                incr_coinbase_and_compute res `Two
            | _ ->
                (* Too many slots left in the first partition. Either there wasn't enough work to add transactions or there weren't enough transactions. Create a new pre_diff for just the first partition*)
                let res = try_with_coinbase () in
                (res, None)
        in
        let coinbase_added =
          Resources.coinbase_added (fst res1)
          + Option.value_map
              ~f:(Fn.compose Resources.coinbase_added fst)
              res2 ~default:0
        in
        if coinbase_added > 0 then make_diff res1 res2
        else
          (*Coinbase takes priority over user-commands. Create a diff in partitions.first with coinbase first and user commands if possible*)
          let res = try_with_coinbase () in
          make_diff res None

  let can_apply_supercharged_coinbase_exn ~winner ~epoch_ledger ~global_slot =
    Sparse_ledger.has_locked_tokens_exn ~global_slot
      ~account_id:(Account_id.create winner Token_id.default)
      epoch_ledger
    |> not

  let create_diff
      ~(constraint_constants : Genesis_constants.Constraint_constants.t)
      ?(log_block_creation = false) t ~coinbase_receiver ~logger
      ~current_state_view
      ~(transactions_by_fee : User_command.Valid.t Sequence.t)
      ~(get_completed_work :
            Transaction_snark_work.Statement.t
         -> Transaction_snark_work.Checked.t option ) ~supercharge_coinbase =
    O1trace.sync_thread "create_staged_ledger_diff" (fun () ->
        let open Result.Let_syntax in
        let module Transaction_validator =
          Transaction_snark.Transaction_validator
        in
        let validating_ledger = Transaction_validator.create t.ledger in
        let is_new_account pk =
          Transaction_validator.Hashless_ledger.location_of_account
            validating_ledger
            (Account_id.create pk Token_id.default)
          |> Option.is_none
        in
        let is_coinbase_receiver_new = is_new_account coinbase_receiver in
        if supercharge_coinbase then
          [%log info]
            "No locked tokens in the delegator/delegatee account, applying \
             supercharged coinbase" ;
        let partitions = Scan_state.partition_if_overflowing t.scan_state in
        let work_to_do = Scan_state.work_statements_for_new_diff t.scan_state in
        let completed_works_seq, proof_count =
          List.fold_until work_to_do ~init:(Sequence.empty, 0)
            ~f:(fun (seq, count) w ->
              match get_completed_work w with
              | Some cw_checked ->
                  (*If new provers can't pay the account-creation-fee then discard
                    their work unless their fee is zero in which case their account
                    won't be created. This is to encourage using an existing accounts
                    for snarking.
                    This also imposes new snarkers to have a min fee until one of
                    their snarks are purchased and their accounts get created*)
                  if
                    Currency.Fee.(cw_checked.fee = zero)
                    || Currency.Fee.(
                         cw_checked.fee
                         >= constraint_constants.account_creation_fee)
                    || not (is_new_account cw_checked.prover)
                  then
                    Continue
                      ( Sequence.append seq (Sequence.singleton cw_checked)
                      , One_or_two.length cw_checked.proofs + count )
                  else (
                    [%log debug]
                      ~metadata:
                        [ ( "work"
                          , Transaction_snark_work.Checked.to_yojson cw_checked
                          )
                        ; ( "work_ids"
                          , Transaction_snark_work.Statement.compact_json w )
                        ; ("snark_fee", Currency.Fee.to_yojson cw_checked.fee)
                        ; ( "account_creation_fee"
                          , Currency.Fee.to_yojson
                              constraint_constants.account_creation_fee )
                        ]
                      !"Staged_ledger_diff creation: Snark fee $snark_fee \
                        insufficient to create the snark worker account" ;
                    Stop (seq, count) )
              | None ->
                  [%log debug]
                    ~metadata:
                      [ ( "statement"
                        , Transaction_snark_work.Statement.to_yojson w )
                      ; ( "work_ids"
                        , Transaction_snark_work.Statement.compact_json w )
                      ]
                    !"Staged_ledger_diff creation: No snark work found for \
                      $statement" ;
                  Stop (seq, count) )
            ~finish:Fn.id
        in
        (*Transactions in reverse order for faster removal if there is no space when creating the diff*)
        let valid_on_this_ledger =
          Sequence.fold_until transactions_by_fee ~init:(Sequence.empty, 0)
            ~f:(fun (seq, count) txn ->
              match
                O1trace.sync_thread "validate_transaction_against_staged_ledger"
                  (fun () ->
                    Transaction_validator.apply_transaction
                      ~constraint_constants validating_ledger
                      ~txn_state_view:current_state_view
                      (Command (txn :> User_command.t)) )
              with
              | Error e ->
                  [%log error]
                    ~metadata:
                      [ ("user_command", User_command.Valid.to_yojson txn)
                      ; ("error", Error_json.error_to_yojson e)
                      ]
                    "Staged_ledger_diff creation: Skipping user command: \
                     $user_command due to error: $error" ;
                  Continue (seq, count)
              | Ok status ->
                  let txn_with_status = { With_status.data = txn; status } in
                  let seq' =
                    Sequence.append (Sequence.singleton txn_with_status) seq
                  in
                  let count' = count + 1 in
                  if count' >= Scan_state.free_space t.scan_state then Stop seq'
                  else Continue (seq', count') )
            ~finish:fst
        in
        let diff, log =
          O1trace.sync_thread "generate_staged_ledger_diff" (fun () ->
              generate ~constraint_constants logger completed_works_seq
                valid_on_this_ledger ~receiver:coinbase_receiver
                ~is_coinbase_receiver_new ~supercharge_coinbase partitions )
        in
        let%map diff =
          (* Fill in the statuses for commands. *)
          let generate_status =
            let status_ledger = Transaction_validator.create t.ledger in
            fun txn ->
              O1trace.sync_thread "get_transaction__status" (fun () ->
                  Transaction_validator.apply_transaction ~constraint_constants
                    status_ledger ~txn_state_view:current_state_view txn )
          in
          Pre_diff_info.compute_statuses ~constraint_constants ~diff
            ~coinbase_amount:
              (Option.value_exn
                 (coinbase_amount ~constraint_constants ~supercharge_coinbase) )
            ~coinbase_receiver ~generate_status
            ~forget:User_command.forget_check
        in
        let summaries, detailed = List.unzip log in
        [%log debug]
          "Number of proofs ready for purchase: $proof_count Number of user \
           commands ready to be included: $txn_count Diff creation log: \
           $diff_log"
          ~metadata:
            [ ("proof_count", `Int proof_count)
            ; ("txn_count", `Int (Sequence.length valid_on_this_ledger))
            ; ("diff_log", Diff_creation_log.summary_list_to_yojson summaries)
            ] ;
        if log_block_creation then
          [%log debug] "Detailed diff creation log: $diff_log"
            ~metadata:
              [ ( "diff_log"
                , Diff_creation_log.detail_list_to_yojson
                    (List.map ~f:List.rev detailed) )
              ] ;
<<<<<<< HEAD
        { Staged_ledger_diff.With_valid_signatures_and_proofs.diff } )
=======
        { Staged_ledger_diff.With_valid_signatures_and_proofs.diff })

  let latest_block_accounts_created t ~previous_block_state_hash =
    let scan_state = scan_state t in
    (* filter leaves by state hash from previous block *)
    let block_transactions_applied =
      let f
          ({ state_hash = leaf_block_hash, _; transaction_with_info; _ } :
            Scan_state.Transaction_with_witness.t) =
        if State_hash.equal leaf_block_hash previous_block_state_hash then
          Some transaction_with_info.varying
        else None
      in
      List.filter_map (Scan_state.base_jobs_on_latest_tree scan_state) ~f
      @ List.filter_map
          (Scan_state.base_jobs_on_earlier_tree ~index:0 scan_state)
          ~f
    in
    List.map block_transactions_applied ~f:(function
      | Command (Signed_command cmd) -> (
          match cmd.body with
          | Payment { previous_empty_accounts } ->
              previous_empty_accounts
          | Stake_delegation _ ->
              []
          | Failed ->
              [] )
      | Command (Parties { previous_empty_accounts; _ }) ->
          previous_empty_accounts
      | Fee_transfer { previous_empty_accounts; _ } ->
          previous_empty_accounts
      | Coinbase { previous_empty_accounts; _ } ->
          previous_empty_accounts)
    |> List.concat
>>>>>>> ea6c7ee8
end

include T

let%test_module "staged ledger tests" =
  ( module struct
    module Sl = T

    let self_pk =
      Quickcheck.random_value ~seed:(`Deterministic "self_pk")
        Public_key.Compressed.gen

    let coinbase_receiver =
      Quickcheck.random_value ~seed:(`Deterministic "receiver_pk")
        Public_key.Compressed.gen

    let proof_level = Genesis_constants.Proof_level.for_unit_tests

    let constraint_constants =
      Genesis_constants.Constraint_constants.for_unit_tests

    let logger = Logger.null ()

    let verifier =
      Async.Thread_safe.block_on_async_exn (fun () ->
          Verifier.create ~logger ~proof_level ~constraint_constants
            ~conf_dir:None
            ~pids:(Child_processes.Termination.create_pid_table ()) )

    let supercharge_coinbase ~ledger ~winner ~global_slot =
      (*using staged ledger to confirm coinbase amount is correctly generated*)
      let epoch_ledger =
        Sparse_ledger.of_ledger_subset_exn ledger
          (List.map [ winner ] ~f:(fun k ->
               Account_id.create k Token_id.default ) )
      in
      Sl.can_apply_supercharged_coinbase_exn ~winner ~global_slot ~epoch_ledger

    (* Functor for testing with different instantiated staged ledger modules. *)
    let create_and_apply_with_state_body_hash
        ?(coinbase_receiver = coinbase_receiver) ?(winner = self_pk)
        ~(current_state_view : Zkapp_precondition.Protocol_state.View.t)
        ~state_and_body_hash sl txns stmt_to_work =
      let open Deferred.Let_syntax in
      let supercharge_coinbase =
        supercharge_coinbase ~ledger:(Sl.ledger !sl) ~winner
          ~global_slot:current_state_view.global_slot_since_genesis
      in
      let diff =
        Sl.create_diff ~constraint_constants !sl ~logger ~current_state_view
          ~transactions_by_fee:txns ~get_completed_work:stmt_to_work
          ~supercharge_coinbase ~coinbase_receiver
      in
      let diff =
        match diff with
        | Ok x ->
            x
        | Error e ->
            Error.raise (Pre_diff_info.Error.to_error e)
      in
      let diff' = Staged_ledger_diff.forget diff in
      let%map ( `Hash_after_applying hash
              , `Ledger_proof ledger_proof
              , `Staged_ledger sl'
              , `Pending_coinbase_update (is_new_stack, pc_update) ) =
        match%map
          Sl.apply ~constraint_constants !sl diff' ~logger ~verifier
            ~current_state_view ~state_and_body_hash ~coinbase_receiver
            ~supercharge_coinbase
        with
        | Ok x ->
            x
        | Error e ->
            Error.raise (Sl.Staged_ledger_error.to_error e)
      in
      assert (Staged_ledger_hash.equal hash (Sl.hash sl')) ;
      sl := sl' ;
      (ledger_proof, diff', is_new_stack, pc_update, supercharge_coinbase)

    let dummy_state_view
        ?(global_slot_since_genesis = Mina_numbers.Global_slot.zero) () =
      let state_body =
        let consensus_constants =
          let genesis_constants = Genesis_constants.for_unit_tests in
          Consensus.Constants.create ~constraint_constants
            ~protocol_constants:genesis_constants.protocol
        in
        let compile_time_genesis =
          (*not using Precomputed_values.for_unit_test because of dependency cycle*)
          Mina_state.Genesis_protocol_state.t
            ~genesis_ledger:Genesis_ledger.(Packed.t for_unit_tests)
            ~genesis_epoch_data:Consensus.Genesis_epoch_data.for_unit_tests
            ~constraint_constants ~consensus_constants
        in
        compile_time_genesis.data |> Mina_state.Protocol_state.body
      in
      { (Mina_state.Protocol_state.Body.view state_body) with
        global_slot_since_genesis
      }

    let create_and_apply ?(coinbase_receiver = coinbase_receiver)
        ?(winner = self_pk) sl txns stmt_to_work =
      let open Deferred.Let_syntax in
      let%map ledger_proof, diff, _, _, _ =
        create_and_apply_with_state_body_hash ~coinbase_receiver ~winner
          ~current_state_view:(dummy_state_view ())
          ~state_and_body_hash:(State_hash.dummy, State_body_hash.dummy)
          sl txns stmt_to_work
      in
      (ledger_proof, diff)

    (* Run the given function inside of the Deferred monad, with a staged
         ledger and a separate test ledger, after applying the given
         init_state to both. In the below tests we apply the same commands to
         the staged and test ledgers, and verify they are in the same state.
    *)
    let async_with_given_ledger ledger
        (f : Sl.t ref -> Ledger.Mask.Attached.t -> unit Deferred.t) =
      let casted = Ledger.Any_ledger.cast (module Ledger) ledger in
      let test_mask =
        Ledger.Maskable.register_mask casted
          (Ledger.Mask.create ~depth:(Ledger.depth ledger) ())
      in
      let sl = ref @@ Sl.create_exn ~constraint_constants ~ledger in
      Async.Thread_safe.block_on_async_exn (fun () -> f sl test_mask) ;
      ignore @@ Ledger.Maskable.unregister_mask_exn ~loc:__LOC__ test_mask

    (* populate the ledger from an initial state before running the function *)
    let async_with_ledgers ledger_init_state
        (f : Sl.t ref -> Ledger.Mask.Attached.t -> unit Deferred.t) =
      Ledger.with_ephemeral_ledger ~depth:constraint_constants.ledger_depth
        ~f:(fun ledger ->
          Ledger.apply_initial_ledger_state ledger ledger_init_state ;
<<<<<<< HEAD
          let casted = Ledger.Any_ledger.cast (module Ledger) ledger in
          let test_mask =
            Ledger.Maskable.register_mask casted
              (Ledger.Mask.create ~depth:(Ledger.depth ledger) ())
          in
          let sl = ref @@ Sl.create_exn ~constraint_constants ~ledger in
          Async.Thread_safe.block_on_async_exn (fun () -> f sl test_mask) ;
          ignore @@ Ledger.Maskable.unregister_mask_exn ~loc:__LOC__ test_mask )
=======
          async_with_given_ledger ledger f)
>>>>>>> ea6c7ee8

    (* Assert the given staged ledger is in the correct state after applying
         the first n user commands passed to the given base ledger. Checks the
         states of the block producer account and user accounts but ignores
         snark workers for simplicity. *)
    let assert_ledger :
           Ledger.t
        -> coinbase_cost:Currency.Fee.t
        -> Sl.t
        -> User_command.Valid.t list
        -> int
        -> Account_id.t list
        -> unit =
     fun test_ledger ~coinbase_cost staged_ledger cmds_all cmds_used
         pks_to_check ->
      let producer_account_id =
        Account_id.create coinbase_receiver Token_id.default
      in
      let producer_account =
        Option.bind
          (Ledger.location_of_account test_ledger producer_account_id)
          ~f:(Ledger.get test_ledger)
      in
      let is_producer_acc_new = Option.is_none producer_account in
      let old_producer_balance =
        Option.value_map producer_account ~default:Currency.Balance.zero
          ~f:(fun a -> a.balance)
      in
      let rec apply_cmds =
        let open Or_error.Let_syntax in
        function
        | [] ->
            return ()
        | (cmd : User_command.Valid.t) :: cmds ->
            let%bind _ =
              Ledger.apply_transaction ~constraint_constants test_ledger
                ~txn_state_view:(dummy_state_view ())
                (Command (cmd :> User_command.t))
            in
            apply_cmds cmds
      in
      Or_error.ok_exn @@ apply_cmds @@ List.take cmds_all cmds_used ;
      let get_account_exn ledger pk =
        Option.value_exn
          (Option.bind
             (Ledger.location_of_account ledger pk)
             ~f:(Ledger.get ledger) )
      in
      (* Check the user accounts in the updated staged ledger are as
         expected.
      *)
      List.iter pks_to_check ~f:(fun pk ->
          let expect = get_account_exn test_ledger pk in
          let actual = get_account_exn (Sl.ledger staged_ledger) pk in
          [%test_result: Account.t] ~expect actual ) ;
      (* We only test that the block producer got the coinbase reward here, since calculating the exact correct amount depends on the snark fees and tx fees. *)
      let producer_balance_with_coinbase =
        (let open Option.Let_syntax in
        let%bind total_cost =
          if is_producer_acc_new then
            Currency.Fee.add coinbase_cost
              constraint_constants.account_creation_fee
          else Some coinbase_cost
        in
        let%bind reward =
          Currency.Amount.(
            sub constraint_constants.coinbase_amount (of_fee total_cost))
        in
        Currency.Balance.add_amount old_producer_balance reward)
        |> Option.value_exn
      in
      let new_producer_balance =
        (get_account_exn (Sl.ledger staged_ledger) producer_account_id).balance
      in
      assert (
        Currency.Balance.(
          new_producer_balance >= producer_balance_with_coinbase) )

    let work_fee = constraint_constants.account_creation_fee

    (* Deterministically compute a prover public key from a snark work statement. *)
    let stmt_to_prover :
        Transaction_snark_work.Statement.t -> Public_key.Compressed.t =
     fun stmts ->
      let prover_seed =
        One_or_two.fold stmts ~init:"P" ~f:(fun p stmt ->
<<<<<<< HEAD
            p ^ Frozen_ledger_hash.to_bytes stmt.target )
=======
            p ^ Frozen_ledger_hash.to_bytes stmt.target.ledger)
>>>>>>> ea6c7ee8
      in
      Quickcheck.random_value ~seed:(`Deterministic prover_seed)
        Public_key.Compressed.gen

    let proofs stmts : Ledger_proof.t One_or_two.t =
      let sok_digest = Sok_message.Digest.default in
      One_or_two.map stmts ~f:(fun statement ->
          Ledger_proof.create ~statement ~sok_digest
            ~proof:Proof.transaction_dummy )

    let stmt_to_work_random_prover (stmts : Transaction_snark_work.Statement.t)
        : Transaction_snark_work.Checked.t option =
      let prover = stmt_to_prover stmts in
      Some
        { Transaction_snark_work.Checked.fee = work_fee
        ; proofs = proofs stmts
        ; prover
        }

    let stmt_to_work_zero_fee ~prover
        (stmts : Transaction_snark_work.Statement.t) :
        Transaction_snark_work.Checked.t option =
      Some
        { Transaction_snark_work.Checked.fee = Currency.Fee.zero
        ; proofs = proofs stmts
        ; prover
        }

    (* Fixed public key for when there is only one snark worker. *)
    let snark_worker_pk =
      Quickcheck.random_value ~seed:(`Deterministic "snark worker")
        Public_key.Compressed.gen

    let stmt_to_work_one_prover (stmts : Transaction_snark_work.Statement.t) :
        Transaction_snark_work.Checked.t option =
      Some { fee = work_fee; proofs = proofs stmts; prover = snark_worker_pk }

    let coinbase_first_prediff = function
      | Staged_ledger_diff.At_most_two.Zero ->
          (0, [])
      | One None ->
          (1, [])
      | One (Some ft) ->
          (1, [ ft ])
      | Two None ->
          (2, [])
      | Two (Some (ft, None)) ->
          (2, [ ft ])
      | Two (Some (ft1, Some ft2)) ->
          (2, [ ft1; ft2 ])

    let coinbase_second_prediff = function
      | Staged_ledger_diff.At_most_one.Zero ->
          (0, [])
      | One None ->
          (1, [])
      | One (Some ft) ->
          (1, [ ft ])

    let coinbase_count (sl_diff : Staged_ledger_diff.t) =
      (coinbase_first_prediff (fst sl_diff.diff).coinbase |> fst)
      + Option.value_map ~default:0 (snd sl_diff.diff) ~f:(fun d ->
            coinbase_second_prediff d.coinbase |> fst )

    let coinbase_cost (sl_diff : Staged_ledger_diff.t) =
      let coinbase_fts =
        (coinbase_first_prediff (fst sl_diff.diff).coinbase |> snd)
        @ Option.value_map ~default:[] (snd sl_diff.diff) ~f:(fun d ->
              coinbase_second_prediff d.coinbase |> snd )
      in
      List.fold coinbase_fts ~init:Currency.Fee.zero ~f:(fun total ft ->
          Currency.Fee.add total ft.fee |> Option.value_exn )

    let () =
      Async.Scheduler.set_record_backtraces true ;
      Backtrace.elide := false

    (* The tests are still very slow, so we set ~trials very low for all the
       QuickCheck tests. We may be able to turn them up after #2759 and/or #2760
       happen.
    *)

    (* Get the public keys from a ledger init state. *)
    let init_pks (init : Ledger.init_state) =
      Array.to_sequence init
      |> Sequence.map ~f:(fun (kp, _, _, _) ->
             Account_id.create
               (Public_key.compress kp.public_key)
               Token_id.default )
      |> Sequence.to_list

    (* Fee excess at top level ledger proofs should always be zero *)
    let assert_fee_excess :
        (Ledger_proof.t * (Transaction.t With_status.t * _) list) option -> unit
        =
     fun proof_opt ->
      let fee_excess =
        Option.value_map ~default:Fee_excess.zero proof_opt
          ~f:(fun (proof, _txns) -> (Ledger_proof.statement proof).fee_excess)
      in
      assert (Fee_excess.is_zero fee_excess)

    let transaction_capacity =
      Int.pow 2 constraint_constants.transaction_capacity_log_2

    (* Abstraction for the pattern of taking a list of commands and applying it
       in chunks up to a given max size. *)
    let rec iter_cmds_acc :
           User_command.Valid.t list (** All the commands to apply. *)
        -> int option list
           (** A list of chunk sizes. If a chunk's size is None, apply as many
            commands as possible. *)
        -> 'acc
        -> (   User_command.Valid.t list (** All commands remaining. *)
            -> int option (* Current chunk size. *)
            -> User_command.Valid.t Sequence.t
               (* Sequence of commands to apply. *)
            -> 'acc
            -> (Staged_ledger_diff.t * 'acc) Deferred.t )
        -> 'acc Deferred.t =
     fun cmds cmd_iters acc f ->
      match cmd_iters with
      | [] ->
          Deferred.return acc
      | count_opt :: counts_rest ->
          let cmds_this_iter_max =
            match count_opt with
            | None ->
                cmds
            | Some count ->
                assert (count <= List.length cmds) ;
                List.take cmds count
          in
          let%bind diff, acc' =
            f cmds count_opt (Sequence.of_list cmds_this_iter_max) acc
          in
          let cmds_applied_count =
            List.length @@ Staged_ledger_diff.commands diff
          in
          iter_cmds_acc (List.drop cmds cmds_applied_count) counts_rest acc' f

    (** Generic test framework. *)
    let test_simple :
           Account_id.t list
        -> User_command.Valid.t list
        -> int option list
        -> Sl.t ref
        -> ?expected_proof_count:int option (*Number of ledger proofs expected*)
        -> Ledger.Mask.Attached.t
        -> [ `One_prover | `Many_provers ]
        -> (   Transaction_snark_work.Statement.t
            -> Transaction_snark_work.Checked.t option )
        -> unit Deferred.t =
     fun account_ids_to_check cmds cmd_iters sl ?(expected_proof_count = None)
         test_mask provers stmt_to_work ->
      let%map total_ledger_proofs =
        iter_cmds_acc cmds cmd_iters 0
          (fun cmds_left count_opt cmds_this_iter proof_count ->
            let%bind ledger_proof, diff =
              create_and_apply sl cmds_this_iter stmt_to_work
            in
            let proof_count' =
              proof_count + if Option.is_some ledger_proof then 1 else 0
            in
            assert_fee_excess ledger_proof ;
            let cmds_applied_this_iter =
              List.length @@ Staged_ledger_diff.commands diff
            in
            let cb = coinbase_count diff in
            ( match provers with
            | `One_prover ->
                assert (cb = 1)
            | `Many_provers ->
                assert (cb > 0 && cb < 3) ) ;
            ( match count_opt with
            | Some _ ->
                (* There is an edge case where cmds_applied_this_iter = 0, when
                   there is only enough space for coinbase transactions. *)
                assert (cmds_applied_this_iter <= Sequence.length cmds_this_iter) ;
                [%test_eq: User_command.t list]
                  (List.map (Staged_ledger_diff.commands diff)
                     ~f:(fun { With_status.data; _ } -> data) )
                  ( Sequence.take cmds_this_iter cmds_applied_this_iter
                    |> Sequence.to_list
                    :> User_command.t list )
            | None ->
                () ) ;
            let coinbase_cost = coinbase_cost diff in
            assert_ledger test_mask ~coinbase_cost !sl cmds_left
<<<<<<< HEAD
              cmds_applied_this_iter (init_pks init_state) ;
            return (diff, proof_count') )
=======
              cmds_applied_this_iter account_ids_to_check ;
            return (diff, proof_count'))
>>>>>>> ea6c7ee8
      in
      (*Should have enough blocks to generate at least expected_proof_count
        proofs*)
      if Option.is_some expected_proof_count then
        assert (total_ledger_proofs = Option.value_exn expected_proof_count)

    (* How many blocks do we need to fully exercise the ledger
       behavior and produce one ledger proof *)
    let min_blocks_for_first_snarked_ledger_generic =
      (constraint_constants.transaction_capacity_log_2 + 1)
      * (constraint_constants.work_delay + 1)
      + 1

    (* n-1 extra blocks for n ledger proofs since we are already producing one
       proof *)
    let max_blocks_for_coverage n =
      min_blocks_for_first_snarked_ledger_generic + n - 1

    (** Generator for when we always have enough commands to fill all slots. *)

    let gen_at_capacity :
        (Ledger.init_state * User_command.Valid.t list * int option list)
        Quickcheck.Generator.t =
      let open Quickcheck.Generator.Let_syntax in
      let%bind ledger_init_state = Ledger.gen_initial_ledger_state in
      let%bind iters = Int.gen_incl 1 (max_blocks_for_coverage 0) in
      let num_cmds = transaction_capacity * iters in
      let%bind cmds =
        User_command.Valid.Gen.sequence ~length:num_cmds ~sign_type:`Real
          ledger_init_state
      in
      assert (List.length cmds = num_cmds) ;
      return (ledger_init_state, cmds, List.init iters ~f:(Fn.const None))

    let gen_zkapps ~iters ~num_zkapps :
        (Ledger.t * User_command.Valid.t list * int option list)
        Quickcheck.Generator.t =
      let open Quickcheck.Generator.Let_syntax in
      let%bind parties_and_fee_payer_keypairs, ledger =
        Mina_generators.User_command_generators.sequence_parties_with_ledger
          ~length:num_zkapps ()
      in
      let zkapps =
        List.map parties_and_fee_payer_keypairs ~f:(function
          | Parties parties, fee_payer_keypair, keymap ->
              let memo_hash = Signed_command_memo.hash parties.memo in
              let fee_payer_hash =
                Party.of_fee_payer parties.fee_payer
                |> Parties.Digest.Party.create
              in
              let fee_payer_signature =
                Signature_lib.Schnorr.Chunked.sign fee_payer_keypair.private_key
                  (Random_oracle.Input.Chunked.field
                     ( Parties.commitment parties
                     |> Parties.Transaction_commitment.create_complete
                          ~memo_hash ~fee_payer_hash ))
              in
              (* replace fee payer signature, because new protocol state invalidates the old *)
              let fee_payer_with_valid_signature =
                { parties.fee_payer with authorization = fee_payer_signature }
              in
              let memo_hash = Signed_command_memo.hash parties.memo in
              let other_parties_hash = Parties.other_parties_hash parties in
              let sign_for_other_party ~use_full_commitment sk =
                let tx_commitment =
                  Parties.Transaction_commitment.create ~other_parties_hash
                in
                let full_tx_commitment =
                  Parties.Transaction_commitment.create_complete tx_commitment
                    ~memo_hash ~fee_payer_hash
                in
                let commitment =
                  if use_full_commitment then full_tx_commitment
                  else tx_commitment
                in
                Signature_lib.Schnorr.Chunked.sign sk
                  (Random_oracle.Input.Chunked.field commitment)
              in
              (* replace other party's signatures, because of new protocol state *)
              let other_parties_with_valid_signatures =
                Parties.Call_forest.map parties.other_parties
                  ~f:(fun ({ body; authorization } : Party.t) ->
                    let authorization_with_valid_signature =
                      match authorization with
                      | Control.Signature _dummy ->
                          let pk = body.public_key in
                          let sk =
                            match
                              Signature_lib.Public_key.Compressed.Map.find
                                keymap pk
                            with
                            | Some sk ->
                                sk
                            | None ->
                                failwithf
                                  "gen_from: Could not find secret key for \
                                   public key %s in keymap"
                                  (Signature_lib.Public_key.Compressed
                                   .to_base58_check pk)
                                  ()
                          in
                          let use_full_commitment = body.use_full_commitment in
                          let signature =
                            sign_for_other_party ~use_full_commitment sk
                          in
                          Control.Signature signature
                      | Proof _ | None_given ->
                          authorization
                    in
                    ( { body
                      ; authorization = authorization_with_valid_signature
                      }
                      : Party.t ))
              in
              let parties' =
                { parties with
                  fee_payer = fee_payer_with_valid_signature
                ; other_parties = other_parties_with_valid_signatures
                }
              in
              User_command.Parties parties'
          | Signed_command _, _, _ ->
              failwith "Expected a Parties, got a Signed command")
      in
      assert (List.length zkapps = num_zkapps) ;
      return (ledger, zkapps, List.init iters ~f:(Fn.const None))

    let gen_zkapps_at_capacity :
        (Ledger.t * User_command.Valid.t list * int option list)
        Quickcheck.Generator.t =
      let open Quickcheck.Generator.Let_syntax in
      let%bind iters = Int.gen_incl 1 (max_blocks_for_coverage 0) in
      let num_zkapps = transaction_capacity * iters in
      gen_zkapps ~num_zkapps ~iters

    let gen_zkapps_below_capacity ?(extra_blocks = false) () :
        (Ledger.t * User_command.Valid.t list * int option list)
        Quickcheck.Generator.t =
      let open Quickcheck.Generator.Let_syntax in
      let iters_max =
        max_blocks_for_coverage 0 * if extra_blocks then 4 else 2
      in
      let%bind iters = Int.gen_incl 1 iters_max in
      (* see comment in gen_below_capacity for rationale *)
      let%bind zkapps_per_iter =
        Quickcheck.Generator.list_with_length iters
          (Int.gen_incl 1 ((transaction_capacity / 2) - 1))
      in
      let num_zkapps = List.fold zkapps_per_iter ~init:0 ~f:( + ) in
      gen_zkapps ~num_zkapps ~iters

    (*Same as gen_at_capacity except that the number of iterations[iters] is
      the function of [extra_block_count] and is same for all generated values*)
    let gen_at_capacity_fixed_blocks extra_block_count :
        (Ledger.init_state * User_command.Valid.t list * int option list)
        Quickcheck.Generator.t =
      let open Quickcheck.Generator.Let_syntax in
      let%bind ledger_init_state = Ledger.gen_initial_ledger_state in
      let iters = max_blocks_for_coverage extra_block_count in
      let total_cmds = transaction_capacity * iters in
      let%bind cmds =
        User_command.Valid.Gen.sequence ~length:total_cmds ~sign_type:`Real
          ledger_init_state
      in
      assert (List.length cmds = total_cmds) ;
      return (ledger_init_state, cmds, List.init iters ~f:(Fn.const None))

    (* Generator for when we have less commands than needed to fill all slots. *)
    let gen_below_capacity ?(extra_blocks = false) () =
      let open Quickcheck.Generator.Let_syntax in
      let%bind ledger_init_state = Ledger.gen_initial_ledger_state in
      let iters_max =
        max_blocks_for_coverage 0 * if extra_blocks then 4 else 2
      in
      let%bind iters = Int.gen_incl 1 iters_max in
      (* N.B. user commands per block is much less than transactions per block
         due to fee transfers and coinbases, especially with worse case number
         of provers, so in order to exercise not filling the scan state
         completely we always apply <= 1/2 transaction_capacity commands.
      *)
      let%bind cmds_per_iter =
        Quickcheck.Generator.list_with_length iters
          (Int.gen_incl 1 ((transaction_capacity / 2) - 1))
      in
      let total_cmds = List.fold cmds_per_iter ~init:0 ~f:( + ) in
      let%bind cmds =
        User_command.Valid.Gen.sequence ~length:total_cmds ~sign_type:`Real
          ledger_init_state
      in
      assert (List.length cmds = total_cmds) ;
      return (ledger_init_state, cmds, List.map ~f:Option.some cmds_per_iter)

    let%test_unit "Max throughput-ledger proof count-fixed blocks" =
      let expected_proof_count = 3 in
      Quickcheck.test (gen_at_capacity_fixed_blocks expected_proof_count)
        ~sexp_of:
          [%sexp_of:
            Ledger.init_state
            * Mina_base.User_command.Valid.t list
            * int option list] ~trials:1
        ~f:(fun (ledger_init_state, cmds, iters) ->
          async_with_ledgers ledger_init_state (fun sl test_mask ->
<<<<<<< HEAD
              test_simple ledger_init_state cmds iters sl
                ~expected_proof_count:(Some expected_proof_count) test_mask
                `Many_provers stmt_to_work_random_prover ) )
=======
              test_simple
                (init_pks ledger_init_state)
                cmds iters sl ~expected_proof_count:(Some expected_proof_count)
                test_mask `Many_provers stmt_to_work_random_prover))
>>>>>>> ea6c7ee8

    let%test_unit "Max throughput" =
      Quickcheck.test gen_at_capacity
        ~sexp_of:
          [%sexp_of:
            Ledger.init_state
            * Mina_base.User_command.Valid.t list
            * int option list] ~trials:15
        ~f:(fun (ledger_init_state, cmds, iters) ->
          async_with_ledgers ledger_init_state (fun sl test_mask ->
<<<<<<< HEAD
              test_simple ledger_init_state cmds iters sl test_mask
                `Many_provers stmt_to_work_random_prover ) )
=======
              test_simple
                (init_pks ledger_init_state)
                cmds iters sl test_mask `Many_provers stmt_to_work_random_prover))

    let%test_unit "Max_throughput (zkapps)" =
      (* limit trials to prevent too-many-open-files failure *)
      Quickcheck.test ~trials:3 gen_zkapps_at_capacity
        ~f:(fun (ledger, zkapps, iters) ->
          async_with_given_ledger ledger (fun sl test_mask ->
              let account_ids =
                Ledger.accounts ledger |> Account_id.Set.to_list
              in
              test_simple account_ids zkapps iters sl test_mask `Many_provers
                stmt_to_work_random_prover))
>>>>>>> ea6c7ee8

    let%test_unit "Be able to include random number of commands" =
      Quickcheck.test (gen_below_capacity ()) ~trials:20
        ~f:(fun (ledger_init_state, cmds, iters) ->
          async_with_ledgers ledger_init_state (fun sl test_mask ->
<<<<<<< HEAD
              test_simple ledger_init_state cmds iters sl test_mask
                `Many_provers stmt_to_work_random_prover ) )
=======
              test_simple
                (init_pks ledger_init_state)
                cmds iters sl test_mask `Many_provers stmt_to_work_random_prover))

    let%test_unit "Be able to include random number of commands (zkapps)" =
      Quickcheck.test (gen_zkapps_below_capacity ()) ~trials:4
        ~f:(fun (ledger, zkapps, iters) ->
          async_with_given_ledger ledger (fun sl test_mask ->
              let account_ids =
                Ledger.accounts ledger |> Account_id.Set.to_list
              in
              test_simple account_ids zkapps iters sl test_mask `Many_provers
                stmt_to_work_random_prover))
>>>>>>> ea6c7ee8

    let%test_unit "Be able to include random number of commands (One prover)" =
      Quickcheck.test (gen_below_capacity ()) ~trials:20
        ~f:(fun (ledger_init_state, cmds, iters) ->
          async_with_ledgers ledger_init_state (fun sl test_mask ->
<<<<<<< HEAD
              test_simple ledger_init_state cmds iters sl test_mask `One_prover
                stmt_to_work_one_prover ) )
=======
              test_simple
                (init_pks ledger_init_state)
                cmds iters sl test_mask `One_prover stmt_to_work_one_prover))

    let%test_unit "Be able to include random number of commands (One prover, \
                   zkapps)" =
      Quickcheck.test (gen_zkapps_below_capacity ()) ~trials:4
        ~f:(fun (ledger, zkapps, iters) ->
          async_with_given_ledger ledger (fun sl test_mask ->
              let account_ids =
                Ledger.accounts ledger |> Account_id.Set.to_list
              in
              test_simple account_ids zkapps iters sl test_mask `One_prover
                stmt_to_work_one_prover))
>>>>>>> ea6c7ee8

    let%test_unit "Zero proof-fee should not create a fee transfer" =
      let stmt_to_work_zero_fee stmts =
        Some
          { Transaction_snark_work.Checked.fee = Currency.Fee.zero
          ; proofs = proofs stmts
          ; prover = snark_worker_pk
          }
      in
      let expected_proof_count = 3 in
      Quickcheck.test (gen_at_capacity_fixed_blocks expected_proof_count)
        ~trials:20 ~f:(fun (ledger_init_state, cmds, iters) ->
          async_with_ledgers ledger_init_state (fun sl test_mask ->
              let%map () =
                test_simple ~expected_proof_count:(Some expected_proof_count)
                  (init_pks ledger_init_state)
                  cmds iters sl test_mask `One_prover stmt_to_work_zero_fee
              in
              assert (
                Option.is_none
<<<<<<< HEAD
                  (Mina_base.Ledger.location_of_account test_mask
                     (Account_id.create snark_worker_pk Token_id.default) ) ) ) )
=======
                  (Ledger.location_of_account test_mask
                     (Account_id.create snark_worker_pk Token_id.default)) )))
>>>>>>> ea6c7ee8

    let compute_statuses ~ledger ~coinbase_amount diff =
      let generate_status =
        let module Transaction_validator =
          Transaction_snark.Transaction_validator
        in
        let status_ledger = Transaction_validator.create ledger in
        fun txn ->
          O1trace.sync_thread "get_transactin_status" (fun () ->
              Transaction_validator.apply_transaction ~constraint_constants
                status_ledger ~txn_state_view:(dummy_state_view ()) txn )
      in
      Pre_diff_info.compute_statuses ~constraint_constants ~diff
        ~coinbase_amount ~coinbase_receiver ~generate_status ~forget:Fn.id
      |> Result.map_error ~f:Pre_diff_info.Error.to_error
      |> Or_error.ok_exn

    let%test_unit "Invalid diff test: check zero fee excess for partitions" =
      let create_diff_with_non_zero_fee_excess ~ledger ~coinbase_amount txns
          completed_works (partition : Sl.Scan_state.Space_partition.t) :
          Staged_ledger_diff.t =
        (*With exact number of user commands in partition.first, the fee transfers that settle the fee_excess would be added to the next tree causing a non-zero fee excess*)
        let slots, job_count1 = partition.first in
        match partition.second with
        | None ->
            { diff =
                compute_statuses ~ledger ~coinbase_amount
                @@ ( { completed_works = List.take completed_works job_count1
                     ; commands = List.take txns slots
                     ; coinbase = Zero
                     }
                   , None )
            }
        | Some (_, _) ->
            let txns_in_second_diff = List.drop txns slots in
            let diff : Staged_ledger_diff.Diff.t =
              ( { completed_works = List.take completed_works job_count1
                ; commands = List.take txns slots
                ; coinbase = Zero
                }
              , Some
                  { completed_works =
                      ( if List.is_empty txns_in_second_diff then []
                      else List.drop completed_works job_count1 )
                  ; commands = txns_in_second_diff
                  ; coinbase = Zero
                  } )
            in
            { diff = compute_statuses ~ledger ~coinbase_amount diff }
      in
      let empty_diff : Staged_ledger_diff.t =
        { diff =
            ( { completed_works = []
              ; commands = []
              ; coinbase = Staged_ledger_diff.At_most_two.Zero
              }
            , None )
        }
      in
      Quickcheck.test gen_at_capacity
        ~sexp_of:
          [%sexp_of:
            Ledger.init_state * User_command.Valid.t list * int option list]
        ~trials:10 ~f:(fun (ledger_init_state, cmds, iters) ->
          async_with_ledgers ledger_init_state (fun sl _test_mask ->
              let%map checked =
                iter_cmds_acc cmds iters true
                  (fun _cmds_left _count_opt cmds_this_iter checked ->
                    let scan_state = Sl.scan_state !sl in
                    let work =
                      Sl.Scan_state.work_statements_for_new_diff scan_state
                    in
                    let partitions =
                      Sl.Scan_state.partition_if_overflowing scan_state
                    in
                    let work_done =
                      List.map
                        ~f:(fun stmts ->
                          { Transaction_snark_work.Checked.fee = Fee.zero
                          ; proofs = proofs stmts
                          ; prover = snark_worker_pk
                          } )
                        work
                    in
                    let cmds_this_iter =
                      cmds_this_iter |> Sequence.to_list
                      |> List.map ~f:(fun cmd ->
                             { With_status.data = (cmd :> User_command.t)
<<<<<<< HEAD
                             ; status =
                                 Applied
                                   ( Transaction_status.Auxiliary_data.empty
                                   , Transaction_status.Balance_data.empty )
                             } )
=======
                             ; status = Applied
                             })
>>>>>>> ea6c7ee8
                    in
                    let diff =
                      create_diff_with_non_zero_fee_excess
                        ~ledger:(Sl.ledger !sl)
                        ~coinbase_amount:constraint_constants.coinbase_amount
                        cmds_this_iter work_done partitions
                    in
                    let%bind apply_res =
                      Sl.apply ~constraint_constants !sl diff ~logger ~verifier
                        ~current_state_view:(dummy_state_view ())
                        ~state_and_body_hash:
                          (State_hash.dummy, State_body_hash.dummy)
                        ~coinbase_receiver ~supercharge_coinbase:true
                    in
                    let checked', diff' =
                      match apply_res with
                      | Error (Sl.Staged_ledger_error.Non_zero_fee_excess _) ->
                          (true, empty_diff)
                      | Error err ->
                          failwith
                          @@ sprintf
                               !"Expecting Non-zero-fee-excess error, got \
                                 %{sexp: Sl.Staged_ledger_error.t}"
                               err
                      | Ok
                          ( `Hash_after_applying _hash
                          , `Ledger_proof _ledger_proof
                          , `Staged_ledger sl'
                          , `Pending_coinbase_update _ ) ->
                          sl := sl' ;
                          (false, diff)
                    in
                    return (diff', checked || checked') )
              in
<<<<<<< HEAD
              (*Note: if this fails, try increasing the number of trials*)
              assert checked ) )
=======
              (*Note: if this fails, try increasing the number of trials to get a diff that does fail*)
              assert checked))
>>>>>>> ea6c7ee8

    let%test_unit "Provers can't pay the account creation fee" =
      let no_work_included (diff : Staged_ledger_diff.t) =
        List.is_empty (Staged_ledger_diff.completed_works diff)
      in
      let stmt_to_work stmts =
        let prover = stmt_to_prover stmts in
        Some
          { Transaction_snark_work.Checked.fee =
              Currency.Fee.(sub work_fee (of_int 1)) |> Option.value_exn
          ; proofs = proofs stmts
          ; prover
          }
      in
      Quickcheck.test (gen_below_capacity ())
        ~sexp_of:
          [%sexp_of:
            Ledger.init_state * User_command.Valid.t list * int option list]
        ~shrinker:
          (Quickcheck.Shrinker.create (fun (init_state, cmds, iters) ->
               if List.length iters > 1 then
                 Sequence.singleton
                   ( init_state
                   , List.take cmds (List.length cmds - transaction_capacity)
                   , [ None ] )
               else Sequence.empty ) )
        ~trials:1
        ~f:(fun (ledger_init_state, cmds, iters) ->
          async_with_ledgers ledger_init_state (fun sl _test_mask ->
              iter_cmds_acc cmds iters ()
                (fun _cmds_left _count_opt cmds_this_iter () ->
                  let diff =
                    let diff =
                      Sl.create_diff ~constraint_constants !sl ~logger
                        ~current_state_view:(dummy_state_view ())
                        ~transactions_by_fee:cmds_this_iter
                        ~get_completed_work:stmt_to_work ~coinbase_receiver
                        ~supercharge_coinbase:true
                    in
                    match diff with
                    | Ok x ->
                        Staged_ledger_diff.forget x
                    | Error e ->
                        Error.raise (Pre_diff_info.Error.to_error e)
                  in
                  (*No proofs were purchased since the fee for the proofs are not sufficient to pay for account creation*)
                  assert (no_work_included diff) ;
                  Deferred.return (diff, ()) ) ) )

    let stmt_to_work_restricted work_list provers
        (stmts : Transaction_snark_work.Statement.t) :
        Transaction_snark_work.Checked.t option =
      let prover =
        match provers with
        | `Many_provers ->
            stmt_to_prover stmts
        | `One_prover ->
            snark_worker_pk
      in
      if
        Option.is_some
          (List.find work_list ~f:(fun s ->
               Transaction_snark_work.Statement.compare s stmts = 0 ) )
      then
        Some
          { Transaction_snark_work.Checked.fee = work_fee
          ; proofs = proofs stmts
          ; prover
          }
      else None

    (** Like test_simple but with a random number of completed jobs available.
         *)

    let test_random_number_of_proofs :
           Ledger.init_state
        -> User_command.Valid.t list
        -> int option list
        -> int list
        -> Sl.t ref
        -> Ledger.Mask.Attached.t
        -> [ `One_prover | `Many_provers ]
        -> unit Deferred.t =
     fun init_state cmds cmd_iters proofs_available sl test_mask provers ->
      let%map proofs_available_left =
        iter_cmds_acc cmds cmd_iters proofs_available
          (fun cmds_left _count_opt cmds_this_iter proofs_available_left ->
            let work_list : Transaction_snark_work.Statement.t list =
              Transaction_snark_scan_state.all_work_statements_exn
                !sl.scan_state
            in
            let proofs_available_this_iter =
              List.hd_exn proofs_available_left
            in
            let%map proof, diff =
              create_and_apply sl cmds_this_iter
                (stmt_to_work_restricted
                   (List.take work_list proofs_available_this_iter)
                   provers )
            in
            assert_fee_excess proof ;
            let cmds_applied_this_iter =
              List.length @@ Staged_ledger_diff.commands diff
            in
            let cb = coinbase_count diff in
            assert (proofs_available_this_iter = 0 || cb > 0) ;
            ( match provers with
            | `One_prover ->
                assert (cb <= 1)
            | `Many_provers ->
                assert (cb <= 2) ) ;
            let coinbase_cost = coinbase_cost diff in
            assert_ledger test_mask ~coinbase_cost !sl cmds_left
              cmds_applied_this_iter (init_pks init_state) ;
            (diff, List.tl_exn proofs_available_left) )
      in
      assert (List.is_empty proofs_available_left)

    let%test_unit "max throughput-random number of proofs-worst case provers" =
      (* Always at worst case number of provers *)
      let g =
        let open Quickcheck.Generator.Let_syntax in
        let%bind ledger_init_state, cmds, iters = gen_at_capacity in
        (* How many proofs will be available at each iteration. *)
        let%bind proofs_available =
          (* I think in the worst case every user command begets 1.5
             transactions - one for the command and half of one for a fee
             transfer - and the merge overhead means you need (amortized) twice
             as many SNARKs as transactions, but since a SNARK work usually
             covers two SNARKS it cancels. So we need to admit up to (1.5 * the
             number of commands) works. I make it twice as many for simplicity
             and to cover coinbases. *)
          Quickcheck_lib.map_gens iters ~f:(fun _ ->
              Int.gen_incl 0 (transaction_capacity * 2) )
        in
        return (ledger_init_state, cmds, iters, proofs_available)
      in
      Quickcheck.test g ~trials:10
        ~f:(fun (ledger_init_state, cmds, iters, proofs_available) ->
          async_with_ledgers ledger_init_state (fun sl test_mask ->
              test_random_number_of_proofs ledger_init_state cmds iters
                proofs_available sl test_mask `Many_provers ) )

    let%test_unit "random no of transactions-random number of proofs-worst \
                   case provers" =
      let g =
        let open Quickcheck.Generator.Let_syntax in
        let%bind ledger_init_state, cmds, iters =
          gen_below_capacity ~extra_blocks:true ()
        in
        let%bind proofs_available =
          Quickcheck_lib.map_gens iters ~f:(fun cmds_opt ->
              Int.gen_incl 0 (3 * Option.value_exn cmds_opt) )
        in
        return (ledger_init_state, cmds, iters, proofs_available)
      in
      let shrinker =
        Quickcheck.Shrinker.create
          (fun (ledger_init_state, cmds, iters, proofs_available) ->
            let all_but_last xs = List.take xs (List.length xs - 1) in
            let iter_count = List.length iters in
            let mod_iters iters' =
              ( ledger_init_state
              , List.take cmds
                @@ List.sum (module Int) iters' ~f:(Option.value ~default:0)
              , iters'
              , List.take proofs_available (List.length iters') )
            in
            let half_iters =
              if iter_count > 1 then
                Some (mod_iters (List.take iters (iter_count / 2)))
              else None
            in
            let one_less_iters =
              if iter_count > 2 then Some (mod_iters (all_but_last iters))
              else None
            in
            List.filter_map [ half_iters; one_less_iters ] ~f:Fn.id
            |> Sequence.of_list )
      in
      Quickcheck.test g ~shrinker ~shrink_attempts:`Exhaustive
        ~sexp_of:
          [%sexp_of:
            Ledger.init_state
            * User_command.Valid.t list
            * int option list
            * int list] ~trials:50
        ~f:(fun (ledger_init_state, cmds, iters, proofs_available) ->
          async_with_ledgers ledger_init_state (fun sl test_mask ->
              test_random_number_of_proofs ledger_init_state cmds iters
                proofs_available sl test_mask `Many_provers ) )

    let%test_unit "Random number of commands-random number of proofs-one \
                   prover)" =
      let g =
        let open Quickcheck.Generator.Let_syntax in
        let%bind ledger_init_state, cmds, iters =
          gen_below_capacity ~extra_blocks:true ()
        in
        let%bind proofs_available =
          Quickcheck_lib.map_gens iters ~f:(fun cmds_opt ->
              Int.gen_incl 0 (3 * Option.value_exn cmds_opt) )
        in
        return (ledger_init_state, cmds, iters, proofs_available)
      in
      Quickcheck.test g ~trials:10
        ~f:(fun (ledger_init_state, cmds, iters, proofs_available) ->
          async_with_ledgers ledger_init_state (fun sl test_mask ->
              test_random_number_of_proofs ledger_init_state cmds iters
                proofs_available sl test_mask `One_prover ) )

    let stmt_to_work_random_fee work_list provers
        (stmts : Transaction_snark_work.Statement.t) :
        Transaction_snark_work.Checked.t option =
      let prover =
        match provers with
        | `Many_provers ->
            stmt_to_prover stmts
        | `One_prover ->
            snark_worker_pk
      in
      Option.map
        (List.find work_list ~f:(fun (s, _) ->
             Transaction_snark_work.Statement.compare s stmts = 0 ) )
        ~f:(fun (_, fee) ->
          { Transaction_snark_work.Checked.fee; proofs = proofs stmts; prover }
          )

    (** Like test_random_number_of_proofs but with random proof fees.
         *)
    let test_random_proof_fee :
           Ledger.init_state
        -> User_command.Valid.t list
        -> int option list
        -> (int * Fee.t list) list
        -> Sl.t ref
        -> Ledger.Mask.Attached.t
        -> [ `One_prover | `Many_provers ]
        -> unit Deferred.t =
     fun _init_state cmds cmd_iters proofs_available sl _test_mask provers ->
      let%map proofs_available_left =
        iter_cmds_acc cmds cmd_iters proofs_available
          (fun _cmds_left _count_opt cmds_this_iter proofs_available_left ->
            let work_list : Transaction_snark_work.Statement.t list =
              Sl.Scan_state.work_statements_for_new_diff (Sl.scan_state !sl)
            in
            let proofs_available_this_iter, fees_for_each =
              List.hd_exn proofs_available_left
            in
            let work_to_be_done =
              let work_list = List.take work_list proofs_available_this_iter in
              List.(zip_exn work_list (take fees_for_each (length work_list)))
            in
            let%map _proof, diff =
              create_and_apply sl cmds_this_iter
                (stmt_to_work_random_fee work_to_be_done provers)
            in
            let sorted_work_from_diff1
                (pre_diff :
                  Staged_ledger_diff.Pre_diff_with_at_most_two_coinbase.t ) =
              List.sort pre_diff.completed_works ~compare:(fun w w' ->
                  Fee.compare w.fee w'.fee )
            in
            let sorted_work_from_diff2
                (pre_diff :
                  Staged_ledger_diff.Pre_diff_with_at_most_one_coinbase.t option
                  ) =
              Option.value_map pre_diff ~default:[] ~f:(fun p ->
                  List.sort p.completed_works ~compare:(fun w w' ->
                      Fee.compare w.fee w'.fee ) )
            in
            let () =
              let assert_same_fee { Coinbase.Fee_transfer.fee; _ } fee' =
                assert (Fee.equal fee fee')
              in
              let first_pre_diff, second_pre_diff_opt = diff.diff in
              match
                ( first_pre_diff.coinbase
                , Option.value_map second_pre_diff_opt
                    ~default:Staged_ledger_diff.At_most_one.Zero ~f:(fun d ->
                      d.coinbase ) )
              with
              | ( Staged_ledger_diff.At_most_two.Zero
                , Staged_ledger_diff.At_most_one.Zero )
              | Two None, Zero ->
                  ()
              | One ft_opt, Zero ->
                  Option.value_map ft_opt ~default:() ~f:(fun single ->
                      let work =
                        List.hd_exn (sorted_work_from_diff1 first_pre_diff)
                        |> Transaction_snark_work.forget
                      in
                      assert_same_fee single work.fee )
              | Zero, One ft_opt ->
                  Option.value_map ft_opt ~default:() ~f:(fun single ->
                      let work =
                        List.hd_exn (sorted_work_from_diff2 second_pre_diff_opt)
                        |> Transaction_snark_work.forget
                      in
                      assert_same_fee single work.fee )
              | Two (Some (ft, ft_opt)), Zero ->
                  let work_done = sorted_work_from_diff1 first_pre_diff in
                  let work =
                    List.hd_exn work_done |> Transaction_snark_work.forget
                  in
                  assert_same_fee ft work.fee ;
                  Option.value_map ft_opt ~default:() ~f:(fun single ->
                      let work =
                        List.hd_exn (List.drop work_done 1)
                        |> Transaction_snark_work.forget
                      in
                      assert_same_fee single work.fee )
              | _ ->
                  failwith
                    (sprintf
                       !"Incorrect coinbase in the diff %{sexp: \
                         Staged_ledger_diff.t}"
                       diff )
            in
            (diff, List.tl_exn proofs_available_left) )
      in
      assert (List.is_empty proofs_available_left)

    let%test_unit "max throughput-random-random fee-number of proofs-worst \
                   case provers" =
      (* Always at worst case number of provers *)
      let g =
        let open Quickcheck.Generator.Let_syntax in
        let%bind ledger_init_state, cmds, iters = gen_at_capacity in
        (* How many proofs will be available at each iteration. *)
        let%bind proofs_available =
          Quickcheck_lib.map_gens iters ~f:(fun _ ->
              let%bind number_of_proofs =
                Int.gen_incl 0 (transaction_capacity * 2)
              in
              let%map fees =
                Quickcheck.Generator.list_with_length number_of_proofs
                  Fee.(gen_incl (of_int 1) (of_int 20))
              in
              (number_of_proofs, fees) )
        in
        return (ledger_init_state, cmds, iters, proofs_available)
      in
      Quickcheck.test g ~trials:10
        ~f:(fun (ledger_init_state, cmds, iters, proofs_available) ->
          async_with_ledgers ledger_init_state (fun sl test_mask ->
              test_random_proof_fee ledger_init_state cmds iters
                proofs_available sl test_mask `Many_provers ) )

    let%test_unit "Max throughput-random fee" =
      let g =
        let open Quickcheck.Generator.Let_syntax in
        let%bind ledger_init_state, cmds, iters = gen_at_capacity in
        let%bind proofs_available =
          Quickcheck_lib.map_gens iters ~f:(fun _ ->
              let number_of_proofs =
                transaction_capacity
                (*All proofs are available*)
              in
              let%map fees =
                Quickcheck.Generator.list_with_length number_of_proofs
                  Fee.(gen_incl (of_int 1) (of_int 20))
              in
              (number_of_proofs, fees) )
        in
        return (ledger_init_state, cmds, iters, proofs_available)
      in
      Quickcheck.test g
        ~sexp_of:
          [%sexp_of:
            Ledger.init_state
            * Mina_base.User_command.Valid.t list
            * int option list
            * (int * Fee.t list) list] ~trials:10
        ~f:(fun (ledger_init_state, cmds, iters, proofs_available) ->
          async_with_ledgers ledger_init_state (fun sl test_mask ->
              test_random_proof_fee ledger_init_state cmds iters
                proofs_available sl test_mask `Many_provers ) )

    let check_pending_coinbase ~supercharge_coinbase proof ~sl_before ~sl_after
        (_state_hash, state_body_hash) pc_update ~is_new_stack =
      let pending_coinbase_before = Sl.pending_coinbase_collection sl_before in
      let root_before = Pending_coinbase.merkle_root pending_coinbase_before in
      let unchecked_root_after =
        Pending_coinbase.merkle_root (Sl.pending_coinbase_collection sl_after)
      in
      let f_pop_and_add =
        let open Snark_params.Tick in
        let open Pending_coinbase in
        let proof_emitted =
          if Option.is_some proof then Boolean.true_ else Boolean.false_
        in
        let%bind root_after_popping, _deleted_stack =
          Pending_coinbase.Checked.pop_coinbases ~constraint_constants
            ~proof_emitted
            (Hash.var_of_t root_before)
        in
        let pc_update_var = Update.var_of_t pc_update in
        let coinbase_receiver =
          Public_key.Compressed.(var_of_t coinbase_receiver)
        in
        let supercharge_coinbase = Boolean.var_of_value supercharge_coinbase in
        let state_body_hash_var = State_body_hash.var_of_t state_body_hash in
        Pending_coinbase.Checked.add_coinbase ~constraint_constants
          root_after_popping pc_update_var ~coinbase_receiver
          ~supercharge_coinbase state_body_hash_var
      in
      let checked_root_after_update =
        let open Snark_params.Tick in
        let open Pending_coinbase in
        let comp =
          let%map result =
            handle f_pop_and_add
              (unstage
                 (handler ~depth:constraint_constants.pending_coinbase_depth
                    pending_coinbase_before ~is_new_stack ) )
          in
          As_prover.read Hash.typ result
        in
        let x = Or_error.ok_exn (run_and_check comp) in
        x
      in
      [%test_eq: Pending_coinbase.Hash.t] unchecked_root_after
        checked_root_after_update

    let test_pending_coinbase :
           Ledger.init_state
        -> User_command.Valid.t list
        -> int option list
        -> int list
        -> (State_hash.t * State_body_hash.t) list
        -> Mina_base.Zkapp_precondition.Protocol_state.View.t
        -> Sl.t ref
        -> Ledger.Mask.Attached.t
        -> [ `One_prover | `Many_provers ]
        -> unit Deferred.t =
     fun init_state cmds cmd_iters proofs_available state_body_hashes
         current_state_view sl test_mask provers ->
      let%map proofs_available_left, _state_body_hashes_left =
        iter_cmds_acc cmds cmd_iters (proofs_available, state_body_hashes)
          (fun
            cmds_left
            _count_opt
            cmds_this_iter
            (proofs_available_left, state_body_hashes)
          ->
            let work_list : Transaction_snark_work.Statement.t list =
              Sl.Scan_state.all_work_statements_exn !sl.scan_state
            in
            let proofs_available_this_iter =
              List.hd_exn proofs_available_left
            in
            let sl_before = !sl in
            let state_body_hash = List.hd_exn state_body_hashes in
            let%map proof, diff, is_new_stack, pc_update, supercharge_coinbase =
              create_and_apply_with_state_body_hash ~current_state_view
                ~state_and_body_hash:state_body_hash sl cmds_this_iter
                (stmt_to_work_restricted
                   (List.take work_list proofs_available_this_iter)
                   provers )
            in
            check_pending_coinbase proof ~supercharge_coinbase ~sl_before
              ~sl_after:!sl state_body_hash pc_update ~is_new_stack ;
            assert_fee_excess proof ;
            let cmds_applied_this_iter =
              List.length @@ Staged_ledger_diff.commands diff
            in
            let cb = coinbase_count diff in
            assert (proofs_available_this_iter = 0 || cb > 0) ;
            ( match provers with
            | `One_prover ->
                assert (cb <= 1)
            | `Many_provers ->
                assert (cb <= 2) ) ;
            let coinbase_cost = coinbase_cost diff in
            assert_ledger test_mask ~coinbase_cost !sl cmds_left
              cmds_applied_this_iter (init_pks init_state) ;
            ( diff
            , (List.tl_exn proofs_available_left, List.tl_exn state_body_hashes)
            ) )
      in
      assert (List.is_empty proofs_available_left)

    let pending_coinbase_test prover =
      let g =
        let open Quickcheck.Generator.Let_syntax in
        let%bind ledger_init_state, cmds, iters =
          gen_below_capacity ~extra_blocks:true ()
        in
        let%bind state_body_hashes =
          Quickcheck_lib.map_gens iters ~f:(fun _ ->
              Quickcheck.Generator.tuple2 State_hash.gen State_body_hash.gen )
        in
        let%bind proofs_available =
          Quickcheck_lib.map_gens iters ~f:(fun cmds_opt ->
              Int.gen_incl 0 (3 * Option.value_exn cmds_opt) )
        in
        return
          (ledger_init_state, cmds, iters, proofs_available, state_body_hashes)
      in
      let current_state_view = dummy_state_view () in
      Quickcheck.test g ~trials:5
        ~f:(fun
             ( ledger_init_state
             , cmds
             , iters
             , proofs_available
             , state_body_hashes )
           ->
          async_with_ledgers ledger_init_state (fun sl test_mask ->
              test_pending_coinbase ledger_init_state cmds iters
                proofs_available state_body_hashes current_state_view sl
                test_mask prover ) )

    let%test_unit "Validate pending coinbase for random number of \
                   commands-random number of proofs-one prover)" =
      pending_coinbase_test `One_prover

    let%test_unit "Validate pending coinbase for random number of \
                   commands-random number of proofs-many provers)" =
      pending_coinbase_test `Many_provers

    let timed_account n =
      let keypair =
        Quickcheck.random_value
          ~seed:(`Deterministic (sprintf "timed_account_%d" n))
          Keypair.gen
      in
      let account_id =
        Account_id.create
          (Public_key.compress keypair.public_key)
          Token_id.default
      in
      let balance = Balance.of_int 100_000_000_000 in
      (*Should fully vest by slot = 7*)
      let acc =
        Account.create_timed account_id balance ~initial_minimum_balance:balance
          ~cliff_time:(Mina_numbers.Global_slot.of_int 4)
          ~cliff_amount:Amount.zero
          ~vesting_period:(Mina_numbers.Global_slot.of_int 2)
          ~vesting_increment:(Amount.of_int 50_000_000_000)
        |> Or_error.ok_exn
      in
      (keypair, acc)

    let untimed_account n =
      let keypair =
        Quickcheck.random_value
          ~seed:(`Deterministic (sprintf "untimed_account_%d" n))
          Keypair.gen
      in
      let account_id =
        Account_id.create
          (Public_key.compress keypair.public_key)
          Token_id.default
      in
      let balance = Balance.of_int 100_000_000_000 in
      let acc = Account.create account_id balance in
      (keypair, acc)

    let supercharge_coinbase_test ~(self : Account.t) ~(delegator : Account.t)
        ~block_count f_expected_balance sl =
      let coinbase_receiver = self in
      let init_balance = coinbase_receiver.balance in
      let check_receiver_account sl count =
        let location =
          Ledger.location_of_account (Sl.ledger sl)
            (Account.identifier coinbase_receiver)
          |> Option.value_exn
        in
        let account = Ledger.get (Sl.ledger sl) location |> Option.value_exn in
        [%test_eq: Balance.t]
          (f_expected_balance count init_balance)
          account.balance
      in
      Deferred.List.iter
        (List.init block_count ~f:(( + ) 1))
        ~f:(fun block_count ->
          let%bind _ =
            create_and_apply_with_state_body_hash ~winner:delegator.public_key
              ~coinbase_receiver:coinbase_receiver.public_key sl
              ~current_state_view:
                (dummy_state_view
                   ~global_slot_since_genesis:
                     (Mina_numbers.Global_slot.of_int block_count)
                   () )
              ~state_and_body_hash:(State_hash.dummy, State_body_hash.dummy)
              Sequence.empty
              (stmt_to_work_zero_fee ~prover:self.public_key)
          in
          check_receiver_account !sl block_count ;
          return () )

    let normal_coinbase = constraint_constants.coinbase_amount

    let scale_exn amt i = Amount.scale amt i |> Option.value_exn

    let supercharged_coinbase =
      scale_exn constraint_constants.coinbase_amount
        constraint_constants.supercharged_coinbase_factor

    let g = Ledger.gen_initial_ledger_state

    let%test_unit "Supercharged coinbase - staking" =
      let keypair_self, self = timed_account 1 in
      let slots_with_locked_tokens =
        7
        (*calculated from the timing values for timed_accounts*)
      in
      let block_count = slots_with_locked_tokens + 5 in
      let f_expected_balance block_no init_balance =
        if block_no <= slots_with_locked_tokens then
          Balance.add_amount init_balance (scale_exn normal_coinbase block_no)
          |> Option.value_exn
        else
          (* init balance +
                (normal_coinbase * slots_with_locked_tokens) +
                (supercharged_coinbase * remaining slots))*)
          Balance.add_amount
            ( Balance.add_amount init_balance
                (scale_exn normal_coinbase slots_with_locked_tokens)
            |> Option.value_exn )
            (scale_exn supercharged_coinbase
               (block_no - slots_with_locked_tokens) )
          |> Option.value_exn
      in
      Quickcheck.test g ~trials:1 ~f:(fun ledger_init_state ->
          let ledger_init_state =
            Array.append
              [| ( keypair_self
                 , Balance.to_amount self.balance
                 , self.nonce
                 , self.timing )
              |]
              ledger_init_state
          in
          async_with_ledgers ledger_init_state (fun sl _test_mask ->
              supercharge_coinbase_test ~self ~delegator:self ~block_count
                f_expected_balance sl ) )

    let%test_unit "Supercharged coinbase - unlocked account delegating to \
                   locked account" =
      let keypair_self, locked_self = timed_account 1 in
      let keypair_delegator, unlocked_delegator = untimed_account 1 in
      let slots_with_locked_tokens =
        7
        (*calculated from the timing values for timed_accounts*)
      in
      let block_count = slots_with_locked_tokens + 2 in
      let f_expected_balance block_no init_balance =
        Balance.add_amount init_balance
          (scale_exn supercharged_coinbase block_no)
        |> Option.value_exn
      in
      Quickcheck.test g ~trials:1 ~f:(fun ledger_init_state ->
          let ledger_init_state =
            Array.append
              [| ( keypair_self
                 , Balance.to_amount locked_self.balance
                 , locked_self.nonce
                 , locked_self.timing )
               ; ( keypair_delegator
                 , Balance.to_amount unlocked_delegator.balance
                 , unlocked_delegator.nonce
                 , unlocked_delegator.timing )
              |]
              ledger_init_state
          in
          async_with_ledgers ledger_init_state (fun sl _test_mask ->
              supercharge_coinbase_test ~self:locked_self
                ~delegator:unlocked_delegator ~block_count f_expected_balance sl ) )

    let%test_unit "Supercharged coinbase - locked account delegating to \
                   unlocked account" =
      let keypair_self, unlocked_self = untimed_account 1 in
      let keypair_delegator, locked_delegator = timed_account 1 in
      let slots_with_locked_tokens =
        7
        (*calculated from the timing values for the timed_account*)
      in
      let block_count = slots_with_locked_tokens + 2 in
      let f_expected_balance block_no init_balance =
        if block_no <= slots_with_locked_tokens then
          Balance.add_amount init_balance (scale_exn normal_coinbase block_no)
          |> Option.value_exn
        else
          (* init balance +
                (normal_coinbase * slots_with_locked_tokens) +
                (supercharged_coinbase * remaining slots))*)
          Balance.add_amount
            ( Balance.add_amount init_balance
                (scale_exn normal_coinbase slots_with_locked_tokens)
            |> Option.value_exn )
            (scale_exn supercharged_coinbase
               (block_no - slots_with_locked_tokens) )
          |> Option.value_exn
      in
      Quickcheck.test g ~trials:1 ~f:(fun ledger_init_state ->
          let ledger_init_state =
            Array.append
              [| ( keypair_self
                 , Balance.to_amount unlocked_self.balance
                 , unlocked_self.nonce
                 , unlocked_self.timing )
               ; ( keypair_delegator
                 , Balance.to_amount locked_delegator.balance
                 , locked_delegator.nonce
                 , locked_delegator.timing )
              |]
              ledger_init_state
          in
          async_with_ledgers ledger_init_state (fun sl _test_mask ->
              supercharge_coinbase_test ~self:unlocked_self
                ~delegator:locked_delegator ~block_count f_expected_balance sl ) )

    let%test_unit "Supercharged coinbase - locked account delegating to locked \
                   account" =
      let keypair_self, locked_self = timed_account 1 in
      let keypair_delegator, locked_delegator = timed_account 2 in
      let slots_with_locked_tokens =
        7
        (*calculated from the timing values for timed_accounts*)
      in
      let block_count = slots_with_locked_tokens in
      let f_expected_balance block_no init_balance =
        (*running the test as long as both the accounts remain locked and hence normal coinbase in all the blocks*)
        Balance.add_amount init_balance (scale_exn normal_coinbase block_no)
        |> Option.value_exn
      in
      Quickcheck.test g ~trials:1 ~f:(fun ledger_init_state ->
          let ledger_init_state =
            Array.append
              [| ( keypair_self
                 , Balance.to_amount locked_self.balance
                 , locked_self.nonce
                 , locked_self.timing )
               ; ( keypair_delegator
                 , Balance.to_amount locked_delegator.balance
                 , locked_delegator.nonce
                 , locked_delegator.timing )
              |]
              ledger_init_state
          in
          async_with_ledgers ledger_init_state (fun sl _test_mask ->
              supercharge_coinbase_test ~self:locked_self
                ~delegator:locked_delegator ~block_count f_expected_balance sl ) )

    let command_insufficient_funds =
      let open Quickcheck.Generator.Let_syntax in
      let%map ledger_init_state = Ledger.gen_initial_ledger_state in
      let kp, balance, nonce, _ = ledger_init_state.(0) in
      let receiver_pk =
        Quickcheck.random_value ~seed:(`Deterministic "receiver_pk")
          Public_key.Compressed.gen
      in
      let insufficient_account_creation_fee =
        Currency.Fee.to_int constraint_constants.account_creation_fee / 2
        |> Currency.Amount.of_int
      in
      let source_pk = Public_key.compress kp.public_key in
      let body =
        Signed_command_payload.Body.Payment
          Payment_payload.Poly.
            { source_pk
            ; receiver_pk
            ; amount = insufficient_account_creation_fee
            }
      in
      let fee = Currency.Amount.to_fee balance in
      let payload =
        Signed_command.Payload.create ~fee ~fee_payer_pk:source_pk ~nonce
          ~memo:Signed_command_memo.dummy ~valid_until:None ~body
      in
      let signed_command =
        User_command.Signed_command (Signed_command.sign kp payload)
      in
      (ledger_init_state, signed_command)

    let%test_unit "Commands with Insufficient funds are not included" =
      let logger = Logger.null () in
      Quickcheck.test command_insufficient_funds ~trials:1
        ~f:(fun (ledger_init_state, invalid_command) ->
          async_with_ledgers ledger_init_state (fun sl _test_mask ->
              let diff =
                Sl.create_diff ~constraint_constants !sl ~logger
                  ~current_state_view:(dummy_state_view ())
                  ~transactions_by_fee:(Sequence.of_list [ invalid_command ])
                  ~get_completed_work:(stmt_to_work_zero_fee ~prover:self_pk)
                  ~coinbase_receiver ~supercharge_coinbase:false
              in
              ( match diff with
              | Ok x ->
                  assert (
                    List.is_empty
                      (Staged_ledger_diff.With_valid_signatures_and_proofs
                       .commands x ) )
              | Error e ->
                  Error.raise (Pre_diff_info.Error.to_error e) ) ;
              Deferred.unit ) )

    let%test_unit "Blocks having commands with insufficient funds are rejected"
        =
      let logger = Logger.create () in
      let g =
        let open Quickcheck.Generator.Let_syntax in
        let%map ledger_init_state = Ledger.gen_initial_ledger_state in
        let command (kp : Keypair.t) (balance : Currency.Amount.t)
            (nonce : Account.Nonce.t) (validity : [ `Valid | `Invalid ]) =
          let receiver_pk =
            Quickcheck.random_value ~seed:(`Deterministic "receiver_pk")
              Public_key.Compressed.gen
          in
          let account_creation_fee, fee =
            match validity with
            | `Valid ->
                let account_creation_fee =
                  constraint_constants.account_creation_fee
                  |> Currency.Amount.of_fee
                in
                ( account_creation_fee
                , Currency.Amount.to_fee
                    ( Currency.Amount.sub balance account_creation_fee
                    |> Option.value_exn ) )
            | `Invalid ->
                (* Not enough account creation fee and using full balance for fee*)
                ( Currency.Fee.to_int constraint_constants.account_creation_fee
                  / 2
                  |> Currency.Amount.of_int
                , Currency.Amount.to_fee balance )
          in
          let source_pk = Public_key.compress kp.public_key in
          let body =
            Signed_command_payload.Body.Payment
              Payment_payload.Poly.
                { source_pk; receiver_pk; amount = account_creation_fee }
          in
          let payload =
            Signed_command.Payload.create ~fee ~fee_payer_pk:source_pk ~nonce
              ~memo:Signed_command_memo.dummy ~valid_until:None ~body
          in
          User_command.Signed_command (Signed_command.sign kp payload)
        in
        let signed_command =
          let kp, balance, nonce, _ = ledger_init_state.(0) in
          command kp balance nonce `Valid
        in
        let invalid_command =
          let kp, balance, nonce, _ = ledger_init_state.(1) in
          command kp balance nonce `Invalid
        in
        (ledger_init_state, signed_command, invalid_command)
      in
      Quickcheck.test g ~trials:1
        ~f:(fun (ledger_init_state, valid_command, invalid_command) ->
          async_with_ledgers ledger_init_state (fun sl _test_mask ->
              let diff =
                Sl.create_diff ~constraint_constants !sl ~logger
                  ~current_state_view:(dummy_state_view ())
                  ~transactions_by_fee:(Sequence.of_list [ valid_command ])
                  ~get_completed_work:(stmt_to_work_zero_fee ~prover:self_pk)
                  ~coinbase_receiver ~supercharge_coinbase:false
              in
              match diff with
              | Error e ->
                  Error.raise (Pre_diff_info.Error.to_error e)
              | Ok x -> (
                  assert (
                    List.length
                      (Staged_ledger_diff.With_valid_signatures_and_proofs
                       .commands x )
                    = 1 ) ;
                  let f, s = x.diff in
                  [%log info] "Diff %s"
                    ( Staged_ledger_diff.With_valid_signatures_and_proofs
                      .to_yojson x
                    |> Yojson.Safe.to_string ) ;
                  let failed_command =
                    With_status.
                      { data = invalid_command
                      ; status =
                          Transaction_status.Failed
                            Transaction_status.Failure.(
                              Collection.of_single_failure
                                Amount_insufficient_to_create_account)
                      }
                  in
                  (*Replace the valid command with an invalid command)*)
                  let diff =
                    { Staged_ledger_diff.With_valid_signatures_and_proofs.diff =
                        ({ f with commands = [ failed_command ] }, s)
                    }
                  in
                  let%map res =
                    Sl.apply ~constraint_constants !sl
                      (Staged_ledger_diff.forget diff)
                      ~logger ~verifier
                      ~current_state_view:(dummy_state_view ())
                      ~state_and_body_hash:
                        (State_hash.dummy, State_body_hash.dummy)
                      ~coinbase_receiver ~supercharge_coinbase:false
                  in
                  match res with
                  | Ok _x ->
                      assert false
                  (*TODO: check transaction logic errors here. Verified that the error is here is [The source account has an insufficient balance]*)
                  | Error (Staged_ledger_error.Unexpected _ as e) ->
                      [%log info] "Error %s" (Staged_ledger_error.to_string e) ;
                      assert true
                  | Error _ ->
                      assert false ) ) )
  end )<|MERGE_RESOLUTION|>--- conflicted
+++ resolved
@@ -248,16 +248,9 @@
       ; pending_coinbase_stack
       }
     in
-<<<<<<< HEAD
-    let ledger_hash_begin, next_available_token_begin =
-      Scan_state.latest_ledger_proof scan_state
-      |> Option.value_map ~default:(None, None) ~f:(fun proof ->
-             (Some (get_target proof), Some (next_available_token_begin proof)) )
-=======
     let statement_check = `Partial in
     let registers_begin =
       Option.map ~f:get_target (Scan_state.latest_ledger_proof scan_state)
->>>>>>> ea6c7ee8
     in
     Statement_scanner.check_invariants ~constraint_constants scan_state
       ~statement_check ~verifier:() ~error_prefix ~registers_end
@@ -951,12 +944,8 @@
             Deferred.(
               verify_scan_state_after_apply ~constraint_constants
                 (Frozen_ledger_hash.of_ledger_hash
-<<<<<<< HEAD
                    (Ledger.merkle_root new_ledger) )
-=======
-                   (Ledger.merkle_root new_ledger))
                 ~pending_coinbase_stack:latest_pending_coinbase_stack
->>>>>>> ea6c7ee8
                 scan_state'
               >>| to_staged_ledger_or_error) )
     in
@@ -1018,32 +1007,6 @@
   [%%if feature_zkapps]
 
   let check_commands ledger ~verifier (cs : User_command.t list) =
-<<<<<<< HEAD
-    match
-      Or_error.try_with (fun () ->
-          List.map cs
-            ~f:
-              (let open Ledger in
-              User_command.to_verifiable_exn ~ledger ~get ~location_of_account) )
-    with
-    | Error e ->
-        Deferred.return (Error e)
-    | Ok cs ->
-        let open Deferred.Or_error.Let_syntax in
-        let%map xs = Verifier.verify_commands verifier cs in
-        Result.all
-          (List.map xs ~f:(function
-            | `Valid x ->
-                Ok x
-            | `Invalid ->
-                Error
-                  (Verifier.Failure.Verification_failed
-                     (Error.of_string "verification failed on command") )
-            | `Valid_assuming _ ->
-                Error
-                  (Verifier.Failure.Verification_failed
-                     (Error.of_string "batch verification failed") ) ) )
-=======
     let cs =
       List.map cs
         ~f:
@@ -1064,12 +1027,11 @@
               (Verifier.Failure.Verification_failed
                  (Error.of_string
                     (sprintf "verification failed on command, %s"
-                       (Verifier.invalid_to_string invalid))))
+                       (Verifier.invalid_to_string invalid) ) ) )
         | `Valid_assuming _ ->
             Error
               (Verifier.Failure.Verification_failed
-                 (Error.of_string "batch verification failed"))))
->>>>>>> ea6c7ee8
+                 (Error.of_string "batch verification failed") ) ) )
 
   [%%else]
 
@@ -1356,11 +1318,7 @@
       let budget =
         Or_error.map2
           (sum_fees (Sequence.to_list uc_seq) ~f:(fun t ->
-<<<<<<< HEAD
-               User_command.fee_exn (t.data :> User_command.t) ) )
-=======
-               User_command.fee (t.data :> User_command.t)))
->>>>>>> ea6c7ee8
+               User_command.fee (t.data :> User_command.t) ) )
           (sum_fees
              (List.filter
                 ~f:(fun (k, _) ->
@@ -1441,11 +1399,7 @@
       let open Or_error.Let_syntax in
       let payment_fees =
         sum_fees (Sequence.to_list t.commands_rev) ~f:(fun t ->
-<<<<<<< HEAD
-            User_command.fee_exn (t.data :> User_command.t) )
-=======
-            User_command.fee (t.data :> User_command.t))
->>>>>>> ea6c7ee8
+            User_command.fee (t.data :> User_command.t) )
       in
       let prover_fee_others =
         Public_key.Compressed.Map.fold t.fee_transfers ~init:(Ok Fee.zero)
@@ -1727,13 +1681,7 @@
               Sequence.to_list_rev res.commands_rev
           ; completed_works = Sequence.to_list_rev res.completed_work_rev
           ; coinbase = to_at_most_one res.coinbase
-<<<<<<< HEAD
-          ; internal_command_balances =
-              (* These will get filled in by the caller. *) []
           } )
-=======
-          })
->>>>>>> ea6c7ee8
     in
     let pre_diff_with_two (res : Resources.t) :
         Staged_ledger_diff.With_valid_signatures_and_proofs
@@ -1997,10 +1945,7 @@
                 , Diff_creation_log.detail_list_to_yojson
                     (List.map ~f:List.rev detailed) )
               ] ;
-<<<<<<< HEAD
         { Staged_ledger_diff.With_valid_signatures_and_proofs.diff } )
-=======
-        { Staged_ledger_diff.With_valid_signatures_and_proofs.diff })
 
   let latest_block_accounts_created t ~previous_block_state_hash =
     let scan_state = scan_state t in
@@ -2008,7 +1953,7 @@
     let block_transactions_applied =
       let f
           ({ state_hash = leaf_block_hash, _; transaction_with_info; _ } :
-            Scan_state.Transaction_with_witness.t) =
+            Scan_state.Transaction_with_witness.t ) =
         if State_hash.equal leaf_block_hash previous_block_state_hash then
           Some transaction_with_info.varying
         else None
@@ -2032,9 +1977,8 @@
       | Fee_transfer { previous_empty_accounts; _ } ->
           previous_empty_accounts
       | Coinbase { previous_empty_accounts; _ } ->
-          previous_empty_accounts)
+          previous_empty_accounts )
     |> List.concat
->>>>>>> ea6c7ee8
 end
 
 include T
@@ -2168,18 +2112,7 @@
       Ledger.with_ephemeral_ledger ~depth:constraint_constants.ledger_depth
         ~f:(fun ledger ->
           Ledger.apply_initial_ledger_state ledger ledger_init_state ;
-<<<<<<< HEAD
-          let casted = Ledger.Any_ledger.cast (module Ledger) ledger in
-          let test_mask =
-            Ledger.Maskable.register_mask casted
-              (Ledger.Mask.create ~depth:(Ledger.depth ledger) ())
-          in
-          let sl = ref @@ Sl.create_exn ~constraint_constants ~ledger in
-          Async.Thread_safe.block_on_async_exn (fun () -> f sl test_mask) ;
-          ignore @@ Ledger.Maskable.unregister_mask_exn ~loc:__LOC__ test_mask )
-=======
-          async_with_given_ledger ledger f)
->>>>>>> ea6c7ee8
+          async_with_given_ledger ledger f )
 
     (* Assert the given staged ledger is in the correct state after applying
          the first n user commands passed to the given base ledger. Checks the
@@ -2266,11 +2199,7 @@
      fun stmts ->
       let prover_seed =
         One_or_two.fold stmts ~init:"P" ~f:(fun p stmt ->
-<<<<<<< HEAD
-            p ^ Frozen_ledger_hash.to_bytes stmt.target )
-=======
-            p ^ Frozen_ledger_hash.to_bytes stmt.target.ledger)
->>>>>>> ea6c7ee8
+            p ^ Frozen_ledger_hash.to_bytes stmt.target.ledger )
       in
       Quickcheck.random_value ~seed:(`Deterministic prover_seed)
         Public_key.Compressed.gen
@@ -2460,13 +2389,8 @@
                 () ) ;
             let coinbase_cost = coinbase_cost diff in
             assert_ledger test_mask ~coinbase_cost !sl cmds_left
-<<<<<<< HEAD
-              cmds_applied_this_iter (init_pks init_state) ;
+              cmds_applied_this_iter account_ids_to_check ;
             return (diff, proof_count') )
-=======
-              cmds_applied_this_iter account_ids_to_check ;
-            return (diff, proof_count'))
->>>>>>> ea6c7ee8
       in
       (*Should have enough blocks to generate at least expected_proof_count
         proofs*)
@@ -2522,7 +2446,7 @@
                   (Random_oracle.Input.Chunked.field
                      ( Parties.commitment parties
                      |> Parties.Transaction_commitment.create_complete
-                          ~memo_hash ~fee_payer_hash ))
+                          ~memo_hash ~fee_payer_hash ) )
               in
               (* replace fee payer signature, because new protocol state invalidates the old *)
               let fee_payer_with_valid_signature =
@@ -2565,7 +2489,7 @@
                                   "gen_from: Could not find secret key for \
                                    public key %s in keymap"
                                   (Signature_lib.Public_key.Compressed
-                                   .to_base58_check pk)
+                                   .to_base58_check pk )
                                   ()
                           in
                           let use_full_commitment = body.use_full_commitment in
@@ -2579,7 +2503,7 @@
                     ( { body
                       ; authorization = authorization_with_valid_signature
                       }
-                      : Party.t ))
+                      : Party.t ) )
               in
               let parties' =
                 { parties with
@@ -2589,7 +2513,7 @@
               in
               User_command.Parties parties'
           | Signed_command _, _, _ ->
-              failwith "Expected a Parties, got a Signed command")
+              failwith "Expected a Parties, got a Signed command" )
       in
       assert (List.length zkapps = num_zkapps) ;
       return (ledger, zkapps, List.init iters ~f:(Fn.const None))
@@ -2669,16 +2593,10 @@
             * int option list] ~trials:1
         ~f:(fun (ledger_init_state, cmds, iters) ->
           async_with_ledgers ledger_init_state (fun sl test_mask ->
-<<<<<<< HEAD
-              test_simple ledger_init_state cmds iters sl
-                ~expected_proof_count:(Some expected_proof_count) test_mask
-                `Many_provers stmt_to_work_random_prover ) )
-=======
               test_simple
                 (init_pks ledger_init_state)
                 cmds iters sl ~expected_proof_count:(Some expected_proof_count)
-                test_mask `Many_provers stmt_to_work_random_prover))
->>>>>>> ea6c7ee8
+                test_mask `Many_provers stmt_to_work_random_prover ) )
 
     let%test_unit "Max throughput" =
       Quickcheck.test gen_at_capacity
@@ -2689,13 +2607,9 @@
             * int option list] ~trials:15
         ~f:(fun (ledger_init_state, cmds, iters) ->
           async_with_ledgers ledger_init_state (fun sl test_mask ->
-<<<<<<< HEAD
-              test_simple ledger_init_state cmds iters sl test_mask
-                `Many_provers stmt_to_work_random_prover ) )
-=======
               test_simple
                 (init_pks ledger_init_state)
-                cmds iters sl test_mask `Many_provers stmt_to_work_random_prover))
+                cmds iters sl test_mask `Many_provers stmt_to_work_random_prover ) )
 
     let%test_unit "Max_throughput (zkapps)" =
       (* limit trials to prevent too-many-open-files failure *)
@@ -2706,20 +2620,15 @@
                 Ledger.accounts ledger |> Account_id.Set.to_list
               in
               test_simple account_ids zkapps iters sl test_mask `Many_provers
-                stmt_to_work_random_prover))
->>>>>>> ea6c7ee8
+                stmt_to_work_random_prover ) )
 
     let%test_unit "Be able to include random number of commands" =
       Quickcheck.test (gen_below_capacity ()) ~trials:20
         ~f:(fun (ledger_init_state, cmds, iters) ->
           async_with_ledgers ledger_init_state (fun sl test_mask ->
-<<<<<<< HEAD
-              test_simple ledger_init_state cmds iters sl test_mask
-                `Many_provers stmt_to_work_random_prover ) )
-=======
               test_simple
                 (init_pks ledger_init_state)
-                cmds iters sl test_mask `Many_provers stmt_to_work_random_prover))
+                cmds iters sl test_mask `Many_provers stmt_to_work_random_prover ) )
 
     let%test_unit "Be able to include random number of commands (zkapps)" =
       Quickcheck.test (gen_zkapps_below_capacity ()) ~trials:4
@@ -2729,20 +2638,15 @@
                 Ledger.accounts ledger |> Account_id.Set.to_list
               in
               test_simple account_ids zkapps iters sl test_mask `Many_provers
-                stmt_to_work_random_prover))
->>>>>>> ea6c7ee8
+                stmt_to_work_random_prover ) )
 
     let%test_unit "Be able to include random number of commands (One prover)" =
       Quickcheck.test (gen_below_capacity ()) ~trials:20
         ~f:(fun (ledger_init_state, cmds, iters) ->
           async_with_ledgers ledger_init_state (fun sl test_mask ->
-<<<<<<< HEAD
-              test_simple ledger_init_state cmds iters sl test_mask `One_prover
-                stmt_to_work_one_prover ) )
-=======
               test_simple
                 (init_pks ledger_init_state)
-                cmds iters sl test_mask `One_prover stmt_to_work_one_prover))
+                cmds iters sl test_mask `One_prover stmt_to_work_one_prover ) )
 
     let%test_unit "Be able to include random number of commands (One prover, \
                    zkapps)" =
@@ -2753,8 +2657,7 @@
                 Ledger.accounts ledger |> Account_id.Set.to_list
               in
               test_simple account_ids zkapps iters sl test_mask `One_prover
-                stmt_to_work_one_prover))
->>>>>>> ea6c7ee8
+                stmt_to_work_one_prover ) )
 
     let%test_unit "Zero proof-fee should not create a fee transfer" =
       let stmt_to_work_zero_fee stmts =
@@ -2775,13 +2678,8 @@
               in
               assert (
                 Option.is_none
-<<<<<<< HEAD
-                  (Mina_base.Ledger.location_of_account test_mask
+                  (Ledger.location_of_account test_mask
                      (Account_id.create snark_worker_pk Token_id.default) ) ) ) )
-=======
-                  (Ledger.location_of_account test_mask
-                     (Account_id.create snark_worker_pk Token_id.default)) )))
->>>>>>> ea6c7ee8
 
     let compute_statuses ~ledger ~coinbase_amount diff =
       let generate_status =
@@ -2870,16 +2768,8 @@
                       cmds_this_iter |> Sequence.to_list
                       |> List.map ~f:(fun cmd ->
                              { With_status.data = (cmd :> User_command.t)
-<<<<<<< HEAD
-                             ; status =
-                                 Applied
-                                   ( Transaction_status.Auxiliary_data.empty
-                                   , Transaction_status.Balance_data.empty )
+                             ; status = Applied
                              } )
-=======
-                             ; status = Applied
-                             })
->>>>>>> ea6c7ee8
                     in
                     let diff =
                       create_diff_with_non_zero_fee_excess
@@ -2914,13 +2804,8 @@
                     in
                     return (diff', checked || checked') )
               in
-<<<<<<< HEAD
-              (*Note: if this fails, try increasing the number of trials*)
+              (*Note: if this fails, try increasing the number of trials to get a diff that does fail*)
               assert checked ) )
-=======
-              (*Note: if this fails, try increasing the number of trials to get a diff that does fail*)
-              assert checked))
->>>>>>> ea6c7ee8
 
     let%test_unit "Provers can't pay the account creation fee" =
       let no_work_included (diff : Staged_ledger_diff.t) =
