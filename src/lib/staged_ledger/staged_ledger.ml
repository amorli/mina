--- conflicted
+++ resolved
@@ -255,7 +255,6 @@
            |> Or_error.ok_exn)
       }
     in
-<<<<<<< HEAD
     let pending_coinbase_stack_equal = Pending_coinbase.Stack_versioned.equal in
     match Scan_state.latest_ledger_proof scan_state with
     | None ->
@@ -269,16 +268,6 @@
           ~constraint_constants scan_state ~verifier:() ~error_prefix
           ~registers_end
           ~registers_begin:(Some (get_target proof))
-=======
-    let ledger_hash_begin, next_available_token_begin =
-      Scan_state.latest_ledger_proof scan_state
-      |> Option.value_map ~default:(None, None) ~f:(fun proof ->
-             (Some (get_target proof), Some (next_available_token_begin proof)))
-    in
-    Statement_scanner.check_invariants ~constraint_constants scan_state
-      ~verifier:() ~error_prefix ~ledger_hash_end:ledger ~ledger_hash_begin
-      ~next_available_token_begin ~next_available_token_end:next_available_token
->>>>>>> 0b8b67f8
 
   let statement_exn ~constraint_constants t =
     let open Deferred.Let_syntax in
