[%%import "/src/config.mlh"]

(* Only show stdout for failed inline tests. *)
open Inline_test_quiet_logs
open Core_kernel
open Async
open Mina_base
open Currency
open O1trace
open Signature_lib

let option lab =
  Option.value_map ~default:(Or_error.error_string lab) ~f:(fun x -> Ok x)

let yield_result () = Deferred.map (Scheduler.yield ()) ~f:Result.return

module T = struct
  module Scan_state = Transaction_snark_scan_state
  module Pre_diff_info = Pre_diff_info

  module Staged_ledger_error = struct
    type t =
      | Non_zero_fee_excess of
          Scan_state.Space_partition.t * Transaction.t With_status.t list
      | Invalid_proofs of
          ( Ledger_proof.t
          * Transaction_snark.Statement.t
          * Mina_base.Sok_message.t )
          list
      | Couldn't_reach_verifier of Error.t
      | Pre_diff of Pre_diff_info.Error.t
      | Insufficient_work of string
      | Mismatched_statuses of
          Transaction.t With_status.t * Transaction_status.t
      | Invalid_public_key of Public_key.Compressed.t
      | Unexpected of Error.t
    [@@deriving sexp]

    let to_string = function
      | Couldn't_reach_verifier e ->
          Format.asprintf
            !"The verifier could not be reached: %{sexp:Error.t}"
            e
      | Non_zero_fee_excess (partition, txns) ->
          Format.asprintf
            !"Fee excess is non-zero for the transactions: %{sexp: \
              Transaction.t With_status.t list} and the current queue with \
              slots partitioned as %{sexp: Scan_state.Space_partition.t} \n"
            txns partition
      | Pre_diff pre_diff_error ->
          Format.asprintf
            !"Pre_diff_info.Error error: %{sexp:Pre_diff_info.Error.t}"
            pre_diff_error
      | Invalid_proofs ts ->
          Format.asprintf
            !"Verification failed for proofs with (statement, work_id, \
              prover): %{sexp: (Transaction_snark.Statement.t * int * string) \
              list}\n"
            (List.map ts ~f:(fun (_p, s, m) ->
                 ( s
                 , Transaction_snark.Statement.hash s
                 , Yojson.Safe.to_string
                   @@ Public_key.Compressed.to_yojson m.prover )))
      | Insufficient_work str ->
          str
      | Mismatched_statuses (transaction, status) ->
          Format.asprintf
            !"Got a different status %{sexp: Transaction_status.t} when \
              applying the transaction %{sexp: Transaction.t With_status.t}"
            status transaction
      | Invalid_public_key pk ->
          Format.asprintf
            !"A transaction contained an invalid public key %{sexp: \
              Public_key.Compressed.t}"
            pk
      | Unexpected e ->
          Error.to_string_hum e

    let to_error = Fn.compose Error.of_string to_string
  end

  let to_staged_ledger_or_error = function
    | Ok a ->
        Ok a
    | Error e ->
        Error (Staged_ledger_error.Unexpected e)

  type job = Scan_state.Available_job.t [@@deriving sexp]

  let verify_proofs ~logger ~verifier proofs =
    let statements () =
      `List
        (List.map proofs ~f:(fun (_, s, _) ->
             Transaction_snark.Statement.to_yojson s))
    in
    let log_error err_str ~metadata =
      [%log warn]
        ~metadata:
          ( [ ("statements", statements ())
            ; ("error", `String err_str)
            ; ( "sok_messages"
              , `List
                  (List.map proofs ~f:(fun (_, _, m) -> Sok_message.to_yojson m))
              )
            ]
          @ metadata )
        "Invalid transaction snark for statement $statement: $error" ;
      Deferred.return (Or_error.error_string err_str)
    in
    if
      List.exists proofs ~f:(fun (proof, statement, _msg) ->
          not
            (Transaction_snark.Statement.equal
               (Ledger_proof.statement proof)
               statement))
    then
      log_error "Statement and proof do not match"
        ~metadata:
          [ ( "statements_from_proof"
            , `List
                (List.map proofs ~f:(fun (p, _, _) ->
                     Transaction_snark.Statement.to_yojson
                       (Ledger_proof.statement p))) )
          ]
    else
      let start = Time.now () in
      match%map
        Verifier.verify_transaction_snarks verifier
          (List.map proofs ~f:(fun (proof, _, msg) -> (proof, msg)))
      with
      | Ok b ->
          let time_ms = Time.abs_diff (Time.now ()) start |> Time.Span.to_ms in
          [%log trace]
            ~metadata:
              [ ( "work_id"
                , `List
                    (List.map proofs ~f:(fun (_, s, _) ->
                         `Int (Transaction_snark.Statement.hash s))) )
              ; ("time", `Float time_ms)
              ]
            "Verification in apply_diff for work $work_id took $time ms" ;
          Ok b
      | Error e ->
          [%log fatal]
            ~metadata:
              [ ( "statement"
                , `List
                    (List.map proofs ~f:(fun (_, s, _) ->
                         Transaction_snark.Statement.to_yojson s)) )
              ; ("error", Error_json.error_to_yojson e)
              ]
            "Verifier error when checking transaction snark for statement \
             $statement: $error" ;
          Error e

  let map_opt xs ~f =
    with_return (fun { return } ->
        Some
          (List.map xs ~f:(fun x ->
               match f x with Some y -> y | None -> return None)))

  let verify ~logger ~verifier job_msg_proofs =
    let open Deferred.Let_syntax in
    match
      map_opt job_msg_proofs ~f:(fun (job, msg, proof) ->
          Option.map (Scan_state.statement_of_job job) ~f:(fun s ->
              (proof, s, msg)))
    with
    | None ->
        Deferred.return
          ( Or_error.errorf
              !"Error creating statement from job %{sexp:job list}"
              (List.map job_msg_proofs ~f:(fun (j, _, _) -> j))
          |> to_staged_ledger_or_error )
    | Some proof_statement_msgs -> (
        match%map verify_proofs ~logger ~verifier proof_statement_msgs with
        | Ok true ->
            Ok ()
        | Ok false ->
            Error (Staged_ledger_error.Invalid_proofs proof_statement_msgs)
        | Error e ->
            Error (Couldn't_reach_verifier e) )

  module Statement_scanner = struct
    include Scan_state.Make_statement_scanner (struct
      type t = unit

      let verify ~verifier:() _proofs = Deferred.Or_error.return true
    end)
  end

  module Statement_scanner_proof_verifier = struct
    type t = { logger : Logger.t; verifier : Verifier.t }

    let verify ~verifier:{ logger; verifier } ts =
      verify_proofs ~logger ~verifier
        (List.map ts ~f:(fun (p, m) -> (p, Ledger_proof.statement p, m)))
  end

  module Statement_scanner_with_proofs =
    Scan_state.Make_statement_scanner (Statement_scanner_proof_verifier)

  type t =
    { scan_state : Scan_state.t
    ; ledger :
        ((* Invariant: this is the ledger after having applied all the
            transactions in the above state. *)
         Ledger.attached_mask
        [@sexp.opaque])
    ; constraint_constants : Genesis_constants.Constraint_constants.t
    ; pending_coinbase_collection : Pending_coinbase.t
    }
  [@@deriving sexp]

  let proof_txns_with_state_hashes t =
    Scan_state.latest_ledger_proof t.scan_state
    |> Option.bind ~f:(Fn.compose Non_empty_list.of_list_opt snd)

  let scan_state { scan_state; _ } = scan_state

  let all_work_pairs t
      ~(get_state : State_hash.t -> Mina_state.Protocol_state.value Or_error.t)
      =
    Scan_state.all_work_pairs t.scan_state ~get_state

  let all_work_statements_exn t =
    Scan_state.all_work_statements_exn t.scan_state

  let pending_coinbase_collection { pending_coinbase_collection; _ } =
    pending_coinbase_collection

  let get_target ((proof, _), _) =
    let { Transaction_snark.Statement.target; _ } =
      Ledger_proof.statement proof
    in
    target

  let verify_scan_state_after_apply ~constraint_constants ~next_available_token
      ~pending_coinbase_stack ledger (scan_state : Scan_state.t) =
    let error_prefix =
      "Error verifying the parallel scan state after applying the diff."
    in
    let registers_end : _ Mina_state.Registers.t =
      { ledger
      ; next_available_token
      ; local_state = Mina_state.Local_state.empty
      ; pending_coinbase_stack
      }
    in
    match Scan_state.latest_ledger_proof scan_state with
    | None ->
        Statement_scanner.check_invariants ~constraint_constants scan_state
          ~verifier:() ~error_prefix ~registers_end ~registers_begin:None
    | Some proof ->
        Statement_scanner.check_invariants ~constraint_constants scan_state
          ~verifier:() ~error_prefix ~registers_end
          ~registers_begin:(Some (get_target proof))

  let statement_exn ~constraint_constants t =
    let open Deferred.Let_syntax in
    match%map
      Statement_scanner.scan_statement ~constraint_constants t.scan_state
        ~verifier:()
    with
    | Ok s ->
        `Non_empty s
    | Error `Empty ->
        `Empty
    | Error (`Error e) ->
        failwithf !"statement_exn: %{sexp:Error.t}" e ()

  let of_scan_state_and_ledger_unchecked ~ledger ~scan_state
      ~constraint_constants ~pending_coinbase_collection =
    { ledger; scan_state; constraint_constants; pending_coinbase_collection }

  let of_scan_state_and_ledger ~logger
      ~(constraint_constants : Genesis_constants.Constraint_constants.t)
      ~verifier ~snarked_registers ~ledger ~scan_state
      ~pending_coinbase_collection =
    let open Deferred.Or_error.Let_syntax in
    let t =
      of_scan_state_and_ledger_unchecked ~ledger ~scan_state
        ~constraint_constants ~pending_coinbase_collection
    in
    let%bind pending_coinbase_stack =
      Pending_coinbase.latest_stack ~is_new_stack:false
        pending_coinbase_collection
      |> Deferred.return
    in
    let%bind () =
      Statement_scanner_with_proofs.check_invariants ~constraint_constants
        scan_state
        ~verifier:{ Statement_scanner_proof_verifier.logger; verifier }
        ~error_prefix:"Staged_ledger.of_scan_state_and_ledger"
        ~registers_begin:(Some snarked_registers)
        ~registers_end:
          { local_state = Mina_state.Local_state.empty
          ; ledger =
              Frozen_ledger_hash.of_ledger_hash (Ledger.merkle_root ledger)
          ; next_available_token = Ledger.next_available_token ledger
          ; pending_coinbase_stack
          }
    in
    return t

  let of_scan_state_and_ledger_unchecked
      ~(constraint_constants : Genesis_constants.Constraint_constants.t)
      ~snarked_registers ~ledger ~scan_state ~pending_coinbase_collection =
    let open Deferred.Or_error.Let_syntax in
    let t =
      { ledger; scan_state; constraint_constants; pending_coinbase_collection }
    in
    let%bind pending_coinbase_stack =
      Pending_coinbase.latest_stack ~is_new_stack:false
        pending_coinbase_collection
      |> Deferred.return
    in
    let%bind () =
      Statement_scanner.check_invariants ~constraint_constants scan_state
        ~verifier:() ~error_prefix:"Staged_ledger.of_scan_state_and_ledger"
        ~registers_begin:(Some snarked_registers)
        ~registers_end:
          { local_state = Mina_state.Local_state.empty
          ; ledger =
              Frozen_ledger_hash.of_ledger_hash (Ledger.merkle_root ledger)
          ; next_available_token = Ledger.next_available_token ledger
          ; pending_coinbase_stack
          }
    in
    return t

  let of_scan_state_pending_coinbases_and_snarked_ledger' ~constraint_constants
      ~pending_coinbases ~scan_state ~snarked_ledger ~snarked_local_state
      ~expected_merkle_root ~get_state f =
    let open Deferred.Or_error.Let_syntax in
    let snarked_ledger_hash = Ledger.merkle_root snarked_ledger in
    let snarked_frozen_ledger_hash =
      Frozen_ledger_hash.of_ledger_hash snarked_ledger_hash
    in
    let snarked_next_available_token =
      Ledger.next_available_token snarked_ledger
    in
    let%bind txs_with_protocol_state =
      Scan_state.staged_transactions_with_protocol_states scan_state ~get_state
      |> Deferred.return
    in
    let%bind _ =
      Deferred.Or_error.List.iter txs_with_protocol_state
        ~f:(fun (tx, protocol_state) ->
          let%map.Deferred () = Scheduler.yield () in
          let%bind.Or_error txn_with_info =
            Ledger.apply_transaction ~constraint_constants
              ~txn_state_view:
                (Mina_state.Protocol_state.Body.view protocol_state.body)
              snarked_ledger tx.data
          in
          let computed_status =
            Ledger.Transaction_applied.user_command_status txn_with_info
          in
          if Transaction_status.equal tx.status computed_status then Ok ()
          else
            Or_error.errorf
              !"Mismatched user command status. Expected: %{sexp: \
                Transaction_status.t} Got: %{sexp: Transaction_status.t}"
              tx.status computed_status)
    in
    let%bind () =
      let staged_ledger_hash = Ledger.merkle_root snarked_ledger in
      Deferred.return
      @@ Result.ok_if_true
           (Ledger_hash.equal expected_merkle_root staged_ledger_hash)
           ~error:
             (Error.createf
                !"Mismatching merkle root Expected:%{sexp:Ledger_hash.t} \
                  Got:%{sexp:Ledger_hash.t}"
                expected_merkle_root staged_ledger_hash)
    in
    let pending_coinbase_stack =
      match Scan_state.latest_ledger_proof scan_state with
      | Some proof ->
          (get_target proof).pending_coinbase_stack
      | None ->
          Pending_coinbase.Stack.empty
    in
    f ~constraint_constants
      ~snarked_registers:
        ( { ledger = snarked_frozen_ledger_hash
          ; next_available_token = snarked_next_available_token
          ; local_state = snarked_local_state
          ; pending_coinbase_stack
          }
          : Mina_state.Registers.Value.t )
      ~ledger:snarked_ledger ~scan_state
      ~pending_coinbase_collection:pending_coinbases

  let of_scan_state_pending_coinbases_and_snarked_ledger ~logger
      ~constraint_constants ~verifier ~scan_state ~snarked_ledger
      ~snarked_local_state ~expected_merkle_root ~pending_coinbases ~get_state =
    of_scan_state_pending_coinbases_and_snarked_ledger' ~constraint_constants
      ~pending_coinbases ~scan_state ~snarked_ledger ~snarked_local_state
      ~expected_merkle_root ~get_state
      (of_scan_state_and_ledger ~logger ~verifier)

  let of_scan_state_pending_coinbases_and_snarked_ledger_unchecked
      ~constraint_constants ~scan_state ~snarked_ledger ~snarked_local_state
      ~expected_merkle_root ~pending_coinbases ~get_state =
    of_scan_state_pending_coinbases_and_snarked_ledger' ~constraint_constants
      ~pending_coinbases ~scan_state ~snarked_ledger ~snarked_local_state
      ~expected_merkle_root ~get_state of_scan_state_and_ledger_unchecked

  let copy
      { scan_state; ledger; constraint_constants; pending_coinbase_collection }
      =
    let new_mask = Ledger.Mask.create ~depth:(Ledger.depth ledger) () in
    { scan_state
    ; ledger = Ledger.register_mask ledger new_mask
    ; constraint_constants
    ; pending_coinbase_collection
    }

  let hash
      { scan_state
      ; ledger
      ; constraint_constants = _
      ; pending_coinbase_collection
      } : Staged_ledger_hash.t =
    Staged_ledger_hash.of_aux_ledger_and_coinbase_hash
      (Scan_state.hash scan_state)
      (Ledger.merkle_root ledger)
      pending_coinbase_collection

  [%%if call_logger]

  let hash t =
    Mina_debug.Call_logger.record_call "Staged_ledger.hash" ;
    hash t

  [%%endif]

  let ledger { ledger; _ } = ledger

  let create_exn ~constraint_constants ~ledger : t =
    { scan_state = Scan_state.empty ~constraint_constants ()
    ; ledger
    ; constraint_constants
    ; pending_coinbase_collection =
        Pending_coinbase.create
          ~depth:constraint_constants.pending_coinbase_depth ()
        |> Or_error.ok_exn
    }

  let current_ledger_proof t =
    Option.map
      (Scan_state.latest_ledger_proof t.scan_state)
      ~f:(Fn.compose fst fst)

  let replace_ledger_exn t ledger =
    [%test_result: Ledger_hash.t]
      ~message:"Cannot replace ledger since merkle_root differs"
      ~expect:(Ledger.merkle_root t.ledger)
      (Ledger.merkle_root ledger) ;
    { t with ledger }

  let sum_fees xs ~f =
    with_return (fun { return } ->
        Ok
          (List.fold ~init:Fee.zero xs ~f:(fun acc x ->
               match Fee.add acc (f x) with
               | None ->
                   return (Or_error.error_string "Fee overflow")
               | Some res ->
                   res)))

  let working_stack pending_coinbase_collection ~is_new_stack =
    to_staged_ledger_or_error
      (Pending_coinbase.latest_stack pending_coinbase_collection ~is_new_stack)

  let push_coinbase current_stack (t : Transaction.t) =
    match t with
    | Coinbase c ->
        Pending_coinbase.Stack.push_coinbase c current_stack
    | _ ->
        current_stack

  let push_state current_stack state_body_hash =
    Pending_coinbase.Stack.push_state state_body_hash current_stack

  module Stack_state_with_init_stack = struct
    type t =
      { pc : Transaction_snark.Pending_coinbase_stack_state.t
      ; init_stack : Pending_coinbase.Stack.t
      }
  end

  let coinbase_amount ~supercharge_coinbase
      ~(constraint_constants : Genesis_constants.Constraint_constants.t) =
    if supercharge_coinbase then
      Currency.Amount.scale constraint_constants.coinbase_amount
        constraint_constants.supercharged_coinbase_factor
    else Some constraint_constants.coinbase_amount

  let _coinbase_amount_or_error ~supercharge_coinbase
      ~(constraint_constants : Genesis_constants.Constraint_constants.t) =
    if supercharge_coinbase then
      Option.value_map
        ~default:
          (Error
             (Pre_diff_info.Error.Coinbase_error
                (sprintf
                   !"Overflow when calculating coinbase amount: Supercharged \
                     coinbase factor (%d) x coinbase amount (%{sexp: \
                     Currency.Amount.t})"
                   constraint_constants.supercharged_coinbase_factor
                   constraint_constants.coinbase_amount)))
        (coinbase_amount ~supercharge_coinbase ~constraint_constants)
        ~f:(fun x -> Ok x)
    else Ok constraint_constants.coinbase_amount

  let apply_transaction_and_get_statement ~constraint_constants ledger
      (pending_coinbase_stack_state : Stack_state_with_init_stack.t) s
      txn_state_view =
    let open Result.Let_syntax in
    let%bind fee_excess = Transaction.fee_excess s |> to_staged_ledger_or_error
    and supply_increase =
      Transaction.supply_increase s |> to_staged_ledger_or_error
    in
    let source =
      Ledger.merkle_root ledger |> Frozen_ledger_hash.of_ledger_hash
    in
    let next_available_token_before = Ledger.next_available_token ledger in
    let pending_coinbase_target =
      push_coinbase pending_coinbase_stack_state.pc.target s
    in
    let new_init_stack =
      push_coinbase pending_coinbase_stack_state.init_stack s
    in
    let%map applied_txn =
      Ledger.apply_transaction ~constraint_constants ~txn_state_view ledger s
      |> to_staged_ledger_or_error
    in
    let next_available_token_after = Ledger.next_available_token ledger in
    ( applied_txn
    , { Transaction_snark.Statement.source =
          { ledger = source
          ; next_available_token = next_available_token_before
          ; pending_coinbase_stack = pending_coinbase_stack_state.pc.source
          ; local_state = Mina_state.Local_state.empty
          }
      ; target =
          { ledger =
              Ledger.merkle_root ledger |> Frozen_ledger_hash.of_ledger_hash
          ; next_available_token = next_available_token_after
          ; pending_coinbase_stack = pending_coinbase_target
          ; local_state = Mina_state.Local_state.empty
          }
      ; fee_excess
      ; supply_increase
      ; sok_digest = ()
      }
    , { Stack_state_with_init_stack.pc =
          { source = pending_coinbase_target; target = pending_coinbase_target }
      ; init_stack = new_init_stack
      } )

  let apply_transaction_and_get_witness ~constraint_constants ledger
      pending_coinbase_stack_state s status txn_state_view state_and_body_hash =
    let open Deferred.Result.Let_syntax in
    let account_ids : Transaction.t -> _ = function
      | Fee_transfer t ->
          Fee_transfer.receivers t
      | Command t ->
          let t = (t :> User_command.t) in
          let next_available_token = Ledger.next_available_token ledger in
          User_command.accounts_accessed ~next_available_token t
      | Coinbase c ->
          let ft_receivers =
            Option.map ~f:Coinbase.Fee_transfer.receiver c.fee_transfer
            |> Option.to_list
          in
          Account_id.create c.receiver Token_id.default :: ft_receivers
    in
    let ledger_witness =
      measure "sparse ledger" (fun () ->
          Sparse_ledger.of_ledger_subset_exn ledger (account_ids s))
    in
    let%bind () = yield_result () in
    let%bind applied_txn, statement, updated_pending_coinbase_stack_state =
      measure "apply+stmt" (fun () ->
          apply_transaction_and_get_statement ~constraint_constants ledger
            pending_coinbase_stack_state s txn_state_view)
      |> Deferred.return
    in
    let%bind () = yield_result () in
    let%map () =
      match status with
      | None ->
          return ()
      | Some status ->
          (* Validate that command status matches. *)
          let got_status =
            Ledger.Transaction_applied.user_command_status applied_txn
          in
          if Transaction_status.equal status got_status then return ()
          else
            Deferred.Result.fail
              (Staged_ledger_error.Mismatched_statuses
                 ({ With_status.data = s; status }, got_status))
    in
    ( { Scan_state.Transaction_with_witness.transaction_with_info = applied_txn
      ; state_hash = state_and_body_hash
      ; state_view = txn_state_view
      ; ledger_witness
      ; init_stack = Base pending_coinbase_stack_state.init_stack
      ; statement
      }
    , updated_pending_coinbase_stack_state )

  let update_ledger_and_get_statements ~constraint_constants ledger
      current_stack ts current_state_view state_and_body_hash =
    let open Deferred.Result.Let_syntax in
    let current_stack_with_state =
      push_state current_stack (snd state_and_body_hash)
    in
    let%map res_rev, pending_coinbase_stack_state =
      let pending_coinbase_stack_state : Stack_state_with_init_stack.t =
        { pc = { source = current_stack; target = current_stack_with_state }
        ; init_stack = current_stack
        }
      in
      let exception Exit of Staged_ledger_error.t in
      Async.try_with ~extract_exn:true (fun () ->
          Deferred.List.fold ts ~init:([], pending_coinbase_stack_state)
            ~f:(fun (acc, pending_coinbase_stack_state) t ->
              let open Deferred.Let_syntax in
              ( match
                  List.find (Transaction.public_keys t.With_status.data)
                    ~f:(fun pk ->
                      Option.is_none (Signature_lib.Public_key.decompress pk))
                with
              | None ->
                  ()
              | Some pk ->
                  raise (Exit (Invalid_public_key pk)) ) ;
              match%map
                apply_transaction_and_get_witness ~constraint_constants ledger
                  pending_coinbase_stack_state t.With_status.data
                  (Some t.status) current_state_view state_and_body_hash
              with
              | Ok (res, updated_pending_coinbase_stack_state) ->
                  (res :: acc, updated_pending_coinbase_stack_state)
              | Error err ->
                  raise (Exit err)))
      |> Deferred.Result.map_error ~f:(function
           | Exit err ->
               err
           | exn ->
               raise exn)
    in
    (List.rev res_rev, pending_coinbase_stack_state.pc.target)

  let check_completed_works ~logger ~verifier scan_state
      (completed_works : Transaction_snark_work.t list) =
    let work_count = List.length completed_works in
    let job_pairs =
      Scan_state.k_work_pairs_for_new_diff scan_state ~k:work_count
    in
    let jmps =
      List.concat_map (List.zip_exn job_pairs completed_works)
        ~f:(fun (jobs, work) ->
          let message = Sok_message.create ~fee:work.fee ~prover:work.prover in
          One_or_two.(
            to_list
              (map (zip_exn jobs work.proofs) ~f:(fun (job, proof) ->
                   (job, message, proof)))))
    in
    verify jmps ~logger ~verifier

  (**The total fee excess caused by any diff should be zero. In the case where
     the slots are split into two partitions, total fee excess of the transactions
     to be enqueued on each of the partitions should be zero respectively *)
  let check_zero_fee_excess scan_state data =
    let partitions = Scan_state.partition_if_overflowing scan_state in
    let txns_from_data data =
      List.fold_right ~init:(Ok []) data
        ~f:(fun (d : Scan_state.Transaction_with_witness.t) acc ->
          let open Or_error.Let_syntax in
          let%map acc = acc in
          let t =
            d.transaction_with_info |> Ledger.Transaction_applied.transaction
          in
          t :: acc)
    in
    let total_fee_excess txns =
      List.fold_until txns ~init:Fee_excess.empty ~finish:Or_error.return
        ~f:(fun acc (txn : Transaction.t With_status.t) ->
          match
            let open Or_error.Let_syntax in
            let%bind fee_excess = Transaction.fee_excess txn.data in
            Fee_excess.combine acc fee_excess
          with
          | Ok fee_excess ->
              Continue fee_excess
          | Error _ as err ->
              Stop err)
      |> to_staged_ledger_or_error
    in
    let open Result.Let_syntax in
    let check data slots =
      let%bind txns = txns_from_data data |> to_staged_ledger_or_error in
      let%bind fee_excess = total_fee_excess txns in
      if Fee_excess.is_zero fee_excess then Ok ()
      else Error (Non_zero_fee_excess (slots, txns))
    in
    let%bind () = check (List.take data (fst partitions.first)) partitions in
    Option.value_map ~default:(Result.return ())
      ~f:(fun _ -> check (List.drop data (fst partitions.first)) partitions)
      partitions.second

  let time ~logger label f =
    let start = Core.Time.now () in
    let%map x = trace_recurring label f in
    [%log debug]
      ~metadata:
        [ ("time_elapsed", `Float Core.Time.(Span.to_ms @@ diff (now ()) start))
        ]
      "%s took $time_elapsed" label ;
    x

  let update_coinbase_stack_and_get_data ~constraint_constants scan_state ledger
      pending_coinbase_collection transactions current_state_view
      state_and_body_hash =
    let open Deferred.Result.Let_syntax in
    let coinbase_exists txns =
      List.fold_until ~init:false txns
        ~f:(fun acc t ->
          match t.With_status.data with
          | Transaction.Coinbase _ ->
              Stop true
          | _ ->
              Continue acc)
        ~finish:Fn.id
    in
    let { Scan_state.Space_partition.first = slots, _; second } =
      Scan_state.partition_if_overflowing scan_state
    in
    if List.length transactions > 0 then
      match second with
      | None ->
          (*Single partition:
            1.Check if a new stack is required and get a working stack [working_stack]
            2.create data for enqueuing onto the scan state *)
          let is_new_stack = Scan_state.next_on_new_tree scan_state in
          let%bind working_stack =
            working_stack pending_coinbase_collection ~is_new_stack
            |> Deferred.return
          in
          let%map data, updated_stack =
            update_ledger_and_get_statements ~constraint_constants ledger
              working_stack transactions current_state_view state_and_body_hash
          in
          ( is_new_stack
          , data
          , Pending_coinbase.Update.Action.Update_one
          , `Update_one updated_stack )
      | Some _ ->
          (*Two partition:
            Assumption: Only one of the partition will have coinbase transaction(s)in it.
            1. Get the latest stack for coinbase in the first set of transactions
            2. get the first set of scan_state data[data1]
            3. get a new stack for the second partion because the second set of transactions would start from the begining of the next tree in the scan_state
            4. Initialize the new stack with the state from the first stack
            5. get the second set of scan_state data[data2]*)
          let txns_for_partition1 = List.take transactions slots in
          let coinbase_in_first_partition =
            coinbase_exists txns_for_partition1
          in
          let%bind working_stack1 =
            working_stack pending_coinbase_collection ~is_new_stack:false
            |> Deferred.return
          in
          let%bind data1, updated_stack1 =
            update_ledger_and_get_statements ~constraint_constants ledger
              working_stack1 txns_for_partition1 current_state_view
              state_and_body_hash
          in
          let txns_for_partition2 = List.drop transactions slots in
          (*Push the new state to the state_stack from the previous block even in the second stack*)
          let working_stack2 =
            Pending_coinbase.Stack.create_with working_stack1
          in
          let%map data2, updated_stack2 =
            update_ledger_and_get_statements ~constraint_constants ledger
              working_stack2 txns_for_partition2 current_state_view
              state_and_body_hash
          in
          let second_has_data = List.length txns_for_partition2 > 0 in
          let pending_coinbase_action, stack_update =
            match (coinbase_in_first_partition, second_has_data) with
            | true, true ->
                ( Pending_coinbase.Update.Action.Update_two_coinbase_in_first
                , `Update_two (updated_stack1, updated_stack2) )
            (*updated_stack2 does not have coinbase and but has the state from the previous stack*)
            | true, false ->
                (*updated_stack1 has some new coinbase but parition 2 has no
                  data and so we have only one stack to update*)
                (Update_one, `Update_one updated_stack1)
            | false, true ->
                (*updated_stack1 just has the new state. [updated stack2] might have coinbase, definitely has some
                  data and therefore will have a non-dummy state.*)
                ( Update_two_coinbase_in_second
                , `Update_two (updated_stack1, updated_stack2) )
            | false, false ->
                (* a diff consists of only non-coinbase transactions. This is currently not possible because a diff will have a coinbase at the very least, so don't update anything?*)
                (Update_none, `Update_none)
          in
          (false, data1 @ data2, pending_coinbase_action, stack_update)
    else
      Deferred.return
        (Ok (false, [], Pending_coinbase.Update.Action.Update_none, `Update_none))

  (*update the pending_coinbase tree with the updated/new stack and delete the oldest stack if a proof was emitted*)
  let update_pending_coinbase_collection ~depth pending_coinbase_collection
      stack_update ~is_new_stack ~ledger_proof =
    let open Result.Let_syntax in
    (*Deleting oldest stack if proof emitted*)
    let%bind pending_coinbase_collection_updated1 =
      match ledger_proof with
      | Some (proof, _) ->
          let%bind oldest_stack, pending_coinbase_collection_updated1 =
            Pending_coinbase.remove_coinbase_stack ~depth
              pending_coinbase_collection
            |> to_staged_ledger_or_error
          in
          let ledger_proof_stack =
            (Ledger_proof.statement proof).target.pending_coinbase_stack
          in
          let%map () =
            if Pending_coinbase.Stack.equal oldest_stack ledger_proof_stack then
              Ok ()
            else
              Error
                (Staged_ledger_error.Unexpected
                   (Error.of_string
                      "Pending coinbase stack of the ledger proof did not \
                       match the oldest stack in the pending coinbase tree."))
          in
          pending_coinbase_collection_updated1
      | None ->
          Ok pending_coinbase_collection
    in
    (*updating the latest stack and/or adding a new one*)
    match stack_update with
    | `Update_none ->
        Ok pending_coinbase_collection_updated1
    | `Update_one stack1 ->
        Pending_coinbase.update_coinbase_stack ~depth
          pending_coinbase_collection_updated1 stack1 ~is_new_stack
        |> to_staged_ledger_or_error
    | `Update_two (stack1, stack2) ->
        (*The case when some of the transactions go into the old tree and remaining on to the new tree*)
        let%bind update1 =
          Pending_coinbase.update_coinbase_stack ~depth
            pending_coinbase_collection_updated1 stack1 ~is_new_stack:false
          |> to_staged_ledger_or_error
        in
        Pending_coinbase.update_coinbase_stack ~depth update1 stack2
          ~is_new_stack:true
        |> to_staged_ledger_or_error

  let coinbase_for_blockchain_snark = function
    | [] ->
        Ok Currency.Amount.zero
    | [ amount ] ->
        Ok amount
    | [ amount1; _ ] ->
        Ok amount1
    | _ ->
        Error
          (Staged_ledger_error.Pre_diff
             (Pre_diff_info.Error.Coinbase_error "More than two coinbase parts"))

  let apply_diff ?(skip_verification = false) ~logger ~constraint_constants t
      pre_diff_info ~current_state_view ~state_and_body_hash ~log_prefix =
    let open Deferred.Result.Let_syntax in
    let max_throughput =
      Int.pow 2 t.constraint_constants.transaction_capacity_log_2
    in
    let spots_available, proofs_waiting =
      let jobs = Scan_state.all_work_statements_exn t.scan_state in
      ( Int.min (Scan_state.free_space t.scan_state) max_throughput
      , List.length jobs )
    in
    let new_mask = Ledger.Mask.create ~depth:(Ledger.depth t.ledger) () in
    let new_ledger = Ledger.register_mask t.ledger new_mask in
    let transactions, works, commands_count, coinbases = pre_diff_info in
    let%bind is_new_stack, data, stack_update_in_snark, stack_update =
      time ~logger "update_coinbase_stack_start_time" (fun () ->
          update_coinbase_stack_and_get_data ~constraint_constants t.scan_state
            new_ledger t.pending_coinbase_collection transactions
            current_state_view state_and_body_hash)
    in
    let slots = List.length data in
    let work_count = List.length works in
    let required_pairs = Scan_state.work_statements_for_new_diff t.scan_state in
    let%bind () =
      time ~logger "sufficient work check" (fun () ->
          let required = List.length required_pairs in
          if
            work_count < required
            && List.length data
               > Scan_state.free_space t.scan_state - required + work_count
          then
            Deferred.Result.fail
              (Staged_ledger_error.Insufficient_work
                 (sprintf
                    !"Insufficient number of transaction snark work (slots \
                      occupying: %d)  required %d, got %d"
                    slots required work_count))
          else Deferred.Result.return ())
    in
    let%bind () = Deferred.return (check_zero_fee_excess t.scan_state data) in
    let%bind res_opt, scan_state' =
      time ~logger "fill_work_and_enqueue_transactions" (fun () ->
          let r =
            Scan_state.fill_work_and_enqueue_transactions t.scan_state data
              works
          in
          Or_error.iter_error r ~f:(fun e ->
              let data_json =
                `List
                  (List.map data
                     ~f:(fun
                          { Scan_state.Transaction_with_witness.statement; _ }
                        -> Transaction_snark.Statement.to_yojson statement))
              in
              [%log error]
                ~metadata:
                  [ ( "scan_state"
                    , `String (Scan_state.snark_job_list_json t.scan_state) )
                  ; ("data", data_json)
                  ; ("error", Error_json.error_to_yojson e)
                  ; ("prefix", `String log_prefix)
                  ]
                !"$prefix: Unexpected error when applying diff data $data to \
                  the scan_state $scan_state: $error") ;
          Deferred.return (to_staged_ledger_or_error r))
    in
    let%bind () = yield_result () in
    let%bind updated_pending_coinbase_collection' =
      time ~logger "update_pending_coinbase_collection" (fun () ->
          update_pending_coinbase_collection
            ~depth:t.constraint_constants.pending_coinbase_depth
            t.pending_coinbase_collection stack_update ~is_new_stack
            ~ledger_proof:res_opt
          |> Deferred.return)
    in
    let%bind () = yield_result () in
    let%bind coinbase_amount =
      Deferred.return (coinbase_for_blockchain_snark coinbases)
    in
<<<<<<< HEAD
    let%bind latest_pending_coinbase_stack =
      Pending_coinbase.latest_stack ~is_new_stack:false
        updated_pending_coinbase_collection'
      |> to_staged_ledger_or_error |> Deferred.return
    in
=======
    let%bind () = yield_result () in
>>>>>>> cee7b792
    let%map () =
      time ~logger
        (sprintf "verify_scan_state_after_apply (skip=%b)" skip_verification)
        (fun () ->
          if skip_verification then Deferred.return (Ok ())
          else
            Deferred.(
              verify_scan_state_after_apply ~constraint_constants
                ~next_available_token:(Ledger.next_available_token new_ledger)
                (Frozen_ledger_hash.of_ledger_hash
                   (Ledger.merkle_root new_ledger))
                ~pending_coinbase_stack:latest_pending_coinbase_stack
                scan_state'
              >>| to_staged_ledger_or_error))
    in
    [%log debug]
      ~metadata:
        [ ("user_command_count", `Int commands_count)
        ; ("coinbase_count", `Int (List.length coinbases))
        ; ("spots_available", `Int spots_available)
        ; ("proof_bundles_waiting", `Int proofs_waiting)
        ; ("work_count", `Int (List.length works))
        ; ("prefix", `String log_prefix)
        ]
      "$prefix: apply_diff block info: No of transactions \
       included:$user_command_count\n\
      \      Coinbase parts:$coinbase_count Spots\n\
      \      available:$spots_available Pending work in the \
       scan-state:$proof_bundles_waiting Work included:$work_count" ;
    let new_staged_ledger =
      { scan_state = scan_state'
      ; ledger = new_ledger
      ; constraint_constants = t.constraint_constants
      ; pending_coinbase_collection = updated_pending_coinbase_collection'
      }
    in
    ( `Hash_after_applying (hash new_staged_ledger)
    , `Ledger_proof res_opt
    , `Staged_ledger new_staged_ledger
    , `Pending_coinbase_update
        ( is_new_stack
        , { Pending_coinbase.Update.Poly.action = stack_update_in_snark
          ; coinbase_amount
          } ) )

  let update_metrics (t : t) (witness : Staged_ledger_diff.t) =
    let open Or_error.Let_syntax in
    let commands = Staged_ledger_diff.commands witness in
    let work = Staged_ledger_diff.completed_works witness in
    let%bind total_txn_fee =
      sum_fees commands ~f:(fun { data = cmd; _ } -> User_command.fee_exn cmd)
    in
    let%bind total_snark_fee = sum_fees work ~f:Transaction_snark_work.fee in
    let%bind () = Scan_state.update_metrics t.scan_state in
    Or_error.try_with (fun () ->
        let open Mina_metrics in
        Gauge.set Scan_state_metrics.snark_fee_per_block
          (Int.to_float @@ Fee.to_int total_snark_fee) ;
        Gauge.set Scan_state_metrics.transaction_fees_per_block
          (Int.to_float @@ Fee.to_int total_txn_fee) ;
        Gauge.set Scan_state_metrics.purchased_snark_work_per_block
          (Float.of_int @@ List.length work) ;
        Gauge.set Scan_state_metrics.snark_work_required
          (Float.of_int
             (List.length (Scan_state.all_work_statements_exn t.scan_state))))

  let forget_prediff_info ((a : Transaction.Valid.t With_status.t list), b, c, d)
      =
    ((a :> Transaction.t With_status.t list), b, c, d)

  [%%if feature_snapps]

  let check_commands ledger ~verifier (cs : User_command.t list) =
    let cs =
      List.map cs
        ~f:
          (let open Ledger in
          User_command.to_verifiable ~ledger ~get ~location_of_account)
    in
    let open Deferred.Or_error.Let_syntax in
    let%map xs = Verifier.verify_commands verifier cs in
    Result.all
      (List.map xs ~f:(function
        | `Valid x ->
            Ok x
        | `Invalid ->
            Error
              (Verifier.Failure.Verification_failed
                 (Error.of_string "verification failed on command"))
        | `Valid_assuming _ ->
            Error
              (Verifier.Failure.Verification_failed
                 (Error.of_string "batch verification failed"))))

  [%%else]

  (* imeckler: added this version because the call to the verifier was
     causing super catchup to proceed more slowly than it could have otherwise.

     The reason is as follows: catchup would have, say 100 blocks in the "to verify"
     queue and 20 in the "already verified, to apply" queue. Those 20 would be
     processed very slowly because each one would have to call the verifier, which
     the other queue was trying to call as well. *)
  let check_commands _ledger ~verifier:_ (cs : User_command.t list) :
      (User_command.Valid.t list, _) result Deferred.Or_error.t =
    Result.all
      (List.map cs ~f:(function
        | Parties _ ->
            Error
              (Verifier.Failure.Verification_failed
                 (Error.of_string "check_commands: snapp commands disabled"))
        | Signed_command c -> (
            match Signed_command.check c with
            | Some c ->
                Ok (User_command.Signed_command c)
            | None ->
                Error
                  (Verifier.Failure.Verification_failed
                     (Error.of_string "signature failed to verify")) )))
    |> Deferred.Or_error.return

  [%%endif]

  let apply ?skip_verification ~constraint_constants t
      (witness : Staged_ledger_diff.t) ~logger ~verifier ~current_state_view
      ~state_and_body_hash ~coinbase_receiver ~supercharge_coinbase =
    let open Deferred.Result.Let_syntax in
    let work = Staged_ledger_diff.completed_works witness in
    let%bind () =
      time ~logger "check_completed_works" (fun () ->
          match skip_verification with
          | Some `All | Some `Proofs ->
              return ()
          | None ->
              check_completed_works ~logger ~verifier t.scan_state work)
    in
    let%bind prediff =
      Pre_diff_info.get witness ~constraint_constants ~coinbase_receiver
        ~supercharge_coinbase
        ~check:(check_commands t.ledger ~verifier)
      |> Deferred.map
           ~f:
             (Result.map_error ~f:(fun error ->
                  Staged_ledger_error.Pre_diff error))
    in
    let apply_diff_start_time = Core.Time.now () in
    let%map ((_, _, `Staged_ledger new_staged_ledger, _) as res) =
      apply_diff
        ~skip_verification:
          ([%equal: [ `All | `Proofs ] option] skip_verification (Some `All))
        ~constraint_constants t
        (forget_prediff_info prediff)
        ~logger ~current_state_view ~state_and_body_hash
        ~log_prefix:"apply_diff"
    in
    [%log debug]
      ~metadata:
        [ ( "time_elapsed"
          , `Float Core.Time.(Span.to_ms @@ diff (now ()) apply_diff_start_time)
          )
        ]
      "Staged_ledger.apply_diff take $time_elapsed" ;
    let () =
      Or_error.iter_error (update_metrics new_staged_ledger witness)
        ~f:(fun e ->
          [%log error]
            ~metadata:[ ("error", Error_json.error_to_yojson e) ]
            !"Error updating metrics after applying staged_ledger diff: $error")
    in
    res

  let apply_diff_unchecked ~constraint_constants t
      (sl_diff : Staged_ledger_diff.With_valid_signatures_and_proofs.t) ~logger
      ~current_state_view ~state_and_body_hash ~coinbase_receiver
      ~supercharge_coinbase =
    let open Deferred.Result.Let_syntax in
    let%bind prediff =
      Result.map_error ~f:(fun error -> Staged_ledger_error.Pre_diff error)
      @@ Pre_diff_info.get_unchecked ~constraint_constants ~coinbase_receiver
           ~supercharge_coinbase sl_diff
      |> Deferred.return
    in
    apply_diff t
      (forget_prediff_info prediff)
      ~constraint_constants ~logger ~current_state_view ~state_and_body_hash
      ~log_prefix:"apply_diff_unchecked"

  module Resources = struct
    module Discarded = struct
      type t =
        { commands_rev : User_command.Valid.t With_status.t Sequence.t
        ; completed_work : Transaction_snark_work.Checked.t Sequence.t
        }
      [@@deriving sexp_of]

      let add_user_command t uc =
        { t with
          commands_rev = Sequence.append t.commands_rev (Sequence.singleton uc)
        }

      let add_completed_work t cw =
        { t with
          completed_work =
            Sequence.append (Sequence.singleton cw) t.completed_work
        }
    end

    type t =
      { max_space : int (*max space available currently*)
      ; max_jobs : int
            (*Required amount of work for max_space that can be purchased*)
      ; commands_rev : User_command.Valid.t With_status.t Sequence.t
      ; completed_work_rev : Transaction_snark_work.Checked.t Sequence.t
      ; fee_transfers : Fee.t Public_key.Compressed.Map.t
      ; add_coinbase : bool
      ; coinbase : Coinbase.Fee_transfer.t Staged_ledger_diff.At_most_two.t
      ; supercharge_coinbase : bool
      ; receiver_pk : Public_key.Compressed.t
      ; budget : Fee.t Or_error.t
      ; discarded : Discarded.t
      ; is_coinbase_receiver_new : bool
      ; logger : (Logger.t[@sexp.opaque])
      }
    [@@deriving sexp_of]

    let coinbase_ft (cw : Transaction_snark_work.t) =
      (* Here we could not add the fee transfer if the prover=receiver_pk but
         retaining it to preserve that information in the
         staged_ledger_diff. It will be checked in apply_diff before adding*)
      Option.some_if
        Fee.(cw.fee > Fee.zero)
        (Coinbase.Fee_transfer.create ~receiver_pk:cw.prover ~fee:cw.fee)

    let cheapest_two_work (works : Transaction_snark_work.Checked.t Sequence.t)
        =
      Sequence.fold works ~init:(None, None) ~f:(fun (w1, w2) w ->
          match (w1, w2) with
          | None, _ ->
              (Some w, None)
          | Some x, None ->
              if Currency.Fee.compare w.fee x.fee < 0 then (Some w, w1)
              else (w1, Some w)
          | Some x, Some y ->
              if Currency.Fee.compare w.fee x.fee < 0 then (Some w, w1)
              else if Currency.Fee.compare w.fee y.fee < 0 then (w1, Some w)
              else (w1, w2))

    let coinbase_work
        ~(constraint_constants : Genesis_constants.Constraint_constants.t)
        ?(is_two = false) (works : Transaction_snark_work.Checked.t Sequence.t)
        ~is_coinbase_receiver_new ~supercharge_coinbase =
      let open Option.Let_syntax in
      let min1, min2 = cheapest_two_work works in
      let diff ws ws' =
        Sequence.filter ws ~f:(fun w ->
            Sequence.mem ws'
              (Transaction_snark_work.statement w)
              ~equal:Transaction_snark_work.Statement.equal
            |> not)
      in
      let%bind coinbase_amount =
        coinbase_amount ~supercharge_coinbase ~constraint_constants
      in
      let%bind budget =
        (*if the coinbase receiver is new then the account creation fee will be deducted from the reward*)
        if is_coinbase_receiver_new then
          Currency.Amount.(
            sub coinbase_amount
              (of_fee constraint_constants.account_creation_fee))
        else Some coinbase_amount
      in
      let stmt = Transaction_snark_work.statement in
      if is_two then
        match (min1, min2) with
        | None, _ ->
            None
        | Some w, None ->
            if Amount.(of_fee w.fee <= budget) then
              let cb =
                Staged_ledger_diff.At_most_two.Two
                  (Option.map (coinbase_ft w) ~f:(fun ft -> (ft, None)))
              in
              Some (cb, diff works (Sequence.of_list [ stmt w ]))
            else
              let cb = Staged_ledger_diff.At_most_two.Two None in
              Some (cb, works)
        | Some w1, Some w2 ->
            let%map sum = Fee.add w1.fee w2.fee in
            if Amount.(of_fee sum <= budget) then
              let cb =
                Staged_ledger_diff.At_most_two.Two
                  (Option.map (coinbase_ft w1) ~f:(fun ft ->
                       (ft, coinbase_ft w2)))
                (*Why add work without checking if work constraints are
                  satisfied? If we reach here then it means that we are trying to
                  fill the last two slots of the tree with coinbase trnasactions
                  and if there's any work in [works] then that has to be included,
                  either in the coinbase or as fee transfers that gets paid by
                  the transaction fees. So having it as coinbase ft will at least
                  reduce the slots occupied by fee transfers*)
              in
              (cb, diff works (Sequence.of_list [ stmt w1; stmt w2 ]))
            else if Amount.(of_fee w1.fee <= coinbase_amount) then
              let cb =
                Staged_ledger_diff.At_most_two.Two
                  (Option.map (coinbase_ft w1) ~f:(fun ft -> (ft, None)))
              in
              (cb, diff works (Sequence.of_list [ stmt w1 ]))
            else
              let cb = Staged_ledger_diff.At_most_two.Two None in
              (cb, works)
      else
        Option.map min1 ~f:(fun w ->
            if Amount.(of_fee w.fee <= budget) then
              let cb = Staged_ledger_diff.At_most_two.One (coinbase_ft w) in
              (cb, diff works (Sequence.of_list [ stmt w ]))
            else
              let cb = Staged_ledger_diff.At_most_two.One None in
              (cb, works))

    let init_coinbase_and_fee_transfers ~constraint_constants cw_seq
        ~add_coinbase ~job_count ~slots ~is_coinbase_receiver_new
        ~supercharge_coinbase =
      let cw_unchecked work =
        Sequence.map work ~f:Transaction_snark_work.forget
      in
      let coinbase, rem_cw =
        match
          ( add_coinbase
          , coinbase_work ~constraint_constants cw_seq ~is_coinbase_receiver_new
              ~supercharge_coinbase )
        with
        | true, Some (ft, rem_cw) ->
            (ft, rem_cw)
        | true, None ->
            (*Coinbase could not be added because work-fees > coinbase-amount*)
            if job_count = 0 || slots - job_count >= 1 then
              (*Either no jobs are required or there is a free slot that can be filled without having to include any work*)
              (One None, cw_seq)
            else (Zero, cw_seq)
        | _ ->
            (Zero, cw_seq)
      in
      let rem_cw = cw_unchecked rem_cw in
      let singles =
        Sequence.filter_map rem_cw
          ~f:(fun { Transaction_snark_work.fee; prover; _ } ->
            if Fee.equal fee Fee.zero then None else Some (prover, fee))
        |> Sequence.to_list_rev
      in
      (coinbase, singles)

    let init ~constraint_constants
        (uc_seq : User_command.Valid.t With_status.t Sequence.t)
        (cw_seq : Transaction_snark_work.Checked.t Sequence.t)
        (slots, job_count) ~receiver_pk ~add_coinbase ~supercharge_coinbase
        logger ~is_coinbase_receiver_new =
      let seq_rev seq =
        let rec go seq rev_seq =
          match Sequence.next seq with
          | Some (w, rem_seq) ->
              go rem_seq (Sequence.append (Sequence.singleton w) rev_seq)
          | None ->
              rev_seq
        in
        go seq Sequence.empty
      in
      let coinbase, singles =
        init_coinbase_and_fee_transfers ~constraint_constants cw_seq
          ~add_coinbase ~job_count ~slots ~is_coinbase_receiver_new
          ~supercharge_coinbase
      in
      let fee_transfers =
        Public_key.Compressed.Map.of_alist_reduce singles ~f:(fun f1 f2 ->
            Option.value_exn (Fee.add f1 f2))
      in
      let budget =
        Or_error.map2
          (sum_fees (Sequence.to_list uc_seq) ~f:(fun t ->
               User_command.fee_exn (t.data :> User_command.t)))
          (sum_fees
             (List.filter
                ~f:(fun (k, _) ->
                  not (Public_key.Compressed.equal k receiver_pk))
                singles)
             ~f:snd)
          ~f:(fun r c -> option "budget did not suffice" (Fee.sub r c))
        |> Or_error.join
      in
      let discarded =
        { Discarded.completed_work = Sequence.empty
        ; commands_rev = Sequence.empty
        }
      in
      { max_space = slots
      ; max_jobs = job_count
      ; commands_rev =
          uc_seq
          (*Completed work in reverse order for faster removal of proofs if budget doesn't suffice*)
      ; completed_work_rev = seq_rev cw_seq
      ; fee_transfers
      ; add_coinbase
      ; supercharge_coinbase
      ; receiver_pk
      ; coinbase
      ; budget
      ; discarded
      ; is_coinbase_receiver_new
      ; logger
      }

    let reselect_coinbase_work ~constraint_constants t =
      let cw_unchecked work =
        Sequence.map work ~f:Transaction_snark_work.forget
      in
      let coinbase, rem_cw =
        match t.coinbase with
        | Staged_ledger_diff.At_most_two.Zero ->
            (t.coinbase, t.completed_work_rev)
        | One _ -> (
            match
              coinbase_work ~constraint_constants t.completed_work_rev
                ~is_coinbase_receiver_new:t.is_coinbase_receiver_new
                ~supercharge_coinbase:t.supercharge_coinbase
            with
            | None ->
                (One None, t.completed_work_rev)
            | Some (ft, rem_cw) ->
                (ft, rem_cw) )
        | Two _ -> (
            match
              coinbase_work ~constraint_constants t.completed_work_rev
                ~is_two:true
                ~is_coinbase_receiver_new:t.is_coinbase_receiver_new
                ~supercharge_coinbase:t.supercharge_coinbase
            with
            | None ->
                (Two None, t.completed_work_rev)
                (*Check for work constraint will be done in [check_constraints_and_update]*)
            | Some (fts', rem_cw) ->
                (fts', rem_cw) )
      in
      let rem_cw = cw_unchecked rem_cw in
      let singles =
        Sequence.filter_map rem_cw
          ~f:(fun { Transaction_snark_work.fee; prover; _ } ->
            if Fee.equal fee Fee.zero then None else Some (prover, fee))
        |> Sequence.to_list_rev
      in
      let fee_transfers =
        Public_key.Compressed.Map.of_alist_reduce singles ~f:(fun f1 f2 ->
            Option.value_exn (Fee.add f1 f2))
      in
      { t with coinbase; fee_transfers }

    let rebudget t =
      (*get the correct coinbase and calculate the fee transfers*)
      let open Or_error.Let_syntax in
      let payment_fees =
        sum_fees (Sequence.to_list t.commands_rev) ~f:(fun t ->
            User_command.fee_exn (t.data :> User_command.t))
      in
      let prover_fee_others =
        Public_key.Compressed.Map.fold t.fee_transfers ~init:(Ok Fee.zero)
          ~f:(fun ~key ~data fees ->
            let%bind others = fees in
            if Public_key.Compressed.equal t.receiver_pk key then Ok others
            else option "Fee overflow" (Fee.add others data))
      in
      let revenue = payment_fees in
      let cost = prover_fee_others in
      Or_error.map2 revenue cost ~f:(fun r c ->
          option "budget did not suffice" (Fee.sub r c))
      |> Or_error.join

    let budget_sufficient t =
      match t.budget with Ok _ -> true | Error _ -> false

    let coinbase_added t =
      match t.coinbase with
      | Staged_ledger_diff.At_most_two.Zero ->
          0
      | One _ ->
          1
      | Two _ ->
          2

    let slots_occupied t =
      let fee_for_self =
        match t.budget with
        | Error _ ->
            0
        | Ok b ->
            if Fee.(b > Fee.zero) then 1 else 0
      in
      let other_provers =
        Public_key.Compressed.Map.filter_keys t.fee_transfers
          ~f:(Fn.compose not (Public_key.Compressed.equal t.receiver_pk))
      in
      let total_fee_transfer_pks =
        Public_key.Compressed.Map.length other_provers + fee_for_self
      in
      Sequence.length t.commands_rev
      + ((total_fee_transfer_pks + 1) / 2)
      + coinbase_added t

    let space_available res =
      let slots = slots_occupied res in
      res.max_space > slots

    let work_done t =
      let no_of_proof_bundles = Sequence.length t.completed_work_rev in
      let slots = slots_occupied t in
      (*If more jobs were added in the previous diff then ( t.max_space-t.max_jobs) slots can go for free in this diff*)
      no_of_proof_bundles = t.max_jobs || slots <= t.max_space - t.max_jobs

    let space_constraint_satisfied t =
      let occupied = slots_occupied t in
      occupied <= t.max_space

    let work_constraint_satisfied (t : t) =
      (*Are we doing all the work available? *)
      let all_proofs = work_done t in
      (*enough work*)
      let slots = slots_occupied t in
      let cw_count = Sequence.length t.completed_work_rev in
      let enough_work = cw_count >= slots in
      (*if there are no transactions then don't need any proofs*)
      all_proofs || slots = 0 || enough_work

    let available_space t = t.max_space - slots_occupied t

    let discard_last_work ~constraint_constants t =
      match Sequence.next t.completed_work_rev with
      | None ->
          (t, None)
      | Some (w, rem_seq) ->
          let to_be_discarded = Transaction_snark_work.forget w in
          let discarded = Discarded.add_completed_work t.discarded w in
          let new_t =
            reselect_coinbase_work ~constraint_constants
              { t with completed_work_rev = rem_seq; discarded }
          in
          let budget =
            match t.budget with
            | Ok b ->
                option "Currency overflow" (Fee.add b to_be_discarded.fee)
            | _ ->
                rebudget new_t
          in
          ({ new_t with budget }, Some w)

    let discard_user_command t =
      let decr_coinbase t =
        (*When discarding coinbase's fee transfer, add the fee transfer to the fee_transfers map so that budget checks can be done *)
        let update_fee_transfers t (ft : Coinbase.Fee_transfer.t) coinbase =
          let updated_fee_transfers =
            Public_key.Compressed.Map.update t.fee_transfers ft.receiver_pk
              ~f:(fun _ -> ft.fee)
          in
          let new_t =
            { t with coinbase; fee_transfers = updated_fee_transfers }
          in
          let updated_budget = rebudget new_t in
          { new_t with budget = updated_budget }
        in
        match t.coinbase with
        | Staged_ledger_diff.At_most_two.Zero ->
            t
        | One None ->
            { t with coinbase = Staged_ledger_diff.At_most_two.Zero }
        | Two None ->
            { t with coinbase = One None }
        | Two (Some (ft, None)) ->
            { t with coinbase = One (Some ft) }
        | One (Some ft) ->
            update_fee_transfers t ft Zero
        | Two (Some (ft1, Some ft2)) ->
            update_fee_transfers t ft2 (One (Some ft1))
      in
      match Sequence.next t.commands_rev with
      | None ->
          (* If we have reached here then it means we couldn't afford a slot for coinbase as well *)
          (decr_coinbase t, None)
      | Some (uc, rem_seq) ->
          let discarded = Discarded.add_user_command t.discarded uc in
          let new_t = { t with commands_rev = rem_seq; discarded } in
          let budget =
            match t.budget with
            | Ok b ->
                option "Fee insufficient"
                  (Fee.sub b (User_command.fee_exn (uc.data :> User_command.t)))
            | _ ->
                rebudget new_t
          in
          ({ new_t with budget }, Some uc)

    let worked_more ~constraint_constants resources =
      (*Is the work constraint satisfied even after discarding a work bundle?
         We reach here after having more than enough work*)
      let more_work t =
        let slots = slots_occupied t in
        let cw_count = Sequence.length t.completed_work_rev in
        cw_count > 0 && cw_count >= slots
      in
      let r, _ = discard_last_work ~constraint_constants resources in
      more_work r

    let incr_coinbase_part_by ~constraint_constants t count =
      let open Or_error.Let_syntax in
      let incr = function
        | Staged_ledger_diff.At_most_two.Zero ->
            Ok (Staged_ledger_diff.At_most_two.One None)
        | One None ->
            Ok (Two None)
        | One (Some ft) ->
            Ok (Two (Some (ft, None)))
        | _ ->
            Or_error.error_string "Coinbase count cannot be more than two"
      in
      let by_one res =
        let res' =
          match Sequence.next res.discarded.completed_work with
          (*add one from the discarded list to [completed_work_rev] and then select a work from [completed_work_rev] except the one already used*)
          | Some (w, rem_work) ->
              let%map coinbase = incr res.coinbase in
              let res' =
                { res with
                  completed_work_rev =
                    Sequence.append (Sequence.singleton w)
                      res.completed_work_rev
                ; discarded = { res.discarded with completed_work = rem_work }
                ; coinbase
                }
              in
              reselect_coinbase_work ~constraint_constants res'
          | None ->
              let%bind coinbase = incr res.coinbase in
              let res = { res with coinbase } in
              if work_done res then Ok res
              else
                Or_error.error_string
                  "Could not increment coinbase transaction count because of \
                   insufficient work"
        in
        match res' with
        | Ok res'' ->
            res''
        | Error e ->
            [%log' error t.logger] "Error when increasing coinbase: $error"
              ~metadata:[ ("error", Error_json.error_to_yojson e) ] ;
            res
      in
      match count with `One -> by_one t | `Two -> by_one (by_one t)
  end

  let rec check_constraints_and_update ~constraint_constants
      (resources : Resources.t) log =
    if Resources.slots_occupied resources = 0 then (resources, log)
    else if Resources.work_constraint_satisfied resources then
      if
        (*There's enough work. Check if they satisfy other constraints*)
        Resources.budget_sufficient resources
      then
        if Resources.space_constraint_satisfied resources then (resources, log)
        else if Resources.worked_more ~constraint_constants resources then
          (*There are too many fee_transfers(from the proofs) occupying the slots. discard one and check*)
          let resources', work_opt =
            Resources.discard_last_work ~constraint_constants resources
          in
          check_constraints_and_update ~constraint_constants resources'
            (Option.value_map work_opt ~default:log ~f:(fun work ->
                 Diff_creation_log.discard_completed_work `Extra_work work log))
        else
          (*Well, there's no space; discard a user command *)
          let resources', uc_opt = Resources.discard_user_command resources in
          check_constraints_and_update ~constraint_constants resources'
            (Option.value_map uc_opt ~default:log ~f:(fun uc ->
                 Diff_creation_log.discard_command `No_space
                   (uc.data :> User_command.t)
                   log))
      else
        (* insufficient budget; reduce the cost*)
        let resources', work_opt =
          Resources.discard_last_work ~constraint_constants resources
        in
        check_constraints_and_update ~constraint_constants resources'
          (Option.value_map work_opt ~default:log ~f:(fun work ->
               Diff_creation_log.discard_completed_work `Insufficient_fees work
                 log))
    else
      (* There isn't enough work for the transactions. Discard a transaction and check again *)
      let resources', uc_opt = Resources.discard_user_command resources in
      check_constraints_and_update ~constraint_constants resources'
        (Option.value_map uc_opt ~default:log ~f:(fun uc ->
             Diff_creation_log.discard_command `No_work
               (uc.data :> User_command.t)
               log))

  let one_prediff ~constraint_constants cw_seq ts_seq ~receiver ~add_coinbase
      slot_job_count logger ~is_coinbase_receiver_new partition
      ~supercharge_coinbase =
    O1trace.measure "one_prediff" (fun () ->
        let init_resources =
          Resources.init ~constraint_constants ts_seq cw_seq slot_job_count
            ~receiver_pk:receiver ~add_coinbase logger ~is_coinbase_receiver_new
            ~supercharge_coinbase
        in
        let log =
          Diff_creation_log.init
            ~completed_work:init_resources.completed_work_rev
            ~commands:init_resources.commands_rev
            ~coinbase:init_resources.coinbase ~partition
            ~available_slots:(fst slot_job_count)
            ~required_work_count:(snd slot_job_count)
        in
        check_constraints_and_update ~constraint_constants init_resources log)

  let generate ~constraint_constants logger cw_seq ts_seq ~receiver
      ~is_coinbase_receiver_new ~supercharge_coinbase
      (partitions : Scan_state.Space_partition.t) =
    let pre_diff_with_one (res : Resources.t) :
        Staged_ledger_diff.With_valid_signatures_and_proofs
        .pre_diff_with_at_most_one_coinbase =
      O1trace.measure "pre_diff_with_one" (fun () ->
          let to_at_most_one = function
            | Staged_ledger_diff.At_most_two.Zero ->
                Staged_ledger_diff.At_most_one.Zero
            | One x ->
                One x
            | _ ->
                [%log error]
                  "Error creating staged ledger diff: Should have at most one \
                   coinbase in the second pre_diff" ;
                Zero
          in
          (* We have to reverse here because we only know they work in THIS order *)
          { Staged_ledger_diff.Pre_diff_one.commands =
              Sequence.to_list_rev res.commands_rev
          ; completed_works = Sequence.to_list_rev res.completed_work_rev
          ; coinbase = to_at_most_one res.coinbase
          ; internal_command_balances =
              (* These will get filled in by the caller. *) []
          })
    in
    let pre_diff_with_two (res : Resources.t) :
        Staged_ledger_diff.With_valid_signatures_and_proofs
        .pre_diff_with_at_most_two_coinbase =
      (* We have to reverse here because we only know they work in THIS order *)
      { commands = Sequence.to_list_rev res.commands_rev
      ; completed_works = Sequence.to_list_rev res.completed_work_rev
      ; coinbase = res.coinbase
      ; internal_command_balances =
          (* These will get filled in by the caller. *) []
      }
    in
    let end_log ((res : Resources.t), (log : Diff_creation_log.t)) =
      Diff_creation_log.end_log log ~completed_work:res.completed_work_rev
        ~commands:res.commands_rev ~coinbase:res.coinbase
    in
    let make_diff res1 = function
      | Some res2 ->
          ( (pre_diff_with_two (fst res1), Some (pre_diff_with_one (fst res2)))
          , List.map ~f:end_log [ res1; res2 ] )
      | None ->
          ((pre_diff_with_two (fst res1), None), [ end_log res1 ])
    in
    let has_no_commands (res : Resources.t) =
      Sequence.length res.commands_rev = 0
    in
    let second_pre_diff (res : Resources.t) partition ~add_coinbase work =
      one_prediff ~constraint_constants work res.discarded.commands_rev
        ~receiver partition ~add_coinbase logger ~is_coinbase_receiver_new
        ~supercharge_coinbase `Second
    in
    let isEmpty (res : Resources.t) =
      has_no_commands res && Resources.coinbase_added res = 0
    in
    (*Partitioning explained in PR #687 *)
    match partitions.second with
    | None ->
        let res, log =
          one_prediff ~constraint_constants cw_seq ts_seq ~receiver
            partitions.first ~add_coinbase:true logger ~is_coinbase_receiver_new
            ~supercharge_coinbase `First
        in
        make_diff (res, log) None
    | Some y ->
        assert (Sequence.length cw_seq <= snd partitions.first + snd y) ;
        let cw_seq_1 = Sequence.take cw_seq (snd partitions.first) in
        let cw_seq_2 = Sequence.drop cw_seq (snd partitions.first) in
        let res, log1 =
          one_prediff ~constraint_constants cw_seq_1 ts_seq ~receiver
            partitions.first ~add_coinbase:false logger
            ~is_coinbase_receiver_new ~supercharge_coinbase `First
        in
        let incr_coinbase_and_compute res count =
          let new_res =
            Resources.incr_coinbase_part_by ~constraint_constants res count
          in
          if Resources.space_available new_res then
            (*All slots could not be filled either because of budget constraints or not enough work done. Don't create the second prediff instead recompute first diff with just once coinbase*)
            ( one_prediff ~constraint_constants cw_seq_1 ts_seq ~receiver
                partitions.first ~add_coinbase:true logger
                ~is_coinbase_receiver_new ~supercharge_coinbase `First
            , None )
          else
            let res2, log2 =
              second_pre_diff new_res y ~add_coinbase:false cw_seq_2
            in
            if isEmpty res2 then
              (*Don't create the second prediff instead recompute first diff with just once coinbase*)
              ( one_prediff ~constraint_constants cw_seq_1 ts_seq ~receiver
                  partitions.first ~add_coinbase:true logger
                  ~is_coinbase_receiver_new ~supercharge_coinbase `First
              , None )
            else ((new_res, log1), Some (res2, log2))
        in
        let try_with_coinbase () =
          one_prediff ~constraint_constants cw_seq_1 ts_seq ~receiver
            partitions.first ~add_coinbase:true logger ~is_coinbase_receiver_new
            ~supercharge_coinbase `First
        in
        let res1, res2 =
          if Sequence.is_empty res.commands_rev then
            let res = try_with_coinbase () in
            (res, None)
          else
            match Resources.available_space res with
            | 0 ->
                (*generate the next prediff with a coinbase at least*)
                let res2 = second_pre_diff res y ~add_coinbase:true cw_seq_2 in
                ((res, log1), Some res2)
            | 1 ->
                (*There's a slot available in the first partition, fill it with coinbase and create another pre_diff for the slots in the second partiton with the remaining user commands and work *)
                incr_coinbase_and_compute res `One
            | 2 ->
                (*There are two slots which cannot be filled using user commands, so we split the coinbase into two parts and fill those two spots*)
                incr_coinbase_and_compute res `Two
            | _ ->
                (* Too many slots left in the first partition. Either there wasn't enough work to add transactions or there weren't enough transactions. Create a new pre_diff for just the first partition*)
                let res = try_with_coinbase () in
                (res, None)
        in
        let coinbase_added =
          Resources.coinbase_added (fst res1)
          + Option.value_map
              ~f:(Fn.compose Resources.coinbase_added fst)
              res2 ~default:0
        in
        if coinbase_added > 0 then make_diff res1 res2
        else
          (*Coinbase takes priority over user-commands. Create a diff in partitions.first with coinbase first and user commands if possible*)
          let res = try_with_coinbase () in
          make_diff res None

  let can_apply_supercharged_coinbase_exn ~winner ~epoch_ledger ~global_slot =
    Sparse_ledger.has_locked_tokens_exn ~global_slot
      ~account_id:(Account_id.create winner Token_id.default)
      epoch_ledger
    |> not

  let create_diff
      ~(constraint_constants : Genesis_constants.Constraint_constants.t)
      ?(log_block_creation = false) t ~coinbase_receiver ~logger
      ~current_state_view
      ~(transactions_by_fee : User_command.Valid.t Sequence.t)
      ~(get_completed_work :
            Transaction_snark_work.Statement.t
         -> Transaction_snark_work.Checked.t option) ~supercharge_coinbase =
    let open Result.Let_syntax in
    O1trace.trace_event "curr_hash" ;
    let validating_ledger = Transaction_validator.create t.ledger in
    let is_new_account pk =
      Transaction_validator.Hashless_ledger.location_of_account
        validating_ledger
        (Account_id.create pk Token_id.default)
      |> Option.is_none
    in
    let is_coinbase_receiver_new = is_new_account coinbase_receiver in
    if supercharge_coinbase then
      [%log info]
        "No locked tokens in the delegator/delegatee account, applying \
         supercharged coinbase" ;
    O1trace.trace_event "done mask" ;
    let partitions = Scan_state.partition_if_overflowing t.scan_state in
    O1trace.trace_event "partitioned" ;
    let work_to_do = Scan_state.work_statements_for_new_diff t.scan_state in
    O1trace.trace_event "computed_work" ;
    let completed_works_seq, proof_count =
      List.fold_until work_to_do ~init:(Sequence.empty, 0)
        ~f:(fun (seq, count) w ->
          match get_completed_work w with
          | Some cw_checked ->
              (*If new provers can't pay the account-creation-fee then discard
                their work unless their fee is zero in which case their account
                won't be created. This is to encourage using an existing accounts
                for snarking.
                This also imposes new snarkers to have a min fee until one of
                their snarks are purchased and their accounts get created*)
              if
                Currency.Fee.(cw_checked.fee = zero)
                || Currency.Fee.(
                     cw_checked.fee >= constraint_constants.account_creation_fee)
                || not (is_new_account cw_checked.prover)
              then
                Continue
                  ( Sequence.append seq (Sequence.singleton cw_checked)
                  , One_or_two.length cw_checked.proofs + count )
              else (
                [%log debug]
                  ~metadata:
                    [ ( "work"
                      , Transaction_snark_work.Checked.to_yojson cw_checked )
                    ; ( "work_ids"
                      , Transaction_snark_work.Statement.compact_json w )
                    ; ("snark_fee", Currency.Fee.to_yojson cw_checked.fee)
                    ; ( "account_creation_fee"
                      , Currency.Fee.to_yojson
                          constraint_constants.account_creation_fee )
                    ]
                  !"Staged_ledger_diff creation: Snark fee $snark_fee \
                    insufficient to create the snark worker account" ;
                Stop (seq, count) )
          | None ->
              [%log debug]
                ~metadata:
                  [ ("statement", Transaction_snark_work.Statement.to_yojson w)
                  ; ("work_ids", Transaction_snark_work.Statement.compact_json w)
                  ]
                !"Staged_ledger_diff creation: No snark work found for \
                  $statement" ;
              Stop (seq, count))
        ~finish:Fn.id
    in
    O1trace.trace_event "found completed work" ;
    (*Transactions in reverse order for faster removal if there is no space when creating the diff*)
    let valid_on_this_ledger =
      Sequence.fold_until transactions_by_fee ~init:(Sequence.empty, 0)
        ~f:(fun (seq, count) txn ->
          match
            O1trace.measure "validate txn" (fun () ->
                Transaction_validator.apply_transaction ~constraint_constants
                  validating_ledger ~txn_state_view:current_state_view
                  (Command (txn :> User_command.t)))
          with
          | Error e ->
              [%log error]
                ~metadata:
                  [ ("user_command", User_command.Valid.to_yojson txn)
                  ; ("error", Error_json.error_to_yojson e)
                  ]
                "Staged_ledger_diff creation: Skipping user command: \
                 $user_command due to error: $error" ;
              Continue (seq, count)
          | Ok status ->
              let txn_with_status = { With_status.data = txn; status } in
              let seq' =
                Sequence.append (Sequence.singleton txn_with_status) seq
              in
              let count' = count + 1 in
              if count' >= Scan_state.free_space t.scan_state then Stop seq'
              else Continue (seq', count'))
        ~finish:fst
    in
    let diff, log =
      O1trace.measure "generate diff" (fun () ->
          generate ~constraint_constants logger completed_works_seq
            valid_on_this_ledger ~receiver:coinbase_receiver
            ~is_coinbase_receiver_new ~supercharge_coinbase partitions)
    in
    let%map diff =
      (* Fill in the statuses for commands. *)
      let generate_status =
        let status_ledger = Transaction_validator.create t.ledger in
        fun txn ->
          O1trace.measure "get txn status" (fun () ->
              Transaction_validator.apply_transaction ~constraint_constants
                status_ledger ~txn_state_view:current_state_view txn)
      in
      Pre_diff_info.compute_statuses ~constraint_constants ~diff
        ~coinbase_amount:
          (Option.value_exn
             (coinbase_amount ~constraint_constants ~supercharge_coinbase))
        ~coinbase_receiver ~generate_status ~forget:User_command.forget_check
    in
    let summaries, detailed = List.unzip log in
    [%log debug]
      "Number of proofs ready for purchase: $proof_count Number of user \
       commands ready to be included: $txn_count Diff creation log: $diff_log"
      ~metadata:
        [ ("proof_count", `Int proof_count)
        ; ("txn_count", `Int (Sequence.length valid_on_this_ledger))
        ; ("diff_log", Diff_creation_log.summary_list_to_yojson summaries)
        ] ;
    if log_block_creation then
      [%log debug] "Detailed diff creation log: $diff_log"
        ~metadata:
          [ ( "diff_log"
            , Diff_creation_log.detail_list_to_yojson
                (List.map ~f:List.rev detailed) )
          ] ;
    trace_event "prediffs done" ;
    { Staged_ledger_diff.With_valid_signatures_and_proofs.diff }
end

include T

let%test_module "test" =
  ( module struct
    module Sl = T

    let self_pk =
      Quickcheck.random_value ~seed:(`Deterministic "self_pk")
        Public_key.Compressed.gen

    let coinbase_receiver =
      Quickcheck.random_value ~seed:(`Deterministic "receiver_pk")
        Public_key.Compressed.gen

    let proof_level = Genesis_constants.Proof_level.for_unit_tests

    let constraint_constants =
      Genesis_constants.Constraint_constants.for_unit_tests

    let logger = Logger.null ()

    let verifier =
      Async.Thread_safe.block_on_async_exn (fun () ->
          Verifier.create ~logger ~proof_level ~constraint_constants
            ~conf_dir:None
            ~pids:(Child_processes.Termination.create_pid_table ()))

    let supercharge_coinbase ~ledger ~winner ~global_slot =
      (*using staged ledger to confirm coinbase amount is correctly generated*)
      let epoch_ledger =
        Sparse_ledger.of_ledger_subset_exn ledger
          (List.map [ winner ] ~f:(fun k ->
               Account_id.create k Token_id.default))
      in
      Sl.can_apply_supercharged_coinbase_exn ~winner ~global_slot ~epoch_ledger

    (* Functor for testing with different instantiated staged ledger modules. *)
    let create_and_apply_with_state_body_hash
        ?(coinbase_receiver = coinbase_receiver) ?(winner = self_pk)
        ~(current_state_view : Snapp_predicate.Protocol_state.View.t)
        ~state_and_body_hash sl txns stmt_to_work =
      let open Deferred.Let_syntax in
      let supercharge_coinbase =
        supercharge_coinbase ~ledger:(Sl.ledger !sl) ~winner
          ~global_slot:current_state_view.global_slot_since_genesis
      in
      let diff =
        Sl.create_diff ~constraint_constants !sl ~logger ~current_state_view
          ~transactions_by_fee:txns ~get_completed_work:stmt_to_work
          ~supercharge_coinbase ~coinbase_receiver
      in
      let diff =
        match diff with
        | Ok x ->
            x
        | Error e ->
            Error.raise (Pre_diff_info.Error.to_error e)
      in
      let diff' = Staged_ledger_diff.forget diff in
      let%map ( `Hash_after_applying hash
              , `Ledger_proof ledger_proof
              , `Staged_ledger sl'
              , `Pending_coinbase_update (is_new_stack, pc_update) ) =
        match%map
          Sl.apply ~constraint_constants !sl diff' ~logger ~verifier
            ~current_state_view ~state_and_body_hash ~coinbase_receiver
            ~supercharge_coinbase
        with
        | Ok x ->
            x
        | Error e ->
            Error.raise (Sl.Staged_ledger_error.to_error e)
      in
      assert (Staged_ledger_hash.equal hash (Sl.hash sl')) ;
      sl := sl' ;
      (ledger_proof, diff', is_new_stack, pc_update, supercharge_coinbase)

    let dummy_state_view
        ?(global_slot_since_genesis = Mina_numbers.Global_slot.zero) () =
      let state_body =
        let consensus_constants =
          let genesis_constants = Genesis_constants.for_unit_tests in
          Consensus.Constants.create ~constraint_constants
            ~protocol_constants:genesis_constants.protocol
        in
        let compile_time_genesis =
          (*not using Precomputed_values.for_unit_test because of dependency cycle*)
          Mina_state.Genesis_protocol_state.t
            ~genesis_ledger:Genesis_ledger.(Packed.t for_unit_tests)
            ~genesis_epoch_data:Consensus.Genesis_epoch_data.for_unit_tests
            ~constraint_constants ~consensus_constants
        in
        compile_time_genesis.data |> Mina_state.Protocol_state.body
      in
      { (Mina_state.Protocol_state.Body.view state_body) with
        global_slot_since_genesis
      }

    let create_and_apply ?(coinbase_receiver = coinbase_receiver)
        ?(winner = self_pk) sl txns stmt_to_work =
      let open Deferred.Let_syntax in
      let%map ledger_proof, diff, _, _, _ =
        create_and_apply_with_state_body_hash ~coinbase_receiver ~winner
          ~current_state_view:(dummy_state_view ())
          ~state_and_body_hash:(State_hash.dummy, State_body_hash.dummy)
          sl txns stmt_to_work
      in
      (ledger_proof, diff)

    (* Run the given function inside of the Deferred monad, with a staged
         ledger and a separate test ledger, after applying the given
         init_state to both. In the below tests we apply the same commands to
         the staged and test ledgers, and verify they are in the same state.
    *)
    let async_with_ledgers ledger_init_state
        (f : Sl.t ref -> Ledger.Mask.Attached.t -> unit Deferred.t) =
      Ledger.with_ephemeral_ledger ~depth:constraint_constants.ledger_depth
        ~f:(fun ledger ->
          Ledger.apply_initial_ledger_state ledger ledger_init_state ;
          let casted = Ledger.Any_ledger.cast (module Ledger) ledger in
          let test_mask =
            Ledger.Maskable.register_mask casted
              (Ledger.Mask.create ~depth:(Ledger.depth ledger) ())
          in
          let sl = ref @@ Sl.create_exn ~constraint_constants ~ledger in
          Async.Thread_safe.block_on_async_exn (fun () -> f sl test_mask) ;
          ignore @@ Ledger.Maskable.unregister_mask_exn ~loc:__LOC__ test_mask)

    (* Assert the given staged ledger is in the correct state after applying
         the first n user commands passed to the given base ledger. Checks the
         states of the block producer account and user accounts but ignores
         snark workers for simplicity. *)
    let assert_ledger :
           Ledger.t
        -> coinbase_cost:Currency.Fee.t
        -> Sl.t
        -> User_command.Valid.t list
        -> int
        -> Account_id.t list
        -> unit =
     fun test_ledger ~coinbase_cost staged_ledger cmds_all cmds_used
         pks_to_check ->
      let producer_account_id =
        Account_id.create coinbase_receiver Token_id.default
      in
      let producer_account =
        Option.bind
          (Ledger.location_of_account test_ledger producer_account_id)
          ~f:(Ledger.get test_ledger)
      in
      let is_producer_acc_new = Option.is_none producer_account in
      let old_producer_balance =
        Option.value_map producer_account ~default:Currency.Balance.zero
          ~f:(fun a -> a.balance)
      in
      let rec apply_cmds =
        let open Or_error.Let_syntax in
        function
        | [] ->
            return ()
        | (cmd : User_command.Valid.t) :: cmds ->
            let%bind _ =
              Ledger.apply_transaction ~constraint_constants test_ledger
                ~txn_state_view:(dummy_state_view ())
                (Command (cmd :> User_command.t))
            in
            apply_cmds cmds
      in
      Or_error.ok_exn @@ apply_cmds @@ List.take cmds_all cmds_used ;
      let get_account_exn ledger pk =
        Option.value_exn
          (Option.bind
             (Ledger.location_of_account ledger pk)
             ~f:(Ledger.get ledger))
      in
      (* Check the user accounts in the updated staged ledger are as
           expected. *)
      List.iter pks_to_check ~f:(fun pk ->
          let expect = get_account_exn test_ledger pk in
          let actual = get_account_exn (Sl.ledger staged_ledger) pk in
          [%test_result: Account.t] ~expect actual) ;
      (* We only test that the block producer got the coinbase reward here, since calculating the exact correct amount depends on the snark fees and tx fees. *)
      let producer_balance_with_coinbase =
        (let open Option.Let_syntax in
        let%bind total_cost =
          if is_producer_acc_new then
            Currency.Fee.add coinbase_cost
              constraint_constants.account_creation_fee
          else Some coinbase_cost
        in
        let%bind reward =
          Currency.Amount.(
            sub constraint_constants.coinbase_amount (of_fee total_cost))
        in
        Currency.Balance.add_amount old_producer_balance reward)
        |> Option.value_exn
      in
      let new_producer_balance =
        (get_account_exn (Sl.ledger staged_ledger) producer_account_id).balance
      in
      assert (
        Currency.Balance.(
          new_producer_balance >= producer_balance_with_coinbase) )

    let work_fee = constraint_constants.account_creation_fee

    (* Deterministically compute a prover public key from a snark work statement. *)
    let stmt_to_prover :
        Transaction_snark_work.Statement.t -> Public_key.Compressed.t =
     fun stmts ->
      let prover_seed =
        One_or_two.fold stmts ~init:"P" ~f:(fun p stmt ->
            p ^ Frozen_ledger_hash.to_bytes stmt.target.ledger)
      in
      Quickcheck.random_value ~seed:(`Deterministic prover_seed)
        Public_key.Compressed.gen

    let proofs stmts : Ledger_proof.t One_or_two.t =
      let sok_digest = Sok_message.Digest.default in
      One_or_two.map stmts ~f:(fun statement ->
          Ledger_proof.create ~statement ~sok_digest
            ~proof:Proof.transaction_dummy)

    let stmt_to_work_random_prover (stmts : Transaction_snark_work.Statement.t)
        : Transaction_snark_work.Checked.t option =
      let prover = stmt_to_prover stmts in
      Some
        { Transaction_snark_work.Checked.fee = work_fee
        ; proofs = proofs stmts
        ; prover
        }

    let stmt_to_work_zero_fee ~prover
        (stmts : Transaction_snark_work.Statement.t) :
        Transaction_snark_work.Checked.t option =
      Some
        { Transaction_snark_work.Checked.fee = Currency.Fee.zero
        ; proofs = proofs stmts
        ; prover
        }

    (* Fixed public key for when there is only one snark worker. *)
    let snark_worker_pk =
      Quickcheck.random_value ~seed:(`Deterministic "snark worker")
        Public_key.Compressed.gen

    let stmt_to_work_one_prover (stmts : Transaction_snark_work.Statement.t) :
        Transaction_snark_work.Checked.t option =
      Some { fee = work_fee; proofs = proofs stmts; prover = snark_worker_pk }

    let coinbase_first_prediff = function
      | Staged_ledger_diff.At_most_two.Zero ->
          (0, [])
      | One None ->
          (1, [])
      | One (Some ft) ->
          (1, [ ft ])
      | Two None ->
          (2, [])
      | Two (Some (ft, None)) ->
          (2, [ ft ])
      | Two (Some (ft1, Some ft2)) ->
          (2, [ ft1; ft2 ])

    let coinbase_second_prediff = function
      | Staged_ledger_diff.At_most_one.Zero ->
          (0, [])
      | One None ->
          (1, [])
      | One (Some ft) ->
          (1, [ ft ])

    let coinbase_count (sl_diff : Staged_ledger_diff.t) =
      (coinbase_first_prediff (fst sl_diff.diff).coinbase |> fst)
      + Option.value_map ~default:0 (snd sl_diff.diff) ~f:(fun d ->
            coinbase_second_prediff d.coinbase |> fst)

    let coinbase_cost (sl_diff : Staged_ledger_diff.t) =
      let coinbase_fts =
        (coinbase_first_prediff (fst sl_diff.diff).coinbase |> snd)
        @ Option.value_map ~default:[] (snd sl_diff.diff) ~f:(fun d ->
              coinbase_second_prediff d.coinbase |> snd)
      in
      List.fold coinbase_fts ~init:Currency.Fee.zero ~f:(fun total ft ->
          Currency.Fee.add total ft.fee |> Option.value_exn)

    let () =
      Async.Scheduler.set_record_backtraces true ;
      Backtrace.elide := false

    (* The tests are still very slow, so we set ~trials very low for all the
       QuickCheck tests. We may be able to turn them up after #2759 and/or #2760
       happen.
    *)

    (* Get the public keys from a ledger init state. *)
    let init_pks (init : Ledger.init_state) =
      Array.to_sequence init
      |> Sequence.map ~f:(fun (kp, _, _, _) ->
             Account_id.create
               (Public_key.compress kp.public_key)
               Token_id.default)
      |> Sequence.to_list

    (* Fee excess at top level ledger proofs should always be zero *)
    let assert_fee_excess :
        (Ledger_proof.t * (Transaction.t With_status.t * _) list) option -> unit
        =
     fun proof_opt ->
      let fee_excess =
        Option.value_map ~default:Fee_excess.zero proof_opt
          ~f:(fun (proof, _txns) -> (Ledger_proof.statement proof).fee_excess)
      in
      assert (Fee_excess.is_zero fee_excess)

    let transaction_capacity =
      Int.pow 2 constraint_constants.transaction_capacity_log_2

    (* Abstraction for the pattern of taking a list of commands and applying it
       in chunks up to a given max size. *)
    let rec iter_cmds_acc :
           User_command.Valid.t list (** All the commands to apply. *)
        -> int option list
           (** A list of chunk sizes. If a chunk's size is None, apply as many
            commands as possible. *)
        -> 'acc
        -> (   User_command.Valid.t list (** All commands remaining. *)
            -> int option (* Current chunk size. *)
            -> User_command.Valid.t Sequence.t
               (* Sequence of commands to apply. *)
            -> 'acc
            -> (Staged_ledger_diff.t * 'acc) Deferred.t)
        -> 'acc Deferred.t =
     fun cmds cmd_iters acc f ->
      match cmd_iters with
      | [] ->
          Deferred.return acc
      | count_opt :: counts_rest ->
          let cmds_this_iter_max =
            match count_opt with
            | None ->
                cmds
            | Some count ->
                assert (count <= List.length cmds) ;
                List.take cmds count
          in
          let%bind diff, acc' =
            f cmds count_opt (Sequence.of_list cmds_this_iter_max) acc
          in
          let cmds_applied_count =
            List.length @@ Staged_ledger_diff.commands diff
          in
          iter_cmds_acc (List.drop cmds cmds_applied_count) counts_rest acc' f

    (** Generic test framework. *)

    let test_simple :
           Ledger.init_state
        -> User_command.Valid.t list
        -> int option list
        -> Sl.t ref
        -> ?expected_proof_count:int option (*Number of ledger proofs expected*)
        -> Ledger.Mask.Attached.t
        -> [ `One_prover | `Many_provers ]
        -> (   Transaction_snark_work.Statement.t
            -> Transaction_snark_work.Checked.t option)
        -> unit Deferred.t =
     fun init_state cmds cmd_iters sl ?(expected_proof_count = None) test_mask
         provers stmt_to_work ->
      let%map total_ledger_proofs =
        iter_cmds_acc cmds cmd_iters 0
          (fun cmds_left count_opt cmds_this_iter proof_count ->
            let%bind ledger_proof, diff =
              create_and_apply sl cmds_this_iter stmt_to_work
            in
            let proof_count' =
              proof_count + if Option.is_some ledger_proof then 1 else 0
            in
            assert_fee_excess ledger_proof ;
            let cmds_applied_this_iter =
              List.length @@ Staged_ledger_diff.commands diff
            in
            let cb = coinbase_count diff in
            ( match provers with
            | `One_prover ->
                assert (cb = 1)
            | `Many_provers ->
                assert (cb > 0 && cb < 3) ) ;
            ( match count_opt with
            | Some _ ->
                (* There is an edge case where cmds_applied_this_iter = 0, when
                   there is only enough space for coinbase transactions. *)
                assert (cmds_applied_this_iter <= Sequence.length cmds_this_iter) ;
                [%test_eq: User_command.t list]
                  (List.map (Staged_ledger_diff.commands diff)
                     ~f:(fun { With_status.data; _ } -> data))
                  ( Sequence.take cmds_this_iter cmds_applied_this_iter
                    |> Sequence.to_list
                    :> User_command.t list )
            | None ->
                () ) ;
            let coinbase_cost = coinbase_cost diff in
            assert_ledger test_mask ~coinbase_cost !sl cmds_left
              cmds_applied_this_iter (init_pks init_state) ;
            return (diff, proof_count'))
      in
      (*Should have enough blocks to generate at least expected_proof_count
        proofs*)
      if Option.is_some expected_proof_count then
        assert (total_ledger_proofs = Option.value_exn expected_proof_count)

    (* How many blocks do we need to fully exercise the ledger
       behavior and produce one ledger proof *)
    let min_blocks_for_first_snarked_ledger_generic =
      (constraint_constants.transaction_capacity_log_2 + 1)
      * (constraint_constants.work_delay + 1)
      + 1

    (* n-1 extra blocks for n ledger proofs since we are already producing one
       proof *)
    let max_blocks_for_coverage n =
      min_blocks_for_first_snarked_ledger_generic + n - 1

    (** Generator for when we always have enough commands to fill all slots. *)

    let gen_at_capacity :
        (Ledger.init_state * User_command.Valid.t list * int option list)
        Quickcheck.Generator.t =
      let open Quickcheck.Generator.Let_syntax in
      let%bind ledger_init_state = Ledger.gen_initial_ledger_state in
      let%bind iters = Int.gen_incl 1 (max_blocks_for_coverage 0) in
      let total_cmds = transaction_capacity * iters in
      let%bind cmds =
        User_command.Valid.Gen.sequence ~length:total_cmds ~sign_type:`Real
          ledger_init_state
      in
      assert (List.length cmds = total_cmds) ;
      return (ledger_init_state, cmds, List.init iters ~f:(Fn.const None))

    (*Same as gen_at_capacity except that the number of iterations[iters] is
      the function of [extra_block_count] and is same for all generated values*)
    let gen_at_capacity_fixed_blocks extra_block_count :
        (Ledger.init_state * User_command.Valid.t list * int option list)
        Quickcheck.Generator.t =
      let open Quickcheck.Generator.Let_syntax in
      let%bind ledger_init_state = Ledger.gen_initial_ledger_state in
      let iters = max_blocks_for_coverage extra_block_count in
      let total_cmds = transaction_capacity * iters in
      let%bind cmds =
        User_command.Valid.Gen.sequence ~length:total_cmds ~sign_type:`Real
          ledger_init_state
      in
      assert (List.length cmds = total_cmds) ;
      return (ledger_init_state, cmds, List.init iters ~f:(Fn.const None))

    (* Generator for when we have less commands than needed to fill all slots. *)
    let gen_below_capacity ?(extra_blocks = false) () =
      let open Quickcheck.Generator.Let_syntax in
      let%bind ledger_init_state = Ledger.gen_initial_ledger_state in
      let iters_max =
        max_blocks_for_coverage 0 * if extra_blocks then 4 else 2
      in
      let%bind iters = Int.gen_incl 1 iters_max in
      (* N.B. user commands per block is much less than transactions per block
         due to fee transfers and coinbases, especially with worse case number
         of provers, so in order to exercise not filling the scan state
         completely we always apply <= 1/2 transaction_capacity commands.
      *)
      let%bind cmds_per_iter =
        Quickcheck.Generator.list_with_length iters
          (Int.gen_incl 1 ((transaction_capacity / 2) - 1))
      in
      let total_cmds = List.sum (module Int) ~f:Fn.id cmds_per_iter in
      let%bind cmds =
        User_command.Valid.Gen.sequence ~length:total_cmds ~sign_type:`Real
          ledger_init_state
      in
      assert (List.length cmds = total_cmds) ;
      return (ledger_init_state, cmds, List.map ~f:Option.some cmds_per_iter)

    let%test_unit "Max throughput-ledger proof count-fixed blocks" =
      let expected_proof_count = 3 in
      Quickcheck.test (gen_at_capacity_fixed_blocks expected_proof_count)
        ~sexp_of:
          [%sexp_of:
            Ledger.init_state
            * Mina_base.User_command.Valid.t list
            * int option list] ~trials:1
        ~f:(fun (ledger_init_state, cmds, iters) ->
          async_with_ledgers ledger_init_state (fun sl test_mask ->
              test_simple ledger_init_state cmds iters sl
                ~expected_proof_count:(Some expected_proof_count) test_mask
                `Many_provers stmt_to_work_random_prover))

    let%test_unit "Max throughput" =
      Quickcheck.test gen_at_capacity
        ~sexp_of:
          [%sexp_of:
            Ledger.init_state
            * Mina_base.User_command.Valid.t list
            * int option list] ~trials:15
        ~f:(fun (ledger_init_state, cmds, iters) ->
          async_with_ledgers ledger_init_state (fun sl test_mask ->
              test_simple ledger_init_state cmds iters sl test_mask
                `Many_provers stmt_to_work_random_prover))

    let%test_unit "Be able to include random number of commands" =
      Quickcheck.test (gen_below_capacity ()) ~trials:20
        ~f:(fun (ledger_init_state, cmds, iters) ->
          async_with_ledgers ledger_init_state (fun sl test_mask ->
              test_simple ledger_init_state cmds iters sl test_mask
                `Many_provers stmt_to_work_random_prover))

    let%test_unit "Be able to include random number of commands (One prover)" =
      Quickcheck.test (gen_below_capacity ()) ~trials:20
        ~f:(fun (ledger_init_state, cmds, iters) ->
          async_with_ledgers ledger_init_state (fun sl test_mask ->
              test_simple ledger_init_state cmds iters sl test_mask `One_prover
                stmt_to_work_one_prover))

    let%test_unit "Zero proof-fee should not create a fee transfer" =
      let stmt_to_work_zero_fee stmts =
        Some
          { Transaction_snark_work.Checked.fee = Currency.Fee.zero
          ; proofs = proofs stmts
          ; prover = snark_worker_pk
          }
      in
      let expected_proof_count = 3 in
      Quickcheck.test (gen_at_capacity_fixed_blocks expected_proof_count)
        ~trials:20 ~f:(fun (ledger_init_state, cmds, iters) ->
          async_with_ledgers ledger_init_state (fun sl test_mask ->
              let%map () =
                test_simple ~expected_proof_count:(Some expected_proof_count)
                  ledger_init_state cmds iters sl test_mask `One_prover
                  stmt_to_work_zero_fee
              in
              assert (
                Option.is_none
                  (Mina_base.Ledger.location_of_account test_mask
                     (Account_id.create snark_worker_pk Token_id.default)) )))

    let compute_statuses ~ledger ~coinbase_amount diff =
      let generate_status =
        let status_ledger = Transaction_validator.create ledger in
        fun txn ->
          O1trace.measure "get txn status" (fun () ->
              Transaction_validator.apply_transaction ~constraint_constants
                status_ledger ~txn_state_view:(dummy_state_view ()) txn)
      in
      Pre_diff_info.compute_statuses ~constraint_constants ~diff
        ~coinbase_amount ~coinbase_receiver ~generate_status ~forget:Fn.id
      |> Result.map_error ~f:Pre_diff_info.Error.to_error
      |> Or_error.ok_exn

    let%test_unit "Invalid diff test: check zero fee excess for partitions" =
      let create_diff_with_non_zero_fee_excess ~ledger ~coinbase_amount txns
          completed_works (partition : Sl.Scan_state.Space_partition.t) :
          Staged_ledger_diff.t =
        (*With exact number of user commands in partition.first, the fee transfers that settle the fee_excess would be added to the next tree causing a non-zero fee excess*)
        let slots, job_count1 = partition.first in
        match partition.second with
        | None ->
            { diff =
                compute_statuses ~ledger ~coinbase_amount
                @@ ( { completed_works = List.take completed_works job_count1
                     ; commands = List.take txns slots
                     ; coinbase = Zero
                     ; internal_command_balances = []
                     }
                   , None )
            }
        | Some (_, _) ->
            let txns_in_second_diff = List.drop txns slots in
            let diff : Staged_ledger_diff.Diff.t =
              ( { completed_works = List.take completed_works job_count1
                ; commands = List.take txns slots
                ; coinbase = Zero
                ; internal_command_balances = []
                }
              , Some
                  { completed_works =
                      ( if List.is_empty txns_in_second_diff then []
                      else List.drop completed_works job_count1 )
                  ; commands = txns_in_second_diff
                  ; coinbase = Zero
                  ; internal_command_balances = []
                  } )
            in
            { diff = compute_statuses ~ledger ~coinbase_amount diff }
      in
      let empty_diff : Staged_ledger_diff.t =
        { diff =
            ( { completed_works = []
              ; commands = []
              ; coinbase = Staged_ledger_diff.At_most_two.Zero
              ; internal_command_balances = []
              }
            , None )
        }
      in
      Quickcheck.test gen_at_capacity
        ~sexp_of:
          [%sexp_of:
            Ledger.init_state * User_command.Valid.t list * int option list]
        ~trials:10 ~f:(fun (ledger_init_state, cmds, iters) ->
          async_with_ledgers ledger_init_state (fun sl _test_mask ->
              let%map checked =
                iter_cmds_acc cmds iters true
                  (fun _cmds_left _count_opt cmds_this_iter checked ->
                    let scan_state = Sl.scan_state !sl in
                    let work =
                      Sl.Scan_state.work_statements_for_new_diff scan_state
                    in
                    let partitions =
                      Sl.Scan_state.partition_if_overflowing scan_state
                    in
                    let work_done =
                      List.map
                        ~f:(fun stmts ->
                          { Transaction_snark_work.Checked.fee = Fee.zero
                          ; proofs = proofs stmts
                          ; prover = snark_worker_pk
                          })
                        work
                    in
                    let cmds_this_iter =
                      cmds_this_iter |> Sequence.to_list
                      |> List.map ~f:(fun cmd ->
                             { With_status.data = (cmd :> User_command.t)
                             ; status =
                                 Applied
                                   ( Transaction_status.Auxiliary_data.empty
                                   , Transaction_status.Balance_data.empty )
                             })
                    in
                    let diff =
                      create_diff_with_non_zero_fee_excess
                        ~ledger:(Sl.ledger !sl)
                        ~coinbase_amount:constraint_constants.coinbase_amount
                        cmds_this_iter work_done partitions
                    in
                    let%bind apply_res =
                      Sl.apply ~constraint_constants !sl diff ~logger ~verifier
                        ~current_state_view:(dummy_state_view ())
                        ~state_and_body_hash:
                          (State_hash.dummy, State_body_hash.dummy)
                        ~coinbase_receiver ~supercharge_coinbase:true
                    in
                    let checked', diff' =
                      match apply_res with
                      | Error (Sl.Staged_ledger_error.Non_zero_fee_excess _) ->
                          (true, empty_diff)
                      | Error err ->
                          failwith
                          @@ sprintf
                               !"Expecting Non-zero-fee-excess error, got \
                                 %{sexp: Sl.Staged_ledger_error.t}"
                               err
                      | Ok
                          ( `Hash_after_applying _hash
                          , `Ledger_proof _ledger_proof
                          , `Staged_ledger sl'
                          , `Pending_coinbase_update _ ) ->
                          sl := sl' ;
                          (false, diff)
                    in
                    return (diff', checked || checked'))
              in
              (*Note: if this fails, try increasing the number of trials to get a diff that does fail*)
              assert checked))

    let%test_unit "Provers can't pay the account creation fee" =
      let no_work_included (diff : Staged_ledger_diff.t) =
        List.is_empty (Staged_ledger_diff.completed_works diff)
      in
      let stmt_to_work stmts =
        let prover = stmt_to_prover stmts in
        Some
          { Transaction_snark_work.Checked.fee =
              Currency.Fee.(sub work_fee (of_int 1)) |> Option.value_exn
          ; proofs = proofs stmts
          ; prover
          }
      in
      Quickcheck.test (gen_below_capacity ())
        ~sexp_of:
          [%sexp_of:
            Ledger.init_state * User_command.Valid.t list * int option list]
        ~shrinker:
          (Quickcheck.Shrinker.create (fun (init_state, cmds, iters) ->
               if List.length iters > 1 then
                 Sequence.singleton
                   ( init_state
                   , List.take cmds (List.length cmds - transaction_capacity)
                   , [ None ] )
               else Sequence.empty))
        ~trials:1
        ~f:(fun (ledger_init_state, cmds, iters) ->
          async_with_ledgers ledger_init_state (fun sl _test_mask ->
              iter_cmds_acc cmds iters ()
                (fun _cmds_left _count_opt cmds_this_iter () ->
                  let diff =
                    let diff =
                      Sl.create_diff ~constraint_constants !sl ~logger
                        ~current_state_view:(dummy_state_view ())
                        ~transactions_by_fee:cmds_this_iter
                        ~get_completed_work:stmt_to_work ~coinbase_receiver
                        ~supercharge_coinbase:true
                    in
                    match diff with
                    | Ok x ->
                        Staged_ledger_diff.forget x
                    | Error e ->
                        Error.raise (Pre_diff_info.Error.to_error e)
                  in
                  (*No proofs were purchased since the fee for the proofs are not sufficient to pay for account creation*)
                  assert (no_work_included diff) ;
                  Deferred.return (diff, ()))))

    let stmt_to_work_restricted work_list provers
        (stmts : Transaction_snark_work.Statement.t) :
        Transaction_snark_work.Checked.t option =
      let prover =
        match provers with
        | `Many_provers ->
            stmt_to_prover stmts
        | `One_prover ->
            snark_worker_pk
      in
      if
        Option.is_some
          (List.find work_list ~f:(fun s ->
               Transaction_snark_work.Statement.compare s stmts = 0))
      then
        Some
          { Transaction_snark_work.Checked.fee = work_fee
          ; proofs = proofs stmts
          ; prover
          }
      else None

    (** Like test_simple but with a random number of completed jobs available.
      *)

    let test_random_number_of_proofs :
           Ledger.init_state
        -> User_command.Valid.t list
        -> int option list
        -> int list
        -> Sl.t ref
        -> Ledger.Mask.Attached.t
        -> [ `One_prover | `Many_provers ]
        -> unit Deferred.t =
     fun init_state cmds cmd_iters proofs_available sl test_mask provers ->
      let%map proofs_available_left =
        iter_cmds_acc cmds cmd_iters proofs_available
          (fun cmds_left _count_opt cmds_this_iter proofs_available_left ->
            let work_list : Transaction_snark_work.Statement.t list =
              Transaction_snark_scan_state.all_work_statements_exn
                !sl.scan_state
            in
            let proofs_available_this_iter =
              List.hd_exn proofs_available_left
            in
            let%map proof, diff =
              create_and_apply sl cmds_this_iter
                (stmt_to_work_restricted
                   (List.take work_list proofs_available_this_iter)
                   provers)
            in
            assert_fee_excess proof ;
            let cmds_applied_this_iter =
              List.length @@ Staged_ledger_diff.commands diff
            in
            let cb = coinbase_count diff in
            assert (proofs_available_this_iter = 0 || cb > 0) ;
            ( match provers with
            | `One_prover ->
                assert (cb <= 1)
            | `Many_provers ->
                assert (cb <= 2) ) ;
            let coinbase_cost = coinbase_cost diff in
            assert_ledger test_mask ~coinbase_cost !sl cmds_left
              cmds_applied_this_iter (init_pks init_state) ;
            (diff, List.tl_exn proofs_available_left))
      in
      assert (List.is_empty proofs_available_left)

    let%test_unit "max throughput-random number of proofs-worst case provers" =
      (* Always at worst case number of provers *)
      let g =
        let open Quickcheck.Generator.Let_syntax in
        let%bind ledger_init_state, cmds, iters = gen_at_capacity in
        (* How many proofs will be available at each iteration. *)
        let%bind proofs_available =
          (* I think in the worst case every user command begets 1.5
             transactions - one for the command and half of one for a fee
             transfer - and the merge overhead means you need (amortized) twice
             as many SNARKs as transactions, but since a SNARK work usually
             covers two SNARKS it cancels. So we need to admit up to (1.5 * the
             number of commands) works. I make it twice as many for simplicity
             and to cover coinbases. *)
          Quickcheck_lib.map_gens iters ~f:(fun _ ->
              Int.gen_incl 0 (transaction_capacity * 2))
        in
        return (ledger_init_state, cmds, iters, proofs_available)
      in
      Quickcheck.test g ~trials:10
        ~f:(fun (ledger_init_state, cmds, iters, proofs_available) ->
          async_with_ledgers ledger_init_state (fun sl test_mask ->
              test_random_number_of_proofs ledger_init_state cmds iters
                proofs_available sl test_mask `Many_provers))

    let%test_unit "random no of transactions-random number of proofs-worst \
                   case provers" =
      let g =
        let open Quickcheck.Generator.Let_syntax in
        let%bind ledger_init_state, cmds, iters =
          gen_below_capacity ~extra_blocks:true ()
        in
        let%bind proofs_available =
          Quickcheck_lib.map_gens iters ~f:(fun cmds_opt ->
              Int.gen_incl 0 (3 * Option.value_exn cmds_opt))
        in
        return (ledger_init_state, cmds, iters, proofs_available)
      in
      let shrinker =
        Quickcheck.Shrinker.create
          (fun (ledger_init_state, cmds, iters, proofs_available) ->
            let all_but_last xs = List.take xs (List.length xs - 1) in
            let iter_count = List.length iters in
            let mod_iters iters' =
              ( ledger_init_state
              , List.take cmds
                @@ List.sum (module Int) iters' ~f:(Option.value ~default:0)
              , iters'
              , List.take proofs_available (List.length iters') )
            in
            let half_iters =
              if iter_count > 1 then
                Some (mod_iters (List.take iters (iter_count / 2)))
              else None
            in
            let one_less_iters =
              if iter_count > 2 then Some (mod_iters (all_but_last iters))
              else None
            in
            List.filter_map [ half_iters; one_less_iters ] ~f:Fn.id
            |> Sequence.of_list)
      in
      Quickcheck.test g ~shrinker ~shrink_attempts:`Exhaustive
        ~sexp_of:
          [%sexp_of:
            Ledger.init_state
            * User_command.Valid.t list
            * int option list
            * int list] ~trials:50
        ~f:(fun (ledger_init_state, cmds, iters, proofs_available) ->
          async_with_ledgers ledger_init_state (fun sl test_mask ->
              test_random_number_of_proofs ledger_init_state cmds iters
                proofs_available sl test_mask `Many_provers))

    let%test_unit "Random number of commands-random number of proofs-one \
                   prover)" =
      let g =
        let open Quickcheck.Generator.Let_syntax in
        let%bind ledger_init_state, cmds, iters =
          gen_below_capacity ~extra_blocks:true ()
        in
        let%bind proofs_available =
          Quickcheck_lib.map_gens iters ~f:(fun cmds_opt ->
              Int.gen_incl 0 (3 * Option.value_exn cmds_opt))
        in
        return (ledger_init_state, cmds, iters, proofs_available)
      in
      Quickcheck.test g ~trials:10
        ~f:(fun (ledger_init_state, cmds, iters, proofs_available) ->
          async_with_ledgers ledger_init_state (fun sl test_mask ->
              test_random_number_of_proofs ledger_init_state cmds iters
                proofs_available sl test_mask `One_prover))

    let stmt_to_work_random_fee work_list provers
        (stmts : Transaction_snark_work.Statement.t) :
        Transaction_snark_work.Checked.t option =
      let prover =
        match provers with
        | `Many_provers ->
            stmt_to_prover stmts
        | `One_prover ->
            snark_worker_pk
      in
      Option.map
        (List.find work_list ~f:(fun (s, _) ->
             Transaction_snark_work.Statement.compare s stmts = 0))
        ~f:(fun (_, fee) ->
          { Transaction_snark_work.Checked.fee; proofs = proofs stmts; prover })

    (** Like test_random_number_of_proofs but with random proof fees.
      *)
    let test_random_proof_fee :
           Ledger.init_state
        -> User_command.Valid.t list
        -> int option list
        -> (int * Fee.t list) list
        -> Sl.t ref
        -> Ledger.Mask.Attached.t
        -> [ `One_prover | `Many_provers ]
        -> unit Deferred.t =
     fun _init_state cmds cmd_iters proofs_available sl _test_mask provers ->
      let%map proofs_available_left =
        iter_cmds_acc cmds cmd_iters proofs_available
          (fun _cmds_left _count_opt cmds_this_iter proofs_available_left ->
            let work_list : Transaction_snark_work.Statement.t list =
              Sl.Scan_state.work_statements_for_new_diff (Sl.scan_state !sl)
            in
            let proofs_available_this_iter, fees_for_each =
              List.hd_exn proofs_available_left
            in
            let work_to_be_done =
              let work_list = List.take work_list proofs_available_this_iter in
              List.(zip_exn work_list (take fees_for_each (length work_list)))
            in
            let%map _proof, diff =
              create_and_apply sl cmds_this_iter
                (stmt_to_work_random_fee work_to_be_done provers)
            in
            let sorted_work_from_diff1
                (pre_diff :
                  Staged_ledger_diff.Pre_diff_with_at_most_two_coinbase.t) =
              List.sort pre_diff.completed_works ~compare:(fun w w' ->
                  Fee.compare w.fee w'.fee)
            in
            let sorted_work_from_diff2
                (pre_diff :
                  Staged_ledger_diff.Pre_diff_with_at_most_one_coinbase.t option)
                =
              Option.value_map pre_diff ~default:[] ~f:(fun p ->
                  List.sort p.completed_works ~compare:(fun w w' ->
                      Fee.compare w.fee w'.fee))
            in
            let () =
              let assert_same_fee { Coinbase.Fee_transfer.fee; _ } fee' =
                assert (Fee.equal fee fee')
              in
              let first_pre_diff, second_pre_diff_opt = diff.diff in
              match
                ( first_pre_diff.coinbase
                , Option.value_map second_pre_diff_opt
                    ~default:Staged_ledger_diff.At_most_one.Zero ~f:(fun d ->
                      d.coinbase) )
              with
              | ( Staged_ledger_diff.At_most_two.Zero
                , Staged_ledger_diff.At_most_one.Zero )
              | Two None, Zero ->
                  ()
              | One ft_opt, Zero ->
                  Option.value_map ft_opt ~default:() ~f:(fun single ->
                      let work =
                        List.hd_exn (sorted_work_from_diff1 first_pre_diff)
                        |> Transaction_snark_work.forget
                      in
                      assert_same_fee single work.fee)
              | Zero, One ft_opt ->
                  Option.value_map ft_opt ~default:() ~f:(fun single ->
                      let work =
                        List.hd_exn (sorted_work_from_diff2 second_pre_diff_opt)
                        |> Transaction_snark_work.forget
                      in
                      assert_same_fee single work.fee)
              | Two (Some (ft, ft_opt)), Zero ->
                  let work_done = sorted_work_from_diff1 first_pre_diff in
                  let work =
                    List.hd_exn work_done |> Transaction_snark_work.forget
                  in
                  assert_same_fee ft work.fee ;
                  Option.value_map ft_opt ~default:() ~f:(fun single ->
                      let work =
                        List.hd_exn (List.drop work_done 1)
                        |> Transaction_snark_work.forget
                      in
                      assert_same_fee single work.fee)
              | _ ->
                  failwith
                    (sprintf
                       !"Incorrect coinbase in the diff %{sexp: \
                         Staged_ledger_diff.t}"
                       diff)
            in
            (diff, List.tl_exn proofs_available_left))
      in
      assert (List.is_empty proofs_available_left)

    let%test_unit "max throughput-random-random fee-number of proofs-worst \
                   case provers" =
      (* Always at worst case number of provers *)
      let g =
        let open Quickcheck.Generator.Let_syntax in
        let%bind ledger_init_state, cmds, iters = gen_at_capacity in
        (* How many proofs will be available at each iteration. *)
        let%bind proofs_available =
          Quickcheck_lib.map_gens iters ~f:(fun _ ->
              let%bind number_of_proofs =
                Int.gen_incl 0 (transaction_capacity * 2)
              in
              let%map fees =
                Quickcheck.Generator.list_with_length number_of_proofs
                  Fee.(gen_incl (of_int 1) (of_int 20))
              in
              (number_of_proofs, fees))
        in
        return (ledger_init_state, cmds, iters, proofs_available)
      in
      Quickcheck.test g ~trials:10
        ~f:(fun (ledger_init_state, cmds, iters, proofs_available) ->
          async_with_ledgers ledger_init_state (fun sl test_mask ->
              test_random_proof_fee ledger_init_state cmds iters
                proofs_available sl test_mask `Many_provers))

    let%test_unit "Max throughput-random fee" =
      let g =
        let open Quickcheck.Generator.Let_syntax in
        let%bind ledger_init_state, cmds, iters = gen_at_capacity in
        let%bind proofs_available =
          Quickcheck_lib.map_gens iters ~f:(fun _ ->
              let number_of_proofs =
                transaction_capacity
                (*All proofs are available*)
              in
              let%map fees =
                Quickcheck.Generator.list_with_length number_of_proofs
                  Fee.(gen_incl (of_int 1) (of_int 20))
              in
              (number_of_proofs, fees))
        in
        return (ledger_init_state, cmds, iters, proofs_available)
      in
      Quickcheck.test g
        ~sexp_of:
          [%sexp_of:
            Ledger.init_state
            * Mina_base.User_command.Valid.t list
            * int option list
            * (int * Fee.t list) list] ~trials:10
        ~f:(fun (ledger_init_state, cmds, iters, proofs_available) ->
          async_with_ledgers ledger_init_state (fun sl test_mask ->
              test_random_proof_fee ledger_init_state cmds iters
                proofs_available sl test_mask `Many_provers))

    let check_pending_coinbase ~supercharge_coinbase proof ~sl_before ~sl_after
        (_state_hash, state_body_hash) pc_update ~is_new_stack =
      let pending_coinbase_before = Sl.pending_coinbase_collection sl_before in
      let root_before = Pending_coinbase.merkle_root pending_coinbase_before in
      let unchecked_root_after =
        Pending_coinbase.merkle_root (Sl.pending_coinbase_collection sl_after)
      in
      let f_pop_and_add =
        let open Snark_params.Tick in
        let open Pending_coinbase in
        let proof_emitted =
          if Option.is_some proof then Boolean.true_ else Boolean.false_
        in
        let%bind root_after_popping, _deleted_stack =
          Pending_coinbase.Checked.pop_coinbases ~constraint_constants
            ~proof_emitted
            (Hash.var_of_t root_before)
        in
        let pc_update_var = Update.var_of_t pc_update in
        let coinbase_receiver =
          Public_key.Compressed.(var_of_t coinbase_receiver)
        in
        let supercharge_coinbase = Boolean.var_of_value supercharge_coinbase in
        let state_body_hash_var = State_body_hash.var_of_t state_body_hash in
        Pending_coinbase.Checked.add_coinbase ~constraint_constants
          root_after_popping pc_update_var ~coinbase_receiver
          ~supercharge_coinbase state_body_hash_var
      in
      let checked_root_after_update =
        let open Snark_params.Tick in
        let open Pending_coinbase in
        let comp =
          let%map result =
            handle f_pop_and_add
              (unstage
                 (handler ~depth:constraint_constants.pending_coinbase_depth
                    pending_coinbase_before ~is_new_stack))
          in
          As_prover.read Hash.typ result
        in
        let (), x = Or_error.ok_exn (run_and_check comp ()) in
        x
      in
      [%test_eq: Pending_coinbase.Hash.t] unchecked_root_after
        checked_root_after_update

    let test_pending_coinbase :
           Ledger.init_state
        -> User_command.Valid.t list
        -> int option list
        -> int list
        -> (State_hash.t * State_body_hash.t) list
        -> Mina_base.Snapp_predicate.Protocol_state.View.t
        -> Sl.t ref
        -> Ledger.Mask.Attached.t
        -> [ `One_prover | `Many_provers ]
        -> unit Deferred.t =
     fun init_state cmds cmd_iters proofs_available state_body_hashes
         current_state_view sl test_mask provers ->
      let%map proofs_available_left, _state_body_hashes_left =
        iter_cmds_acc cmds cmd_iters (proofs_available, state_body_hashes)
          (fun
            cmds_left
            _count_opt
            cmds_this_iter
            (proofs_available_left, state_body_hashes)
          ->
            let work_list : Transaction_snark_work.Statement.t list =
              Sl.Scan_state.all_work_statements_exn !sl.scan_state
            in
            let proofs_available_this_iter =
              List.hd_exn proofs_available_left
            in
            let sl_before = !sl in
            let state_body_hash = List.hd_exn state_body_hashes in
            let%map proof, diff, is_new_stack, pc_update, supercharge_coinbase =
              create_and_apply_with_state_body_hash ~current_state_view
                ~state_and_body_hash:state_body_hash sl cmds_this_iter
                (stmt_to_work_restricted
                   (List.take work_list proofs_available_this_iter)
                   provers)
            in
            check_pending_coinbase proof ~supercharge_coinbase ~sl_before
              ~sl_after:!sl state_body_hash pc_update ~is_new_stack ;
            assert_fee_excess proof ;
            let cmds_applied_this_iter =
              List.length @@ Staged_ledger_diff.commands diff
            in
            let cb = coinbase_count diff in
            assert (proofs_available_this_iter = 0 || cb > 0) ;
            ( match provers with
            | `One_prover ->
                assert (cb <= 1)
            | `Many_provers ->
                assert (cb <= 2) ) ;
            let coinbase_cost = coinbase_cost diff in
            assert_ledger test_mask ~coinbase_cost !sl cmds_left
              cmds_applied_this_iter (init_pks init_state) ;
            ( diff
            , (List.tl_exn proofs_available_left, List.tl_exn state_body_hashes)
            ))
      in
      assert (List.is_empty proofs_available_left)

    let pending_coinbase_test prover =
      let g =
        let open Quickcheck.Generator.Let_syntax in
        let%bind ledger_init_state, cmds, iters =
          gen_below_capacity ~extra_blocks:true ()
        in
        let%bind state_body_hashes =
          Quickcheck_lib.map_gens iters ~f:(fun _ ->
              Quickcheck.Generator.tuple2 State_hash.gen State_body_hash.gen)
        in
        let%bind proofs_available =
          Quickcheck_lib.map_gens iters ~f:(fun cmds_opt ->
              Int.gen_incl 0 (3 * Option.value_exn cmds_opt))
        in
        return
          (ledger_init_state, cmds, iters, proofs_available, state_body_hashes)
      in
      let current_state_view = dummy_state_view () in
      Quickcheck.test g ~trials:5
        ~f:(fun
             ( ledger_init_state
             , cmds
             , iters
             , proofs_available
             , state_body_hashes )
           ->
          async_with_ledgers ledger_init_state (fun sl test_mask ->
              test_pending_coinbase ledger_init_state cmds iters
                proofs_available state_body_hashes current_state_view sl
                test_mask prover))

    let%test_unit "Validate pending coinbase for random number of \
                   commands-random number of proofs-one prover)" =
      pending_coinbase_test `One_prover

    let%test_unit "Validate pending coinbase for random number of \
                   commands-random number of proofs-many provers)" =
      pending_coinbase_test `Many_provers

    let timed_account n =
      let keypair =
        Quickcheck.random_value
          ~seed:(`Deterministic (sprintf "timed_account_%d" n))
          Keypair.gen
      in
      let account_id =
        Account_id.create
          (Public_key.compress keypair.public_key)
          Token_id.default
      in
      let balance = Balance.of_int 100_000_000_000 in
      (*Should fully vest by slot = 7*)
      let acc =
        Account.create_timed account_id balance ~initial_minimum_balance:balance
          ~cliff_time:(Mina_numbers.Global_slot.of_int 4)
          ~cliff_amount:Amount.zero
          ~vesting_period:(Mina_numbers.Global_slot.of_int 2)
          ~vesting_increment:(Amount.of_int 50_000_000_000)
        |> Or_error.ok_exn
      in
      (keypair, acc)

    let untimed_account n =
      let keypair =
        Quickcheck.random_value
          ~seed:(`Deterministic (sprintf "untimed_account_%d" n))
          Keypair.gen
      in
      let account_id =
        Account_id.create
          (Public_key.compress keypair.public_key)
          Token_id.default
      in
      let balance = Balance.of_int 100_000_000_000 in
      let acc = Account.create account_id balance in
      (keypair, acc)

    let supercharge_coinbase_test ~(self : Account.t) ~(delegator : Account.t)
        ~block_count f_expected_balance sl =
      let coinbase_receiver = self in
      let init_balance = coinbase_receiver.balance in
      let check_receiver_account sl count =
        let location =
          Ledger.location_of_account (Sl.ledger sl)
            (Account.identifier coinbase_receiver)
          |> Option.value_exn
        in
        let account = Ledger.get (Sl.ledger sl) location |> Option.value_exn in
        [%test_eq: Balance.t]
          (f_expected_balance count init_balance)
          account.balance
      in
      Deferred.List.iter
        (List.init block_count ~f:(( + ) 1))
        ~f:(fun block_count ->
          let%bind _ =
            create_and_apply_with_state_body_hash ~winner:delegator.public_key
              ~coinbase_receiver:coinbase_receiver.public_key sl
              ~current_state_view:
                (dummy_state_view
                   ~global_slot_since_genesis:
                     (Mina_numbers.Global_slot.of_int block_count)
                   ())
              ~state_and_body_hash:(State_hash.dummy, State_body_hash.dummy)
              Sequence.empty
              (stmt_to_work_zero_fee ~prover:self.public_key)
          in
          check_receiver_account !sl block_count ;
          return ())

    let normal_coinbase = constraint_constants.coinbase_amount

    let scale_exn amt i = Amount.scale amt i |> Option.value_exn

    let supercharged_coinbase =
      scale_exn constraint_constants.coinbase_amount
        constraint_constants.supercharged_coinbase_factor

    let g = Ledger.gen_initial_ledger_state

    let%test_unit "Supercharged coinbase - staking" =
      let keypair_self, self = timed_account 1 in
      let slots_with_locked_tokens =
        7
        (*calculated from the timing values for timed_accounts*)
      in
      let block_count = slots_with_locked_tokens + 5 in
      let f_expected_balance block_no init_balance =
        if block_no <= slots_with_locked_tokens then
          Balance.add_amount init_balance (scale_exn normal_coinbase block_no)
          |> Option.value_exn
        else
          (* init balance +
                (normal_coinbase * slots_with_locked_tokens) +
                (supercharged_coinbase * remaining slots))*)
          Balance.add_amount
            ( Balance.add_amount init_balance
                (scale_exn normal_coinbase slots_with_locked_tokens)
            |> Option.value_exn )
            (scale_exn supercharged_coinbase
               (block_no - slots_with_locked_tokens))
          |> Option.value_exn
      in
      Quickcheck.test g ~trials:1 ~f:(fun ledger_init_state ->
          let ledger_init_state =
            Array.append
              [| ( keypair_self
                 , Balance.to_amount self.balance
                 , self.nonce
                 , self.timing )
              |]
              ledger_init_state
          in
          async_with_ledgers ledger_init_state (fun sl _test_mask ->
              supercharge_coinbase_test ~self ~delegator:self ~block_count
                f_expected_balance sl))

    let%test_unit "Supercharged coinbase - unlocked account delegating to \
                   locked account" =
      let keypair_self, locked_self = timed_account 1 in
      let keypair_delegator, unlocked_delegator = untimed_account 1 in
      let slots_with_locked_tokens =
        7
        (*calculated from the timing values for timed_accounts*)
      in
      let block_count = slots_with_locked_tokens + 2 in
      let f_expected_balance block_no init_balance =
        Balance.add_amount init_balance
          (scale_exn supercharged_coinbase block_no)
        |> Option.value_exn
      in
      Quickcheck.test g ~trials:1 ~f:(fun ledger_init_state ->
          let ledger_init_state =
            Array.append
              [| ( keypair_self
                 , Balance.to_amount locked_self.balance
                 , locked_self.nonce
                 , locked_self.timing )
               ; ( keypair_delegator
                 , Balance.to_amount unlocked_delegator.balance
                 , unlocked_delegator.nonce
                 , unlocked_delegator.timing )
              |]
              ledger_init_state
          in
          async_with_ledgers ledger_init_state (fun sl _test_mask ->
              supercharge_coinbase_test ~self:locked_self
                ~delegator:unlocked_delegator ~block_count f_expected_balance sl))

    let%test_unit "Supercharged coinbase - locked account delegating to \
                   unlocked account" =
      let keypair_self, unlocked_self = untimed_account 1 in
      let keypair_delegator, locked_delegator = timed_account 1 in
      let slots_with_locked_tokens =
        7
        (*calculated from the timing values for the timed_account*)
      in
      let block_count = slots_with_locked_tokens + 2 in
      let f_expected_balance block_no init_balance =
        if block_no <= slots_with_locked_tokens then
          Balance.add_amount init_balance (scale_exn normal_coinbase block_no)
          |> Option.value_exn
        else
          (* init balance +
                (normal_coinbase * slots_with_locked_tokens) +
                (supercharged_coinbase * remaining slots))*)
          Balance.add_amount
            ( Balance.add_amount init_balance
                (scale_exn normal_coinbase slots_with_locked_tokens)
            |> Option.value_exn )
            (scale_exn supercharged_coinbase
               (block_no - slots_with_locked_tokens))
          |> Option.value_exn
      in
      Quickcheck.test g ~trials:1 ~f:(fun ledger_init_state ->
          let ledger_init_state =
            Array.append
              [| ( keypair_self
                 , Balance.to_amount unlocked_self.balance
                 , unlocked_self.nonce
                 , unlocked_self.timing )
               ; ( keypair_delegator
                 , Balance.to_amount locked_delegator.balance
                 , locked_delegator.nonce
                 , locked_delegator.timing )
              |]
              ledger_init_state
          in
          async_with_ledgers ledger_init_state (fun sl _test_mask ->
              supercharge_coinbase_test ~self:unlocked_self
                ~delegator:locked_delegator ~block_count f_expected_balance sl))

    let%test_unit "Supercharged coinbase - locked account delegating to locked \
                   account" =
      let keypair_self, locked_self = timed_account 1 in
      let keypair_delegator, locked_delegator = timed_account 2 in
      let slots_with_locked_tokens =
        7
        (*calculated from the timing values for timed_accounts*)
      in
      let block_count = slots_with_locked_tokens in
      let f_expected_balance block_no init_balance =
        (*running the test as long as both the accounts remain locked and hence normal coinbase in all the blocks*)
        Balance.add_amount init_balance (scale_exn normal_coinbase block_no)
        |> Option.value_exn
      in
      Quickcheck.test g ~trials:1 ~f:(fun ledger_init_state ->
          let ledger_init_state =
            Array.append
              [| ( keypair_self
                 , Balance.to_amount locked_self.balance
                 , locked_self.nonce
                 , locked_self.timing )
               ; ( keypair_delegator
                 , Balance.to_amount locked_delegator.balance
                 , locked_delegator.nonce
                 , locked_delegator.timing )
              |]
              ledger_init_state
          in
          async_with_ledgers ledger_init_state (fun sl _test_mask ->
              supercharge_coinbase_test ~self:locked_self
                ~delegator:locked_delegator ~block_count f_expected_balance sl))
  end )<|MERGE_RESOLUTION|>--- conflicted
+++ resolved
@@ -958,15 +958,12 @@
     let%bind coinbase_amount =
       Deferred.return (coinbase_for_blockchain_snark coinbases)
     in
-<<<<<<< HEAD
     let%bind latest_pending_coinbase_stack =
       Pending_coinbase.latest_stack ~is_new_stack:false
         updated_pending_coinbase_collection'
       |> to_staged_ledger_or_error |> Deferred.return
     in
-=======
     let%bind () = yield_result () in
->>>>>>> cee7b792
     let%map () =
       time ~logger
         (sprintf "verify_scan_state_after_apply (skip=%b)" skip_verification)
