open Core_kernel
open Async_kernel
open Coda_base
open Signature_lib

type t [@@deriving sexp]

module Scan_state : sig
  [%%versioned:
  module Stable : sig
    module V1 : sig
      type t [@@deriving sexp]

      val hash : t -> Staged_ledger_hash.Aux_hash.t
    end
  end]

  module Job_view : sig
    type t [@@deriving sexp, to_yojson]
  end

  module Space_partition : sig
    type t = {first: int * int; second: (int * int) option} [@@deriving sexp]
  end

  val hash : t -> Staged_ledger_hash.Aux_hash.t

  val empty :
    constraint_constants:Genesis_constants.Constraint_constants.t -> unit -> t

  val snark_job_list_json : t -> string

  val staged_transactions : t -> Transaction.t With_status.t list

  val staged_transactions_with_protocol_states :
       t
    -> get_state:(State_hash.t -> Coda_state.Protocol_state.value Or_error.t)
    -> (Transaction.t With_status.t * Coda_state.Protocol_state.value) list
       Or_error.t

  val all_work_statements_exn : t -> Transaction_snark_work.Statement.t list

  (** Hashes of the protocol states required for proving pending transactions*)
  val required_state_hashes : t -> State_hash.Set.t

  (** Validate protocol states required for proving the transactions. Returns an association list of state_hash and the corresponding state*)
  val check_required_protocol_states :
       t
    -> protocol_states:Coda_state.Protocol_state.value list
    -> (State_hash.t * Coda_state.Protocol_state.value) list Or_error.t
end

module Pre_diff_info : Pre_diff_info.S

module Staged_ledger_error : sig
  type t =
    | Non_zero_fee_excess of
        Scan_state.Space_partition.t * Transaction.t With_status.t list
    | Invalid_proofs of
        ( Ledger_proof.t
        * Transaction_snark.Statement.t
        * Coda_base.Sok_message.t )
        list
    | Couldn't_reach_verifier of Error.t
    | Pre_diff of Pre_diff_info.Error.t
    | Insufficient_work of string
    | Unexpected of Error.t
  [@@deriving sexp]

  val to_string : t -> string

  val to_error : t -> Error.t
end

val ledger : t -> Ledger.t

val scan_state : t -> Scan_state.t

val pending_coinbase_collection : t -> Pending_coinbase.t

val create_exn :
     constraint_constants:Genesis_constants.Constraint_constants.t
  -> ledger:Ledger.t
  -> t

val of_scan_state_and_ledger :
     logger:Logger.t
  -> constraint_constants:Genesis_constants.Constraint_constants.t
  -> verifier:Verifier.t
  -> snarked_ledger_hash:Frozen_ledger_hash.t
  -> snarked_next_available_token:Token_id.t
  -> ledger:Ledger.t
  -> scan_state:Scan_state.t
  -> pending_coinbase_collection:Pending_coinbase.t
  -> t Or_error.t Deferred.t

val of_scan_state_and_ledger_unchecked :
     constraint_constants:Genesis_constants.Constraint_constants.t
  -> snarked_ledger_hash:Frozen_ledger_hash.t
  -> snarked_next_available_token:Token_id.t
  -> ledger:Ledger.t
  -> scan_state:Scan_state.t
  -> pending_coinbase_collection:Pending_coinbase.t
  -> t Or_error.t Deferred.t

val replace_ledger_exn : t -> Ledger.t -> t

val proof_txns_with_state_hashes :
  t -> (Transaction.t With_status.t * State_hash.t) Non_empty_list.t option

val copy : t -> t

val hash : t -> Staged_ledger_hash.t

val apply :
     ?skip_verification:bool
  -> constraint_constants:Genesis_constants.Constraint_constants.t
  -> t
  -> Staged_ledger_diff.t
  -> logger:Logger.t
  -> verifier:Verifier.t
  -> current_state_view:Snapp_predicate.Protocol_state.View.t
  -> state_and_body_hash:State_hash.t * State_body_hash.t
<<<<<<< HEAD
  -> coinbase_receiver:Public_key.Compressed.t
=======
  -> supercharge_coinbase:bool
>>>>>>> 5ef0aa6d
  -> ( [`Hash_after_applying of Staged_ledger_hash.t]
       * [ `Ledger_proof of
           (Ledger_proof.t * (Transaction.t With_status.t * State_hash.t) list)
           option ]
       * [`Staged_ledger of t]
       * [`Pending_coinbase_update of bool * Pending_coinbase.Update.t]
     , Staged_ledger_error.t )
     Deferred.Result.t

val apply_diff_unchecked :
     constraint_constants:Genesis_constants.Constraint_constants.t
  -> t
  -> Staged_ledger_diff.With_valid_signatures_and_proofs.t
  -> logger:Logger.t
  -> current_state_view:Snapp_predicate.Protocol_state.View.t
  -> state_and_body_hash:State_hash.t * State_body_hash.t
<<<<<<< HEAD
  -> coinbase_receiver:Public_key.Compressed.t
=======
  -> supercharge_coinbase:bool
>>>>>>> 5ef0aa6d
  -> ( [`Hash_after_applying of Staged_ledger_hash.t]
       * [ `Ledger_proof of
           (Ledger_proof.t * (Transaction.t With_status.t * State_hash.t) list)
           option ]
       * [`Staged_ledger of t]
       * [`Pending_coinbase_update of bool * Pending_coinbase.Update.t]
     , Staged_ledger_error.t )
     Deferred.Result.t

val current_ledger_proof : t -> Ledger_proof.t option

(* This should memoize the snark verifications *)

val create_diff :
     constraint_constants:Genesis_constants.Constraint_constants.t
  -> ?log_block_creation:bool
  -> t
  -> coinbase_receiver:Public_key.Compressed.t
  -> logger:Logger.t
  -> current_state_view:Snapp_predicate.Protocol_state.View.t
  -> transactions_by_fee:User_command.Valid.t Sequence.t
  -> get_completed_work:(   Transaction_snark_work.Statement.t
                         -> Transaction_snark_work.Checked.t option)
  -> supercharge_coinbase:bool
  -> Staged_ledger_diff.With_valid_signatures_and_proofs.t

val can_apply_supercharged_coinbase_exn :
     winner:Public_key.Compressed.t
  -> epoch_ledger:Coda_base.Sparse_ledger.t
  -> global_slot:Coda_numbers.Global_slot.t
  -> bool

val statement_exn :
     constraint_constants:Genesis_constants.Constraint_constants.t
  -> t
  -> [`Non_empty of Transaction_snark.Statement.t | `Empty] Deferred.t

val of_scan_state_pending_coinbases_and_snarked_ledger :
     logger:Logger.t
  -> constraint_constants:Genesis_constants.Constraint_constants.t
  -> verifier:Verifier.t
  -> scan_state:Scan_state.t
  -> snarked_ledger:Ledger.t
  -> expected_merkle_root:Ledger_hash.t
  -> pending_coinbases:Pending_coinbase.t
  -> get_state:(State_hash.t -> Coda_state.Protocol_state.value Or_error.t)
  -> t Or_error.t Deferred.t

val all_work_pairs :
     t
  -> get_state:(State_hash.t -> Coda_state.Protocol_state.value Or_error.t)
  -> ( Transaction.t
     , Transaction_witness.t
     , Ledger_proof.t )
     Snark_work_lib.Work.Single.Spec.t
     One_or_two.t
     list
     Or_error.t

val all_work_statements_exn : t -> Transaction_snark_work.Statement.t list

val check_commands :
     Ledger.t
  -> verifier:Verifier.t
  -> User_command.t list
  -> (User_command.Valid.t list, Verifier.Failure.t) Result.t
     Deferred.Or_error.t<|MERGE_RESOLUTION|>--- conflicted
+++ resolved
@@ -121,11 +121,8 @@
   -> verifier:Verifier.t
   -> current_state_view:Snapp_predicate.Protocol_state.View.t
   -> state_and_body_hash:State_hash.t * State_body_hash.t
-<<<<<<< HEAD
   -> coinbase_receiver:Public_key.Compressed.t
-=======
   -> supercharge_coinbase:bool
->>>>>>> 5ef0aa6d
   -> ( [`Hash_after_applying of Staged_ledger_hash.t]
        * [ `Ledger_proof of
            (Ledger_proof.t * (Transaction.t With_status.t * State_hash.t) list)
@@ -142,11 +139,8 @@
   -> logger:Logger.t
   -> current_state_view:Snapp_predicate.Protocol_state.View.t
   -> state_and_body_hash:State_hash.t * State_body_hash.t
-<<<<<<< HEAD
   -> coinbase_receiver:Public_key.Compressed.t
-=======
   -> supercharge_coinbase:bool
->>>>>>> 5ef0aa6d
   -> ( [`Hash_after_applying of Staged_ledger_hash.t]
        * [ `Ledger_proof of
            (Ledger_proof.t * (Transaction.t With_status.t * State_hash.t) list)
