open Core
open Mina_base
open Mina_transaction
open Signature_lib

module type S = sig
  module Error : sig
    type t =
      | Verification_failed of Verifier.Failure.t
      | Coinbase_error of string
      | Insufficient_fee of Currency.Fee.t * Currency.Fee.t
      | Internal_command_status_mismatch
      | Unexpected of Error.t
    [@@deriving sexp]

    val to_string : t -> string

    val to_error : t -> Error.t
  end

  val get_unchecked :
       constraint_constants:Genesis_constants.Constraint_constants.t
    -> coinbase_receiver:Public_key.Compressed.t
    -> supercharge_coinbase:bool
    -> Staged_ledger_diff.With_valid_signatures_and_proofs.t
    -> ( Transaction.Valid.t With_status.t list
         * Transaction_snark_work.t list
         * int
         * Currency.Amount.t list
       , Error.t )
       result

  val get_transactions :
       constraint_constants:Genesis_constants.Constraint_constants.t
    -> coinbase_receiver:Public_key.Compressed.t
    -> supercharge_coinbase:bool
    -> Staged_ledger_diff.t
    -> (Transaction.t With_status.t list, Error.t) result
end

module Error = struct
  type t =
    | Verification_failed of Verifier.Failure.t
    | Coinbase_error of string
    | Insufficient_fee of Currency.Fee.t * Currency.Fee.t
    | Internal_command_status_mismatch
    | Unexpected of Error.t
  [@@deriving sexp]

  let to_string = function
    | Verification_failed t ->
        Format.asprintf !"Failed to verify: %{sexp: Verifier.Failure.t} \n" t
    | Coinbase_error err ->
        Format.asprintf !"Coinbase error: %s \n" err
    | Insufficient_fee (f1, f2) ->
        Format.asprintf
          !"Transaction fees %{sexp: Currency.Fee.t} does not suffice proof \
            fees %{sexp: Currency.Fee.t} \n"
          f1 f2
    | Internal_command_status_mismatch ->
        "Internal command statuses did not match"
    | Unexpected e ->
        Error.to_string_hum e

  let to_error = Fn.compose Error.of_string to_string
end

type 't t =
  { transactions : 't With_status.t list
  ; work : Transaction_snark_work.t list
  ; commands_count : int
  ; coinbases : Currency.Amount.t list
  }

(*A Coinbase is a single transaction that accommodates the coinbase amount
    and a fee transfer for the work required to add the coinbase. It also
    contains the state body hash corresponding to a particular protocol state.
    Unlike a transaction, a coinbase (including the fee transfer) just requires one slot
    in the jobs queue.

    The minimum number of slots required to add a single transaction is three (at
    worst case number of provers: when each pair of proofs is from a different
    prover). One slot for the transaction and two slots for fee transfers.

    When the diff is split into two prediffs (why? refer to #687) and if after
    adding transactions, the first prediff has two slots remaining which cannot
    not accommodate transactions, then those slots are filled by splitting the
    coinbase into two parts.

    If it has one slot, then we simply add one coinbase. It is also possible that
    the first prediff may have no slots left after adding transactions (for
    example, when there are three slots and maximum number of provers), in which case,
    we simply add one coinbase as part of the second prediff.
*)
let create_coinbase
    ~(constraint_constants : Genesis_constants.Constraint_constants.t)
    coinbase_parts ~(receiver : Public_key.Compressed.t) ~coinbase_amount =
  let open Result.Let_syntax in
  let coinbase_or_error = function
    | Ok x ->
        Ok x
    | Error e ->
        Error (Error.Coinbase_error (Core.Error.to_string_hum e))
  in
  let underflow_err a1 a2 =
    Option.value_map
      ~default:
        (Error
           (Error.Coinbase_error
              (sprintf
                 !"underflow when splitting coinbase: Minuend: %{sexp: \
                   Currency.Amount.t} Subtrahend: %{sexp: Currency.Amount.t} \n"
                 a1 a2 ) ) )
      (Currency.Amount.sub a1 a2)
      ~f:(fun x -> Ok x)
  in
  let two_parts amt ft1 (ft2 : Coinbase.Fee_transfer.t option) =
    let%bind rem_coinbase = underflow_err coinbase_amount amt in
    let%bind _ =
      underflow_err rem_coinbase
        (Option.value_map ~default:Currency.Amount.zero ft2
           ~f:(fun { fee; _ } -> Currency.Amount.of_fee fee) )
    in
    let%bind cb1 =
      coinbase_or_error
        (Coinbase.create ~amount:amt ~receiver ~fee_transfer:ft1)
    in
    let%map cb2 =
      Coinbase.create ~amount:rem_coinbase ~receiver ~fee_transfer:ft2
      |> coinbase_or_error
    in
    [ cb1; cb2 ]
  in
  match coinbase_parts with
  | `Zero ->
      return []
  | `One x ->
      let%map cb =
        Coinbase.create ~amount:coinbase_amount ~receiver ~fee_transfer:x
        |> coinbase_or_error
      in
      [ cb ]
  | `Two None ->
      two_parts
        (Currency.Amount.of_fee constraint_constants.account_creation_fee)
        None None
  | `Two (Some (({ Coinbase.Fee_transfer.fee; _ } as ft1), ft2)) ->
      let%bind amount =
        let%map fee =
          Currency.Fee.add constraint_constants.account_creation_fee fee
          |> Option.value_map
               ~default:
                 (Error
                    (Error.Coinbase_error
                       (sprintf
                          !"Overflow when trying to add account_creation_fee \
                            %{sexp: Currency.Fee.t} to a fee transfer %{sexp: \
                            Currency.Fee.t}"
                          constraint_constants.account_creation_fee fee ) ) )
               ~f:(fun v -> Ok v)
        in
        Currency.Amount.of_fee fee
      in
      two_parts amount (Some ft1) ft2

let sum_fees xs ~f =
  with_return (fun { return } ->
      Ok
        (List.fold ~init:Currency.Fee.zero xs ~f:(fun acc x ->
             match Currency.Fee.add acc (f x) with
             | None ->
                 return (Or_error.error_string "Fee overflow")
             | Some res ->
                 res ) ) )

let to_staged_ledger_or_error =
  Result.map_error ~f:(fun error -> Error.Unexpected error)

let fee_remainder (type c) (commands : c With_status.t list) completed_works
    coinbase_fee ~forget =
  let open Result.Let_syntax in
  let%bind budget =
    sum_fees commands ~f:(fun { data = t; _ } -> User_command.fee (forget t))
    |> to_staged_ledger_or_error
  in
  let%bind work_fee =
    sum_fees completed_works ~f:(fun { Transaction_snark_work.fee; _ } -> fee)
    |> to_staged_ledger_or_error
  in
  let total_work_fee =
    Option.value ~default:Currency.Fee.zero
      (Currency.Fee.sub work_fee coinbase_fee)
  in
  Option.value_map
    ~default:(Error (Error.Insufficient_fee (budget, total_work_fee)))
    ~f:(fun x -> Ok x)
    (Currency.Fee.sub budget total_work_fee)

let create_fee_transfers completed_works delta public_key coinbase_fts =
  let open Result.Let_syntax in
  let singles =
    (if Currency.Fee.(equal zero delta) then [] else [ (public_key, delta) ])
    @ List.filter_map completed_works
        ~f:(fun { Transaction_snark_work.fee; prover; _ } ->
          if Currency.Fee.equal fee Currency.Fee.zero then None
          else Some (prover, fee) )
  in
  let%bind singles_map =
    Or_error.try_with (fun () ->
        Public_key.Compressed.Map.of_alist_reduce singles ~f:(fun f1 f2 ->
            Option.value_exn (Currency.Fee.add f1 f2) ) )
    |> to_staged_ledger_or_error
  in
  (* deduct the coinbase work fee from the singles_map. It is already part of the coinbase *)
  Or_error.try_with (fun () ->
      List.fold coinbase_fts ~init:singles_map
        ~f:(fun accum { Coinbase.Fee_transfer.receiver_pk; fee = cb_fee } ->
          match Public_key.Compressed.Map.find accum receiver_pk with
          | None ->
              accum
          | Some fee ->
              let new_fee = Option.value_exn (Currency.Fee.sub fee cb_fee) in
              if Currency.Fee.(new_fee > Currency.Fee.zero) then
                Public_key.Compressed.Map.update accum receiver_pk ~f:(fun _ ->
                    new_fee )
              else Public_key.Compressed.Map.remove accum receiver_pk )
      (* TODO: This creates a weird incentive to have a small public_key *)
      |> Map.to_alist ~key_order:`Increasing
      |> List.map ~f:(fun (receiver_pk, fee) ->
             Fee_transfer.Single.create ~receiver_pk ~fee
               ~fee_token:Token_id.default )
      |> One_or_two.group_list
      |> List.map ~f:Fee_transfer.of_singles
      |> Or_error.all )
  |> Or_error.join |> to_staged_ledger_or_error

module Transaction_data = struct
  type 'a t =
    { commands : 'a With_status.t list
    ; coinbases : Coinbase.t list
    ; fee_transfers : Fee_transfer.t list
    }
end

let get_transaction_data (type c) ~constraint_constants coinbase_parts ~receiver
    ~coinbase_amount commands completed_works ~(forget : c -> _) =
  let open Result.Let_syntax in
  let%bind coinbases =
    O1trace.sync_thread "create_coinbase" (fun () ->
        create_coinbase ~constraint_constants coinbase_parts ~receiver
          ~coinbase_amount )
  in
  let coinbase_fts =
    List.concat_map coinbases ~f:(fun cb -> Option.to_list cb.fee_transfer)
  in
  let coinbase_work_fees =
    sum_fees ~f:Coinbase.Fee_transfer.fee coinbase_fts |> Or_error.ok_exn
  in
  let txn_works_others =
    List.filter completed_works ~f:(fun { Transaction_snark_work.prover; _ } ->
        not (Public_key.Compressed.equal receiver prover) )
  in
  let%bind delta =
    fee_remainder commands txn_works_others coinbase_work_fees ~forget
  in
  let%map fee_transfers =
    create_fee_transfers txn_works_others delta receiver coinbase_fts
  in
  { Transaction_data.commands; coinbases; fee_transfers }

let get_individual_info (type c) ~constraint_constants coinbase_parts ~receiver
<<<<<<< HEAD
    ~coinbase_amount commands completed_works ~(forget : c -> _) =
=======
    ~coinbase_amount commands completed_works ~(forget : c -> _)
    ~internal_command_statuses =
>>>>>>> 6d925668
  let open Result.Let_syntax in
  let%bind { Transaction_data.commands
           ; coinbases = coinbase_parts
           ; fee_transfers
           } =
    get_transaction_data ~constraint_constants coinbase_parts ~receiver
      ~coinbase_amount commands completed_works ~forget
  in
  let internal_commands =
    List.map coinbase_parts ~f:(fun t -> Transaction.Coinbase t)
    @ List.map fee_transfers ~f:(fun t -> Transaction.Fee_transfer t)
  in
  let%map internal_commands_with_statuses =
    Or_error.try_with (fun () ->
<<<<<<< HEAD
        List.map internal_commands ~f:(fun cmd ->
            match cmd with
            | Transaction.Coinbase _ | Transaction.Fee_transfer _ ->
                { With_status.data = cmd; status = Applied }
=======
        List.map2_exn internal_commands internal_command_statuses
          ~f:(fun cmd status ->
            match cmd with
            | Transaction.Coinbase _ | Transaction.Fee_transfer _ ->
                { With_status.data = cmd; status }
>>>>>>> 6d925668
            | _ ->
                (* Caught by [try_with] above, it doesn't matter what we throw. *)
                assert false ) )
    |> Result.map_error ~f:(fun _ -> Error.Internal_command_status_mismatch)
  in
  let transactions =
    List.map commands ~f:(With_status.map ~f:(fun t -> Transaction.Command t))
    @ internal_commands_with_statuses
  in
  { transactions
  ; work = completed_works
  ; commands_count = List.length commands
  ; coinbases =
      List.map coinbase_parts ~f:(fun Coinbase.{ amount; _ } -> amount)
  }

let generate_statuses (type c) ~constraint_constants coinbase_parts ~receiver
    ~coinbase_amount commands completed_works ~(forget : c -> _)
    ~generate_status =
  let open Result.Let_syntax in
  let%bind { Transaction_data.commands; _ } =
    get_transaction_data ~constraint_constants coinbase_parts ~receiver
      ~coinbase_amount commands completed_works ~forget
  in
  let%map transactions =
    Or_error.try_with (fun () ->
        List.map commands ~f:(fun cmd ->
            { With_status.data = cmd.With_status.data
            ; status =
                Or_error.ok_exn
                  (generate_status (Transaction.Command (forget cmd.data)))
            } ) )
    |> Result.map_error ~f:(fun err -> Error.Unexpected err)
  in
<<<<<<< HEAD
  transactions
=======
  (*Order of application is user-commands, coinbase, fee transfers. See [get_individual_info]*)
  let internal_commands =
    List.map coinbases ~f:(fun t -> Transaction.Coinbase t)
    @ List.map fee_transfers ~f:(fun t -> Transaction.Fee_transfer t)
  in
  let%map internal_command_statuses =
    Or_error.try_with (fun () ->
        List.map internal_commands ~f:(fun cmd ->
            Or_error.ok_exn (generate_status cmd) ) )
    |> Result.map_error ~f:(fun err -> Error.Unexpected err)
  in
  (transactions, internal_command_statuses)
>>>>>>> 6d925668

open Staged_ledger_diff

let check_coinbase (diff : _ Pre_diff_two.t * _ Pre_diff_one.t option) =
  match
    ( (fst diff).coinbase
    , Option.value_map ~default:At_most_one.Zero (snd diff) ~f:(fun d ->
          d.coinbase ) )
  with
  | Zero, Zero | Zero, One _ | One _, Zero | Two _, Zero ->
      Ok ()
  | x, y ->
      Error
        (Error.Coinbase_error
           (sprintf
              !"Invalid coinbase value in staged ledger prediffs \
                %{sexp:Coinbase.Fee_transfer.t At_most_two.t} and \
                %{sexp:Coinbase.Fee_transfer.t At_most_one.t}"
              x y ) )

let compute_statuses (type c)
    ~(constraint_constants : Genesis_constants.Constraint_constants.t) ~diff
    ~coinbase_receiver ~coinbase_amount ~generate_status ~(forget : c -> _) =
  let open Result.Let_syntax in
  let get_statuses_pre_diff_with_at_most_two
      (t1 : (_, c With_status.t) Pre_diff_two.t) =
    let coinbase_parts =
      match t1.coinbase with Zero -> `Zero | One x -> `One x | Two x -> `Two x
    in
<<<<<<< HEAD
    let%map commands =
=======
    let%map commands, internal_command_statuses =
>>>>>>> 6d925668
      generate_statuses ~constraint_constants ~generate_status coinbase_parts
        ~receiver:coinbase_receiver t1.commands t1.completed_works
        ~coinbase_amount ~forget
    in
<<<<<<< HEAD
    ( { commands; completed_works = t1.completed_works; coinbase = t1.coinbase }
=======
    ( { commands
      ; completed_works = t1.completed_works
      ; coinbase = t1.coinbase
      ; internal_command_statuses
      }
>>>>>>> 6d925668
      : _ Pre_diff_two.t )
  in
  let get_statuses_pre_diff_with_at_most_one
      (t2 : (_, c With_status.t) Pre_diff_one.t) =
    let coinbase_added =
      match t2.coinbase with Zero -> `Zero | One x -> `One x
    in
<<<<<<< HEAD
    let%map commands =
=======
    let%map commands, internal_command_statuses =
>>>>>>> 6d925668
      generate_statuses ~constraint_constants ~generate_status coinbase_added
        ~receiver:coinbase_receiver t2.commands t2.completed_works
        ~coinbase_amount ~forget
    in
    Some
      ( { commands
        ; completed_works = t2.completed_works
        ; coinbase = t2.coinbase
<<<<<<< HEAD
=======
        ; internal_command_statuses
>>>>>>> 6d925668
        }
        : _ Pre_diff_one.t )
  in
  let%bind p1 = get_statuses_pre_diff_with_at_most_two (fst diff) in
  let%map p2 =
    Option.value_map ~f:get_statuses_pre_diff_with_at_most_one (snd diff)
      ~default:(Ok None)
  in
  (p1, p2)

let get' (type c)
    ~(constraint_constants : Genesis_constants.Constraint_constants.t) ~diff
    ~coinbase_receiver ~coinbase_amount ~(forget : c -> _) =
  let open Result.Let_syntax in
  let%bind coinbase_amount =
    Option.value_map coinbase_amount
      ~default:
        (Error
           (Error.Coinbase_error
              (sprintf
                 !"Overflow when calculating coinbase amount: Supercharged \
                   coinbase factor (%d) x coinbase amount (%{sexp: \
                   Currency.Amount.t})"
                 constraint_constants.supercharged_coinbase_factor
                 constraint_constants.coinbase_amount ) ) )
      ~f:(fun x -> Ok x)
  in
  let apply_pre_diff_with_at_most_two (t1 : (_, c With_status.t) Pre_diff_two.t)
      =
    let coinbase_parts =
      match t1.coinbase with Zero -> `Zero | One x -> `One x | Two x -> `Two x
    in
    get_individual_info coinbase_parts ~receiver:coinbase_receiver t1.commands
      t1.completed_works ~coinbase_amount ~forget
<<<<<<< HEAD
=======
      ~internal_command_statuses:t1.internal_command_statuses
>>>>>>> 6d925668
  in
  let apply_pre_diff_with_at_most_one (t2 : (_, c With_status.t) Pre_diff_one.t)
      =
    let coinbase_added =
      match t2.coinbase with Zero -> `Zero | One x -> `One x
    in
    get_individual_info coinbase_added ~receiver:coinbase_receiver t2.commands
      t2.completed_works ~coinbase_amount ~forget
<<<<<<< HEAD
=======
      ~internal_command_statuses:t2.internal_command_statuses
>>>>>>> 6d925668
  in
  let%bind () = check_coinbase diff in
  let%bind p1 =
    apply_pre_diff_with_at_most_two ~constraint_constants (fst diff)
  in
  let%map p2 =
    Option.value_map
      ~f:(fun d -> apply_pre_diff_with_at_most_one ~constraint_constants d)
      (snd diff)
      ~default:
        (Ok { transactions = []; work = []; commands_count = 0; coinbases = [] })
  in
  ( p1.transactions @ p2.transactions
  , p1.work @ p2.work
  , p1.commands_count + p2.commands_count
  , p1.coinbases @ p2.coinbases )

(* TODO: This is important *)
let get ~check ~constraint_constants ~coinbase_receiver ~supercharge_coinbase t
    =
  let open Async in
  match%map validate_commands t ~check with
  | Error e ->
      Error (Error.Unexpected e)
  | Ok (Error e) ->
      Error (Error.Verification_failed e)
  | Ok (Ok diff) ->
      get' ~constraint_constants ~forget:User_command.forget_check
        ~diff:diff.diff ~coinbase_receiver
        ~coinbase_amount:
          (Staged_ledger_diff.With_valid_signatures.coinbase
             ~constraint_constants ~supercharge_coinbase diff )

let get_unchecked ~constraint_constants ~coinbase_receiver ~supercharge_coinbase
    (t : With_valid_signatures_and_proofs.t) =
  let t = forget_proof_checks t in
  get' ~constraint_constants ~diff:t.diff ~coinbase_receiver
    ~forget:User_command.forget_check
    ~coinbase_amount:
      (Staged_ledger_diff.With_valid_signatures.coinbase ~constraint_constants
         ~supercharge_coinbase t )

let get_transactions ~constraint_constants ~coinbase_receiver
    ~supercharge_coinbase (sl_diff : t) =
  let open Result.Let_syntax in
  let%map transactions, _, _, _ =
    get' ~constraint_constants ~diff:sl_diff.diff ~coinbase_receiver
      ~forget:Fn.id
      ~coinbase_amount:
        (Staged_ledger_diff.coinbase ~constraint_constants ~supercharge_coinbase
           sl_diff )
  in
  transactions<|MERGE_RESOLUTION|>--- conflicted
+++ resolved
@@ -269,12 +269,8 @@
   { Transaction_data.commands; coinbases; fee_transfers }
 
 let get_individual_info (type c) ~constraint_constants coinbase_parts ~receiver
-<<<<<<< HEAD
-    ~coinbase_amount commands completed_works ~(forget : c -> _) =
-=======
     ~coinbase_amount commands completed_works ~(forget : c -> _)
     ~internal_command_statuses =
->>>>>>> 6d925668
   let open Result.Let_syntax in
   let%bind { Transaction_data.commands
            ; coinbases = coinbase_parts
@@ -289,18 +285,11 @@
   in
   let%map internal_commands_with_statuses =
     Or_error.try_with (fun () ->
-<<<<<<< HEAD
-        List.map internal_commands ~f:(fun cmd ->
-            match cmd with
-            | Transaction.Coinbase _ | Transaction.Fee_transfer _ ->
-                { With_status.data = cmd; status = Applied }
-=======
         List.map2_exn internal_commands internal_command_statuses
           ~f:(fun cmd status ->
             match cmd with
             | Transaction.Coinbase _ | Transaction.Fee_transfer _ ->
                 { With_status.data = cmd; status }
->>>>>>> 6d925668
             | _ ->
                 (* Caught by [try_with] above, it doesn't matter what we throw. *)
                 assert false ) )
@@ -321,11 +310,11 @@
     ~coinbase_amount commands completed_works ~(forget : c -> _)
     ~generate_status =
   let open Result.Let_syntax in
-  let%bind { Transaction_data.commands; _ } =
+  let%bind { Transaction_data.commands; coinbases; fee_transfers } =
     get_transaction_data ~constraint_constants coinbase_parts ~receiver
       ~coinbase_amount commands completed_works ~forget
   in
-  let%map transactions =
+  let%bind transactions =
     Or_error.try_with (fun () ->
         List.map commands ~f:(fun cmd ->
             { With_status.data = cmd.With_status.data
@@ -335,9 +324,6 @@
             } ) )
     |> Result.map_error ~f:(fun err -> Error.Unexpected err)
   in
-<<<<<<< HEAD
-  transactions
-=======
   (*Order of application is user-commands, coinbase, fee transfers. See [get_individual_info]*)
   let internal_commands =
     List.map coinbases ~f:(fun t -> Transaction.Coinbase t)
@@ -350,7 +336,6 @@
     |> Result.map_error ~f:(fun err -> Error.Unexpected err)
   in
   (transactions, internal_command_statuses)
->>>>>>> 6d925668
 
 open Staged_ledger_diff
 
@@ -380,24 +365,16 @@
     let coinbase_parts =
       match t1.coinbase with Zero -> `Zero | One x -> `One x | Two x -> `Two x
     in
-<<<<<<< HEAD
-    let%map commands =
-=======
     let%map commands, internal_command_statuses =
->>>>>>> 6d925668
       generate_statuses ~constraint_constants ~generate_status coinbase_parts
         ~receiver:coinbase_receiver t1.commands t1.completed_works
         ~coinbase_amount ~forget
     in
-<<<<<<< HEAD
-    ( { commands; completed_works = t1.completed_works; coinbase = t1.coinbase }
-=======
     ( { commands
       ; completed_works = t1.completed_works
       ; coinbase = t1.coinbase
       ; internal_command_statuses
       }
->>>>>>> 6d925668
       : _ Pre_diff_two.t )
   in
   let get_statuses_pre_diff_with_at_most_one
@@ -405,11 +382,7 @@
     let coinbase_added =
       match t2.coinbase with Zero -> `Zero | One x -> `One x
     in
-<<<<<<< HEAD
-    let%map commands =
-=======
     let%map commands, internal_command_statuses =
->>>>>>> 6d925668
       generate_statuses ~constraint_constants ~generate_status coinbase_added
         ~receiver:coinbase_receiver t2.commands t2.completed_works
         ~coinbase_amount ~forget
@@ -418,10 +391,7 @@
       ( { commands
         ; completed_works = t2.completed_works
         ; coinbase = t2.coinbase
-<<<<<<< HEAD
-=======
         ; internal_command_statuses
->>>>>>> 6d925668
         }
         : _ Pre_diff_one.t )
   in
@@ -456,10 +426,7 @@
     in
     get_individual_info coinbase_parts ~receiver:coinbase_receiver t1.commands
       t1.completed_works ~coinbase_amount ~forget
-<<<<<<< HEAD
-=======
       ~internal_command_statuses:t1.internal_command_statuses
->>>>>>> 6d925668
   in
   let apply_pre_diff_with_at_most_one (t2 : (_, c With_status.t) Pre_diff_one.t)
       =
@@ -468,10 +435,7 @@
     in
     get_individual_info coinbase_added ~receiver:coinbase_receiver t2.commands
       t2.completed_works ~coinbase_amount ~forget
-<<<<<<< HEAD
-=======
       ~internal_command_statuses:t2.internal_command_statuses
->>>>>>> 6d925668
   in
   let%bind () = check_coinbase diff in
   let%bind p1 =
