--- conflicted
+++ resolved
@@ -75,13 +75,10 @@
     val typ : (t, Stable.Latest.t) Typ.t
 
     val to_input : t -> Field.Var.t Random_oracle_input.Chunked.t
-<<<<<<< HEAD
-=======
 
     val ( = ) : t -> t -> Boolean.var Checked.t
 
     val ( < ) : t -> t -> Boolean.var Checked.t
->>>>>>> 18ce40e8
 
     val ( > ) : t -> t -> Boolean.var Checked.t
 
@@ -91,13 +88,6 @@
 
     val to_field : t -> Field.Var.t
 
-<<<<<<< HEAD
-    val ( >= ) : t -> t -> (Boolean.var, _) Checked.t
-
-    val to_field : t -> Field.Var.t
-
-=======
->>>>>>> 18ce40e8
     module Unsafe : sig
       val of_field : Field.Var.t -> t
     end
