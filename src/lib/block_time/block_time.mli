open Async_kernel
open Core_kernel
open Snark_params
open Snark_bits

module Time : sig
  type t [@@deriving sexp, compare, yojson]

  val zero : t

  val max_value : t

  include Comparable.S with type t := t

  include Hashable.S with type t := t

  module Controller : sig
    type t [@@deriving sexp, equal, compare]

    val create : t -> t

    val basic : logger:Logger.t -> t

    (** Override the time offset set by the [MINA_TIME_OFFSET] environment
        variable for all block time controllers.
        [enable_setting_offset] must have been called first, and
        [disable_setting_offset] must not have been called, otherwise this
        raises a [Failure].
    *)
    val set_time_offset : Time.Span.t -> unit

    (** Get the current time offset, either from the [MINA_TIME_OFFSET]
        environment variable, or as last set by [set_time_offset].
    *)
    val get_time_offset : logger:Logger.t -> Time.Span.t

    (** Disallow setting the time offset. This should be run at every
        entrypoint which does not explicitly need to update the time offset.
    *)
    val disable_setting_offset : unit -> unit

    (** Allow setting the time offset. This may only be run if
        [disable_setting_offset] has not already been called, otherwise it will
        raise a [Failure].
    *)
    val enable_setting_offset : unit -> unit
  end

  [%%versioned:
  module Stable : sig
    [@@@no_toplevel_latest_type]

    module V1 : sig
      type nonrec t = t [@@deriving sexp, compare, equal, hash, yojson]

      include Hashable.S with type t := t
    end
  end]

  module Bits : Bits_intf.Convertible_bits with type t := t

  include
    Tick.Snarkable.Bits.Faithful
      with type Unpacked.value = t
       and type Packed.value = t
       and type Packed.var = private Tick.Field.Var.t

  val to_input : t -> Tick.Field.t Random_oracle_input.Chunked.t

  module Checked : sig
    open Snark_params.Tick

    type t

    val typ : (t, Stable.Latest.t) Typ.t

    val to_input : t -> Field.Var.t Random_oracle_input.Chunked.t

    val ( = ) : t -> t -> Boolean.var Checked.t

    val ( < ) : t -> t -> Boolean.var Checked.t

    val ( > ) : t -> t -> Boolean.var Checked.t

    val ( <= ) : t -> t -> Boolean.var Checked.t

    val ( >= ) : t -> t -> Boolean.var Checked.t

    val to_field : t -> Field.Var.t

    module Unsafe : sig
      val of_field : Field.Var.t -> t
    end
  end

  module Span : sig
    type t [@@deriving sexp, compare, equal, yojson]

    module Stable : sig
      module V1 : sig
        type nonrec t = t
        [@@deriving bin_io, equal, sexp, compare, hash, yojson, version]
      end
    end

    val of_time_span : Time.Span.t -> t

    val to_time_span : t -> Time.Span.t

    module Bits : Bits_intf.Convertible_bits with type t := t

    include
      Tick.Snarkable.Bits.Faithful
        with type Unpacked.value = t
         and type Packed.value = t

    val to_time_ns_span : t -> Core_kernel.Time_ns.Span.t

    val of_time_ns_span : Core_kernel.Time_ns.Span.t -> t

    val to_string_hum : t -> string

    val to_ms : t -> Int64.t

    val of_ms : Int64.t -> t

    val ( + ) : t -> t -> t

    val ( - ) : t -> t -> t

    val ( * ) : t -> t -> t

    val ( < ) : t -> t -> bool

    val ( > ) : t -> t -> bool

    val ( = ) : t -> t -> bool

    val ( <= ) : t -> t -> bool

    val ( >= ) : t -> t -> bool

    val min : t -> t -> t

    val zero : t

    val to_input : t -> Tick.Field.t Random_oracle_input.Chunked.t

    module Checked : sig
      type t

      val typ : (t, Stable.V1.t) Snark_params.Tick.Typ.t

      open Snark_params.Tick

      val to_input : t -> Tick.Field.Var.t Random_oracle_input.Chunked.t

      val to_field : t -> Field.Var.t

      module Unsafe : sig
        val of_field : Field.Var.t -> t
      end
    end
  end

  val field_var_to_unpacked : Tick.Field.Var.t -> Unpacked.var Tick.Checked.t

  val diff_checked :
    Unpacked.var -> Unpacked.var -> Span.Unpacked.var Tick.Checked.t

  val unpacked_to_number : Span.Unpacked.var -> Tick.Number.t

  val add : t -> Span.t -> t

  val diff : t -> t -> Span.t

  val sub : t -> Span.t -> t

  val to_span_since_epoch : t -> Span.t

  val of_span_since_epoch : Span.t -> t

  val modulus : t -> Span.t -> Span.t

  val of_time : Time.t -> t

  val to_time_exn : t -> Time.t

  val now : Controller.t -> t

  val to_int64 : t -> Int64.t

  val of_int64 : Int64.t -> t

  val of_uint64 : Unsigned.UInt64.t -> t

  val to_uint64 : t -> Unsigned.UInt64.t

  val of_time_ns : Time_ns.t -> t

<<<<<<< HEAD
  val to_string : t -> string
=======
  val to_string_exn : t -> string
>>>>>>> 74f52993

  (** Strip time offset *)
  val to_string_system_time : Controller.t -> t -> string

  val of_string_exn : string -> t

  val gen_incl : t -> t -> t Quickcheck.Generator.t

  val gen : t Quickcheck.Generator.t
end

include module type of Time with type t = Time.t

module Timeout : sig
  type 'a t

  type time

  val create : Controller.t -> Span.t -> f:(time -> 'a) -> 'a t

  val to_deferred : 'a t -> 'a Async_kernel.Deferred.t

  val peek : 'a t -> 'a option

  val cancel : Controller.t -> 'a t -> 'a -> unit

  val remaining_time : 'a t -> Span.t

  val await :
       timeout_duration:Span.t
    -> Controller.t
    -> 'a Deferred.t
    -> [ `Ok of 'a | `Timeout ] Deferred.t

  val await_exn :
    timeout_duration:Span.t -> Controller.t -> 'a Deferred.t -> 'a Deferred.t
end
with type time := t<|MERGE_RESOLUTION|>--- conflicted
+++ resolved
@@ -198,11 +198,7 @@
 
   val of_time_ns : Time_ns.t -> t
 
-<<<<<<< HEAD
-  val to_string : t -> string
-=======
   val to_string_exn : t -> string
->>>>>>> 74f52993
 
   (** Strip time offset *)
   val to_string_system_time : Controller.t -> t -> string
