open Core
open Signature_lib
open Mina_base
open Mina_transaction

module Location : Merkle_ledger.Location_intf.S

module Db :
  Merkle_ledger.Database_intf.S
    with module Location = Location
    with module Addr = Location.Addr
    with type root_hash := Ledger_hash.t
     and type hash := Ledger_hash.t
     and type account := Account.t
     and type key := Public_key.Compressed.t
     and type token_id := Token_id.t
     and type token_id_set := Token_id.Set.t
     and type account_id := Account_id.t
     and type account_id_set := Account_id.Set.t

module Any_ledger :
  Merkle_ledger.Any_ledger.S
    with module Location = Location
    with type account := Account.t
     and type key := Public_key.Compressed.t
     and type token_id := Token_id.t
     and type token_id_set := Token_id.Set.t
     and type account_id := Account_id.t
     and type account_id_set := Account_id.Set.t
     and type hash := Ledger_hash.t

module Mask :
  Merkle_mask.Masking_merkle_tree_intf.S
    with module Location = Location
     and module Attached.Addr = Location.Addr
    with type account := Account.t
     and type key := Public_key.Compressed.t
     and type token_id := Token_id.t
     and type token_id_set := Token_id.Set.t
     and type account_id := Account_id.t
     and type account_id_set := Account_id.Set.t
     and type hash := Ledger_hash.t
     and type location := Location.t
     and type parent := Any_ledger.M.t

module Maskable :
  Merkle_mask.Maskable_merkle_tree_intf.S
    with module Location = Location
    with module Addr = Location.Addr
    with type account := Account.t
     and type key := Public_key.Compressed.t
     and type token_id := Token_id.t
     and type token_id_set := Token_id.Set.t
     and type account_id := Account_id.t
     and type account_id_set := Account_id.Set.t
     and type hash := Ledger_hash.t
     and type root_hash := Ledger_hash.t
     and type unattached_mask := Mask.t
     and type attached_mask := Mask.Attached.t
     and type t := Any_ledger.M.t

include
  Merkle_mask.Maskable_merkle_tree_intf.S
    with module Location := Location
    with module Addr = Location.Addr
    with type root_hash := Ledger_hash.t
     and type hash := Ledger_hash.t
     and type account := Account.t
     and type key := Public_key.Compressed.t
     and type token_id := Token_id.t
     and type token_id_set := Token_id.Set.t
     and type account_id := Account_id.t
     and type account_id_set := Account_id.Set.t
     and type t = Mask.Attached.t
     and type attached_mask = Mask.Attached.t
     and type unattached_mask = Mask.t

(* We override the type of unregister_mask_exn that comes from
   Merkle_mask.Maskable_merkle_tree_intf.S because at this level callers aren't
   doing reparenting and shouldn't be able to turn off the check parameter.
*)
val unregister_mask_exn : loc:string -> Mask.Attached.t -> Mask.t

(* The maskable ledger is t = Mask.Attached.t because register/unregister
 * work off of this type *)
type maskable_ledger = t

val with_ledger : depth:int -> f:(t -> 'a) -> 'a

val with_ephemeral_ledger : depth:int -> f:(t -> 'a) -> 'a

val create : ?directory_name:string -> depth:int -> unit -> t

val create_ephemeral : depth:int -> unit -> t

val of_database : Db.t -> t

(** This is not _really_ copy, merely a stop-gap until we remove usages of copy in our codebase. What this actually does is creates a new empty mask on top of the current ledger *)
val copy : t -> t

val register_mask : t -> Mask.t -> Mask.Attached.t

val commit : Mask.Attached.t -> unit

module Transaction_applied : sig
  open Mina_transaction_logic

  module Signed_command_applied : sig
    module Common : sig
      type t = Transaction_applied.Signed_command_applied.Common.t =
        { user_command : Signed_command.t With_status.t }
      [@@deriving sexp]
    end

    module Body : sig
      type t = Transaction_applied.Signed_command_applied.Body.t =
        | Payment of { new_accounts : Account_id.t list }
        | Stake_delegation of
            { previous_delegate : Public_key.Compressed.t option }
        | Failed
      [@@deriving sexp]
    end

    type t = Transaction_applied.Signed_command_applied.t =
      { common : Common.t; body : Body.t }
    [@@deriving sexp]
  end

  module Parties_applied : sig
    type t = Transaction_applied.Parties_applied.t =
      { accounts : (Account_id.t * Account.t option) list
      ; command : Parties.t With_status.t
      ; new_accounts : Account_id.t list
      }
    [@@deriving sexp]
  end

  module Command_applied : sig
    type t = Transaction_applied.Command_applied.t =
      | Signed_command of Signed_command_applied.t
      | Parties of Parties_applied.t
    [@@deriving sexp]
  end

  module Fee_transfer_applied : sig
    type t = Transaction_applied.Fee_transfer_applied.t =
<<<<<<< HEAD
      { fee_transfer : Fee_transfer.t With_status.t
      ; previous_empty_accounts : Account_id.t list
      ; burned_tokens : Currency.Amount.t
      }
=======
      { fee_transfer : Fee_transfer.t; new_accounts : Account_id.t list }
>>>>>>> 7f8d3778
    [@@deriving sexp]
  end

  module Coinbase_applied : sig
    type t = Transaction_applied.Coinbase_applied.t =
<<<<<<< HEAD
      { coinbase : Coinbase.t With_status.t
      ; previous_empty_accounts : Account_id.t list
      ; burned_tokens : Currency.Amount.t
      }
=======
      { coinbase : Coinbase.t; new_accounts : Account_id.t list }
>>>>>>> 7f8d3778
    [@@deriving sexp]
  end

  module Varying : sig
    type t = Transaction_applied.Varying.t =
      | Command of Command_applied.t
      | Fee_transfer of Fee_transfer_applied.t
      | Coinbase of Coinbase_applied.t
    [@@deriving sexp]
  end

  type t = Transaction_applied.t =
    { previous_hash : Ledger_hash.t; varying : Varying.t }
  [@@deriving sexp]

  val burned_tokens : t -> Currency.Amount.t

  val supply_increase : t -> Currency.Amount.Signed.t Or_error.t

  val transaction : t -> Transaction.t With_status.t

  val user_command_status : t -> Transaction_status.t
end

(** Raises if the ledger is full, or if an account already exists for the given
    [Account_id.t].
*)
val create_new_account_exn : t -> Account_id.t -> Account.t -> unit

val apply_user_command :
     constraint_constants:Genesis_constants.Constraint_constants.t
  -> txn_global_slot:Mina_numbers.Global_slot.t
  -> t
  -> Signed_command.With_valid_signature.t
  -> Transaction_applied.Signed_command_applied.t Or_error.t

val apply_fee_transfer :
     constraint_constants:Genesis_constants.Constraint_constants.t
  -> txn_global_slot:Mina_numbers.Global_slot.t
  -> t
  -> Fee_transfer.t
  -> Transaction_applied.Fee_transfer_applied.t Or_error.t

val apply_coinbase :
     constraint_constants:Genesis_constants.Constraint_constants.t
  -> txn_global_slot:Mina_numbers.Global_slot.t
  -> t
  -> Coinbase.t
  -> Transaction_applied.Coinbase_applied.t Or_error.t

val apply_transaction :
     constraint_constants:Genesis_constants.Constraint_constants.t
  -> txn_state_view:Zkapp_precondition.Protocol_state.View.t
  -> t
  -> Transaction.t
  -> Transaction_applied.t Or_error.t

val apply_parties_unchecked :
     constraint_constants:Genesis_constants.Constraint_constants.t
  -> state_view:Zkapp_precondition.Protocol_state.View.t
  -> t
  -> Parties.t
  -> ( Transaction_applied.Parties_applied.t
     * ( ( Stack_frame.value
         , Stack_frame.value list
         , Token_id.t
         , Currency.Amount.Signed.t
         , t
         , bool
         , Parties.Transaction_commitment.t
         , Mina_numbers.Index.t
         , Transaction_status.Failure.Collection.t )
         Mina_transaction_logic.Parties_logic.Local_state.t
       * Currency.Amount.Signed.t ) )
     Or_error.t

val has_locked_tokens :
     global_slot:Mina_numbers.Global_slot.t
  -> account_id:Account_id.t
  -> t
  -> bool Or_error.t

val merkle_root_after_parties_exn :
     constraint_constants:Genesis_constants.Constraint_constants.t
  -> txn_state_view:Zkapp_precondition.Protocol_state.View.t
  -> t
  -> Parties.Valid.t
  -> Ledger_hash.t

val merkle_root_after_user_command_exn :
     constraint_constants:Genesis_constants.Constraint_constants.t
  -> txn_global_slot:Mina_numbers.Global_slot.t
  -> t
  -> Signed_command.With_valid_signature.t
  -> Ledger_hash.t

(** Raises if the ledger is full. *)
val create_empty_exn : t -> Account_id.t -> Path.t * Account.t

val num_accounts : t -> int

type init_state =
  ( Signature_lib.Keypair.t
  * Currency.Amount.t
  * Mina_numbers.Account_nonce.t
  * Account_timing.t )
  array
[@@deriving sexp_of]

(** Generate an initial ledger state. There can't be a regular Quickcheck
    generator for this type because you need to detach a mask from it's parent
    when you're done with it - the GC doesn't take care of that. *)
val gen_initial_ledger_state : init_state Quickcheck.Generator.t

(** Apply a generated state to a blank, concrete ledger. *)
val apply_initial_ledger_state : t -> init_state -> unit

module Ledger_inner : Ledger_intf.S with type t = t<|MERGE_RESOLUTION|>--- conflicted
+++ resolved
@@ -144,27 +144,19 @@
 
   module Fee_transfer_applied : sig
     type t = Transaction_applied.Fee_transfer_applied.t =
-<<<<<<< HEAD
       { fee_transfer : Fee_transfer.t With_status.t
-      ; previous_empty_accounts : Account_id.t list
+      ; new_accounts : Account_id.t list
       ; burned_tokens : Currency.Amount.t
       }
-=======
-      { fee_transfer : Fee_transfer.t; new_accounts : Account_id.t list }
->>>>>>> 7f8d3778
     [@@deriving sexp]
   end
 
   module Coinbase_applied : sig
     type t = Transaction_applied.Coinbase_applied.t =
-<<<<<<< HEAD
       { coinbase : Coinbase.t With_status.t
-      ; previous_empty_accounts : Account_id.t list
+      ; new_accounts : Account_id.t list
       ; burned_tokens : Currency.Amount.t
       }
-=======
-      { coinbase : Coinbase.t; new_accounts : Account_id.t list }
->>>>>>> 7f8d3778
     [@@deriving sexp]
   end
 
