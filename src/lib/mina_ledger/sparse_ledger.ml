--- conflicted
+++ resolved
@@ -86,26 +86,23 @@
   let open T in
   (* TODO *)
   apply_zkapp_command_unchecked_aux ~constraint_constants ~state_view
-<<<<<<< HEAD
-    ~fee_excess (ref ledger) c ~init:[]
+    ~fee_excess ~supply_increase (ref ledger) c ~init:[]
     ~f:(fun
          acc
-         ( { first_pass_ledger; second_pass_ledger; fee_excess; protocol_state }
+         ( { first_pass_ledger
+           ; second_pass_ledger
+           ; fee_excess
+           ; supply_increase
+           ; protocol_state
+           }
          , local_state )
        ->
       ( { GS.first_pass_ledger = !first_pass_ledger
         ; second_pass_ledger = !second_pass_ledger
         ; fee_excess
+        ; supply_increase
         ; protocol_state
         }
-=======
-    ~fee_excess ~supply_increase (ref ledger) c ~init:[]
-    ~f:(fun
-         acc
-         ({ ledger; fee_excess; supply_increase; protocol_state }, local_state)
-       ->
-      ( { GS.ledger = !ledger; fee_excess; supply_increase; protocol_state }
->>>>>>> 5cb29066
       , { local_state with ledger = !(local_state.ledger) } )
       :: acc )
   |> Result.map ~f:(fun (account_update_applied, states) ->
