--- conflicted
+++ resolved
@@ -81,38 +81,6 @@
 
 module T = Mina_transaction_logic.Make (L)
 
-<<<<<<< HEAD
-=======
-let apply_zkapp_command_unchecked_with_states ~constraint_constants ~global_slot
-    ~state_view ~fee_excess ~supply_increase ledger c =
-  let open T in
-  apply_zkapp_command_unchecked_aux ~constraint_constants ~global_slot
-    ~state_view ~fee_excess ~supply_increase (ref ledger) c ~init:[]
-    ~f:(fun
-         acc
-         ( { ledger
-           ; fee_excess
-           ; supply_increase
-           ; protocol_state
-           ; block_global_slot
-           }
-         , local_state )
-       ->
-      ( { GS.ledger = !ledger
-        ; fee_excess
-        ; supply_increase
-        ; protocol_state
-        ; block_global_slot
-        }
-      , { local_state with ledger = !(local_state.ledger) } )
-      :: acc )
-  |> Result.map ~f:(fun (account_update_applied, states) ->
-         (* We perform a [List.rev] here to ensure that the states are in order
-            wrt. the zkapp_command that generated the states.
-         *)
-         (account_update_applied, List.rev states) )
-
->>>>>>> 7df96fc9
 let apply_transaction_logic f t x =
   let open Or_error.Let_syntax in
   let t' = ref t in
@@ -123,23 +91,24 @@
   apply_transaction_logic
     (T.apply_user_command ~constraint_constants ~txn_global_slot)
 
-<<<<<<< HEAD
-let apply_transaction_first_pass ~constraint_constants ~txn_state_view =
+let apply_transaction_first_pass ~constraint_constants ~global_slot
+    ~txn_state_view =
   apply_transaction_logic
-    (T.apply_transaction_first_pass ~constraint_constants ~txn_state_view)
+    (T.apply_transaction_first_pass ~constraint_constants ~global_slot
+       ~txn_state_view )
 
 let apply_transaction_second_pass =
   apply_transaction_logic T.apply_transaction_second_pass
 
-let apply_transactions ~constraint_constants ~txn_state_view =
+let apply_transactions ~constraint_constants ~global_slot ~txn_state_view =
   apply_transaction_logic
-    (T.apply_transactions ~constraint_constants ~txn_state_view)
+    (T.apply_transactions ~constraint_constants ~global_slot ~txn_state_view)
 
 let apply_zkapp_first_pass_unchecked_with_states ~constraint_constants
-    ~state_view ~fee_excess ~supply_increase ~first_pass_ledger
+    ~global_slot ~state_view ~fee_excess ~supply_increase ~first_pass_ledger
     ~second_pass_ledger c =
-  T.apply_zkapp_command_first_pass_aux ~constraint_constants ~state_view
-    ~fee_excess ~supply_increase (ref first_pass_ledger) c ~init:[]
+  T.apply_zkapp_command_first_pass_aux ~constraint_constants ~global_slot
+    ~state_view ~fee_excess ~supply_increase (ref first_pass_ledger) c ~init:[]
     ~f:(fun
          acc
          ( { first_pass_ledger
@@ -147,6 +116,7 @@
            ; fee_excess
            ; supply_increase
            ; protocol_state
+           ; block_global_slot
            }
          , local_state )
        ->
@@ -155,6 +125,7 @@
         ; fee_excess
         ; supply_increase
         ; protocol_state
+        ; block_global_slot
         }
       , { local_state with ledger = !(local_state.ledger) } )
       :: acc )
@@ -168,6 +139,7 @@
            ; fee_excess
            ; supply_increase
            ; protocol_state
+           ; block_global_slot
            }
          , local_state )
        ->
@@ -176,6 +148,7 @@
         ; fee_excess
         ; supply_increase
         ; protocol_state
+        ; block_global_slot
         }
       , { local_state with ledger = !(local_state.ledger) } )
       :: acc )
@@ -183,13 +156,4 @@
          (* We perform a [List.rev] here to ensure that the states are in order
             wrt. the zkapp_command that generated the states.
          *)
-         (account_update_applied, List.rev states) )
-=======
-let apply_transaction' ~constraint_constants ~global_slot ~txn_state_view l t =
-  O1trace.sync_thread "apply_transaction" (fun () ->
-      T.apply_transaction ~constraint_constants ~global_slot ~txn_state_view l t )
-
-let apply_transaction ~constraint_constants ~global_slot ~txn_state_view =
-  apply_transaction_logic
-    (apply_transaction' ~constraint_constants ~global_slot ~txn_state_view)
->>>>>>> 7df96fc9
+         (account_update_applied, List.rev states) )