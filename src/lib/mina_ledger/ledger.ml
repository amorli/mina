open Core
open Signature_lib
open Merkle_ledger
open Mina_base

module Ledger_inner = struct
  module Location_at_depth : Merkle_ledger.Location_intf.S =
    Merkle_ledger.Location.T

  module Location_binable = struct
    module Arg = struct
      type t = Location_at_depth.t =
        | Generic of Location.Bigstring.Stable.Latest.t
        | Account of Location_at_depth.Addr.Stable.Latest.t
        | Hash of Location_at_depth.Addr.Stable.Latest.t
      [@@deriving bin_io_unversioned, hash, sexp, compare]
    end

    type t = Arg.t =
      | Generic of Location.Bigstring.t
      | Account of Location_at_depth.Addr.t
      | Hash of Location_at_depth.Addr.t
    [@@deriving hash, sexp, compare]

    include Hashable.Make_binable (Arg) [@@deriving sexp, compare, hash, yojson]
  end

  module Kvdb : Intf.Key_value_database with type config := string =
    Rocksdb.Database

  module Storage_locations : Intf.Storage_locations = struct
    let key_value_db_dir = "coda_key_value_db"
  end

  module Hash = struct
    module Arg = struct
      type t = Ledger_hash.Stable.Latest.t
      [@@deriving sexp, compare, hash, bin_io_unversioned]
    end

    [%%versioned
    module Stable = struct
      module V1 = struct
        type t = Ledger_hash.Stable.V1.t
        [@@deriving sexp, compare, hash, equal, yojson]

        type _unused = unit constraint t = Arg.t

        let to_latest = Fn.id

        include Hashable.Make_binable (Arg)

        let to_base58_check = Ledger_hash.to_base58_check

        let merge = Ledger_hash.merge

        let hash_account = Fn.compose Ledger_hash.of_digest Account.digest

        let empty_account = Ledger_hash.of_digest Account.empty_digest
      end
    end]
  end

  module Account = struct
    [%%versioned
    module Stable = struct
      module V2 = struct
        type t = Account.Stable.V2.t [@@deriving equal, compare, sexp]

        let to_latest = Fn.id

        let identifier = Account.identifier

        let balance Account.Poly.{ balance; _ } = balance

        let empty = Account.empty

        let token = Account.Poly.token_id

        let token_owner ({ token_permissions; _ } : t) =
          match token_permissions with
          | Token_owned _ ->
              true
          | Not_owned _ ->
              false
      end
    end]

    let empty = Stable.Latest.empty

    let initialize = Account.initialize
  end

  module Inputs = struct
    module Key = Public_key.Compressed
    module Token_id = Token_id
    module Account_id = Account_id
    module Balance = Currency.Balance
    module Account = Account.Stable.Latest
    module Hash = Hash.Stable.Latest
    module Kvdb = Kvdb
    module Location = Location_at_depth
    module Location_binable = Location_binable
    module Storage_locations = Storage_locations
  end

  module Db :
    Merkle_ledger.Database_intf.S
      with module Location = Location_at_depth
      with module Addr = Location_at_depth.Addr
      with type root_hash := Ledger_hash.t
       and type hash := Ledger_hash.t
       and type key := Public_key.Compressed.t
       and type token_id := Token_id.t
       and type token_id_set := Token_id.Set.t
       and type account := Account.t
       and type account_id_set := Account_id.Set.t
       and type account_id := Account_id.t =
    Database.Make (Inputs)

  module Null = Null_ledger.Make (Inputs)

  module Any_ledger :
    Merkle_ledger.Any_ledger.S
      with module Location = Location_at_depth
      with type account := Account.t
       and type key := Public_key.Compressed.t
       and type token_id := Token_id.t
       and type token_id_set := Token_id.Set.t
       and type account_id := Account_id.t
       and type account_id_set := Account_id.Set.t
       and type hash := Hash.t =
    Merkle_ledger.Any_ledger.Make_base (Inputs)

  module Mask :
    Merkle_mask.Masking_merkle_tree_intf.S
      with module Location = Location_at_depth
       and module Attached.Addr = Location_at_depth.Addr
      with type account := Account.t
       and type key := Public_key.Compressed.t
       and type token_id := Token_id.t
       and type token_id_set := Token_id.Set.t
       and type account_id := Account_id.t
       and type account_id_set := Account_id.Set.t
       and type hash := Hash.t
       and type location := Location_at_depth.t
       and type parent := Any_ledger.M.t =
  Merkle_mask.Masking_merkle_tree.Make (struct
    include Inputs
    module Base = Any_ledger.M
  end)

  module Maskable :
    Merkle_mask.Maskable_merkle_tree_intf.S
      with module Location = Location_at_depth
      with module Addr = Location_at_depth.Addr
      with type account := Account.t
       and type key := Public_key.Compressed.t
       and type token_id := Token_id.t
       and type token_id_set := Token_id.Set.t
       and type account_id := Account_id.t
       and type account_id_set := Account_id.Set.t
       and type hash := Hash.t
       and type root_hash := Hash.t
       and type unattached_mask := Mask.t
       and type attached_mask := Mask.Attached.t
       and type t := Any_ledger.M.t =
  Merkle_mask.Maskable_merkle_tree.Make (struct
    include Inputs
    module Base = Any_ledger.M
    module Mask = Mask

    let mask_to_base m = Any_ledger.cast (module Mask.Attached) m
  end)

  include Mask.Attached
  module Debug = Maskable.Debug

  type maskable_ledger = t

  let of_database db =
    let casted = Any_ledger.cast (module Db) db in
    let mask = Mask.create ~depth:(Db.depth db) () in
    Maskable.register_mask casted mask

  (* Mask.Attached.create () fails, can't create an attached mask directly
     shadow create in order to create an attached mask
  *)
  let create ?directory_name ~depth () =
    of_database (Db.create ?directory_name ~depth ())

  let create_ephemeral_with_base ~depth () =
    let maskable = Null.create ~depth () in
    let casted = Any_ledger.cast (module Null) maskable in
    let mask = Mask.create ~depth () in
    (casted, Maskable.register_mask casted mask)

  let create_ephemeral ~depth () =
    let _base, mask = create_ephemeral_with_base ~depth () in
    mask

  (** Create a new empty ledger.

      Warning: This skips mask registration, for use in transaction logic,
      where we always have either 0 or 1 masks, and the mask is always either
      committed or discarded. This function is deliberately not exposed in the
      public API of this module.

      This should *NOT* be used to create a ledger for other purposes.
  *)
  let empty ~depth () =
    let mask = Mask.create ~depth () in
    (* We don't register the mask here. This is only used in transaction logic,
       where we don't want to unregister. Transaction logic is also
       synchronous, so we don't need to worry that our mask will be reparented.
    *)
    Mask.set_parent mask (Any_ledger.cast (module Null) (Null.create ~depth ()))

  (** Create a ledger as a mask on top of the existing ledger.

      Warning: This skips mask registration, for use in transaction logic,
      where we always have either 0 or 1 masks, and the mask is always either
      committed or discarded. This function is deliberately not exposed in the
      public API of this module.

      This should *NOT* be used to create a ledger for other purposes.
  *)
  let create_masked (t : t) : t =
    let mask = Mask.create ~depth:(depth t) () in
    (* We don't register the mask here. This is only used in transaction logic,
       where we don't want to unregister. Transaction logic is also
       synchronous, so we don't need to worry that our mask will be reparented.
    *)
    Mask.set_parent mask (Any_ledger.cast (module Mask.Attached) t)

  (** Apply a mask to a ledger.

      Warning: The first argument is ignored, instead calling [commit]
      directly. This is used to support the different ledger kinds in
      transaction logic, where some of the 'masks' returned by [create_masked]
      do not hold a reference to their parent. This function is deliberately
      not exposed in the public API of this module.

      This should *NOT* be used to apply a mask for other purposes.
  *)
  let apply_mask (_t : t) ~(masked : t) = commit masked

  let with_ledger ~depth ~f =
    let ledger = create ~depth () in
    try
      let result = f ledger in
      close ledger ; result
    with exn -> close ledger ; raise exn

  let with_ephemeral_ledger ~depth ~f =
    let _base_ledger, masked_ledger = create_ephemeral_with_base ~depth () in
    try
      let result = f masked_ledger in
      let (_ : Mask.t) =
        Maskable.unregister_mask_exn ~loc:__LOC__ ~grandchildren:`Recursive
          masked_ledger
      in
      result
    with exn ->
      let (_ : Mask.t) =
        Maskable.unregister_mask_exn ~loc:__LOC__ ~grandchildren:`Recursive
          masked_ledger
      in
      raise exn

  let packed t = Any_ledger.cast (module Mask.Attached) t

  let register_mask t mask = Maskable.register_mask (packed t) mask

  let unregister_mask_exn ~loc mask = Maskable.unregister_mask_exn ~loc mask

  let remove_and_reparent_exn t t_as_mask =
    Maskable.remove_and_reparent_exn (packed t) t_as_mask

  type unattached_mask = Mask.t

  type attached_mask = Mask.Attached.t

  (* inside MaskedLedger, the functor argument has assigned to location, account, and path
     but the module signature for the functor result wants them, so we declare them here *)
  type location = Location.t

  (* TODO: Don't allocate: see Issue #1191 *)
  let fold_until t ~init ~f ~finish =
    let accounts = to_list t in
    List.fold_until accounts ~init ~f ~finish

  let create_new_account_exn t account_id account =
    let action, _ =
      get_or_create_account t account_id account |> Or_error.ok_exn
    in
    if [%equal: [ `Existed | `Added ]] action `Existed then
      failwith
        (sprintf
           !"Could not create a new account with pk \
             %{sexp:Public_key.Compressed.t}: Account already exists"
           (Account_id.public_key account_id) )

  let create_new_account t account_id account =
    Or_error.try_with (fun () -> create_new_account_exn t account_id account)

  (* shadows definition in MaskedLedger, extra assurance hash is of right type  *)
  let merkle_root t =
    Ledger_hash.of_hash (merkle_root t :> Random_oracle.Digest.t)

  let get_or_create ledger account_id =
    let open Or_error.Let_syntax in
    let%bind action, loc =
      get_or_create_account ledger account_id (Account.initialize account_id)
    in
    let%map account =
      Result.of_option (get ledger loc)
        ~error:
          (Error.of_string
             "get_or_create: Account was not found in the ledger after creation" )
    in
    (action, account, loc)

  let create_empty_exn ledger account_id =
    let start_hash = merkle_root ledger in
    match
      get_or_create_account ledger account_id Account.empty |> Or_error.ok_exn
    with
    | `Existed, _ ->
        failwith "create_empty for a key already present"
    | `Added, new_loc ->
        Debug_assert.debug_assert (fun () ->
            [%test_eq: Ledger_hash.t] start_hash (merkle_root ledger) ) ;
        (merkle_path ledger new_loc, Account.empty)

  let _handler t =
    let open Snark_params.Tick in
    let path_exn idx =
      List.map (merkle_path_at_index_exn t idx) ~f:(function
        | `Left h ->
            h
        | `Right h ->
            h )
    in
    stage (fun (With { request; respond }) ->
        match request with
        | Ledger_hash.Get_element idx ->
            let elt = get_at_index_exn t idx in
            let path = (path_exn idx :> Random_oracle.Digest.t list) in
            respond (Provide (elt, path))
        | Ledger_hash.Get_path idx ->
            let path = (path_exn idx :> Random_oracle.Digest.t list) in
            respond (Provide path)
        | Ledger_hash.Set (idx, account) ->
            set_at_index_exn t idx account ;
            respond (Provide ())
        | Ledger_hash.Find_index pk ->
            let index = index_of_account_exn t pk in
            respond (Provide index)
        | _ ->
            unhandled )
end

include Ledger_inner
include Mina_transaction_logic.Make (Ledger_inner)

let apply_transaction ~constraint_constants ~txn_state_view l t =
  O1trace.sync_thread "apply_transaction" (fun () ->
      apply_transaction ~constraint_constants ~txn_state_view l t )

(* use mask to restore ledger after application *)
let merkle_root_after_zkapp_command_exn ~constraint_constants ~txn_state_view
    ledger zkapp_command =
  let mask = Mask.create ~depth:(depth ledger) () in
  let masked_ledger = register_mask ledger mask in
  let _applied =
    Or_error.ok_exn
      (apply_zkapp_command_unchecked ~constraint_constants
         ~state_view:txn_state_view masked_ledger
         (Zkapp_command.Valid.forget zkapp_command) )
  in
  let root = merkle_root masked_ledger in
  ignore (unregister_mask_exn ~loc:__LOC__ masked_ledger : unattached_mask) ;
  root

(* use mask to restore ledger after application *)
let merkle_root_after_user_command_exn ~constraint_constants ~txn_global_slot
    ledger cmd =
  let mask = Mask.create ~depth:(depth ledger) () in
  let masked_ledger = register_mask ledger mask in
  let _applied =
    Or_error.ok_exn
      (apply_user_command ~constraint_constants ~txn_global_slot masked_ledger
         cmd )
  in
  let root = merkle_root masked_ledger in
  ignore (unregister_mask_exn ~loc:__LOC__ masked_ledger : unattached_mask) ;
  root

type init_state =
  ( Signature_lib.Keypair.t
  * Currency.Amount.t
  * Mina_numbers.Account_nonce.t
  * Account_timing.t )
  array
[@@deriving sexp_of]

let gen_initial_ledger_state : init_state Quickcheck.Generator.t =
  let open Quickcheck.Generator.Let_syntax in
  let%bind n_accounts = Int.gen_incl 2 10 in
  let%bind keypairs = Quickcheck_lib.replicate_gen Keypair.gen n_accounts in
  let%bind balances =
    let gen_balance =
      let%map whole_balance = Int.gen_incl 500_000_000 1_000_000_000 in
      Currency.Amount.of_int (whole_balance * 1_000_000_000)
    in
    Quickcheck_lib.replicate_gen gen_balance n_accounts
  in
  let%bind nonces =
    Quickcheck_lib.replicate_gen
      ( Quickcheck.Generator.map ~f:Mina_numbers.Account_nonce.of_int
      @@ Int.gen_incl 0 1000 )
      n_accounts
  in
  let rec zip3_exn a b c =
    match (a, b, c) with
    | [], [], [] ->
        []
    | x :: xs, y :: ys, z :: zs ->
        (x, y, z, Account_timing.Untimed) :: zip3_exn xs ys zs
    | _ ->
        failwith "zip3 unequal lengths"
  in
  return @@ Array.of_list @@ zip3_exn keypairs balances nonces

let apply_initial_ledger_state : t -> init_state -> unit =
 fun t accounts ->
  Array.iter accounts ~f:(fun (kp, balance, nonce, timing) ->
      let pk_compressed = Public_key.compress kp.public_key in
      let account_id = Account_id.create pk_compressed Token_id.default in
      let account = Account.initialize account_id in
      let account' =
        { account with
          balance = Currency.Balance.of_int (Currency.Amount.to_int balance)
        ; nonce
        ; timing
        }
      in
      create_new_account_exn t account_id account' )

let%test_unit "tokens test" =
  let open Mina_transaction_logic.For_tests in
  let open Zkapp_command_builder in
  let constraint_constants =
    Genesis_constants.Constraint_constants.for_unit_tests
  in
  let keypair_and_amounts = Quickcheck.random_value (Init_ledger.gen ()) in
  let ledger_get_exn ledger pk token =
    match
      Ledger_inner.get_or_create ledger (Account_id.create pk token)
      |> Or_error.ok_exn
    with
    | `Added, _, _ ->
        failwith "Account did not exist"
    | `Existed, acct, _ ->
        acct
  in
  let pk =
    let kp, _ = keypair_and_amounts.(0) in
    Public_key.compress kp.public_key
  in
  let main (ledger : t) =
    let execute_zkapp_command_transaction
        (zkapp_command :
          (Account_update.Body.Simple.t, unit, unit) Zkapp_command.Call_forest.t
          ) : unit =
      let _, ({ nonce; _ } : Account.t), _ =
        Ledger_inner.get_or_create ledger
          (Account_id.create pk Token_id.default)
        |> Or_error.ok_exn
      in
      match
        apply_zkapp_command_unchecked ~constraint_constants ~state_view:view
          ledger
          (mk_zkapp_command ~fee:7 ~fee_payer_pk:pk ~fee_payer_nonce:nonce
             zkapp_command )
      with
      | Ok ({ command = { status; _ }; _ }, _) -> (
          match status with
          | Transaction_status.Applied ->
              ()
          | Failed failures ->
              let indexed_failures :
                  (int * Transaction_status.Failure.t list) list =
                Transaction_status.Failure.Collection.to_display failures
              in
              let formatted_failures =
                List.map indexed_failures ~f:(fun (ndx, fails) ->
                    sprintf "Index: %d  Failures: %s" ndx
                      ( List.map fails ~f:Transaction_status.Failure.to_string
                      |> String.concat ~sep:"," ) )
                |> String.concat ~sep:"; "
              in
              failwithf "Transaction failed: %s" formatted_failures () )
      | Error err ->
          failwithf "Error executing transaction: %s" (Error.to_string_hum err)
            ()
    in
    let token_funder, _ = keypair_and_amounts.(1) in
    let token_owner = Keypair.create () in
    let token_account1 = Keypair.create () in
    let token_account2 = Keypair.create () in
    let account_creation_fee =
      Currency.Fee.to_int constraint_constants.account_creation_fee
    in
    let create_token :
        (Account_update.Body.Simple.t, unit, unit) Zkapp_command.Call_forest.t =
      mk_forest
        [ mk_node
<<<<<<< HEAD
            (mk_party_body Signature Call token_funder Token_id.default
               (-(4 * account_creation_fee)) )
            []
        ; mk_node
            (mk_party_body Proof Call token_owner Token_id.default
=======
            (mk_account_update_body Call token_funder Token_id.default
               (-(4 * account_creation_fee)) )
            []
        ; mk_node
            (mk_account_update_body Call token_owner Token_id.default
>>>>>>> 9d721c93
               (3 * account_creation_fee) )
            []
        ]
    in
    let custom_token_id =
      Account_id.derive_token_id
        ~owner:
          (Account_id.create
             (Public_key.compress token_owner.public_key)
             Token_id.default )
    in
    let token_minting =
      mk_forest
        [ mk_node
<<<<<<< HEAD
            (mk_party_body Proof Call token_owner Token_id.default
               (-account_creation_fee) )
            [ mk_node
                (mk_party_body None_given Call token_account1 custom_token_id
                   100 )
=======
            (mk_account_update_body Call token_owner Token_id.default
               (-account_creation_fee) )
            [ mk_node
                (mk_account_update_body Call token_account1 custom_token_id 100)
>>>>>>> 9d721c93
                []
            ]
        ]
    in
    let token_transfers =
      mk_forest
        [ mk_node
<<<<<<< HEAD
            (mk_party_body Proof Call token_owner Token_id.default
               (-account_creation_fee) )
            [ mk_node
                (mk_party_body Signature Call token_account1 custom_token_id
                   (-30) )
                []
            ; mk_node
                (mk_party_body Signature Call token_account2 custom_token_id 30)
                []
            ; mk_node
                (mk_party_body Signature Call token_account1 custom_token_id
                   (-10) )
                []
            ; mk_node
                (mk_party_body Signature Call token_account2 custom_token_id 10)
                []
            ; mk_node
                (mk_party_body Signature Call token_account2 custom_token_id (-5))
                []
            ; mk_node
                (mk_party_body Signature Call token_account1 custom_token_id 5)
=======
            (mk_account_update_body Call token_owner Token_id.default
               (-account_creation_fee) )
            [ mk_node
                (mk_account_update_body Call token_account1 custom_token_id (-30))
                []
            ; mk_node
                (mk_account_update_body Call token_account2 custom_token_id 30)
                []
            ; mk_node
                (mk_account_update_body Call token_account1 custom_token_id (-10))
                []
            ; mk_node
                (mk_account_update_body Call token_account2 custom_token_id 10)
                []
            ; mk_node
                (mk_account_update_body Call token_account2 custom_token_id (-5))
                []
            ; mk_node
                (mk_account_update_body Call token_account1 custom_token_id 5)
>>>>>>> 9d721c93
                []
            ]
        ]
    in
    let check_token_balance k balance =
      [%test_eq: Currency.Balance.t]
        (ledger_get_exn ledger
           (Public_key.compress k.Keypair.public_key)
           custom_token_id )
          .balance
        (Currency.Balance.of_int balance)
    in
    execute_zkapp_command_transaction create_token ;
    (* Check that token_owner exists *)
    ledger_get_exn ledger
      (Public_key.compress token_owner.public_key)
      Token_id.default
    |> ignore ;
    execute_zkapp_command_transaction token_minting ;
    check_token_balance token_account1 100 ;
    execute_zkapp_command_transaction token_transfers ;
    check_token_balance token_account1 65 ;
    check_token_balance token_account2 35
  in
  Ledger_inner.with_ledger ~depth ~f:(fun ledger ->
      Init_ledger.init
        (module Ledger_inner)
        [| keypair_and_amounts.(0); keypair_and_amounts.(1) |]
        ledger ;
      main ledger )

let%test_unit "zkapp_command payment test" =
  let open Mina_transaction_logic.For_tests in
  let module L = Ledger_inner in
  let constraint_constants =
    { Genesis_constants.Constraint_constants.for_unit_tests with
      account_creation_fee = Currency.Fee.of_int 1
    }
  in
  Quickcheck.test ~trials:1 Test_spec.gen ~f:(fun { init_ledger; specs } ->
      let ts1 : Signed_command.t list = List.map specs ~f:command_send in
      let ts2 : Zkapp_command.t list =
        List.map specs ~f:(fun s ->
            let use_full_commitment =
              Quickcheck.random_value Bool.quickcheck_generator
            in
            account_update_send ~constraint_constants ~use_full_commitment s )
      in
      L.with_ledger ~depth ~f:(fun l1 ->
          L.with_ledger ~depth ~f:(fun l2 ->
              Init_ledger.init (module L) init_ledger l1 ;
              Init_ledger.init (module L) init_ledger l2 ;
              let open Result.Let_syntax in
              let%bind () =
                iter_err ts1 ~f:(fun t ->
                    apply_user_command_unchecked l1 t ~constraint_constants
                      ~txn_global_slot )
              in
              let%bind () =
                iter_err ts2 ~f:(fun t ->
                    apply_zkapp_command_unchecked l2 t ~constraint_constants
                      ~state_view:view )
              in
              let accounts =
                List.concat_map ~f:Zkapp_command.accounts_accessed ts2
              in
              (* TODO: Hack. The nonces are inconsistent between the 2
                 versions. See the comment in
                 [Mina_transaction_logic.For_tests.account_update_send] for more info.
              *)
              L.iteri l1 ~f:(fun index account ->
                  L.set_at_index_exn l1 index
                    { account with
                      nonce =
                        account.nonce |> Mina_numbers.Account_nonce.to_uint32
                        |> Unsigned.UInt32.(mul (of_int 2))
                        |> Mina_numbers.Account_nonce.to_uint32
                    } ) ;
              test_eq (module L) accounts l1 l2 ) )
      |> Or_error.ok_exn )<|MERGE_RESOLUTION|>--- conflicted
+++ resolved
@@ -517,19 +517,11 @@
         (Account_update.Body.Simple.t, unit, unit) Zkapp_command.Call_forest.t =
       mk_forest
         [ mk_node
-<<<<<<< HEAD
-            (mk_party_body Signature Call token_funder Token_id.default
+            (mk_account_update_body Signature Call token_funder Token_id.default
                (-(4 * account_creation_fee)) )
             []
         ; mk_node
-            (mk_party_body Proof Call token_owner Token_id.default
-=======
-            (mk_account_update_body Call token_funder Token_id.default
-               (-(4 * account_creation_fee)) )
-            []
-        ; mk_node
-            (mk_account_update_body Call token_owner Token_id.default
->>>>>>> 9d721c93
+            (mk_account_update_body Proof Call token_owner Token_id.default
                (3 * account_creation_fee) )
             []
         ]
@@ -544,18 +536,11 @@
     let token_minting =
       mk_forest
         [ mk_node
-<<<<<<< HEAD
-            (mk_party_body Proof Call token_owner Token_id.default
+            (mk_account_update_body Proof Call token_owner Token_id.default
                (-account_creation_fee) )
             [ mk_node
-                (mk_party_body None_given Call token_account1 custom_token_id
-                   100 )
-=======
-            (mk_account_update_body Call token_owner Token_id.default
-               (-account_creation_fee) )
-            [ mk_node
-                (mk_account_update_body Call token_account1 custom_token_id 100)
->>>>>>> 9d721c93
+                (mk_account_update_body None_given Call token_account1
+                   custom_token_id 100 )
                 []
             ]
         ]
@@ -563,49 +548,31 @@
     let token_transfers =
       mk_forest
         [ mk_node
-<<<<<<< HEAD
-            (mk_party_body Proof Call token_owner Token_id.default
+            (mk_account_update_body Proof Call token_owner Token_id.default
                (-account_creation_fee) )
             [ mk_node
-                (mk_party_body Signature Call token_account1 custom_token_id
-                   (-30) )
+                (mk_account_update_body Signature Call token_account1
+                   custom_token_id (-30) )
                 []
             ; mk_node
-                (mk_party_body Signature Call token_account2 custom_token_id 30)
+                (mk_account_update_body None_given Call token_account2
+                   custom_token_id 30 )
                 []
             ; mk_node
-                (mk_party_body Signature Call token_account1 custom_token_id
-                   (-10) )
+                (mk_account_update_body Signature Call token_account1
+                   custom_token_id (-10) )
                 []
             ; mk_node
-                (mk_party_body Signature Call token_account2 custom_token_id 10)
+                (mk_account_update_body None_given Call token_account2
+                   custom_token_id 10 )
                 []
             ; mk_node
-                (mk_party_body Signature Call token_account2 custom_token_id (-5))
+                (mk_account_update_body Signature Call token_account2
+                   custom_token_id (-5) )
                 []
             ; mk_node
-                (mk_party_body Signature Call token_account1 custom_token_id 5)
-=======
-            (mk_account_update_body Call token_owner Token_id.default
-               (-account_creation_fee) )
-            [ mk_node
-                (mk_account_update_body Call token_account1 custom_token_id (-30))
-                []
-            ; mk_node
-                (mk_account_update_body Call token_account2 custom_token_id 30)
-                []
-            ; mk_node
-                (mk_account_update_body Call token_account1 custom_token_id (-10))
-                []
-            ; mk_node
-                (mk_account_update_body Call token_account2 custom_token_id 10)
-                []
-            ; mk_node
-                (mk_account_update_body Call token_account2 custom_token_id (-5))
-                []
-            ; mk_node
-                (mk_account_update_body Call token_account1 custom_token_id 5)
->>>>>>> 9d721c93
+                (mk_account_update_body None_given Call token_account1
+                   custom_token_id 5 )
                 []
             ]
         ]
