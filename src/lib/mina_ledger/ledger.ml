--- conflicted
+++ resolved
@@ -550,21 +550,13 @@
         (Account_update.Body.Simple.t, unit, unit) Zkapp_command.Call_forest.t =
       mk_forest
         [ mk_node
-<<<<<<< HEAD
             (mk_account_update_body
                (Proof (Zkapp_account.dummy_vk_hash ()))
-               Call token_funder Token_id.default
+               No token_funder Token_id.default
                (-(4 * account_creation_fee)) )
             []
         ; mk_node
-            (mk_account_update_body Signature Call token_owner Token_id.default
-=======
-            (mk_account_update_body Signature No token_funder Token_id.default
-               (-(4 * account_creation_fee)) )
-            []
-        ; mk_node
-            (mk_account_update_body Proof No token_owner Token_id.default
->>>>>>> f7f67003
+            (mk_account_update_body Signature No token_owner Token_id.default
                (3 * account_creation_fee) )
             []
         ]
