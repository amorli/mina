--- conflicted
+++ resolved
@@ -363,13 +363,6 @@
 include Ledger_inner
 include Mina_transaction_logic.Make (Ledger_inner)
 
-<<<<<<< HEAD
-=======
-let apply_transaction ~constraint_constants ~global_slot ~txn_state_view l t =
-  O1trace.sync_thread "apply_transaction" (fun () ->
-      apply_transaction ~constraint_constants ~global_slot ~txn_state_view l t )
-
->>>>>>> 7df96fc9
 (* use mask to restore ledger after application *)
 let merkle_root_after_zkapp_command_exn ~constraint_constants ~global_slot
     ~txn_state_view ledger zkapp_command =
@@ -713,7 +706,7 @@
             let use_full_commitment =
               Quickcheck.random_value Bool.quickcheck_generator
             in
-            account_update_send ~constraint_constants ~use_full_commitment spec )
+            account_update_send ~use_full_commitment spec )
       in
       L.with_ledger ~depth ~f:(fun l ->
           Init_ledger.init (module L) init_ledger l ;
@@ -727,7 +720,7 @@
             iter_err cmds
               ~f:
                 (apply_zkapp_command_unchecked ~constraint_constants
-                   ~state_view:view l )
+                   ~global_slot:txn_global_slot ~state_view:view l )
             |> Or_error.ok_exn
           in
           assert (not (Ledger_hash.equal init_merkle_root (L.merkle_root l))) ;
