--- conflicted
+++ resolved
@@ -464,14 +464,13 @@
     | `Existed, acct, _ ->
         acct
   in
-<<<<<<< HEAD
   let pk =
     let kp, _ = keypair_and_amounts.(0) in
     Public_key.compress kp.public_key
   in
   let main (ledger : t) =
     let execute_parties_transaction
-        (parties : (Party.Body.Wire.t, unit, unit) Parties.Call_forest.t) : unit
+        (parties : (Party.Body.Simple.t, unit, unit) Parties.Call_forest.t) : unit
         =
       let _, ({ nonce; _ } : Account.t), _ =
         Ledger_inner.get_or_create ledger
@@ -503,76 +502,11 @@
       | Error err ->
           failwithf "Error executing transaction: %s" (Error.to_string_hum err)
             ()
-=======
-  let mk_parties_transaction ledger other_parties : Parties.t =
-    let fee_payer : Party.Fee_payer.t =
-      let kp, _ = keypairs.(0) in
-      let pk = Public_key.compress kp.public_key in
-      let _, ({ nonce; _ } : Account.t), _ =
-        Ledger_inner.get_or_create ledger
-          (Account_id.create pk Token_id.default)
-        |> Or_error.ok_exn
-      in
-      { body =
-          { update = Party.Update.noop
-          ; public_key = pk
-          ; fee = Currency.Fee.of_int 7
-          ; events = []
-          ; sequence_events = []
-          ; protocol_state_precondition =
-              Zkapp_precondition.Protocol_state.accept
-          ; nonce
-          }
-      ; authorization = Signature.dummy
-      }
-    in
-    { fee_payer
-    ; memo = Signed_command_memo.dummy
-    ; other_parties =
-        other_parties
-        |> Parties.Call_forest.map
-             ~f:(fun (p : Party.Body.Simple.t) : Party.Simple.t ->
-               { body = p; authorization = Signature Signature.dummy } )
-        |> Parties.Call_forest.add_callers_simple
-        |> Parties.Call_forest.accumulate_hashes_predicated
-    }
-  in
-  let main (ledger : t) =
-    let execute_parties_transaction
-        (parties : (Party.Body.Simple.t, unit, unit) Parties.Call_forest.t) :
-        unit =
-      let _res =
-        apply_parties_unchecked ~constraint_constants ~state_view:view ledger
-          (mk_parties_transaction ledger parties)
-        |> Or_error.ok_exn
-      in
-      ()
-    in
-    let party caller kp token_id balance_change : Party.Body.Simple.t =
-      { update = Party.Update.noop
-      ; public_key = Public_key.compress kp.Keypair.public_key
-      ; token_id
-      ; balance_change =
-          Currency.Amount.Signed.create
-            ~magnitude:(Currency.Amount.of_int (Int.abs balance_change))
-            ~sgn:(if Int.is_negative balance_change then Sgn.Neg else Pos)
-      ; increment_nonce = false
-      ; events = []
-      ; sequence_events = []
-      ; call_data = Pickles.Impls.Step.Field.Constant.zero
-      ; call_depth = 0
-      ; protocol_state_precondition = Zkapp_precondition.Protocol_state.accept
-      ; use_full_commitment = true
-      ; account_precondition = Accept
-      ; caller
-      }
->>>>>>> 01100b6f
     in
     let token_funder, _ = keypair_and_amounts.(1) in
     let token_owner = Keypair.create () in
     let token_account1 = Keypair.create () in
     let token_account2 = Keypair.create () in
-<<<<<<< HEAD
     let account_creation_fee =
       Currency.Fee.to_int constraint_constants.account_creation_fee
     in
@@ -580,24 +514,6 @@
       mk_forest
         [ mk_node
             (mk_party_body Call token_funder Token_id.default
-=======
-    let forest ps : (Party.Body.Simple.t, unit, unit) Parties.Call_forest.t =
-      List.map ps ~f:(fun p -> { With_stack_hash.elt = p; stack_hash = () })
-    in
-    let node party calls =
-      { Parties.Call_forest.Tree.party
-      ; party_digest = ()
-      ; calls = forest calls
-      }
-    in
-    let account_creation_fee =
-      Currency.Fee.to_int constraint_constants.account_creation_fee
-    in
-    let create_token : (Party.Body.Simple.t, unit, unit) Parties.Call_forest.t =
-      forest
-        [ node
-            (party Call token_funder Token_id.default
->>>>>>> 01100b6f
                (-(4 * account_creation_fee)) )
             []
         ; mk_node
