(library
 (name currency)
 (public_name currency)
 (library_flags -linkall)
 (inline_tests)
 (libraries
<<<<<<< HEAD
   ;opam
   base.base_internalhash_types
   core_kernel
   bin_prot.shape
   base.caml
   sexplib0
   base
   integers
   result
   ppx_inline_test.config
   zarith
   ;libs
   bignum_bigint
   bitstring_lib
   crypto_params
   ppx_dhall_type
   codable
   test_util
   unsigned_extended
   mina_numbers
   fold_lib
   tuple_lib
   snark_bits
   sgn
   snark_params
   random_oracle
   random_oracle_input
   pickles
   snarky.backendless
   kimchi_backend.common
 )
=======
  core_kernel
  mina_numbers
  fold_lib
  tuple_lib
  snark_bits
  sgn
  snark_params
  random_oracle
  unsigned_extended
  test_util
  codable
  ppx_dhall_type)
>>>>>>> 17353cea
 (preprocessor_deps ../../config.mlh)
 (preprocess
  (pps
   ppx_coda
   ppx_version
   ppx_let
   ppx_assert
   ppx_bin_prot
   ppx_sexp_conv
   ppx_compare
   ppx_hash
   ppx_optcomp
   ppx_custom_printf
   ppx_deriving.std
   ppx_deriving_yojson
   ppx_fields_conv
   h_list.ppx
   ppx_inline_test))
 (instrumentation
  (backend bisect_ppx))
 (synopsis "Currency types"))<|MERGE_RESOLUTION|>--- conflicted
+++ resolved
@@ -4,7 +4,6 @@
  (library_flags -linkall)
  (inline_tests)
  (libraries
-<<<<<<< HEAD
    ;opam
    base.base_internalhash_types
    core_kernel
@@ -36,20 +35,6 @@
    snarky.backendless
    kimchi_backend.common
  )
-=======
-  core_kernel
-  mina_numbers
-  fold_lib
-  tuple_lib
-  snark_bits
-  sgn
-  snark_params
-  random_oracle
-  unsigned_extended
-  test_util
-  codable
-  ppx_dhall_type)
->>>>>>> 17353cea
  (preprocessor_deps ../../config.mlh)
  (preprocess
   (pps
