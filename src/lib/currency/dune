(library
 (name currency)
 (public_name currency)
 (library_flags -linkall)
 (inline_tests)
 (libraries
<<<<<<< HEAD
  core_kernel
  mina_numbers
  fold_lib
  tuple_lib
  snark_bits
  sgn
  snark_params
  random_oracle
  unsigned_extended
  test_util
  codable
  ppx_dhall_type)
 (preprocessor_deps ../../config.mlh)
 (preprocess
  (pps
=======
   ;; opam libraries
   base.base_internalhash_types
   core_kernel
   bin_prot.shape
   base.caml
   sexplib0
   base
   integers
   result
   ppx_inline_test.config
   zarith
   ;; local libraries
   bignum_bigint
   bitstring_lib
   ppx_dhall_type
   codable
   test_util
   unsigned_extended
   mina_numbers
   snark_bits
   sgn
   snark_params
   random_oracle
   random_oracle_input
   pickles
   snarky.backendless
   kimchi_backend.common
 )
 (preprocessor_deps ../../config.mlh)
 (preprocess
  (pps
   ppx_annot
>>>>>>> 22b16a4e
   ppx_coda
   ppx_version
   ppx_let
   ppx_assert
   ppx_bin_prot
   ppx_sexp_conv
   ppx_compare
   ppx_hash
   ppx_optcomp
   ppx_custom_printf
   ppx_deriving.std
   ppx_deriving_yojson
   ppx_fields_conv
   h_list.ppx
   ppx_inline_test))
 (instrumentation
  (backend bisect_ppx))
 (synopsis "Currency types"))<|MERGE_RESOLUTION|>--- conflicted
+++ resolved
@@ -4,23 +4,6 @@
  (library_flags -linkall)
  (inline_tests)
  (libraries
-<<<<<<< HEAD
-  core_kernel
-  mina_numbers
-  fold_lib
-  tuple_lib
-  snark_bits
-  sgn
-  snark_params
-  random_oracle
-  unsigned_extended
-  test_util
-  codable
-  ppx_dhall_type)
- (preprocessor_deps ../../config.mlh)
- (preprocess
-  (pps
-=======
    ;; opam libraries
    base.base_internalhash_types
    core_kernel
@@ -53,7 +36,6 @@
  (preprocess
   (pps
    ppx_annot
->>>>>>> 22b16a4e
    ppx_coda
    ppx_version
    ppx_let
