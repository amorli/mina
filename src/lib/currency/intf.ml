[%%import
"/src/config.mlh"]

open Core_kernel

[%%ifdef
consensus_mechanism]

open Snark_bits
open Snark_params.Tick

[%%else]

open Snark_bits_nonconsensus
module Random_oracle = Random_oracle_nonconsensus.Random_oracle
module Sgn = Sgn_nonconsensus.Sgn

[%%endif]

type uint64 = Unsigned.uint64

module type Basic = sig
  type t [@@deriving sexp, compare, hash, yojson]

  type magnitude = t [@@deriving sexp, compare]

  val max_int : t

  val length_in_bits : int

  include Comparable.S with type t := t

  val gen_incl : t -> t -> t Quickcheck.Generator.t

  val gen : t Quickcheck.Generator.t

  include Bits_intf.Convertible_bits with type t := t

  val to_input : t -> (_, bool) Random_oracle.Input.t

  val zero : t

  val one : t

  val of_string : string -> t

  val to_string : t -> string

  val of_formatted_string : string -> t

  val to_formatted_string : t -> string

  val of_int : int -> t

  val to_int : t -> int

  val to_uint64 : t -> uint64

  val of_uint64 : uint64 -> t

  [%%ifdef consensus_mechanism]

  type var

  val typ : (var, t) Typ.t

  val var_of_t : t -> var

  val var_to_number : var -> Number.t

  val var_to_bits : var -> Boolean.var Bitstring_lib.Bitstring.Lsb_first.t

  val var_to_input : var -> (_, Boolean.var) Random_oracle.Input.t

  val equal_var : var -> var -> (Boolean.var, _) Checked.t

  [%%endif]
end

module type Arithmetic_intf = sig
  type t

  val add : t -> t -> t option

  val sub : t -> t -> t option

  val ( + ) : t -> t -> t option

  val ( - ) : t -> t -> t option
end

module type Signed_intf = sig
  type magnitude

  [%%ifdef consensus_mechanism]

  type magnitude_var

  [%%endif]

  type t = (magnitude, Sgn.t) Signed_poly.t
  [@@deriving sexp, hash, compare, eq, yojson]

  val gen : t Quickcheck.Generator.t

  val create :
    magnitude:'magnitude -> sgn:'sgn -> ('magnitude, 'sgn) Signed_poly.t

  val sgn : t -> Sgn.t

  val magnitude : t -> magnitude

  val zero : t

  val to_input : t -> (_, bool) Random_oracle.Input.t

  val add : t -> t -> t option

  val ( + ) : t -> t -> t option

  val negate : t -> t

  val of_unsigned : magnitude -> t

  [%%ifdef consensus_mechanism]

  type var = (magnitude_var, Sgn.var) Signed_poly.t

  val typ : (var, t) Typ.t

  module Checked : sig
    val constant : t -> var

    val of_unsigned : magnitude_var -> var

    val negate : var -> var

    val if_ : Boolean.var -> then_:var -> else_:var -> (var, _) Checked.t

    val to_input : var -> (_, Boolean.var) Random_oracle.Input.t

    val add : var -> var -> (var, _) Checked.t

    val assert_equal : var -> var -> (unit, _) Checked.t

    val equal : var -> var -> (Boolean.var, _) Checked.t

    val ( + ) : var -> var -> (var, _) Checked.t

    val to_field_var : var -> (Field.Var.t, _) Checked.t

    val scale : Field.Var.t -> var -> (var, _) Checked.t

    val cswap :
         Boolean.var
      -> (magnitude_var, Sgn.t) Signed_poly.t
         * (magnitude_var, Sgn.t) Signed_poly.t
      -> (var * var, _) Checked.t
  end

  [%%endif]
end

[%%ifdef
consensus_mechanism]

module type Checked_arithmetic_intf = sig
  type t

  type var

  type signed_var

  val if_ : Boolean.var -> then_:var -> else_:var -> (var, _) Checked.t

  val if_value : Boolean.var -> then_:t -> else_:t -> var

  val add : var -> var -> (var, _) Checked.t

  val sub : var -> var -> (var, _) Checked.t

  val sub_flagged :
    var -> var -> (var * [`Underflow of Boolean.var], _) Checked.t

  val add_flagged :
    var -> var -> (var * [`Overflow of Boolean.var], _) Checked.t

  val ( + ) : var -> var -> (var, _) Checked.t

  val ( - ) : var -> var -> (var, _) Checked.t

  val add_signed : var -> signed_var -> (var, _) Checked.t

<<<<<<< HEAD
  val assert_equal : var -> var -> (unit, _) Checked.t

  val equal : var -> var -> (Boolean.var, _) Checked.t
=======
  val scale : Field.Var.t -> var -> (var, _) Checked.t
>>>>>>> 9a3593c5
end

[%%endif]

module type S = sig
  include Basic

  include Arithmetic_intf with type t := t

  [%%ifdef consensus_mechanism]

  module Signed :
    Signed_intf with type magnitude := t and type magnitude_var := var

  module Checked :
    Checked_arithmetic_intf
    with type var := var
     and type signed_var := Signed.var
     and type t := t

  [%%else]

  module Signed : Signed_intf with type magnitude := t

  [%%endif]
end<|MERGE_RESOLUTION|>--- conflicted
+++ resolved
@@ -191,13 +191,11 @@
 
   val add_signed : var -> signed_var -> (var, _) Checked.t
 
-<<<<<<< HEAD
   val assert_equal : var -> var -> (unit, _) Checked.t
 
   val equal : var -> var -> (Boolean.var, _) Checked.t
-=======
+
   val scale : Field.Var.t -> var -> (var, _) Checked.t
->>>>>>> 9a3593c5
 end
 
 [%%endif]
