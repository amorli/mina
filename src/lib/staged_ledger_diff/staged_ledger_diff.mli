--- conflicted
+++ resolved
@@ -120,8 +120,7 @@
 
 module Stable : sig
   module V2 : sig
-<<<<<<< HEAD
-    type t = { diff : Diff.t }
+    type t = { diff : Diff.Stable.V2.t }
     [@@deriving compare, sexp, compare, yojson, bin_io, version]
 
     val to_latest : t -> t
@@ -131,18 +130,6 @@
     type t = { diff : Diff.Stable.V1.t }
     [@@deriving compare, sexp, compare, yojson, bin_io, version]
 
-=======
-    type t = { diff : Diff.Stable.V2.t }
-    [@@deriving compare, sexp, compare, yojson, bin_io, version]
-
-    val to_latest : t -> t
-  end
-
-  module V1 : sig
-    type t = { diff : Diff.Stable.V1.t }
-    [@@deriving compare, sexp, compare, yojson, bin_io, version]
-
->>>>>>> 13f4f83e
     val to_latest : t -> V2.t
   end
 
