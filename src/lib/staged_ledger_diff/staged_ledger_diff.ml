--- conflicted
+++ resolved
@@ -1,9 +1,5 @@
 open Core_kernel
-<<<<<<< HEAD
-open Coda_base
-=======
 open Mina_base
->>>>>>> 4bd89335
 
 module At_most_two = struct
   [%%versioned
@@ -189,21 +185,13 @@
   [@@@no_toplevel_latest_type]
 
   module V1 = struct
-<<<<<<< HEAD
     type t = {diff: Diff.Stable.V1.t} [@@deriving sexp, yojson]
-=======
-    type t = {diff: Diff.Stable.V1.t} [@@deriving sexp, to_yojson]
->>>>>>> 4bd89335
 
     let to_latest = Fn.id
   end
 end]
 
-<<<<<<< HEAD
 type t = Stable.Latest.t = {diff: Diff.t} [@@deriving sexp, yojson, fields]
-=======
-type t = Stable.Latest.t = {diff: Diff.t} [@@deriving sexp, to_yojson, fields]
->>>>>>> 4bd89335
 
 module With_valid_signatures_and_proofs = struct
   type pre_diff_with_at_most_two_coinbase =
