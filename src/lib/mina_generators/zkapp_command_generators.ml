--- conflicted
+++ resolved
@@ -1025,18 +1025,11 @@
     gen_account_update_body_components ~update ?failure ~new_account
       ~zkapp_account
       ~increment_nonce:(increment_nonce, increment_nonce)
-<<<<<<< HEAD
-      ?permissions_auth ?account_id ?protocol_state_view ?vk ~zkapp_account_ids
-      ~account_ids_seen ~available_public_keys ?required_balance_change
-      ~account_state_tbl
-      ~gen_balance_change:
-        (gen_balance_change ?permissions_auth ~new_account ?failure)
-=======
       ?permissions_auth ?account_id ?token_id ?caller ?protocol_state_view ?vk
       ~zkapp_account_ids ~account_ids_seen ~available_public_keys
       ?required_balance_change ~account_state_tbl
-      ~gen_balance_change:(gen_balance_change ?permissions_auth ~new_account)
->>>>>>> 844c2f2e
+      ~gen_balance_change:
+        (gen_balance_change ?permissions_auth ~new_account ?failure)
       ~f_balance_change:Fn.id () ~f_token_id:Fn.id
       ~f_account_precondition:(fun ~first_use_of_account acct ->
         gen_account_precondition_from_account ~first_use_of_account acct )
