(* zkapp_command_generators -- Quickcheck generators for zkApp transactions *)

open Core_kernel
open Mina_base
module Ledger = Mina_ledger.Ledger

type failure =
  | Invalid_account_precondition
  | Invalid_protocol_state_precondition
  | Update_not_permitted of
      [ `Delegate
      | `App_state
      | `Voting_for
      | `Verification_key
      | `Zkapp_uri
      | `Token_symbol
      | `Send
      | `Receive ]

type role =
  [ `Fee_payer | `New_account | `Ordinary_participant | `New_token_account ]

let gen_account_precondition_from_account ?failure
    ?(is_nonce_precondition = false) ~first_use_of_account account =
  let open Quickcheck.Let_syntax in
  let { Account.Poly.balance; nonce; delegate; receipt_chain_hash; zkapp; _ } =
    account
  in
  (* choose constructor *)
  let%bind b =
    if is_nonce_precondition then return false else Quickcheck.Generator.bool
  in
  if b then
    (* Full *)
    let open Zkapp_basic in
    let%bind (predicate_account : Zkapp_precondition.Account.t) =
      let%bind balance =
        let%bind balance_change_int = Int.gen_uniform_incl 1 10_000_000 in
        let balance_change =
          Currency.Amount.of_nanomina_int_exn balance_change_int
        in
        let lower =
          match Currency.Balance.sub_amount balance balance_change with
          | None ->
              Currency.Balance.zero
          | Some bal ->
              bal
        in
        let upper =
          match Currency.Balance.add_amount balance balance_change with
          | None ->
              Currency.Balance.max_int
          | Some bal ->
              bal
        in
        Or_ignore.gen
          (return { Zkapp_precondition.Closed_interval.lower; upper })
      in
      let%bind nonce =
        let%bind nonce_change_int = Int.gen_uniform_incl 1 100 in
        let nonce_change = Account.Nonce.of_int nonce_change_int in
        let lower =
          match Account.Nonce.sub nonce nonce_change with
          | None ->
              Account.Nonce.zero
          | Some nonce ->
              nonce
        in
        let upper =
          (* Nonce.add doesn't check for overflow, so check here *)
          match Account.Nonce.(sub max_value) nonce_change with
          | None ->
              (* unreachable *)
              failwith
                "gen_account_precondition_from: nonce subtraction failed \
                 unexpectedly"
          | Some n ->
              if Account.Nonce.( < ) n nonce then Account.Nonce.max_value
              else Account.Nonce.add nonce nonce_change
        in
        Or_ignore.gen
          (return { Zkapp_precondition.Closed_interval.lower; upper })
      in
      let receipt_chain_hash =
        if first_use_of_account then Or_ignore.Check receipt_chain_hash
        else Or_ignore.Ignore
      in
      let%bind delegate =
        match delegate with
        | None ->
            return Or_ignore.Ignore
        | Some pk ->
            Or_ignore.gen (return pk)
      in
      let%bind state, sequence_state, proved_state, is_new =
        match zkapp with
        | None ->
            let len = Pickles_types.Nat.to_int Zkapp_state.Max_state_size.n in
            (* won't raise, correct length given *)
            let state =
              Zkapp_state.V.of_list_exn
                (List.init len ~f:(fun _ -> Or_ignore.Ignore))
            in
            let sequence_state = Or_ignore.Ignore in
            let proved_state = Or_ignore.Ignore in
            let is_new = Or_ignore.Ignore in
            return (state, sequence_state, proved_state, is_new)
        | Some { Zkapp_account.app_state; sequence_state; proved_state; _ } ->
            let state =
              Zkapp_state.V.map app_state ~f:(fun field ->
                  Quickcheck.random_value (Or_ignore.gen (return field)) )
            in
            let%bind sequence_state =
              (* choose a value from account sequence state *)
              let fields =
                Pickles_types.Vector.Vector_5.to_list sequence_state
              in
              let%bind ndx = Int.gen_uniform_incl 0 (List.length fields - 1) in
              return (Or_ignore.Check (List.nth_exn fields ndx))
            in
            let proved_state = Or_ignore.Check proved_state in
            let is_new =
              (* when we apply the generated Zkapp_command.t, the account is always in the ledger
              *)
              Or_ignore.Check false
            in
            return (state, sequence_state, proved_state, is_new)
      in
      return
        { Zkapp_precondition.Account.balance
        ; nonce
        ; receipt_chain_hash
        ; delegate
        ; state
        ; sequence_state
        ; proved_state
        ; is_new
        }
    in
    match failure with
    | Some Invalid_account_precondition ->
        let module Tamperable = struct
          type t =
            | Balance
            | Nonce
            | Receipt_chain_hash
            | Delegate
            | State
            | Sequence_state
            | Proved_state
        end in
        let%bind faulty_predicate_account =
          (* tamper with account using randomly chosen item *)
          let tamperable : Tamperable.t list =
            [ Balance
            ; Nonce
            ; Receipt_chain_hash
            ; Delegate
            ; State
            ; Sequence_state
            ; Proved_state
            ]
          in
          match%bind Quickcheck.Generator.of_list tamperable with
          | Balance ->
              let new_balance =
                if Currency.Balance.equal balance Currency.Balance.zero then
                  Currency.Balance.max_int
                else Currency.Balance.zero
              in
              let balance =
                Or_ignore.Check
                  { Zkapp_precondition.Closed_interval.lower = new_balance
                  ; upper = new_balance
                  }
              in
              return { predicate_account with balance }
          | Nonce ->
              let new_nonce =
                if Account.Nonce.equal nonce Account.Nonce.zero then
                  Account.Nonce.max_value
                else Account.Nonce.zero
              in
              let%bind nonce =
                Zkapp_precondition.Numeric.gen (return new_nonce)
                  Account.Nonce.compare
              in
              return { predicate_account with nonce }
          | Receipt_chain_hash ->
              let%bind new_receipt_chain_hash = Receipt.Chain_hash.gen in
              let%bind receipt_chain_hash =
                Or_ignore.gen (return new_receipt_chain_hash)
              in
              return { predicate_account with receipt_chain_hash }
          | Delegate ->
              let%bind delegate =
                Or_ignore.gen Signature_lib.Public_key.Compressed.gen
              in
              return { predicate_account with delegate }
          | State ->
              let fields =
                Zkapp_state.V.to_list predicate_account.state |> Array.of_list
              in
              let%bind ndx = Int.gen_incl 0 (Array.length fields - 1) in
              let%bind field = Snark_params.Tick.Field.gen in
              fields.(ndx) <- Or_ignore.Check field ;
              let state = Zkapp_state.V.of_list_exn (Array.to_list fields) in
              return { predicate_account with state }
          | Sequence_state ->
              let%bind field = Snark_params.Tick.Field.gen in
              let sequence_state = Or_ignore.Check field in
              return { predicate_account with sequence_state }
          | Proved_state ->
              let%bind proved_state =
                match predicate_account.proved_state with
                | Check b ->
                    return (Or_ignore.Check (not b))
                | Ignore ->
                    return (Or_ignore.Check true)
              in
              return { predicate_account with proved_state }
        in
        return
          (Account_update.Account_precondition.Full faulty_predicate_account)
    | _ ->
        return (Account_update.Account_precondition.Full predicate_account)
  else
    (* Nonce *)
    let { Account.Poly.nonce; _ } = account in
    match failure with
    | Some Invalid_account_precondition ->
        return
          (Account_update.Account_precondition.Nonce (Account.Nonce.succ nonce))
    | _ ->
        return (Account_update.Account_precondition.Nonce nonce)

let gen_fee (account : Account.t) =
  let balance = account.balance in
  let lo_fee = Mina_compile_config.minimum_user_command_fee in
  let hi_fee =
    Option.value_exn
      Currency.Fee.(scale Mina_compile_config.minimum_user_command_fee 2)
  in
  assert (
    Currency.(
      Fee.(hi_fee <= (Balance.to_amount balance |> Currency.Amount.to_fee))) ) ;
  Currency.Fee.gen_incl lo_fee hi_fee

(*Fee payer balance change is Neg*)
let fee_to_amt fee =
  Currency.Amount.(Signed.of_unsigned (of_fee fee) |> Signed.negate)

let gen_balance_change ?permissions_auth (account : Account.t) ?failure
    ~new_account =
  let open Quickcheck.Let_syntax in
  let%bind sgn =
    if new_account then return Sgn.Pos
    else
      match (failure, permissions_auth) with
      | Some (Update_not_permitted `Send), _ ->
          return Sgn.Neg
      | Some (Update_not_permitted `Receive), _ ->
          return Sgn.Pos
      | _, Some auth -> (
          match auth with
          | Control.Tag.None_given ->
              return Sgn.Pos
          | _ ->
              Quickcheck.Generator.of_list [ Sgn.Pos; Neg ] )
      | _, None ->
          Quickcheck.Generator.of_list [ Sgn.Pos; Neg ]
  in
  (* if negative, magnitude constrained to balance in account
     the effective balance is what's in the account state table,
  *)
  let effective_balance = account.balance in
  let small_balance_change =
    (*make small transfers to allow generating large number of zkapp_command without an overflow*)
    let open Currency in
    if Balance.(effective_balance < of_mina_string_exn "1.0") && not new_account
    then failwith "account has low balance"
    else Balance.of_mina_string_exn "0.000001"
  in
  let%map (magnitude : Currency.Amount.t) =
    if new_account then
      Currency.Amount.gen_incl
        (Currency.Amount.of_mina_string_exn "50.0")
        (Currency.Amount.of_mina_string_exn "100.0")
    else
      Currency.Amount.gen_incl Currency.Amount.zero
        (Currency.Balance.to_amount small_balance_change)
  in
  match sgn with
  | Pos ->
      ({ magnitude; sgn = Sgn.Pos } : Currency.Amount.Signed.t)
  | Neg ->
      ({ magnitude; sgn = Sgn.Neg } : Currency.Amount.Signed.t)

let gen_use_full_commitment ~increment_nonce ~account_precondition
    ~authorization () : bool Base_quickcheck.Generator.t =
  (* check conditions to avoid replays*)
  let incr_nonce_and_constrains_nonce =
    increment_nonce
    && Zkapp_precondition.Numeric.is_constant
         Zkapp_precondition.Numeric.Tc.nonce
         (Account_update.Account_precondition.to_full account_precondition)
           .Zkapp_precondition.Account.nonce
  in
  let does_not_use_a_signature =
    Control.(not (Tag.equal (tag authorization) Tag.Signature))
  in
  if incr_nonce_and_constrains_nonce || does_not_use_a_signature then
    Bool.quickcheck_generator
  else Quickcheck.Generator.return true

let closed_interval_exact value =
  Zkapp_precondition.Closed_interval.{ lower = value; upper = value }

let gen_epoch_data_predicate
    (epoch_data :
      ( ( Frozen_ledger_hash.Stable.V1.t
        , Currency.Amount.Stable.V1.t )
        Epoch_ledger.Poly.Stable.V1.t
      , Epoch_seed.Stable.V1.t
      , State_hash.Stable.V1.t
      , State_hash.Stable.V1.t
      , Mina_numbers.Length.Stable.V1.t )
      Zkapp_precondition.Protocol_state.Epoch_data.Poly.t ) :
    Zkapp_precondition.Protocol_state.Epoch_data.t Base_quickcheck.Generator.t =
  let open Quickcheck.Let_syntax in
  let%bind ledger =
    let%bind hash =
      Zkapp_basic.Or_ignore.gen @@ return epoch_data.ledger.hash
    in
    let%map total_currency =
      closed_interval_exact epoch_data.ledger.total_currency
      |> return |> Zkapp_basic.Or_ignore.gen
    in
    { Epoch_ledger.Poly.hash; total_currency }
  in
  let%bind seed = Zkapp_basic.Or_ignore.gen @@ return epoch_data.seed in
  let%bind start_checkpoint =
    Zkapp_basic.Or_ignore.gen @@ return epoch_data.start_checkpoint
  in
  let%bind lock_checkpoint =
    Zkapp_basic.Or_ignore.gen @@ return epoch_data.lock_checkpoint
  in
  let%map epoch_length =
    let open Mina_numbers in
    let%bind epsilon1 = Length.gen_incl (Length.of_int 0) (Length.of_int 10) in
    let%bind epsilon2 = Length.gen_incl (Length.of_int 0) (Length.of_int 10) in
    Zkapp_precondition.Closed_interval.
      { lower =
          Length.sub epoch_data.epoch_length epsilon1
          |> Option.value ~default:Length.zero
      ; upper = Length.add epoch_data.epoch_length epsilon2
      }
    |> return |> Zkapp_basic.Or_ignore.gen
  in
  { Epoch_data.Poly.ledger
  ; seed
  ; start_checkpoint
  ; lock_checkpoint
  ; epoch_length
  }

let gen_protocol_state_precondition
    (psv : Zkapp_precondition.Protocol_state.View.t) :
    Zkapp_precondition.Protocol_state.t Base_quickcheck.Generator.t =
  let open Quickcheck.Let_syntax in
  let open Zkapp_precondition.Closed_interval in
  let%bind snarked_ledger_hash =
    Zkapp_basic.Or_ignore.gen @@ return psv.snarked_ledger_hash
  in
  let%bind blockchain_length =
    let open Mina_numbers in
    let%bind epsilon1 = Length.gen_incl (Length.of_int 0) (Length.of_int 10) in
    let%bind epsilon2 = Length.gen_incl (Length.of_int 0) (Length.of_int 10) in
    { lower =
        Length.sub psv.blockchain_length epsilon1
        |> Option.value ~default:Length.zero
    ; upper = Length.add psv.blockchain_length epsilon2
    }
    |> return |> Zkapp_basic.Or_ignore.gen
  in
  let%bind min_window_density =
    let open Mina_numbers in
    let%bind epsilon1 = Length.gen_incl (Length.of_int 0) (Length.of_int 10) in
    let%bind epsilon2 = Length.gen_incl (Length.of_int 0) (Length.of_int 10) in
    { lower =
        Length.sub psv.min_window_density epsilon1
        |> Option.value ~default:Length.zero
    ; upper = Length.add psv.min_window_density epsilon2
    }
    |> return |> Zkapp_basic.Or_ignore.gen
  in
  let%bind total_currency =
    let open Currency in
    let%bind epsilon1 =
      Amount.gen_incl Amount.zero (Amount.of_mina_int_exn 1)
    in
    let%bind epsilon2 =
      Amount.gen_incl Amount.zero (Amount.of_mina_int_exn 1)
    in
    { lower =
        Amount.sub psv.total_currency epsilon1
        |> Option.value ~default:Amount.zero
    ; upper =
        Amount.add psv.total_currency epsilon2
        |> Option.value ~default:psv.total_currency
    }
    |> return |> Zkapp_basic.Or_ignore.gen
  in
  let%bind global_slot_since_genesis =
    let open Mina_numbers in
    let%bind epsilon1 =
      Global_slot.gen_incl (Global_slot.of_int 0) (Global_slot.of_int 10)
    in
    let%bind epsilon2 =
      Global_slot.gen_incl (Global_slot.of_int 0) (Global_slot.of_int 10)
    in
    { lower =
        Global_slot.sub psv.global_slot_since_genesis epsilon1
        |> Option.value ~default:Global_slot.zero
    ; upper = Global_slot.add psv.global_slot_since_genesis epsilon2
    }
    |> return |> Zkapp_basic.Or_ignore.gen
  in
  let%bind staking_epoch_data =
    gen_epoch_data_predicate psv.staking_epoch_data
  in
  let%map next_epoch_data = gen_epoch_data_predicate psv.next_epoch_data in
  { Zkapp_precondition.Protocol_state.Poly.snarked_ledger_hash
  ; blockchain_length
  ; min_window_density
  ; last_vrf_output = ()
  ; total_currency
  ; global_slot_since_genesis
  ; staking_epoch_data
  ; next_epoch_data
  }

let gen_invalid_protocol_state_precondition
    (psv : Zkapp_precondition.Protocol_state.View.t) :
    Zkapp_precondition.Protocol_state.t Base_quickcheck.Generator.t =
  let module Tamperable = struct
    type t =
      | Blockchain_length
      | Min_window_density
      | Total_currency
      | Global_slot_since_genesis
  end in
  let open Quickcheck.Let_syntax in
  let open Zkapp_precondition.Closed_interval in
  let protocol_state_precondition = Zkapp_precondition.Protocol_state.accept in
  let%bind lower = Bool.quickcheck_generator in
  match%bind
    Quickcheck.Generator.of_list
      ( [ Blockchain_length
        ; Min_window_density
        ; Total_currency
        ; Global_slot_since_genesis
        ]
        : Tamperable.t list )
  with
  | Blockchain_length ->
      let open Mina_numbers in
      let%map blockchain_length =
        let%map epsilon = Length.(gen_incl (of_int 1) (of_int 10)) in
        if lower || Length.(psv.blockchain_length > epsilon) then
          { lower = Length.zero
          ; upper =
              Length.sub psv.blockchain_length epsilon
              |> Option.value ~default:Length.zero
          }
        else
          { lower = Length.add psv.blockchain_length epsilon
          ; upper = Length.max_value
          }
      in
      { protocol_state_precondition with
        blockchain_length = Zkapp_basic.Or_ignore.Check blockchain_length
      }
  | Min_window_density ->
      let open Mina_numbers in
      let%map min_window_density =
        let%map epsilon = Length.(gen_incl (of_int 1) (of_int 10)) in
        if lower || Length.(psv.min_window_density > epsilon) then
          { lower = Length.zero
          ; upper =
              Length.sub psv.min_window_density epsilon
              |> Option.value ~default:Length.zero
          }
        else
          { lower = Length.add psv.blockchain_length epsilon
          ; upper = Length.max_value
          }
      in
      { protocol_state_precondition with
        min_window_density = Zkapp_basic.Or_ignore.Check min_window_density
      }
  | Total_currency ->
      let open Currency in
      let%map total_currency =
        let%map epsilon =
          Amount.(gen_incl (of_nanomina_int_exn 1_000) (of_mina_int_exn 1))
        in
        if lower || Amount.(psv.total_currency > epsilon) then
          { lower = Amount.zero
          ; upper =
              Amount.sub psv.total_currency epsilon
              |> Option.value ~default:Amount.zero
          }
        else
          { lower =
              Amount.add psv.total_currency epsilon
              |> Option.value ~default:Amount.max_int
          ; upper = Amount.max_int
          }
      in
      { protocol_state_precondition with
        total_currency = Zkapp_basic.Or_ignore.Check total_currency
      }
  | Global_slot_since_genesis ->
      let open Mina_numbers in
      let%map global_slot_since_genesis =
        let%map epsilon = Global_slot.(gen_incl (of_int 1) (of_int 10)) in
        if lower || Global_slot.(psv.global_slot_since_genesis > epsilon) then
          { lower = Global_slot.zero
          ; upper =
              Global_slot.sub psv.global_slot_since_genesis epsilon
              |> Option.value ~default:Global_slot.zero
          }
        else
          { lower = Global_slot.add psv.global_slot_since_genesis epsilon
          ; upper = Global_slot.max_value
          }
      in
      { protocol_state_precondition with
        global_slot_since_genesis =
          Zkapp_basic.Or_ignore.Check global_slot_since_genesis
      }

module Account_update_body_components = struct
  type ( 'pk
       , 'update
       , 'token_id
       , 'amount
       , 'events
       , 'call_data
       , 'int
       , 'bool
       , 'protocol_state_precondition
       , 'account_precondition
<<<<<<< HEAD
       , 'valid_while_precondition
       , 'caller
=======
       , 'call_type
>>>>>>> 6d58ccce
       , 'authorization_kind )
       t =
    { public_key : 'pk
    ; update : 'update
    ; token_id : 'token_id
    ; balance_change : 'amount
    ; increment_nonce : 'bool
    ; events : 'events
    ; actions : 'events
    ; call_data : 'call_data
    ; call_depth : 'int
    ; protocol_state_precondition : 'protocol_state_precondition
    ; account_precondition : 'account_precondition
    ; valid_while_precondition : 'valid_while_precondition
    ; use_full_commitment : 'bool
    ; call_type : 'call_type
    ; authorization_kind : 'authorization_kind
    }

  let to_fee_payer t : Account_update.Body.Fee_payer.t =
    { public_key = t.public_key
    ; fee = t.balance_change
    ; valid_until =
        ( match
            t.protocol_state_precondition
              .Zkapp_precondition.Protocol_state.Poly.global_slot_since_genesis
          with
        | Zkapp_basic.Or_ignore.Ignore ->
            None
        | Zkapp_basic.Or_ignore.Check
            { Zkapp_precondition.Closed_interval.upper; _ } ->
            Some upper )
    ; nonce = t.account_precondition
    }

  let to_typical_account_update t : Account_update.Body.Simple.t =
    { public_key = t.public_key
    ; update = t.update
    ; token_id = t.token_id
    ; balance_change = t.balance_change
    ; increment_nonce = t.increment_nonce
    ; events = t.events
    ; actions = t.actions
    ; call_data = t.call_data
    ; call_depth = t.call_depth
    ; preconditions =
        { Account_update.Preconditions.network = t.protocol_state_precondition
        ; account = t.account_precondition
        ; valid_while = t.valid_while_precondition
        }
    ; use_full_commitment = t.use_full_commitment
    ; implicit_account_creation_fee = false
    ; call_type = t.call_type
    ; authorization_kind = t.authorization_kind
    }
end

(* The type `a` is associated with the `delta` field, which is an unsigned fee
   for the fee payer, and a signed amount for other zkapp_command.
   The type `b` is associated with the `use_full_commitment` field, which is
   `unit` for the fee payer, and `bool` for other zkapp_command.
   The type `c` is associated with the `token_id` field, which is `unit` for the
   fee payer, and `Token_id.t` for other zkapp_command.
   The type `d` is associated with the `account_precondition` field, which is
   a nonce for the fee payer, and `Account_precondition.t` for other zkapp_command
*)
let gen_account_update_body_components (type a b c d) ?(update = None)
    ?account_id ?token_id ?call_type ?account_ids_seen ~account_state_tbl ?vk
    ?failure ?(new_account = false) ?(zkapp_account = false)
    ?(is_fee_payer = false) ?available_public_keys ?permissions_auth
    ?(required_balance_change : a option) ?protocol_state_view
    ~zkapp_account_ids
    ~(gen_balance_change : Account.t -> a Quickcheck.Generator.t)
    ~(gen_use_full_commitment :
          account_precondition:Account_update.Account_precondition.t
       -> b Quickcheck.Generator.t )
    ~(f_balance_change : a -> Currency.Amount.Signed.t)
    ~(increment_nonce : b * bool) ~(f_token_id : Token_id.t -> c)
    ~(f_account_precondition :
       first_use_of_account:bool -> Account.t -> d Quickcheck.Generator.t )
    ~(f_account_update_account_precondition :
       d -> Account_update.Account_precondition.t ) ~authorization_tag () :
    (_, _, _, a, _, _, _, b, _, d, _, _, _) Account_update_body_components.t
    Quickcheck.Generator.t =
  let open Quickcheck.Let_syntax in
  (* fee payers have to be in the ledger *)
  assert (not (is_fee_payer && new_account)) ;
  let token_account = match token_id with None -> false | Some _ -> true in
  let%bind update =
    match update with
    | None ->
        Account_update.Update.gen ?permissions_auth ?vk ~zkapp_account
          ~token_account ()
    | Some update ->
        return update
  in
  (* account_update_increment_nonce for fee payer is unit and increment_nonce is true *)
  let account_update_increment_nonce, increment_nonce = increment_nonce in
  let verification_key =
    Option.value vk
      ~default:
        With_hash.
          { data = Pickles.Side_loaded.Verification_key.dummy
          ; hash = Zkapp_account.dummy_vk_hash ()
          }
  in
  let%bind account =
    if new_account then (
      if Option.is_some account_id then
        failwith
          "gen_account_update_body: new account_update is true, but an account \
           id, presumably from an existing account, was supplied" ;
      match available_public_keys with
      | None ->
          failwith
            "gen_account_update_body: new_account is true, but \
             available_public_keys not provided"
      | Some available_pks ->
          let available_pk =
            match
              Signature_lib.Public_key.Compressed.Table.choose available_pks
            with
            | None ->
                failwith "gen_account_update_body: no available public keys"
            | Some (pk, ()) ->
                pk
          in
          (* available public key no longer available *)
          Signature_lib.Public_key.Compressed.Table.remove available_pks
            available_pk ;
          let account_id =
            match token_id with
            | Some custom_token_id ->
                Account_id.create available_pk custom_token_id
            | None ->
                Account_id.create available_pk Token_id.default
          in
          let account_with_pk =
            Account.create account_id Currency.Balance.zero
          in
          let account =
            if zkapp_account then
              { account_with_pk with
                zkapp =
                  Some
                    { Zkapp_account.default with
                      verification_key = Some verification_key
                    }
              }
            else account_with_pk
          in
          return account )
    else
      match account_id with
      | None ->
          if zkapp_account then
            let%map zkapp_account_id =
              Quickcheck.Generator.of_list zkapp_account_ids
            in
            match Account_id.Table.find account_state_tbl zkapp_account_id with
            | None ->
                failwith "gen_account_update_body: fail to find zkapp account"
            | Some (_, `Fee_payer)
            | Some (_, `New_account)
            | Some (_, `New_token_account) ->
                failwith
                  "gen_account_update_body: all zkapp accounts were new \
                   accounts or used as fee_payer accounts"
            | Some (acct, `Ordinary_participant) ->
                acct
          else
            let accts =
              Account_id.Table.filteri account_state_tbl
                ~f:(fun ~key:_ ~data:(_, role) ->
                  match (authorization_tag, role) with
                  | _, `Fee_payer ->
                      false
                  | Control.Tag.Proof, `New_account ->
                      false
                  | _, `New_token_account ->
                      false
                  | _, `New_account ->
                      (* `required_balance_change` is only for balancing account_update. Newly created account
                         should not be used in balancing account_update *)
                      Option.is_none required_balance_change
                  | _, `Ordinary_participant ->
                      true )
              |> Account_id.Table.data
            in
            Quickcheck.Generator.of_list accts >>| fst
      | Some account_id ->
          (*get the latest state of the account*)
          let acct =
            Account_id.Table.find_exn account_state_tbl account_id |> fst
          in
          if zkapp_account && Option.is_none acct.zkapp then
            failwith
              "gen_account_update_body: provided account has no zkapp field" ;
          return acct
  in
  let public_key = account.public_key in
  let token_id = account.token_id in
  let%bind balance_change =
    match required_balance_change with
    | Some bal_change ->
        return bal_change
    | None ->
        gen_balance_change account
  in
  let field_array_list_gen ~max_array_len ~max_list_len =
    let array_gen =
      let%bind array_len = Int.gen_uniform_incl 0 max_array_len in
      let%map fields =
        Quickcheck.Generator.list_with_length array_len
          Snark_params.Tick.Field.gen
      in
      Array.of_list fields
    in
    let%bind list_len = Int.gen_uniform_incl 0 max_list_len in
    Quickcheck.Generator.list_with_length list_len array_gen
  in
  let%bind events = field_array_list_gen ~max_array_len:2 ~max_list_len:1 in
  let%bind actions = field_array_list_gen ~max_array_len:2 ~max_list_len:1 in
  let%bind call_data = Snark_params.Tick.Field.gen in
  let first_use_of_account =
    let account_id = Account_id.create public_key token_id in
    match account_ids_seen with
    | None ->
        (* fee payer *)
        true
    | Some hash_set ->
        (* other account_updates *)
        not @@ Hash_set.mem hash_set account_id
  in
  let%bind account_precondition =
    f_account_precondition ~first_use_of_account account
  in
  (* update the depth when generating `account_updates` in Zkapp_command.t *)
  let call_depth = 0 in
  let%bind use_full_commitment =
    let full_account_precondition =
      f_account_update_account_precondition account_precondition
    in
    gen_use_full_commitment ~account_precondition:full_account_precondition
  in
  let%map protocol_state_precondition =
    Option.value_map protocol_state_view
      ~f:
        ( match failure with
        | Some Invalid_protocol_state_precondition ->
            gen_invalid_protocol_state_precondition
        | _ ->
            gen_protocol_state_precondition )
      ~default:(return Zkapp_precondition.Protocol_state.accept)
<<<<<<< HEAD
  and valid_while_precondition =
    match protocol_state_view with
    | None ->
        return Zkapp_basic.Or_ignore.Ignore
    | Some psv ->
        let open Mina_numbers in
        let%bind epsilon1 =
          Global_slot.gen_incl (Global_slot.of_int 0) (Global_slot.of_int 10)
        in
        let%bind epsilon2 =
          Global_slot.gen_incl (Global_slot.of_int 0) (Global_slot.of_int 10)
        in
        Zkapp_precondition.Closed_interval.
          { lower =
              Global_slot.sub psv.global_slot_since_genesis epsilon1
              |> Option.value ~default:Global_slot.zero
          ; upper = Global_slot.add psv.global_slot_since_genesis epsilon2
          }
        |> return |> Zkapp_basic.Or_ignore.gen
  and caller =
    match caller with
=======
  and call_type =
    match call_type with
>>>>>>> 6d58ccce
    | None ->
        Account_update.Call_type.quickcheck_generator
    | Some call_type ->
        return call_type
  in
  let token_id = f_token_id token_id in
  let authorization_kind =
    match authorization_tag with
    | Control.Tag.None_given ->
        Account_update.Authorization_kind.None_given
    | Signature ->
        Signature
    | Proof ->
        Proof
  in
  (* update account state table with all the changes*)
  (let add_balance_and_balance_change balance
       (balance_change : (Currency.Amount.t, Sgn.t) Currency.Signed_poly.t) =
     match balance_change.sgn with
     | Pos -> (
         match Currency.Balance.add_amount balance balance_change.magnitude with
         | Some bal ->
             bal
         | None ->
             failwith "add_balance_and_balance_change: overflow for sum" )
     | Neg -> (
         match Currency.Balance.sub_amount balance balance_change.magnitude with
         | Some bal ->
             bal
         | None ->
             failwith "add_balance_and_balance_change: underflow for difference"
         )
   in
   let balance_change = f_balance_change balance_change in
   let nonce_incr n = if increment_nonce then Account.Nonce.succ n else n in
   let value_to_be_updated (type a) (c : a Zkapp_basic.Set_or_keep.t)
       ~(default : a) : a =
     match c with Zkapp_basic.Set_or_keep.Set x -> x | Keep -> default
   in
   let delegate (account : Account.t) =
     if is_fee_payer then account.delegate
     else
       Option.map
         ~f:(fun delegate ->
           value_to_be_updated update.delegate ~default:delegate )
         account.delegate
   in
   let zkapp (account : Account.t) =
     if is_fee_payer then account.zkapp
     else
       match account.zkapp with
       | None ->
           None
       | Some zk ->
           let app_state =
             let account_app_state = zk.app_state in
             List.zip_exn
               (Zkapp_state.V.to_list update.app_state)
               (Zkapp_state.V.to_list account_app_state)
             |> List.map ~f:(fun (to_be_updated, current) ->
                    value_to_be_updated to_be_updated ~default:current )
             |> Zkapp_state.V.of_list_exn
           in
           let sequence_state =
             let last_sequence_slot = zk.last_sequence_slot in
             let txn_global_slot =
               Option.value_map protocol_state_view ~default:last_sequence_slot
                 ~f:(fun ps ->
                   ps
                     .Zkapp_precondition.Protocol_state.Poly
                      .global_slot_since_genesis )
             in
             let sequence_state, _last_sequence_slot =
               Mina_ledger.Ledger.update_sequence_state zk.sequence_state
                 actions ~txn_global_slot ~last_sequence_slot
             in
             sequence_state
           in
           let proved_state =
             let keeping_app_state =
               List.for_all ~f:Fn.id
                 (List.map ~f:Zkapp_basic.Set_or_keep.is_keep
                    (Pickles_types.Vector.to_list update.app_state) )
             in
             let changing_entire_app_state =
               List.for_all ~f:Fn.id
                 (List.map ~f:Zkapp_basic.Set_or_keep.is_set
                    (Pickles_types.Vector.to_list update.app_state) )
             in
             let proof_verifies = Control.Tag.(equal Proof authorization_tag) in
             if keeping_app_state then zk.proved_state
             else if proof_verifies then
               if changing_entire_app_state then true else zk.proved_state
             else false
           in
           Some { zk with app_state; sequence_state; proved_state }
   in
   Account_id.Table.update account_state_tbl (Account.identifier account)
     ~f:(function
     | None ->
         (* new entry in table *)
         ( { account with
             balance =
               add_balance_and_balance_change account.balance balance_change
           ; nonce = nonce_incr account.nonce
           ; delegate = delegate account
           ; zkapp = zkapp account
           }
         , if token_account then `New_token_account else `New_account )
     | Some (updated_account, role) ->
         (* update entry in table *)
         ( { updated_account with
             balance =
               add_balance_and_balance_change updated_account.balance
                 balance_change
           ; nonce = nonce_incr updated_account.nonce
           ; delegate = delegate updated_account
           ; zkapp = zkapp updated_account
           }
         , role ) ) ) ;
  { Account_update_body_components.public_key
  ; update =
      ( if new_account then
        { update with
          verification_key = Zkapp_basic.Set_or_keep.Set verification_key
        }
      else update )
  ; token_id
  ; balance_change
  ; increment_nonce = account_update_increment_nonce
  ; events
  ; actions
  ; call_data
  ; call_depth
  ; protocol_state_precondition
  ; account_precondition
  ; valid_while_precondition
  ; use_full_commitment
  ; call_type
  ; authorization_kind
  }

let gen_account_update_from ?(update = None) ?failure ?(new_account = false)
    ?(zkapp_account = false) ?account_id ?token_id ?call_type ?permissions_auth
    ?required_balance_change ~zkapp_account_ids ~authorization ~account_ids_seen
    ~available_public_keys ~account_state_tbl ?protocol_state_view ?vk () =
  let open Quickcheck.Let_syntax in
  let increment_nonce =
    (* permissions_auth is used to generate updated permissions consistent with a contemplated authorization;
       allow incrementing the nonce only if we know the authorization will be Signature
    *)
    match permissions_auth with
    | Some tag -> (
        match tag with
        | Control.Tag.Signature ->
            true
        | Proof | None_given ->
            false )
    | None ->
        false
  in
  let%bind body_components =
    gen_account_update_body_components ~update ?failure ~new_account
      ~zkapp_account
      ~increment_nonce:(increment_nonce, increment_nonce)
      ?permissions_auth ?account_id ?token_id ?call_type ?protocol_state_view
      ?vk ~zkapp_account_ids ~account_ids_seen ~available_public_keys
      ?required_balance_change ~account_state_tbl
      ~gen_balance_change:
        (gen_balance_change ?permissions_auth ~new_account ?failure)
      ~f_balance_change:Fn.id () ~f_token_id:Fn.id
      ~f_account_precondition:(fun ~first_use_of_account acct ->
        gen_account_precondition_from_account ~first_use_of_account acct )
      ~f_account_update_account_precondition:Fn.id
      ~gen_use_full_commitment:(fun ~account_precondition ->
        gen_use_full_commitment ~increment_nonce ~account_precondition
          ~authorization () )
      ~authorization_tag:(Control.tag authorization)
  in
  let body =
    Account_update_body_components.to_typical_account_update body_components
  in
  let account_id = Account_id.create body.public_key body.token_id in
  Hash_set.add account_ids_seen account_id ;
  return { Account_update.Simple.body; authorization }

(* takes an account id, if we want to sign this data *)
let gen_account_update_body_fee_payer ?failure ?permissions_auth ~account_id ?vk
    ?protocol_state_view ~account_state_tbl () :
    Account_update.Body.Fee_payer.t Quickcheck.Generator.t =
  let open Quickcheck.Let_syntax in
  let account_precondition_gen (account : Account.t) =
    Quickcheck.Generator.return account.nonce
  in
  let%map body_components =
    gen_account_update_body_components ?failure ?permissions_auth ~account_id
      ~account_state_tbl ?vk ~zkapp_account_ids:[] ~is_fee_payer:true
      ~increment_nonce:((), true) ~gen_balance_change:gen_fee
      ~f_balance_change:fee_to_amt
      ~f_token_id:(fun token_id ->
        (* make sure the fee payer's token id is the default,
           which is represented by the unit value in the body
        *)
        assert (Token_id.equal token_id Token_id.default) ;
        () )
      ~f_account_precondition:(fun ~first_use_of_account:_ acct ->
        account_precondition_gen acct )
      ~f_account_update_account_precondition:(fun nonce -> Nonce nonce)
      ~gen_use_full_commitment:(fun ~account_precondition:_ -> return ())
      ?protocol_state_view ~authorization_tag:Control.Tag.Signature ()
  in
  Account_update_body_components.to_fee_payer body_components

let gen_fee_payer ?failure ?permissions_auth ~account_id ?protocol_state_view
    ?vk ~account_state_tbl () :
    Account_update.Fee_payer.t Quickcheck.Generator.t =
  let open Quickcheck.Let_syntax in
  let%map body =
    gen_account_update_body_fee_payer ?failure ?permissions_auth ~account_id ?vk
      ?protocol_state_view ~account_state_tbl ()
  in
  (* real signature to be added when this data inserted into a Zkapp_command.t *)
  let authorization = Signature.dummy in
  ({ body; authorization } : Account_update.Fee_payer.t)

(* keep max_account_updates small, so zkApp integration tests don't need lots
   of block producers

   because the other zkapp_command are split into a permissions-setter
   and another account_update, the actual number of other zkapp_command is
   twice this value, plus one, for the "balancing" account_update

   when we have separate transaction accounts in integration tests
   this number can be increased
*)
let max_account_updates = 2

let max_token_updates = 2

let gen_zkapp_command_from ?failure ?(max_account_updates = max_account_updates)
    ?(max_token_updates = max_token_updates)
    ~(fee_payer_keypair : Signature_lib.Keypair.t)
    ~(keymap :
       Signature_lib.Private_key.t Signature_lib.Public_key.Compressed.Map.t )
    ?account_state_tbl ~ledger ?protocol_state_view ?vk () =
  let open Quickcheck.Let_syntax in
  let fee_payer_pk =
    Signature_lib.Public_key.compress fee_payer_keypair.public_key
  in
  let fee_payer_acct_id = Account_id.create fee_payer_pk Token_id.default in
  let ledger_accounts = Ledger.to_list ledger in
  (* table of public keys to accounts, updated when generating each account_update

     a Map would be more principled, but threading that map through the code
     adds complexity
  *)
  let account_state_tbl =
    Option.value account_state_tbl ~default:(Account_id.Table.create ())
  in
  (* make sure all ledger keys are in the keymap *)
  List.iter ledger_accounts ~f:(fun acct ->
      let acct_id = Account.identifier acct in
      let pk = Account_id.public_key acct_id in
      (*Initialize account states*)
      Account_id.Table.update account_state_tbl acct_id ~f:(function
        | None ->
            if Account_id.equal acct_id fee_payer_acct_id then (acct, `Fee_payer)
            else (acct, `Ordinary_participant)
        | Some a ->
            a ) ;
      if Option.is_none (Signature_lib.Public_key.Compressed.Map.find keymap pk)
      then
        failwithf
          "gen_zkapp_command_from: public key %s is in ledger, but not keymap"
          (Signature_lib.Public_key.Compressed.to_base58_check pk)
          () ) ;
  (* table of public keys not in the ledger, to be used for new zkapp_command
     we have the corresponding private keys, so we can create signatures for those new zkapp_command
  *)
  let ledger_account_list =
    Account_id.Set.union_list
      [ Ledger.accounts ledger
      ; Account_id.Set.of_hashtbl_keys account_state_tbl
      ]
    |> Account_id.Set.to_list
  in
  let ledger_pk_list =
    List.map ledger_account_list ~f:(fun account_id ->
        Account_id.public_key account_id )
  in
  let ledger_pk_set =
    Signature_lib.Public_key.Compressed.Set.of_list ledger_pk_list
  in
  let available_public_keys =
    let tbl = Signature_lib.Public_key.Compressed.Table.create () in
    Signature_lib.Public_key.Compressed.Map.iter_keys keymap ~f:(fun pk ->
        if not (Signature_lib.Public_key.Compressed.Set.mem ledger_pk_set pk)
        then
          Signature_lib.Public_key.Compressed.Table.add_exn tbl ~key:pk ~data:() ) ;
    tbl
  in
  (* account ids seen, to generate receipt chain hash precondition only if
     a account_update with a given account id has not been encountered before
  *)
  let account_ids_seen = Account_id.Hash_set.create () in
  let%bind fee_payer =
    gen_fee_payer ?failure ~permissions_auth:Control.Tag.Signature
      ~account_id:fee_payer_acct_id ?vk ~account_state_tbl ()
  in
  let zkapp_account_ids =
    Account_id.Table.filteri account_state_tbl ~f:(fun ~key:_ ~data:(a, role) ->
        match role with
        | `Fee_payer | `New_account | `New_token_account ->
            false
        | `Ordinary_participant ->
            Option.is_some a.zkapp )
    |> Account_id.Table.keys
  in
  Hash_set.add account_ids_seen fee_payer_acct_id ;
  let mk_forest ps =
    List.map ps ~f:(fun p -> { With_stack_hash.elt = p; stack_hash = () })
  in
  let mk_node p calls =
    { Zkapp_command.Call_forest.Tree.account_update = p
    ; account_update_digest = ()
    ; calls = mk_forest calls
    }
  in
  let gen_zkapp_command_with_dynamic_balance ~new_account num_zkapp_command =
    let rec go acc n =
      let open Zkapp_basic in
      let open Permissions in
      if n <= 0 then return (List.rev acc)
      else
        (* choose a random authorization

           first Account_update.t updates the permissions, using the Signature authorization,
            according the random authorization

           second Account_update.t uses the random authorization
        *)
        let%bind permissions_auth, update =
          match failure with
          | Some (Update_not_permitted update_type) ->
              let%bind is_proof = Bool.quickcheck_generator in
              let auth_tag =
                if is_proof then Control.Tag.Proof else Control.Tag.Signature
              in
              let%map perm = Permissions.gen ~auth_tag in
              let update =
                match update_type with
                | `Delegate ->
                    { Account_update.Update.dummy with
                      permissions =
                        Set_or_keep.Set
                          { perm with
                            set_delegate = Auth_required.from ~auth_tag
                          }
                    }
                | `App_state ->
                    { Account_update.Update.dummy with
                      permissions =
                        Set_or_keep.Set
                          { perm with
                            edit_state = Auth_required.from ~auth_tag
                          }
                    }
                | `Verification_key ->
                    { Account_update.Update.dummy with
                      permissions =
                        Set_or_keep.Set
                          { perm with
                            set_verification_key = Auth_required.from ~auth_tag
                          }
                    }
                | `Zkapp_uri ->
                    { Account_update.Update.dummy with
                      permissions =
                        Set_or_keep.Set
                          { perm with
                            set_zkapp_uri = Auth_required.from ~auth_tag
                          }
                    }
                | `Token_symbol ->
                    { Account_update.Update.dummy with
                      permissions =
                        Set_or_keep.Set
                          { perm with
                            set_token_symbol = Auth_required.from ~auth_tag
                          }
                    }
                | `Voting_for ->
                    { Account_update.Update.dummy with
                      permissions =
                        Set_or_keep.Set
                          { perm with
                            set_voting_for = Auth_required.from ~auth_tag
                          }
                    }
                | `Send ->
                    { Account_update.Update.dummy with
                      permissions =
                        Set_or_keep.Set
                          { perm with send = Auth_required.from ~auth_tag }
                    }
                | `Receive ->
                    { Account_update.Update.dummy with
                      permissions =
                        Set_or_keep.Set
                          { perm with receive = Auth_required.from ~auth_tag }
                    }
              in
              (auth_tag, Some update)
          | _ ->
              let%map tag =
                if new_account then
                  Quickcheck.Generator.of_list
                    [ Control.Tag.Signature; None_given ]
                else Control.Tag.gen
              in
              (tag, None)
        in
        let zkapp_account =
          match permissions_auth with
          | Proof ->
              true
          | Signature | None_given ->
              false
        in
        let%bind account_update0 =
          (* Signature authorization to start *)
          let authorization = Control.Signature Signature.dummy in
          gen_account_update_from ~zkapp_account_ids ~account_ids_seen ~update
            ?failure ~authorization ~new_account ~permissions_auth
            ~zkapp_account ~available_public_keys ~account_state_tbl
            ?protocol_state_view ?vk ()
        in
        let%bind account_update =
          (* authorization according to chosen permissions auth *)
          let%bind authorization, update =
            match failure with
            | Some (Update_not_permitted update_type) ->
                let auth =
                  match permissions_auth with
                  | Proof ->
                      Control.(dummy_of_tag Signature)
                  | Signature ->
                      Control.(dummy_of_tag Proof)
                  | _ ->
                      Control.(dummy_of_tag None_given)
                in
                let%bind update =
                  match update_type with
                  | `Delegate ->
                      let%map delegate =
                        Signature_lib.Public_key.Compressed.gen
                      in
                      { Account_update.Update.dummy with
                        delegate = Set_or_keep.Set delegate
                      }
                  | `App_state ->
                      let%map app_state =
                        let%map fields =
                          let field_gen =
                            Snark_params.Tick.Field.gen
                            >>| fun x -> Set_or_keep.Set x
                          in
                          Quickcheck.Generator.list_with_length 8 field_gen
                        in
                        Zkapp_state.V.of_list_exn fields
                      in
                      { Account_update.Update.dummy with app_state }
                  | `Verification_key ->
                      let data = Pickles.Side_loaded.Verification_key.dummy in
                      let hash = Zkapp_account.digest_vk data in
                      let verification_key =
                        Set_or_keep.Set { With_hash.data; hash }
                      in
                      return
                        { Account_update.Update.dummy with verification_key }
                  | `Zkapp_uri ->
                      let zkapp_uri = Set_or_keep.Set "https://o1labs.org" in
                      return { Account_update.Update.dummy with zkapp_uri }
                  | `Token_symbol ->
                      let token_symbol = Set_or_keep.Set "CODA" in
                      return { Account_update.Update.dummy with token_symbol }
                  | `Voting_for ->
                      let%map field = Snark_params.Tick.Field.gen in
                      let voting_for = Set_or_keep.Set field in
                      { Account_update.Update.dummy with voting_for }
                  | `Send | `Receive ->
                      return Account_update.Update.dummy
                in
                let%map new_perm =
                  Permissions.gen ~auth_tag:Control.Tag.Signature
                in
                ( auth
                , Some { update with permissions = Set_or_keep.Set new_perm } )
            | _ ->
                return (Control.dummy_of_tag permissions_auth, None)
          in
          let account_id =
            Account_id.create account_update0.body.public_key
              account_update0.body.token_id
          in
          let permissions_auth = Control.Tag.Signature in
          gen_account_update_from ~update ?failure ~zkapp_account_ids
            ~account_ids_seen ~account_id ~authorization ~permissions_auth
            ~zkapp_account ~available_public_keys ~account_state_tbl
            ?protocol_state_view ?vk ()
        in
        (* this list will be reversed, so `account_update0` will execute before `account_update` *)
        go
          (mk_node account_update [] :: mk_node account_update0 [] :: acc)
          (n - 1)
    in
    go [] num_zkapp_command
  in
  (* at least 1 account_update *)
  let%bind num_zkapp_command = Int.gen_uniform_incl 1 max_account_updates in
  let%bind num_new_accounts = Int.gen_uniform_incl 0 num_zkapp_command in
  let num_old_zkapp_command = num_zkapp_command - num_new_accounts in
  let%bind old_zkapp_command =
    gen_zkapp_command_with_dynamic_balance ~new_account:false
      num_old_zkapp_command
  in
  let%bind new_zkapp_command =
    gen_zkapp_command_with_dynamic_balance ~new_account:true num_new_accounts
  in
  let account_updates0 = old_zkapp_command @ new_zkapp_command in
  let balance_change_sum =
    List.fold account_updates0
      ~init:
        ( if num_new_accounts = 0 then Currency.Amount.Signed.zero
        else
          Currency.Amount.(
            Signed.of_unsigned
              ( scale
                  (of_fee
                     Genesis_constants.Constraint_constants.compiled
                       .account_creation_fee )
                  num_new_accounts
              |> Option.value_exn )) )
      ~f:(fun acc node ->
        match
          Currency.Amount.Signed.add acc node.account_update.body.balance_change
        with
        | Some sum ->
            sum
        | None ->
            failwith "Overflow adding other zkapp_command balances" )
  in

  (* modify the balancing account_update with balance change to yield a zero sum

     balancing account_update is created immediately after the fee payer
     account_update is created. This is because the preconditions generation
     is sensitive to the order of account_update generation.
  *)
  let balance_change = Currency.Amount.Signed.negate balance_change_sum in
  let%bind balancing_account_update =
    let authorization = Control.Signature Signature.dummy in
    gen_account_update_from ?failure ~permissions_auth:Control.Tag.Signature
      ~zkapp_account_ids ~account_ids_seen ~authorization ~new_account:false
      ~available_public_keys ~account_state_tbl
      ~required_balance_change:balance_change ?protocol_state_view ?vk ()
  in
  let gen_zkapp_command_with_token_accounts ~num_zkapp_command =
    let authorization = Control.Signature Signature.dummy in
    let permissions_auth = Control.Tag.Signature in
    let call_type = Account_update.Call_type.Call in
    let rec gen_tree acc n =
      if n <= 0 then return (List.rev acc)
      else
        let%bind parent =
          let required_balance_change =
            Currency.Amount.(
              Signed.negate
                (Signed.of_unsigned
                   (of_fee
                      Genesis_constants.Constraint_constants.compiled
                        .account_creation_fee ) ))
          in
          gen_account_update_from ~zkapp_account_ids ~account_ids_seen
            ~authorization ~permissions_auth ~available_public_keys ~call_type
            ~account_state_tbl ~required_balance_change ?protocol_state_view ?vk
            ()
        in
        let token_id =
          Account_id.derive_token_id
            ~owner:
              (Account_id.create parent.body.public_key parent.body.token_id)
        in
        let%bind child =
          gen_account_update_from ~zkapp_account_ids ~account_ids_seen
            ~new_account:true ~token_id ~call_type ~authorization
            ~permissions_auth ~available_public_keys ~account_state_tbl
            ?protocol_state_view ?vk ()
        in
        gen_tree (mk_node parent [ mk_node child [] ] :: acc) (n - 1)
    in
    gen_tree [] num_zkapp_command
  in
  let%bind num_new_token_zkapp_command =
    Int.gen_uniform_incl 0 max_token_updates
  in
  let%bind new_token_zkapp_command =
    gen_zkapp_command_with_token_accounts
      ~num_zkapp_command:num_new_token_zkapp_command
  in
  let account_updates =
    account_updates0
    @ [ mk_node balancing_account_update [] ]
    @ new_token_zkapp_command
    |> mk_forest
  in
  let%map memo = Signed_command_memo.gen in
  let zkapp_command_dummy_authorizations : Zkapp_command.t =
    { fee_payer
    ; account_updates =
        account_updates
        |> Zkapp_command.Call_forest.map ~f:Account_update.of_simple
        |> Zkapp_command.Call_forest.accumulate_hashes_predicated
    ; memo
    }
  in
  (* update receipt chain hashes in accounts table *)
  let receipt_elt =
    let _txn_commitment, full_txn_commitment =
      (* also computed in replace_authorizations, but easier just to re-compute here *)
      Zkapp_command_builder.get_transaction_commitments
        zkapp_command_dummy_authorizations
    in
    Receipt.Zkapp_command_elt.Zkapp_command_commitment full_txn_commitment
  in
  Account_id.Table.update account_state_tbl fee_payer_acct_id ~f:(function
    | None ->
        failwith "Expected fee payer account id to be in table"
    | Some (account, _) ->
        let receipt_chain_hash =
          Receipt.Chain_hash.cons_zkapp_command_commitment
            Mina_numbers.Index.zero receipt_elt
            account.Account.Poly.receipt_chain_hash
        in
        ({ account with receipt_chain_hash }, `Fee_payer) ) ;
  let account_updates =
    Zkapp_command.Call_forest.to_account_updates
      zkapp_command_dummy_authorizations.account_updates
  in
  List.iteri account_updates ~f:(fun ndx account_update ->
      (* update receipt chain hash only for signature, proof authorizations *)
      match Account_update.authorization account_update with
      | Control.Proof _ | Control.Signature _ ->
          let acct_id = Account_update.account_id account_update in
          Account_id.Table.update account_state_tbl acct_id ~f:(function
            | None ->
                failwith
                  "Expected other account_update account id to be in table"
            | Some (account, role) ->
                let receipt_chain_hash =
                  let account_update_index =
                    Mina_numbers.Index.of_int (ndx + 1)
                  in
                  Receipt.Chain_hash.cons_zkapp_command_commitment
                    account_update_index receipt_elt
                    account.Account.Poly.receipt_chain_hash
                in
                ({ account with receipt_chain_hash }, role) )
      | Control.None_given ->
          () ) ;
  zkapp_command_dummy_authorizations

let gen_list_of_zkapp_command_from ?failure ?max_account_updates
    ?max_token_updates ~(fee_payer_keypairs : Signature_lib.Keypair.t list)
    ~keymap ?account_state_tbl ~ledger ?protocol_state_view ?vk ?length () =
  (* Since when generating multiple zkapp_command the fee payer's nonce should only
     be incremented as the `Fee_payer` role, this is why we pre-computed the
     `account_state_tbl` here.
  *)
  let account_state_tbl =
    match account_state_tbl with
    | None ->
        let tbl = Account_id.Table.create () in
        let accounts = Ledger.to_list ledger in
        List.iter accounts ~f:(fun acct ->
            let acct_id = Account.identifier acct in
            Account_id.Table.update tbl acct_id ~f:(function
              | None ->
                  (acct, `Ordinary_participant)
              | Some a ->
                  a ) ) ;
        List.iter fee_payer_keypairs ~f:(fun fee_payer_keypair ->
            let acct_id =
              Account_id.create
                (Signature_lib.Public_key.compress fee_payer_keypair.public_key)
                Token_id.default
            in
            Account_id.Table.update tbl acct_id ~f:(function
              | None ->
                  failwith "fee_payer not in ledger"
              | Some (a, _) ->
                  (a, `Fee_payer) ) ) ;
        tbl
    | Some tbl ->
        tbl
  in
  let open Quickcheck.Generator.Let_syntax in
  let%bind length =
    match length with None -> Int.gen_uniform_incl 1 10 | Some n -> return n
  in
  let rec go n acc =
    if n > 0 then
      let%bind fee_payer_keypair =
        Quickcheck.Generator.of_list fee_payer_keypairs
      in
      let%bind new_zkapp_command =
        gen_zkapp_command_from ?failure ?max_account_updates ?max_token_updates
          ~fee_payer_keypair ~keymap ~account_state_tbl ~ledger
          ?protocol_state_view ?vk ()
      in
      go (n - 1) (new_zkapp_command :: acc)
    else return (List.rev acc)
  in
  go length []<|MERGE_RESOLUTION|>--- conflicted
+++ resolved
@@ -552,12 +552,8 @@
        , 'bool
        , 'protocol_state_precondition
        , 'account_precondition
-<<<<<<< HEAD
        , 'valid_while_precondition
-       , 'caller
-=======
        , 'call_type
->>>>>>> 6d58ccce
        , 'authorization_kind )
        t =
     { public_key : 'pk
@@ -812,7 +808,6 @@
         | _ ->
             gen_protocol_state_precondition )
       ~default:(return Zkapp_precondition.Protocol_state.accept)
-<<<<<<< HEAD
   and valid_while_precondition =
     match protocol_state_view with
     | None ->
@@ -832,12 +827,8 @@
           ; upper = Global_slot.add psv.global_slot_since_genesis epsilon2
           }
         |> return |> Zkapp_basic.Or_ignore.gen
-  and caller =
-    match caller with
-=======
   and call_type =
     match call_type with
->>>>>>> 6d58ccce
     | None ->
         Account_update.Call_type.quickcheck_generator
     | Some call_type ->
