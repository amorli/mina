--- conflicted
+++ resolved
@@ -1112,17 +1112,12 @@
 *)
 let max_account_updates = 2
 
-<<<<<<< HEAD
+let max_token_updates = 2
+
 let gen_zkapp_command_from' ?failure
     ?(num_account_updates = `Max max_account_updates)
-    ?(create_new_accounts = true) ~(fee_payer_keypair : Signature_lib.Keypair.t)
-=======
-let max_token_updates = 2
-
-let gen_zkapp_command_from ?failure ?(max_account_updates = max_account_updates)
-    ?(max_token_updates = max_token_updates)
+    ?(max_token_updates = max_token_updates) ?(create_new_accounts = true)
     ~(fee_payer_keypair : Signature_lib.Keypair.t)
->>>>>>> aebd4e55
     ~(keymap :
        Signature_lib.Private_key.t Signature_lib.Public_key.Compressed.Map.t )
     ?account_state_tbl ~ledger ?protocol_state_view ?vk ?balancing_account_id
@@ -1211,7 +1206,6 @@
       ~num_account_updates:(num_account_updates * 2) ()
   in
   let zkapp_account_ids =
-<<<<<<< HEAD
     match limited_zkapp_accounts with
     | Some account_ids ->
         account_ids
@@ -1219,23 +1213,11 @@
         Account_id.Table.filteri account_state_tbl
           ~f:(fun ~key:_ ~data:(a, role) ->
             match role with
-            | `Fee_payer | `New_account ->
+            | `Fee_payer | `New_account | `New_token_account ->
                 false
             | `Ordinary_participant ->
                 Option.is_some a.zkapp )
         |> Account_id.Table.keys
-  in
-  Hash_set.add account_ids_seen fee_payer_acct_id ;
-  let gen_account_updates_with_dynamic_balance ~new_zkapp_account
-      num_account_updates =
-=======
-    Account_id.Table.filteri account_state_tbl ~f:(fun ~key:_ ~data:(a, role) ->
-        match role with
-        | `Fee_payer | `New_account | `New_token_account ->
-            false
-        | `Ordinary_participant ->
-            Option.is_some a.zkapp )
-    |> Account_id.Table.keys
   in
   Hash_set.add account_ids_seen fee_payer_acct_id ;
   let mk_forest ps =
@@ -1247,8 +1229,8 @@
     ; calls = mk_forest calls
     }
   in
-  let gen_zkapp_command_with_dynamic_balance ~new_account num_zkapp_command =
->>>>>>> aebd4e55
+  let gen_account_updates_with_dynamic_balance ~new_zkapp_account
+      num_account_updates =
     let rec go acc n =
       let open Zkapp_basic in
       let open Permissions in
@@ -1335,11 +1317,7 @@
               (auth_tag, Some update)
           | _ ->
               let%map tag =
-<<<<<<< HEAD
                 if new_zkapp_account then
-=======
-                if new_account then
->>>>>>> aebd4e55
                   Quickcheck.Generator.of_list
                     [ Control.Tag.Signature; None_given ]
                 else Control.Tag.gen
@@ -1361,15 +1339,9 @@
           (* Signature authorization to start *)
           let authorization = Control.Signature Signature.dummy in
           gen_account_update_from ~zkapp_account_ids ~account_ids_seen ~update
-<<<<<<< HEAD
             ?failure ~authorization ~new_account:new_zkapp_account
             ~permissions_auth ~zkapp_account ~available_public_keys
             ~account_state_tbl ?protocol_state_view ?vk ()
-=======
-            ?failure ~authorization ~new_account ~permissions_auth
-            ~zkapp_account ~available_public_keys ~account_state_tbl
-            ?protocol_state_view ?vk ()
->>>>>>> aebd4e55
         in
         let%bind account_update =
           (* authorization according to chosen permissions auth *)
@@ -1454,20 +1426,12 @@
   in
   let num_old_account_updates = num_account_updates - num_new_accounts in
   let%bind old_zkapp_command =
-<<<<<<< HEAD
     gen_account_updates_with_dynamic_balance ~new_zkapp_account:false
       num_old_account_updates
   in
   let%bind new_zkapp_command =
     gen_account_updates_with_dynamic_balance ~new_zkapp_account:true
       num_new_accounts
-=======
-    gen_zkapp_command_with_dynamic_balance ~new_account:false
-      num_old_zkapp_command
-  in
-  let%bind new_zkapp_command =
-    gen_zkapp_command_with_dynamic_balance ~new_account:true num_new_accounts
->>>>>>> aebd4e55
   in
   let account_updates0 = old_zkapp_command @ new_zkapp_command in
   let balance_change_sum =
@@ -1611,7 +1575,7 @@
           () ) ;
   zkapp_command_dummy_authorizations
 
-let gen_zkapp_command_from ?failure ?max_account_updates
+let gen_zkapp_command_from ?failure ?max_account_updates ?max_token_updates
     ?(create_new_accounts = true) ~(fee_payer_keypair : Signature_lib.Keypair.t)
     ~(keymap :
        Signature_lib.Private_key.t Signature_lib.Public_key.Compressed.Map.t )
@@ -1619,9 +1583,9 @@
   let num_account_updates =
     Option.map max_account_updates ~f:(fun n -> `Max n)
   in
-  gen_zkapp_command_from' ?failure ?num_account_updates ~create_new_accounts
-    ~fee_payer_keypair ~keymap ?account_state_tbl ~ledger ?protocol_state_view
-    ?vk ()
+  gen_zkapp_command_from' ?failure ?num_account_updates ?max_token_updates
+    ~create_new_accounts ~fee_payer_keypair ~keymap ?account_state_tbl ~ledger
+    ?protocol_state_view ?vk ()
 
 let gen_list_of_zkapp_command_from ?failure ?max_account_updates
     ?max_token_updates ~(fee_payer_keypairs : Signature_lib.Keypair.t list)
