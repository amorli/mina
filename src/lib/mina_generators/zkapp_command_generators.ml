(* zkapp_command_generators -- Quickcheck generators for zkApp transactions *)

open Core_kernel
open Mina_base
module Ledger = Mina_ledger.Ledger

type failure =
  | Invalid_account_precondition
  | Invalid_protocol_state_precondition
  | Update_not_permitted of
      [ `Delegate
      | `App_state
      | `Voting_for
      | `Verification_key
      | `Zkapp_uri
      | `Token_symbol
      | `Send
      | `Receive ]

type role =
  [ `Fee_payer | `New_account | `Ordinary_participant | `New_token_account ]

let gen_account_precondition_from_account ?failure
    ?(ignore_sequence_events_precond = false) ~first_use_of_account account =
  let open Quickcheck.Let_syntax in
  let { Account.Poly.balance; nonce; delegate; receipt_chain_hash; zkapp; _ } =
    account
  in
  (* choose constructor *)
  let%bind b = Quickcheck.Generator.bool in
  if b then
    (* Full *)
    let open Zkapp_basic in
    let%bind (predicate_account : Zkapp_precondition.Account.t) =
      let%bind balance =
        let%bind balance_change_int = Int.gen_uniform_incl 1 10_000_000 in
        let balance_change = Currency.Amount.of_int balance_change_int in
        let lower =
          match Currency.Balance.sub_amount balance balance_change with
          | None ->
              Currency.Balance.zero
          | Some bal ->
              bal
        in
        let upper =
          match Currency.Balance.add_amount balance balance_change with
          | None ->
              Currency.Balance.max_int
          | Some bal ->
              bal
        in
        Or_ignore.gen
          (return { Zkapp_precondition.Closed_interval.lower; upper })
      in
      let%bind nonce =
        let%bind nonce_change_int = Int.gen_uniform_incl 1 100 in
        let nonce_change = Account.Nonce.of_int nonce_change_int in
        let lower =
          match Account.Nonce.sub nonce nonce_change with
          | None ->
              Account.Nonce.zero
          | Some nonce ->
              nonce
        in
        let upper =
          (* Nonce.add doesn't check for overflow, so check here *)
          match Account.Nonce.(sub max_value) nonce_change with
          | None ->
              (* unreachable *)
              failwith
                "gen_account_precondition_from: nonce subtraction failed \
                 unexpectedly"
          | Some n ->
              if Account.Nonce.( < ) n nonce then Account.Nonce.max_value
              else Account.Nonce.add nonce nonce_change
        in
        Or_ignore.gen
          (return { Zkapp_precondition.Closed_interval.lower; upper })
      in
      let receipt_chain_hash =
        if first_use_of_account then Or_ignore.Check receipt_chain_hash
        else Or_ignore.Ignore
      in
      let%bind delegate =
        match delegate with
        | None ->
            return Or_ignore.Ignore
        | Some pk ->
            Or_ignore.gen (return pk)
      in
      let%bind state, sequence_state, proved_state, is_new =
        match zkapp with
        | None ->
            let len = Pickles_types.Nat.to_int Zkapp_state.Max_state_size.n in
            (* won't raise, correct length given *)
            let state =
              Zkapp_state.V.of_list_exn
                (List.init len ~f:(fun _ -> Or_ignore.Ignore))
            in
            let sequence_state = Or_ignore.Ignore in
            let proved_state = Or_ignore.Ignore in
            let is_new = Or_ignore.Ignore in
            return (state, sequence_state, proved_state, is_new)
        | Some { Zkapp_account.app_state; sequence_state; proved_state; _ } ->
            let state =
              Zkapp_state.V.map app_state ~f:(fun field ->
                  Quickcheck.random_value (Or_ignore.gen (return field)) )
            in
            let%bind sequence_state =
              if ignore_sequence_events_precond then return Or_ignore.Ignore
              else
                (* choose a value from account sequence state *)
                let fields =
                  Pickles_types.Vector.Vector_5.to_list sequence_state
                in
                let%bind ndx =
                  Int.gen_uniform_incl 0 (List.length fields - 1)
                in
                return (Or_ignore.Check (List.nth_exn fields ndx))
            in
            let proved_state = Or_ignore.Check proved_state in
            let is_new =
              (* when we apply the generated Zkapp_command.t, the account is always in the ledger
              *)
              Or_ignore.Check false
            in
            return (state, sequence_state, proved_state, is_new)
      in
      return
        { Zkapp_precondition.Account.balance
        ; nonce
        ; receipt_chain_hash
        ; delegate
        ; state
        ; sequence_state
        ; proved_state
        ; is_new
        }
    in
    match failure with
    | Some Invalid_account_precondition ->
        let module Tamperable = struct
          type t =
            | Balance
            | Nonce
            | Receipt_chain_hash
            | Delegate
            | State
            | Sequence_state
            | Proved_state
        end in
        let%bind faulty_predicate_account =
          (* tamper with account using randomly chosen item *)
          let tamperable : Tamperable.t list =
            [ Balance
            ; Nonce
            ; Receipt_chain_hash
            ; Delegate
            ; State
            ; Sequence_state
            ; Proved_state
            ]
          in
          match%bind Quickcheck.Generator.of_list tamperable with
          | Balance ->
              let new_balance =
                if Currency.Balance.equal balance Currency.Balance.zero then
                  Currency.Balance.max_int
                else Currency.Balance.zero
              in
              let balance =
                Or_ignore.Check
                  { Zkapp_precondition.Closed_interval.lower = new_balance
                  ; upper = new_balance
                  }
              in
              return { predicate_account with balance }
          | Nonce ->
              let new_nonce =
                if Account.Nonce.equal nonce Account.Nonce.zero then
                  Account.Nonce.max_value
                else Account.Nonce.zero
              in
              let%bind nonce =
                Zkapp_precondition.Numeric.gen (return new_nonce)
                  Account.Nonce.compare
              in
              return { predicate_account with nonce }
          | Receipt_chain_hash ->
              let%bind new_receipt_chain_hash = Receipt.Chain_hash.gen in
              let%bind receipt_chain_hash =
                Or_ignore.gen (return new_receipt_chain_hash)
              in
              return { predicate_account with receipt_chain_hash }
          | Delegate ->
              let%bind delegate =
                Or_ignore.gen Signature_lib.Public_key.Compressed.gen
              in
              return { predicate_account with delegate }
          | State ->
              let fields =
                Zkapp_state.V.to_list predicate_account.state |> Array.of_list
              in
              let%bind ndx = Int.gen_incl 0 (Array.length fields - 1) in
              let%bind field = Snark_params.Tick.Field.gen in
              fields.(ndx) <- Or_ignore.Check field ;
              let state = Zkapp_state.V.of_list_exn (Array.to_list fields) in
              return { predicate_account with state }
          | Sequence_state ->
              let%bind field = Snark_params.Tick.Field.gen in
              let sequence_state = Or_ignore.Check field in
              return { predicate_account with sequence_state }
          | Proved_state ->
              let%bind proved_state =
                match predicate_account.proved_state with
                | Check b ->
                    return (Or_ignore.Check (not b))
                | Ignore ->
                    return (Or_ignore.Check true)
              in
              return { predicate_account with proved_state }
        in
        return
          (Account_update.Account_precondition.Full faulty_predicate_account)
    | _ ->
        return (Account_update.Account_precondition.Full predicate_account)
  else
    (* Nonce *)
    let { Account.Poly.nonce; _ } = account in
    match failure with
    | Some Invalid_account_precondition ->
        return
          (Account_update.Account_precondition.Nonce (Account.Nonce.succ nonce))
    | _ ->
        return (Account_update.Account_precondition.Nonce nonce)

let gen_fee ~num_updates (account : Account.t) =
  let balance = account.balance in
  let lo_fee =
    Option.value_exn
      Currency.Fee.(
        scale Mina_compile_config.minimum_user_command_fee (num_updates * 2))
  in
  let hi_fee = Option.value_exn Currency.Fee.(scale lo_fee 2) in
  assert (
    Currency.(
      Fee.(hi_fee <= (Balance.to_amount balance |> Currency.Amount.to_fee))) ) ;
  Currency.Fee.gen_incl lo_fee hi_fee

(*Fee payer balance change is Neg*)
let fee_to_amt fee =
  Currency.Amount.(Signed.of_unsigned (of_fee fee) |> Signed.negate)

let gen_balance_change ?permissions_auth (account : Account.t) ?failure
    ~new_account =
  let open Quickcheck.Let_syntax in
  let%bind sgn =
    if new_account then return Sgn.Pos
    else
      match (failure, permissions_auth) with
      | Some (Update_not_permitted `Send), _ ->
          return Sgn.Neg
      | Some (Update_not_permitted `Receive), _ ->
          return Sgn.Pos
      | _, Some auth -> (
          match auth with
          | Control.Tag.None_given ->
              return Sgn.Pos
          | _ ->
              Quickcheck.Generator.of_list [ Sgn.Pos; Neg ] )
      | _, None ->
          Quickcheck.Generator.of_list [ Sgn.Pos; Neg ]
  in
  (* if negative, magnitude constrained to balance in account
     the effective balance is what's in the account state table,
  *)
  let effective_balance = account.balance in
  let small_balance_change =
    (*make small transfers to allow generating large number of zkapp_command without an overflow*)
    let open Currency in
    if
      Balance.(effective_balance < of_formatted_string "1.0") && not new_account
    then failwith "account has low balance"
    else Balance.of_formatted_string "0.000001"
  in
  let%map (magnitude : Currency.Amount.t) =
    if new_account then
      Currency.Amount.gen_incl
        (Currency.Amount.of_formatted_string "50.0")
        (Currency.Amount.of_formatted_string "100.0")
    else
      Currency.Amount.gen_incl Currency.Amount.zero
        (Currency.Balance.to_amount small_balance_change)
  in
  match sgn with
  | Pos ->
      ({ magnitude; sgn = Sgn.Pos } : Currency.Amount.Signed.t)
  | Neg ->
      ({ magnitude; sgn = Sgn.Neg } : Currency.Amount.Signed.t)

let gen_use_full_commitment ~increment_nonce ~account_precondition
    ~authorization () : bool Base_quickcheck.Generator.t =
  (* check conditions to avoid replays*)
  let incr_nonce_and_constrains_nonce =
    increment_nonce
    && Zkapp_precondition.Numeric.is_constant
         Zkapp_precondition.Numeric.Tc.nonce
         (Account_update.Account_precondition.to_full account_precondition)
           .Zkapp_precondition.Account.nonce
  in
  let does_not_use_a_signature =
    Control.(not (Tag.equal (tag authorization) Tag.Signature))
  in
  if incr_nonce_and_constrains_nonce || does_not_use_a_signature then
    Bool.quickcheck_generator
  else Quickcheck.Generator.return true

let closed_interval_exact value =
  Zkapp_precondition.Closed_interval.{ lower = value; upper = value }

let gen_epoch_data_predicate
    (epoch_data :
      ( ( Frozen_ledger_hash.Stable.V1.t
        , Currency.Amount.Stable.V1.t )
        Epoch_ledger.Poly.Stable.V1.t
      , Epoch_seed.Stable.V1.t
      , State_hash.Stable.V1.t
      , State_hash.Stable.V1.t
      , Mina_numbers.Length.Stable.V1.t )
      Zkapp_precondition.Protocol_state.Epoch_data.Poly.t ) :
    Zkapp_precondition.Protocol_state.Epoch_data.t Base_quickcheck.Generator.t =
  let open Quickcheck.Let_syntax in
  let%bind ledger =
    let%bind hash =
      Zkapp_basic.Or_ignore.gen @@ return epoch_data.ledger.hash
    in
    let%map total_currency =
      closed_interval_exact epoch_data.ledger.total_currency
      |> return |> Zkapp_basic.Or_ignore.gen
    in
    { Epoch_ledger.Poly.hash; total_currency }
  in
  let%bind seed = Zkapp_basic.Or_ignore.gen @@ return epoch_data.seed in
  let%bind start_checkpoint =
    Zkapp_basic.Or_ignore.gen @@ return epoch_data.start_checkpoint
  in
  let%bind lock_checkpoint =
    Zkapp_basic.Or_ignore.gen @@ return epoch_data.lock_checkpoint
  in
  let%map epoch_length =
    let open Mina_numbers in
    let%bind epsilon1 = Length.gen_incl (Length.of_int 0) (Length.of_int 10) in
    let%bind epsilon2 = Length.gen_incl (Length.of_int 0) (Length.of_int 10) in
    Zkapp_precondition.Closed_interval.
      { lower =
          Length.sub epoch_data.epoch_length epsilon1
          |> Option.value ~default:Length.zero
      ; upper = Length.add epoch_data.epoch_length epsilon2
      }
    |> return |> Zkapp_basic.Or_ignore.gen
  in
  { Epoch_data.Poly.ledger
  ; seed
  ; start_checkpoint
  ; lock_checkpoint
  ; epoch_length
  }

let gen_protocol_state_precondition
    (psv : Zkapp_precondition.Protocol_state.View.t) :
    Zkapp_precondition.Protocol_state.t Base_quickcheck.Generator.t =
  let open Quickcheck.Let_syntax in
  let open Zkapp_precondition.Closed_interval in
  let%bind snarked_ledger_hash =
    Zkapp_basic.Or_ignore.gen @@ return psv.snarked_ledger_hash
  in
  let%bind timestamp =
    let%bind epsilon1 =
      Int64.gen_incl 0L 60_000_000L >>| Block_time.Span.of_ms
    in
    let%bind epsilon2 =
      Int64.gen_incl 0L 60_000_000L >>| Block_time.Span.of_ms
    in
    { lower = Block_time.sub psv.timestamp epsilon1
    ; upper = Block_time.add psv.timestamp epsilon2
    }
    |> return |> Zkapp_basic.Or_ignore.gen
  in
  let%bind blockchain_length =
    let open Mina_numbers in
    let%bind epsilon1 = Length.gen_incl (Length.of_int 0) (Length.of_int 10) in
    let%bind epsilon2 = Length.gen_incl (Length.of_int 0) (Length.of_int 10) in
    { lower =
        Length.sub psv.blockchain_length epsilon1
        |> Option.value ~default:Length.zero
    ; upper = Length.add psv.blockchain_length epsilon2
    }
    |> return |> Zkapp_basic.Or_ignore.gen
  in
  let%bind min_window_density =
    let open Mina_numbers in
    let%bind epsilon1 = Length.gen_incl (Length.of_int 0) (Length.of_int 10) in
    let%bind epsilon2 = Length.gen_incl (Length.of_int 0) (Length.of_int 10) in
    { lower =
        Length.sub psv.min_window_density epsilon1
        |> Option.value ~default:Length.zero
    ; upper = Length.add psv.min_window_density epsilon2
    }
    |> return |> Zkapp_basic.Or_ignore.gen
  in
  let%bind total_currency =
    let open Currency in
    let%bind epsilon1 =
      Amount.gen_incl (Amount.of_int 0) (Amount.of_int 1_000_000_000)
    in
    let%bind epsilon2 =
      Amount.gen_incl (Amount.of_int 0) (Amount.of_int 1_000_000_000)
    in
    { lower =
        Amount.sub psv.total_currency epsilon1
        |> Option.value ~default:Amount.zero
    ; upper =
        Amount.add psv.total_currency epsilon2
        |> Option.value ~default:psv.total_currency
    }
    |> return |> Zkapp_basic.Or_ignore.gen
  in
  let%bind global_slot_since_hard_fork =
    let open Mina_numbers in
    let%bind epsilon1 =
      Global_slot.gen_incl (Global_slot.of_int 0) (Global_slot.of_int 10)
    in
    let%bind epsilon2 =
      Global_slot.gen_incl (Global_slot.of_int 0) (Global_slot.of_int 10)
    in
    { lower =
        Global_slot.sub psv.global_slot_since_hard_fork epsilon1
        |> Option.value ~default:Global_slot.zero
    ; upper = Global_slot.add psv.global_slot_since_hard_fork epsilon2
    }
    |> return |> Zkapp_basic.Or_ignore.gen
  in
  let%bind global_slot_since_genesis =
    let open Mina_numbers in
    let%bind epsilon1 =
      Global_slot.gen_incl (Global_slot.of_int 0) (Global_slot.of_int 10)
    in
    let%bind epsilon2 =
      Global_slot.gen_incl (Global_slot.of_int 0) (Global_slot.of_int 10)
    in
    { lower =
        Global_slot.sub psv.global_slot_since_genesis epsilon1
        |> Option.value ~default:Global_slot.zero
    ; upper = Global_slot.add psv.global_slot_since_genesis epsilon2
    }
    |> return |> Zkapp_basic.Or_ignore.gen
  in
  let%bind staking_epoch_data =
    gen_epoch_data_predicate psv.staking_epoch_data
  in
  let%map next_epoch_data = gen_epoch_data_predicate psv.next_epoch_data in
  { Zkapp_precondition.Protocol_state.Poly.snarked_ledger_hash
  ; timestamp
  ; blockchain_length
  ; min_window_density
  ; last_vrf_output = ()
  ; total_currency
  ; global_slot_since_hard_fork
  ; global_slot_since_genesis
  ; staking_epoch_data
  ; next_epoch_data
  }

let gen_invalid_protocol_state_precondition
    (psv : Zkapp_precondition.Protocol_state.View.t) :
    Zkapp_precondition.Protocol_state.t Base_quickcheck.Generator.t =
  let module Tamperable = struct
    type t =
      | Timestamp
      | Blockchain_length
      | Min_window_density
      | Total_currency
      | Global_slot_since_hard_fork
      | Global_slot_since_genesis
  end in
  let open Quickcheck.Let_syntax in
  let open Zkapp_precondition.Closed_interval in
  let protocol_state_precondition = Zkapp_precondition.Protocol_state.accept in
  let%bind lower = Bool.quickcheck_generator in
  match%bind
    Quickcheck.Generator.of_list
      ( [ Timestamp
        ; Blockchain_length
        ; Min_window_density
        ; Total_currency
        ; Global_slot_since_hard_fork
        ; Global_slot_since_genesis
        ]
        : Tamperable.t list )
  with
  | Timestamp ->
      let%map timestamp =
        let%map epsilon =
          Int64.gen_incl 1_000_000L 60_000_000L >>| Block_time.Span.of_ms
        in
        if lower || Block_time.(psv.timestamp > add zero epsilon) then
          { lower = Block_time.zero
          ; upper = Block_time.sub psv.timestamp epsilon
          }
        else
          { lower = Block_time.add psv.timestamp epsilon
          ; upper = Block_time.max_value
          }
      in
      { protocol_state_precondition with
        timestamp = Zkapp_basic.Or_ignore.Check timestamp
      }
  | Blockchain_length ->
      let open Mina_numbers in
      let%map blockchain_length =
        let%map epsilon = Length.(gen_incl (of_int 1) (of_int 10)) in
        if lower || Length.(psv.blockchain_length > epsilon) then
          { lower = Length.zero
          ; upper =
              Length.sub psv.blockchain_length epsilon
              |> Option.value ~default:Length.zero
          }
        else
          { lower = Length.add psv.blockchain_length epsilon
          ; upper = Length.max_value
          }
      in
      { protocol_state_precondition with
        blockchain_length = Zkapp_basic.Or_ignore.Check blockchain_length
      }
  | Min_window_density ->
      let open Mina_numbers in
      let%map min_window_density =
        let%map epsilon = Length.(gen_incl (of_int 1) (of_int 10)) in
        if lower || Length.(psv.min_window_density > epsilon) then
          { lower = Length.zero
          ; upper =
              Length.sub psv.min_window_density epsilon
              |> Option.value ~default:Length.zero
          }
        else
          { lower = Length.add psv.blockchain_length epsilon
          ; upper = Length.max_value
          }
      in
      { protocol_state_precondition with
        min_window_density = Zkapp_basic.Or_ignore.Check min_window_density
      }
  | Total_currency ->
      let open Currency in
      let%map total_currency =
        let%map epsilon =
          Amount.(gen_incl (of_int 1_000) (of_int 1_000_000_000))
        in
        if lower || Amount.(psv.total_currency > epsilon) then
          { lower = Amount.zero
          ; upper =
              Amount.sub psv.total_currency epsilon
              |> Option.value ~default:Amount.zero
          }
        else
          { lower =
              Amount.add psv.total_currency epsilon
              |> Option.value ~default:Amount.max_int
          ; upper = Amount.max_int
          }
      in
      { protocol_state_precondition with
        total_currency = Zkapp_basic.Or_ignore.Check total_currency
      }
  | Global_slot_since_hard_fork ->
      let open Mina_numbers in
      let%map global_slot_since_hard_fork =
        let%map epsilon = Global_slot.(gen_incl (of_int 1) (of_int 10)) in
        if lower || Global_slot.(psv.global_slot_since_hard_fork > epsilon) then
          { lower = Global_slot.zero
          ; upper =
              Global_slot.sub psv.global_slot_since_hard_fork epsilon
              |> Option.value ~default:Global_slot.zero
          }
        else
          { lower = Global_slot.add psv.global_slot_since_hard_fork epsilon
          ; upper = Global_slot.max_value
          }
      in
      { protocol_state_precondition with
        global_slot_since_hard_fork =
          Zkapp_basic.Or_ignore.Check global_slot_since_hard_fork
      }
  | Global_slot_since_genesis ->
      let open Mina_numbers in
      let%map global_slot_since_genesis =
        let%map epsilon = Global_slot.(gen_incl (of_int 1) (of_int 10)) in
        if lower || Global_slot.(psv.global_slot_since_genesis > epsilon) then
          { lower = Global_slot.zero
          ; upper =
              Global_slot.sub psv.global_slot_since_genesis epsilon
              |> Option.value ~default:Global_slot.zero
          }
        else
          { lower = Global_slot.add psv.global_slot_since_genesis epsilon
          ; upper = Global_slot.max_value
          }
      in
      { protocol_state_precondition with
        global_slot_since_genesis =
          Zkapp_basic.Or_ignore.Check global_slot_since_genesis
      }

module Account_update_body_components = struct
  type ( 'pk
       , 'update
       , 'token_id
       , 'amount
       , 'events
       , 'call_data
       , 'int
       , 'bool
       , 'protocol_state_precondition
       , 'account_precondition
       , 'caller
       , 'authorization_kind )
       t =
    { public_key : 'pk
    ; update : 'update
    ; token_id : 'token_id
    ; balance_change : 'amount
    ; increment_nonce : 'bool
    ; events : 'events
    ; sequence_events : 'events
    ; call_data : 'call_data
    ; call_depth : 'int
    ; protocol_state_precondition : 'protocol_state_precondition
    ; account_precondition : 'account_precondition
    ; use_full_commitment : 'bool
    ; caller : 'caller
    ; authorization_kind : 'authorization_kind
    }

  let to_fee_payer t : Account_update.Body.Fee_payer.t =
    { public_key = t.public_key
    ; fee = t.balance_change
    ; valid_until =
        ( match
            t.protocol_state_precondition
              .Zkapp_precondition.Protocol_state.Poly.global_slot_since_genesis
          with
        | Zkapp_basic.Or_ignore.Ignore ->
            None
        | Zkapp_basic.Or_ignore.Check
            { Zkapp_precondition.Closed_interval.upper; _ } ->
            Some upper )
    ; nonce = t.account_precondition
    }

  let to_typical_account_update t : Account_update.Body.Simple.t =
    { public_key = t.public_key
    ; update = t.update
    ; token_id = t.token_id
    ; balance_change = t.balance_change
    ; increment_nonce = t.increment_nonce
    ; events = t.events
    ; sequence_events = t.sequence_events
    ; call_data = t.call_data
    ; call_depth = t.call_depth
    ; preconditions =
        { Account_update.Preconditions.network = t.protocol_state_precondition
        ; account = t.account_precondition
        }
    ; use_full_commitment = t.use_full_commitment
    ; caller = t.caller
    ; authorization_kind = t.authorization_kind
    }
end

(* The type `a` is associated with the `delta` field, which is an unsigned fee
   for the fee payer, and a signed amount for other zkapp_command.
   The type `b` is associated with the `use_full_commitment` field, which is
   `unit` for the fee payer, and `bool` for other zkapp_command.
   The type `c` is associated with the `token_id` field, which is `unit` for the
   fee payer, and `Token_id.t` for other zkapp_command.
   The type `d` is associated with the `account_precondition` field, which is
   a nonce for the fee payer, and `Account_precondition.t` for other zkapp_command
*)
let gen_account_update_body_components (type a b c d) ?(update = None)
    ?account_id ?token_id ?caller ?account_ids_seen ~account_state_tbl ?vk
    ?failure ?(new_account = false) ?(zkapp_account = false)
    ?(is_fee_payer = false) ?available_public_keys ?permissions_auth
    ?(required_balance_change : a option) ?protocol_state_view
    ~zkapp_account_ids
    ~(gen_balance_change : Account.t -> a Quickcheck.Generator.t)
    ~(gen_use_full_commitment :
          account_precondition:Account_update.Account_precondition.t
       -> b Quickcheck.Generator.t )
    ~(f_balance_change : a -> Currency.Amount.Signed.t)
    ~(increment_nonce : b * bool) ~(f_token_id : Token_id.t -> c)
    ~(f_account_precondition :
       first_use_of_account:bool -> Account.t -> d Quickcheck.Generator.t )
    ~(f_account_update_account_precondition :
       d -> Account_update.Account_precondition.t ) ~authorization_tag () :
    (_, _, _, a, _, _, _, b, _, d, _, _) Account_update_body_components.t
    Quickcheck.Generator.t =
  let open Quickcheck.Let_syntax in
  (* fee payers have to be in the ledger *)
  assert (not (is_fee_payer && new_account)) ;
  let token_account = match token_id with None -> false | Some _ -> true in
  let%bind update =
    match update with
    | None ->
        Account_update.Update.gen ?permissions_auth ?vk ~zkapp_account
          ~token_account ()
    | Some update ->
        return update
  in
  (* account_update_increment_nonce for fee payer is unit and increment_nonce is true *)
  let account_update_increment_nonce, increment_nonce = increment_nonce in
  let verification_key =
    Option.value vk
      ~default:
        With_hash.
          { data = Pickles.Side_loaded.Verification_key.dummy
          ; hash = Zkapp_account.dummy_vk_hash ()
          }
  in
  let%bind account =
    if new_account then (
      if Option.is_some account_id then
        failwith
          "gen_account_update_body: new account_update is true, but an account \
           id, presumably from an existing account, was supplied" ;
      match available_public_keys with
      | None ->
          failwith
            "gen_account_update_body: new_account is true, but \
             available_public_keys not provided"
      | Some available_pks ->
          let available_pk =
            match
              Signature_lib.Public_key.Compressed.Table.choose available_pks
            with
            | None ->
                failwith "gen_account_update_body: no available public keys"
            | Some (pk, ()) ->
                pk
          in
          (* available public key no longer available *)
          Signature_lib.Public_key.Compressed.Table.remove available_pks
            available_pk ;
          let account_id =
            match token_id with
            | Some custom_token_id ->
                Account_id.create available_pk custom_token_id
            | None ->
                Account_id.create available_pk Token_id.default
          in
          let account_with_pk =
            Account.create account_id (Currency.Balance.of_int 0)
          in
          let account =
            if zkapp_account then
              { account_with_pk with
                zkapp =
                  Some
                    { Zkapp_account.default with
                      verification_key = Some verification_key
                    }
              }
            else account_with_pk
          in
          return account )
    else
      match account_id with
      | None ->
          if zkapp_account then
            let%map zkapp_account_id =
              Quickcheck.Generator.of_list zkapp_account_ids
            in
            match Account_id.Table.find account_state_tbl zkapp_account_id with
            | None ->
                failwith "gen_account_update_body: fail to find zkapp account"
            | Some (_, `Fee_payer)
            | Some (_, `New_account)
            | Some (_, `New_token_account) ->
                failwith
                  "gen_account_update_body: all zkapp accounts were new \
                   accounts or used as fee_payer accounts"
            | Some (acct, `Ordinary_participant) ->
                acct
          else
            let accts =
              Account_id.Table.filteri account_state_tbl
                ~f:(fun ~key:_ ~data:(_, role) ->
                  match (authorization_tag, role) with
                  | _, `Fee_payer ->
                      false
                  | Control.Tag.Proof, `New_account ->
                      false
                  | _, `New_token_account ->
                      false
                  | _, `New_account ->
                      (* `required_balance_change` is only for balancing account_update. Newly created account
                         should not be used in balancing account_update *)
                      Option.is_none required_balance_change
                  | _, `Ordinary_participant ->
                      true )
              |> Account_id.Table.data
            in
            Quickcheck.Generator.of_list accts >>| fst
      | Some account_id ->
          (*get the latest state of the account*)
          let acct =
            Account_id.Table.find_exn account_state_tbl account_id |> fst
          in
          if zkapp_account && Option.is_none acct.zkapp then
            failwith
              "gen_account_update_body: provided account has no zkapp field" ;
          return acct
  in
  let public_key = account.public_key in
  let token_id = account.token_id in
  let%bind balance_change =
    match required_balance_change with
    | Some bal_change ->
        return bal_change
    | None ->
        gen_balance_change account
  in
  let field_array_list_gen ~max_array_len ~max_list_len =
    let array_gen =
      let%bind array_len = Int.gen_uniform_incl 0 max_array_len in
      let%map fields =
        Quickcheck.Generator.list_with_length array_len
          Snark_params.Tick.Field.gen
      in
      Array.of_list fields
    in
    let%bind list_len = Int.gen_uniform_incl 0 max_list_len in
    Quickcheck.Generator.list_with_length list_len array_gen
  in
  let%bind events = field_array_list_gen ~max_array_len:2 ~max_list_len:1 in
  let%bind sequence_events =
    field_array_list_gen ~max_array_len:2 ~max_list_len:1
  in
  let%bind call_data = Snark_params.Tick.Field.gen in
  let first_use_of_account =
    let account_id = Account_id.create public_key token_id in
    match account_ids_seen with
    | None ->
        (* fee payer *)
        true
    | Some hash_set ->
        (* other account_updates *)
        not @@ Hash_set.mem hash_set account_id
  in
  let%bind account_precondition =
    f_account_precondition ~first_use_of_account account
  in
  (* update the depth when generating `account_updates` in Zkapp_command.t *)
  let call_depth = 0 in
  let%bind use_full_commitment =
    let full_account_precondition =
      f_account_update_account_precondition account_precondition
    in
    gen_use_full_commitment ~account_precondition:full_account_precondition
  in
  let%map protocol_state_precondition =
    Option.value_map protocol_state_view
      ~f:
        ( match failure with
        | Some Invalid_protocol_state_precondition ->
            gen_invalid_protocol_state_precondition
        | _ ->
            gen_protocol_state_precondition )
      ~default:(return Zkapp_precondition.Protocol_state.accept)
  and caller =
    match caller with
    | None ->
        Account_update.Call_type.quickcheck_generator
    | Some caller ->
        return caller
  in
  let token_id = f_token_id token_id in
  let authorization_kind =
    match authorization_tag with
    | Control.Tag.None_given ->
        Account_update.Authorization_kind.None_given
    | Signature ->
        Signature
    | Proof ->
        Proof
  in
  (* update account state table with all the changes*)
  (let add_balance_and_balance_change balance
       (balance_change : (Currency.Amount.t, Sgn.t) Currency.Signed_poly.t) =
     match balance_change.sgn with
     | Pos -> (
         match Currency.Balance.add_amount balance balance_change.magnitude with
         | Some bal ->
             bal
         | None ->
             failwith "add_balance_and_balance_change: overflow for sum" )
     | Neg -> (
         match Currency.Balance.sub_amount balance balance_change.magnitude with
         | Some bal ->
             bal
         | None ->
             failwith "add_balance_and_balance_change: underflow for difference"
         )
   in
   let balance_change = f_balance_change balance_change in
   let nonce_incr n = if increment_nonce then Account.Nonce.succ n else n in
   let value_to_be_updated (type a) (c : a Zkapp_basic.Set_or_keep.t)
       ~(default : a) : a =
     match c with Zkapp_basic.Set_or_keep.Set x -> x | Keep -> default
   in
   let delegate (account : Account.t) =
     if is_fee_payer then account.delegate
     else
       Option.map
         ~f:(fun delegate ->
           value_to_be_updated update.delegate ~default:delegate )
         account.delegate
   in
   let zkapp (account : Account.t) =
     if is_fee_payer then account.zkapp
     else
       match account.zkapp with
       | None ->
           None
       | Some zk ->
           let app_state =
             let account_app_state = zk.app_state in
             List.zip_exn
               (Zkapp_state.V.to_list update.app_state)
               (Zkapp_state.V.to_list account_app_state)
             |> List.map ~f:(fun (to_be_updated, current) ->
                    value_to_be_updated to_be_updated ~default:current )
             |> Zkapp_state.V.of_list_exn
           in
           let sequence_state =
             let last_sequence_slot = zk.last_sequence_slot in
             let txn_global_slot =
               Option.value_map protocol_state_view ~default:last_sequence_slot
                 ~f:(fun ps ->
                   ps
                     .Zkapp_precondition.Protocol_state.Poly
                      .global_slot_since_genesis )
             in
             let sequence_state, _last_sequence_slot =
               Mina_ledger.Ledger.update_sequence_state zk.sequence_state
                 sequence_events ~txn_global_slot ~last_sequence_slot
             in
             sequence_state
           in
           let proved_state =
             let keeping_app_state =
               List.for_all ~f:Fn.id
                 (List.map ~f:Zkapp_basic.Set_or_keep.is_keep
                    (Pickles_types.Vector.to_list update.app_state) )
             in
             let changing_entire_app_state =
               List.for_all ~f:Fn.id
                 (List.map ~f:Zkapp_basic.Set_or_keep.is_set
                    (Pickles_types.Vector.to_list update.app_state) )
             in
             let proof_verifies = Control.Tag.(equal Proof authorization_tag) in
             if keeping_app_state then zk.proved_state
             else if proof_verifies then
               if changing_entire_app_state then true else zk.proved_state
             else false
           in
           Some { zk with app_state; sequence_state; proved_state }
   in
   Account_id.Table.update account_state_tbl (Account.identifier account)
     ~f:(function
     | None ->
         (* new entry in table *)
         ( { account with
             balance =
               add_balance_and_balance_change account.balance balance_change
           ; nonce = nonce_incr account.nonce
           ; delegate = delegate account
           ; zkapp = zkapp account
           }
         , if token_account then `New_token_account else `New_account )
     | Some (updated_account, role) ->
         (* update entry in table *)
         ( { updated_account with
             balance =
               add_balance_and_balance_change updated_account.balance
                 balance_change
           ; nonce = nonce_incr updated_account.nonce
           ; delegate = delegate updated_account
           ; zkapp = zkapp updated_account
           }
         , role ) ) ) ;
  { Account_update_body_components.public_key
  ; update =
      ( if new_account then
        { update with
          verification_key = Zkapp_basic.Set_or_keep.Set verification_key
        }
      else update )
  ; token_id
  ; balance_change
  ; increment_nonce = account_update_increment_nonce
  ; events
  ; sequence_events
  ; call_data
  ; call_depth
  ; protocol_state_precondition
  ; account_precondition
  ; use_full_commitment
  ; caller
  ; authorization_kind
  }

let gen_account_update_from ?(update = None) ?failure ?(new_account = false)
    ?(zkapp_account = false) ?account_id ?token_id ?caller ?permissions_auth
    ?required_balance_change ~zkapp_account_ids ~authorization ~account_ids_seen
    ~available_public_keys ~account_state_tbl ?protocol_state_view ?vk
    ~ignore_sequence_events_precond () =
  let open Quickcheck.Let_syntax in
  let increment_nonce =
    (* permissions_auth is used to generate updated permissions consistent with a contemplated authorization;
       allow incrementing the nonce only if we know the authorization will be Signature
    *)
    match permissions_auth with
    | Some tag -> (
        match tag with
        | Control.Tag.Signature ->
            true
        | Proof | None_given ->
            false )
    | None ->
        false
  in
  let%bind body_components =
    gen_account_update_body_components ~update ?failure ~new_account
      ~zkapp_account
      ~increment_nonce:(increment_nonce, increment_nonce)
      ?permissions_auth ?account_id ?token_id ?caller ?protocol_state_view ?vk
      ~zkapp_account_ids ~account_ids_seen ~available_public_keys
      ?required_balance_change ~account_state_tbl
      ~gen_balance_change:
        (gen_balance_change ?permissions_auth ~new_account ?failure)
      ~f_balance_change:Fn.id () ~f_token_id:Fn.id
      ~f_account_precondition:(fun ~first_use_of_account acct ->
        gen_account_precondition_from_account ~ignore_sequence_events_precond
          ~first_use_of_account acct )
      ~f_account_update_account_precondition:Fn.id
      ~gen_use_full_commitment:(fun ~account_precondition ->
        gen_use_full_commitment ~increment_nonce ~account_precondition
          ~authorization () )
      ~authorization_tag:(Control.tag authorization)
  in
  let body =
    Account_update_body_components.to_typical_account_update body_components
  in
  let account_id = Account_id.create body.public_key body.token_id in
  Hash_set.add account_ids_seen account_id ;
  return { Account_update.Simple.body; authorization }

(* takes an account id, if we want to sign this data *)
let gen_account_update_body_fee_payer ?failure ?permissions_auth ~account_id ?vk
    ?protocol_state_view ~account_state_tbl ~num_account_updates () :
    Account_update.Body.Fee_payer.t Quickcheck.Generator.t =
  let open Quickcheck.Let_syntax in
  let account_precondition_gen (account : Account.t) =
    Quickcheck.Generator.return account.nonce
  in
  let%map body_components =
    gen_account_update_body_components ?failure ?permissions_auth ~account_id
      ~account_state_tbl ?vk ~zkapp_account_ids:[] ~is_fee_payer:true
      ~increment_nonce:((), true)
      ~gen_balance_change:(gen_fee ~num_updates:num_account_updates)
      ~f_balance_change:fee_to_amt
      ~f_token_id:(fun token_id ->
        (* make sure the fee payer's token id is the default,
           which is represented by the unit value in the body
        *)
        assert (Token_id.equal token_id Token_id.default) ;
        () )
      ~f_account_precondition:(fun ~first_use_of_account:_ acct ->
        account_precondition_gen acct )
      ~f_account_update_account_precondition:(fun nonce -> Nonce nonce)
      ~gen_use_full_commitment:(fun ~account_precondition:_ -> return ())
      ?protocol_state_view ~authorization_tag:Control.Tag.Signature ()
  in
  Account_update_body_components.to_fee_payer body_components

let gen_fee_payer ?failure ?permissions_auth ~account_id ?protocol_state_view
    ?vk ~account_state_tbl ~num_account_updates () :
    Account_update.Fee_payer.t Quickcheck.Generator.t =
  let open Quickcheck.Let_syntax in
  let%map body =
    gen_account_update_body_fee_payer ?failure ?permissions_auth ~account_id ?vk
      ?protocol_state_view ~account_state_tbl ~num_account_updates ()
  in
  (* real signature to be added when this data inserted into a Zkapp_command.t *)
  let authorization = Signature.dummy in
  ({ body; authorization } : Account_update.Fee_payer.t)

(* keep max_account_updates small, so zkApp integration tests don't need lots
   of block producers

   because the other zkapp_command are split into a permissions-setter
   and another account_update, the actual number of other zkapp_command is
   twice this value, plus one, for the "balancing" account_update

   when we have separate transaction accounts in integration tests
   this number can be increased
*)
let max_account_updates = 2

let max_token_updates = 2

let gen_zkapp_command_from' ?failure
    ?(num_account_updates = `Max max_account_updates)
    ?(max_token_updates = max_token_updates) ?(create_new_accounts = true)
    ~(fee_payer_keypair : Signature_lib.Keypair.t)
    ~(keymap :
       Signature_lib.Private_key.t Signature_lib.Public_key.Compressed.Map.t )
    ?account_state_tbl ~ledger ?protocol_state_view ?vk ?balancing_account_id
    ?limited_zkapp_accounts ~ignore_sequence_events_precond () =
  let open Quickcheck.Let_syntax in
  (* at least 1 account_update *)
  let%bind num_account_updates =
    match num_account_updates with
    | `Max max_account_updates ->
        Int.gen_uniform_incl 1 max_account_updates
    | `Fixed account_updates ->
        return account_updates
  in
  let%bind num_new_accounts =
    if create_new_accounts then Int.gen_uniform_incl 0 num_account_updates
    else return 0
  in
  let fee_payer_pk =
    Signature_lib.Public_key.compress fee_payer_keypair.public_key
  in
  let fee_payer_acct_id = Account_id.create fee_payer_pk Token_id.default in
  let ledger_accounts = Ledger.to_list ledger in
  (* table of public keys to accounts, updated when generating each account_update

     a Map would be more principled, but threading that map through the code
     adds complexity
  *)
  let account_state_tbl =
    Option.value account_state_tbl ~default:(Account_id.Table.create ())
  in
  let has_limited_accounts =
    not (List.is_empty (Option.value ~default:[] limited_zkapp_accounts))
  in
  (* make sure all ledger keys are in the keymap *)
  List.iter ledger_accounts ~f:(fun acct ->
      let acct_id = Account.identifier acct in
      let pk = Account_id.public_key acct_id in
      (*Initialize account states*)
      Account_id.Table.update account_state_tbl acct_id ~f:(function
        | None ->
            if Account_id.equal acct_id fee_payer_acct_id then (acct, `Fee_payer)
            else (acct, `Ordinary_participant)
        | Some a ->
            a ) ;
      if
        (not has_limited_accounts)
        && Option.is_none
             (Signature_lib.Public_key.Compressed.Map.find keymap pk)
      then
        failwithf
          "gen_zkapp_command_from: public key %s is in ledger, but not keymap"
          (Signature_lib.Public_key.Compressed.to_base58_check pk)
          () ) ;
  (* table of public keys not in the ledger, to be used for new zkapp_command
     we have the corresponding private keys, so we can create signatures for those new zkapp_command
  *)
  let ledger_account_list =
    Account_id.Set.union_list
      [ Ledger.accounts ledger
      ; Account_id.Set.of_hashtbl_keys account_state_tbl
      ]
    |> Account_id.Set.to_list
  in
  let ledger_pk_list =
    List.map ledger_account_list ~f:(fun account_id ->
        Account_id.public_key account_id )
  in
  let ledger_pk_set =
    Signature_lib.Public_key.Compressed.Set.of_list ledger_pk_list
  in
  let available_public_keys =
    let tbl = Signature_lib.Public_key.Compressed.Table.create () in
    Signature_lib.Public_key.Compressed.Map.iter_keys keymap ~f:(fun pk ->
        if not (Signature_lib.Public_key.Compressed.Set.mem ledger_pk_set pk)
        then
          Signature_lib.Public_key.Compressed.Table.add_exn tbl ~key:pk ~data:() ) ;
    tbl
  in
  (* account ids seen, to generate receipt chain hash precondition only if
     a account_update with a given account id has not been encountered before
  *)
  let account_ids_seen = Account_id.Hash_set.create () in
  let%bind fee_payer =
    gen_fee_payer ?failure ~permissions_auth:Control.Tag.Signature
      ~account_id:fee_payer_acct_id ?vk ~account_state_tbl
      ~num_account_updates:(num_account_updates * 2) ()
  in
  let zkapp_account_ids =
    match limited_zkapp_accounts with
    | Some account_ids ->
        account_ids
    | None ->
        Account_id.Table.filteri account_state_tbl
          ~f:(fun ~key:_ ~data:(a, role) ->
            match role with
            | `Fee_payer | `New_account | `New_token_account ->
                false
            | `Ordinary_participant ->
                Option.is_some a.zkapp )
        |> Account_id.Table.keys
  in
  Hash_set.add account_ids_seen fee_payer_acct_id ;
  let mk_forest ps =
    List.map ps ~f:(fun p -> { With_stack_hash.elt = p; stack_hash = () })
  in
  let mk_node p calls =
    { Zkapp_command.Call_forest.Tree.account_update = p
    ; account_update_digest = ()
    ; calls = mk_forest calls
    }
  in
  let gen_account_updates_with_dynamic_balance ~new_zkapp_account
      num_account_updates =
    let rec go acc n =
      let open Zkapp_basic in
      let open Permissions in
      if n <= 0 then return (List.rev acc)
      else
        (* choose a random authorization

           first Account_update.t updates the permissions, using the Signature authorization,
            according the random authorization

           second Account_update.t uses the random authorization
        *)
        let%bind permissions_auth, update =
          match failure with
          | Some (Update_not_permitted update_type) ->
              let%bind is_proof = Bool.quickcheck_generator in
              let auth_tag =
                if is_proof then Control.Tag.Proof else Control.Tag.Signature
              in
              let%map perm = Permissions.gen ~auth_tag in
              let update =
                match update_type with
                | `Delegate ->
                    { Account_update.Update.dummy with
                      permissions =
                        Set_or_keep.Set
                          { perm with
                            set_delegate = Auth_required.from ~auth_tag
                          }
                    }
                | `App_state ->
                    { Account_update.Update.dummy with
                      permissions =
                        Set_or_keep.Set
                          { perm with
                            edit_state = Auth_required.from ~auth_tag
                          }
                    }
                | `Verification_key ->
                    { Account_update.Update.dummy with
                      permissions =
                        Set_or_keep.Set
                          { perm with
                            set_verification_key = Auth_required.from ~auth_tag
                          }
                    }
                | `Zkapp_uri ->
                    { Account_update.Update.dummy with
                      permissions =
                        Set_or_keep.Set
                          { perm with
                            set_zkapp_uri = Auth_required.from ~auth_tag
                          }
                    }
                | `Token_symbol ->
                    { Account_update.Update.dummy with
                      permissions =
                        Set_or_keep.Set
                          { perm with
                            set_token_symbol = Auth_required.from ~auth_tag
                          }
                    }
                | `Voting_for ->
                    { Account_update.Update.dummy with
                      permissions =
                        Set_or_keep.Set
                          { perm with
                            set_voting_for = Auth_required.from ~auth_tag
                          }
                    }
                | `Send ->
                    { Account_update.Update.dummy with
                      permissions =
                        Set_or_keep.Set
                          { perm with send = Auth_required.from ~auth_tag }
                    }
                | `Receive ->
                    { Account_update.Update.dummy with
                      permissions =
                        Set_or_keep.Set
                          { perm with receive = Auth_required.from ~auth_tag }
                    }
              in
              (auth_tag, Some update)
          | _ ->
              let%map tag =
                if new_zkapp_account then
                  Quickcheck.Generator.of_list
                    [ Control.Tag.Signature; None_given ]
                else Control.Tag.gen
              in
              (tag, None)
        in
        let zkapp_account =
          (*if zkapp accounts are supplied then we want to generate only zkapp updates otherwise generate non-zkapp updates as well*)
          (not
             (List.is_empty (Option.value ~default:[] limited_zkapp_accounts)) )
          ||
          match permissions_auth with
          | Proof ->
              true
          | Signature | None_given ->
              false
        in
        let%bind account_update0 =
          (* Signature authorization to start *)
          let authorization = Control.Signature Signature.dummy in
          gen_account_update_from ~zkapp_account_ids ~account_ids_seen ~update
            ?failure ~authorization ~new_account:new_zkapp_account
            ~permissions_auth ~zkapp_account ~available_public_keys
            ~account_state_tbl ?protocol_state_view ?vk
            ~ignore_sequence_events_precond ()
        in
        let%bind account_update =
          (* authorization according to chosen permissions auth *)
          let%bind authorization, update =
            match failure with
            | Some (Update_not_permitted update_type) ->
                let auth =
                  match permissions_auth with
                  | Proof ->
                      Control.(dummy_of_tag Signature)
                  | Signature ->
                      Control.(dummy_of_tag Proof)
                  | _ ->
                      Control.(dummy_of_tag None_given)
                in
                let%bind update =
                  match update_type with
                  | `Delegate ->
                      let%map delegate =
                        Signature_lib.Public_key.Compressed.gen
                      in
                      { Account_update.Update.dummy with
                        delegate = Set_or_keep.Set delegate
                      }
                  | `App_state ->
                      let%map app_state =
                        let%map fields =
                          let field_gen =
                            Snark_params.Tick.Field.gen
                            >>| fun x -> Set_or_keep.Set x
                          in
                          Quickcheck.Generator.list_with_length 8 field_gen
                        in
                        Zkapp_state.V.of_list_exn fields
                      in
                      { Account_update.Update.dummy with app_state }
                  | `Verification_key ->
                      let data = Pickles.Side_loaded.Verification_key.dummy in
                      let hash = Zkapp_account.digest_vk data in
                      let verification_key =
                        Set_or_keep.Set { With_hash.data; hash }
                      in
                      return
                        { Account_update.Update.dummy with verification_key }
                  | `Zkapp_uri ->
                      let zkapp_uri = Set_or_keep.Set "https://o1labs.org" in
                      return { Account_update.Update.dummy with zkapp_uri }
                  | `Token_symbol ->
                      let token_symbol = Set_or_keep.Set "CODA" in
                      return { Account_update.Update.dummy with token_symbol }
                  | `Voting_for ->
                      let%map field = Snark_params.Tick.Field.gen in
                      let voting_for = Set_or_keep.Set field in
                      { Account_update.Update.dummy with voting_for }
                  | `Send | `Receive ->
                      return Account_update.Update.dummy
                in
                let%map new_perm =
                  Permissions.gen ~auth_tag:Control.Tag.Signature
                in
                ( auth
                , Some { update with permissions = Set_or_keep.Set new_perm } )
            | _ ->
                return (Control.dummy_of_tag permissions_auth, None)
          in
          let account_id =
            Account_id.create account_update0.body.public_key
              account_update0.body.token_id
          in
          let permissions_auth = Control.Tag.Signature in
          gen_account_update_from ~update ?failure ~zkapp_account_ids
            ~account_ids_seen ~account_id ~authorization ~permissions_auth
            ~zkapp_account ~available_public_keys ~account_state_tbl
            ?protocol_state_view ?vk ~ignore_sequence_events_precond ()
        in
        (* this list will be reversed, so `account_update0` will execute before `account_update` *)
        go
          (mk_node account_update [] :: mk_node account_update0 [] :: acc)
          (n - 1)
    in
    go [] num_account_updates
  in
  let num_old_account_updates = num_account_updates - num_new_accounts in
  let%bind old_zkapp_command =
    gen_account_updates_with_dynamic_balance ~new_zkapp_account:false
      num_old_account_updates
  in
  let%bind new_zkapp_command =
    gen_account_updates_with_dynamic_balance ~new_zkapp_account:true
      num_new_accounts
  in
  let account_updates0 = old_zkapp_command @ new_zkapp_command in
  let balance_change_sum =
    List.fold account_updates0
      ~init:
        ( if num_new_accounts = 0 then Currency.Amount.Signed.zero
        else
          Currency.Amount.(
            Signed.of_unsigned
              ( scale
                  (of_fee
                     Genesis_constants.Constraint_constants.compiled
                       .account_creation_fee )
                  num_new_accounts
              |> Option.value_exn )) )
      ~f:(fun acc node ->
        match
          Currency.Amount.Signed.add acc node.account_update.body.balance_change
        with
        | Some sum ->
            sum
        | None ->
            failwith "Overflow adding other zkapp_command balances" )
  in

  (* modify the balancing account_update with balance change to yield a zero sum

     balancing account_update is created immediately after the fee payer
     account_update is created. This is because the preconditions generation
     is sensitive to the order of account_update generation.
  *)
  let balance_change = Currency.Amount.Signed.negate balance_change_sum in
  let%bind balancing_account_update =
    let authorization = Control.Signature Signature.dummy in
    gen_account_update_from ?failure ~permissions_auth:Control.Tag.Signature
      ~zkapp_account_ids ~account_ids_seen ~authorization ~new_account:false
      ~available_public_keys ~account_state_tbl ?account_id:balancing_account_id
      ~required_balance_change:balance_change ?protocol_state_view ?vk
      ~ignore_sequence_events_precond ()
  in
  let gen_zkapp_command_with_token_accounts ~num_zkapp_command =
    let authorization = Control.Signature Signature.dummy in
    let permissions_auth = Control.Tag.Signature in
    let caller = Account_update.Call_type.Call in
    let rec gen_tree acc n =
      if n <= 0 then return (List.rev acc)
      else
        let%bind parent =
          let required_balance_change =
            Currency.Amount.(
              Signed.negate
                (Signed.of_unsigned
                   (of_fee
                      Genesis_constants.Constraint_constants.compiled
                        .account_creation_fee ) ))
          in
          gen_account_update_from ~zkapp_account_ids ~account_ids_seen
            ~authorization ~permissions_auth ~available_public_keys ~caller
            ~account_state_tbl ~required_balance_change ?protocol_state_view ?vk
            ()
        in
        let token_id =
          Account_id.derive_token_id
            ~owner:
              (Account_id.create parent.body.public_key parent.body.token_id)
        in
        let%bind child =
          gen_account_update_from ~zkapp_account_ids ~account_ids_seen
            ~new_account:true ~token_id ~caller ~authorization ~permissions_auth
            ~available_public_keys ~account_state_tbl ?protocol_state_view ?vk
            ()
        in
        gen_tree (mk_node parent [ mk_node child [] ] :: acc) (n - 1)
    in
    gen_tree [] num_zkapp_command
  in
  let%bind num_new_token_zkapp_command =
    Int.gen_uniform_incl 0 max_token_updates
  in
  let%bind new_token_zkapp_command =
    gen_zkapp_command_with_token_accounts
      ~num_zkapp_command:num_new_token_zkapp_command
  in
  let account_updates =
    account_updates0
    @ [ mk_node balancing_account_update [] ]
    @ new_token_zkapp_command
    |> mk_forest
  in
  let%map memo = Signed_command_memo.gen in
  let zkapp_command_dummy_authorizations : Zkapp_command.t =
    { fee_payer
    ; account_updates =
        account_updates |> Zkapp_command.Call_forest.add_callers_simple
        |> Zkapp_command.Call_forest.accumulate_hashes_predicated
    ; memo
    }
  in
  (* update receipt chain hashes in accounts table *)
  let receipt_elt =
    let _txn_commitment, full_txn_commitment =
      (* also computed in replace_authorizations, but easier just to re-compute here *)
      Zkapp_command_builder.get_transaction_commitments
        zkapp_command_dummy_authorizations
    in
    Receipt.Zkapp_command_elt.Zkapp_command_commitment full_txn_commitment
  in
  Account_id.Table.update account_state_tbl fee_payer_acct_id ~f:(function
    | None ->
        failwith "Expected fee payer account id to be in table"
    | Some (account, _) ->
        let receipt_chain_hash =
          Receipt.Chain_hash.cons_zkapp_command_commitment
            Mina_numbers.Index.zero receipt_elt
            account.Account.Poly.receipt_chain_hash
        in
        ({ account with receipt_chain_hash }, `Fee_payer) ) ;
  let account_updates =
    Zkapp_command.Call_forest.to_account_updates
      zkapp_command_dummy_authorizations.account_updates
  in
  List.iteri account_updates ~f:(fun ndx account_update ->
      (* update receipt chain hash only for signature, proof authorizations *)
      match Account_update.authorization account_update with
      | Control.Proof _ | Control.Signature _ ->
          let acct_id = Account_update.account_id account_update in
          Account_id.Table.update account_state_tbl acct_id ~f:(function
            | None ->
                failwith
                  "Expected other account_update account id to be in table"
            | Some (account, role) ->
                let receipt_chain_hash =
                  let account_update_index =
                    Mina_numbers.Index.of_int (ndx + 1)
                  in
                  Receipt.Chain_hash.cons_zkapp_command_commitment
                    account_update_index receipt_elt
                    account.Account.Poly.receipt_chain_hash
                in
                ({ account with receipt_chain_hash }, role) )
      | Control.None_given ->
          () ) ;
  zkapp_command_dummy_authorizations

let gen_zkapp_command_from ?failure ?max_account_updates ?max_token_updates
    ?(create_new_accounts = true) ~(fee_payer_keypair : Signature_lib.Keypair.t)
    ~(keymap :
       Signature_lib.Private_key.t Signature_lib.Public_key.Compressed.Map.t )
    ?account_state_tbl ~ledger ?protocol_state_view ?vk () =
  let num_account_updates =
    Option.map max_account_updates ~f:(fun n -> `Max n)
  in
<<<<<<< HEAD
  gen_zkapp_command_from' ?failure ?num_account_updates ~create_new_accounts
    ~fee_payer_keypair ~keymap ?account_state_tbl ~ledger ?protocol_state_view
    ?vk ~ignore_sequence_events_precond:false ()
=======
  gen_zkapp_command_from' ?failure ?num_account_updates ?max_token_updates
    ~create_new_accounts ~fee_payer_keypair ~keymap ?account_state_tbl ~ledger
    ?protocol_state_view ?vk ()
>>>>>>> 73228cfc

let gen_list_of_zkapp_command_from ?failure ?max_account_updates
    ?max_token_updates ~(fee_payer_keypairs : Signature_lib.Keypair.t list)
    ~keymap ?account_state_tbl ~ledger ?protocol_state_view ?vk ?length () =
  (* Since when generating multiple zkapp_command the fee payer's nonce should only
     be incremented as the `Fee_payer` role, this is why we pre-computed the
     `account_state_tbl` here.
  *)
  let account_state_tbl =
    match account_state_tbl with
    | None ->
        let tbl = Account_id.Table.create () in
        let accounts = Ledger.to_list ledger in
        List.iter accounts ~f:(fun acct ->
            let acct_id = Account.identifier acct in
            Account_id.Table.update tbl acct_id ~f:(function
              | None ->
                  (acct, `Ordinary_participant)
              | Some a ->
                  a ) ) ;
        List.iter fee_payer_keypairs ~f:(fun fee_payer_keypair ->
            let acct_id =
              Account_id.create
                (Signature_lib.Public_key.compress fee_payer_keypair.public_key)
                Token_id.default
            in
            Account_id.Table.update tbl acct_id ~f:(function
              | None ->
                  failwith "fee_payer not in ledger"
              | Some (a, _) ->
                  (a, `Fee_payer) ) ) ;
        tbl
    | Some tbl ->
        tbl
  in
  let open Quickcheck.Generator.Let_syntax in
  let%bind length =
    match length with None -> Int.gen_uniform_incl 1 10 | Some n -> return n
  in
  let rec go n acc =
    if n > 0 then
      let%bind fee_payer_keypair =
        Quickcheck.Generator.of_list fee_payer_keypairs
      in
      let%bind new_zkapp_command =
        gen_zkapp_command_from ?failure ?max_account_updates ?max_token_updates
          ~fee_payer_keypair ~keymap ~account_state_tbl ~ledger
          ?protocol_state_view ?vk ()
      in
      go (n - 1) (new_zkapp_command :: acc)
    else return (List.rev acc)
  in
  go length []

let gen_zkapp_commands_with_limited_keys_testnet ~keymap ?account_state_tbl
    ~ledger ?protocol_state_view ?vk ?num_account_updates
    ~(fee_payer_keypair : Signature_lib.Keypair.t) () =
  let open Quickcheck.Generator.Let_syntax in
  let pks = Signature_lib.Public_key.Compressed.Map.keys keymap in
  let%bind balancing_account_id =
    let%map index = Int.gen_uniform_incl 0 (List.length pks - 1) in
    Account_id.create (List.nth_exn pks index) Token_id.default
  in
  let num_account_updates =
    Option.map num_account_updates ~f:(fun n -> `Fixed n)
  in
  let limited_zkapp_accounts =
    List.map pks ~f:(fun k -> Account_id.create k Token_id.default)
  in
  (*Ignore sequence events in the preconditions because it depends on the    global slot a txn with sequence events is included in*)
  gen_zkapp_command_from' ?failure:None ~create_new_accounts:false
    ~fee_payer_keypair ~keymap ?account_state_tbl ~ledger ?protocol_state_view
    ?vk ?num_account_updates ~balancing_account_id ~limited_zkapp_accounts
    ~ignore_sequence_events_precond:true ()<|MERGE_RESOLUTION|>--- conflicted
+++ resolved
@@ -1126,8 +1126,8 @@
     ~(fee_payer_keypair : Signature_lib.Keypair.t)
     ~(keymap :
        Signature_lib.Private_key.t Signature_lib.Public_key.Compressed.Map.t )
-    ?account_state_tbl ~ledger ?protocol_state_view ?vk ?balancing_account_id
-    ?limited_zkapp_accounts ~ignore_sequence_events_precond () =
+    ?account_state_tbl ~ledger ?protocol_state_view ?vk ?limited_zkapp_accounts
+    ~ignore_sequence_events_precond () =
   let open Quickcheck.Let_syntax in
   (* at least 1 account_update *)
   let%bind num_account_updates =
@@ -1475,7 +1475,7 @@
     let authorization = Control.Signature Signature.dummy in
     gen_account_update_from ?failure ~permissions_auth:Control.Tag.Signature
       ~zkapp_account_ids ~account_ids_seen ~authorization ~new_account:false
-      ~available_public_keys ~account_state_tbl ?account_id:balancing_account_id
+      ~available_public_keys ~account_state_tbl
       ~required_balance_change:balance_change ?protocol_state_view ?vk
       ~ignore_sequence_events_precond ()
   in
@@ -1498,7 +1498,7 @@
           gen_account_update_from ~zkapp_account_ids ~account_ids_seen
             ~authorization ~permissions_auth ~available_public_keys ~caller
             ~account_state_tbl ~required_balance_change ?protocol_state_view ?vk
-            ()
+            ~ignore_sequence_events_precond ()
         in
         let token_id =
           Account_id.derive_token_id
@@ -1509,7 +1509,7 @@
           gen_account_update_from ~zkapp_account_ids ~account_ids_seen
             ~new_account:true ~token_id ~caller ~authorization ~permissions_auth
             ~available_public_keys ~account_state_tbl ?protocol_state_view ?vk
-            ()
+            ~ignore_sequence_events_precond ()
         in
         gen_tree (mk_node parent [ mk_node child [] ] :: acc) (n - 1)
     in
@@ -1591,15 +1591,9 @@
   let num_account_updates =
     Option.map max_account_updates ~f:(fun n -> `Max n)
   in
-<<<<<<< HEAD
-  gen_zkapp_command_from' ?failure ?num_account_updates ~create_new_accounts
-    ~fee_payer_keypair ~keymap ?account_state_tbl ~ledger ?protocol_state_view
-    ?vk ~ignore_sequence_events_precond:false ()
-=======
   gen_zkapp_command_from' ?failure ?num_account_updates ?max_token_updates
     ~create_new_accounts ~fee_payer_keypair ~keymap ?account_state_tbl ~ledger
-    ?protocol_state_view ?vk ()
->>>>>>> 73228cfc
+    ?protocol_state_view ?vk ~ignore_sequence_events_precond:false ()
 
 let gen_list_of_zkapp_command_from ?failure ?max_account_updates
     ?max_token_updates ~(fee_payer_keypairs : Signature_lib.Keypair.t list)
@@ -1657,12 +1651,7 @@
 let gen_zkapp_commands_with_limited_keys_testnet ~keymap ?account_state_tbl
     ~ledger ?protocol_state_view ?vk ?num_account_updates
     ~(fee_payer_keypair : Signature_lib.Keypair.t) () =
-  let open Quickcheck.Generator.Let_syntax in
   let pks = Signature_lib.Public_key.Compressed.Map.keys keymap in
-  let%bind balancing_account_id =
-    let%map index = Int.gen_uniform_incl 0 (List.length pks - 1) in
-    Account_id.create (List.nth_exn pks index) Token_id.default
-  in
   let num_account_updates =
     Option.map num_account_updates ~f:(fun n -> `Fixed n)
   in
@@ -1672,5 +1661,5 @@
   (*Ignore sequence events in the preconditions because it depends on the    global slot a txn with sequence events is included in*)
   gen_zkapp_command_from' ?failure:None ~create_new_accounts:false
     ~fee_payer_keypair ~keymap ?account_state_tbl ~ledger ?protocol_state_view
-    ?vk ?num_account_updates ~balancing_account_id ~limited_zkapp_accounts
+    ?vk ?num_account_updates ~max_token_updates:0 ~limited_zkapp_accounts
     ~ignore_sequence_events_precond:true ()