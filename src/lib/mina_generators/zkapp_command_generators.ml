(* zkapp_command_generators -- Quickcheck generators for zkApp transactions *)

open Core_kernel
open Mina_base
module Ledger = Mina_ledger.Ledger

type failure =
  | Invalid_account_precondition
  | Invalid_protocol_state_precondition
  | Update_not_permitted of
      [ `Delegate
      | `App_state
      | `Voting_for
      | `Verification_key
      | `Zkapp_uri
      | `Token_symbol
      | `Send
      | `Receive ]

type role =
  [ `Fee_payer | `New_account | `Ordinary_participant | `New_token_account ]

let gen_account_precondition_from_account ?failure
    ?(ignore_sequence_events_precond = false) ?(no_account_precondition = false)
    ?(is_nonce_precondition = false) ~first_use_of_account account =
  let open Quickcheck.Let_syntax in
  if no_account_precondition then
    return Account_update.Account_precondition.Accept
  else
    let { Account.Poly.balance; nonce; delegate; receipt_chain_hash; zkapp; _ }
        =
      account
    in
    (* choose constructor *)
    let%bind b =
      if is_nonce_precondition then return false else Quickcheck.Generator.bool
    in
    if b then
      (* Full *)
      let open Zkapp_basic in
      let%bind (predicate_account : Zkapp_precondition.Account.t) =
        let%bind balance =
          let%bind balance_change_int = Int.gen_uniform_incl 1 10_000_000 in
          let balance_change =
            Currency.Amount.of_nanomina_int_exn balance_change_int
          in
          let lower =
            match Currency.Balance.sub_amount balance balance_change with
            | None ->
                Currency.Balance.zero
            | Some bal ->
                bal
          in
          let upper =
            match Currency.Balance.add_amount balance balance_change with
            | None ->
                Currency.Balance.max_int
            | Some bal ->
                bal
          in
          Or_ignore.gen
            (return { Zkapp_precondition.Closed_interval.lower; upper })
        in
        let%bind nonce =
          let%bind nonce_change_int = Int.gen_uniform_incl 1 100 in
          let nonce_change = Account.Nonce.of_int nonce_change_int in
          let lower =
            match Account.Nonce.sub nonce nonce_change with
            | None ->
                Account.Nonce.zero
            | Some nonce ->
                nonce
          in
          let upper =
            (* Nonce.add doesn't check for overflow, so check here *)
            match Account.Nonce.(sub max_value) nonce_change with
            | None ->
                (* unreachable *)
                failwith
                  "gen_account_precondition_from: nonce subtraction failed \
                   unexpectedly"
            | Some n ->
                if Account.Nonce.( < ) n nonce then Account.Nonce.max_value
                else Account.Nonce.add nonce nonce_change
          in
          Or_ignore.gen
            (return { Zkapp_precondition.Closed_interval.lower; upper })
        in
        let receipt_chain_hash =
          if first_use_of_account then Or_ignore.Check receipt_chain_hash
          else Or_ignore.Ignore
        in
        let%bind delegate =
          match delegate with
          | None ->
              return Or_ignore.Ignore
          | Some pk ->
              Or_ignore.gen (return pk)
        in
        let%bind state, action_state, proved_state, is_new =
          match zkapp with
          | None ->
              let len = Pickles_types.Nat.to_int Zkapp_state.Max_state_size.n in
              (* won't raise, correct length given *)
              let state =
                Zkapp_state.V.of_list_exn
                  (List.init len ~f:(fun _ -> Or_ignore.Ignore))
              in
              let action_state = Or_ignore.Ignore in
              let proved_state = Or_ignore.Ignore in
              let is_new = Or_ignore.Ignore in
              return (state, action_state, proved_state, is_new)
          | Some { Zkapp_account.app_state; action_state; proved_state; _ } ->
              let state =
                Zkapp_state.V.map app_state ~f:(fun field ->
                    Quickcheck.random_value (Or_ignore.gen (return field)) )
              in
              let%bind action_state =
                if ignore_sequence_events_precond then return Or_ignore.Ignore
                else
                  (* choose a value from account action state *)
                  let fields =
                    Pickles_types.Vector.Vector_5.to_list action_state
                  in
                  let%bind ndx =
                    Int.gen_uniform_incl 0 (List.length fields - 1)
                  in
                  return (Or_ignore.Check (List.nth_exn fields ndx))
              in
              let proved_state = Or_ignore.Check proved_state in
              let is_new =
                (* when we apply the generated Zkapp_command.t, the account is always in the ledger
              *)
                Or_ignore.Check false
              in
              return (state, action_state, proved_state, is_new)
        in
        return
          { Zkapp_precondition.Account.balance
          ; nonce
          ; receipt_chain_hash
          ; delegate
          ; state
          ; action_state
          ; proved_state
          ; is_new
          }
      in
      match failure with
      | Some Invalid_account_precondition ->
          let module Tamperable = struct
            type t =
              | Balance
              | Nonce
              | Receipt_chain_hash
              | Delegate
              | State
              | Sequence_state
              | Proved_state
          end in
          let%bind faulty_predicate_account =
            (* tamper with account using randomly chosen item *)
            let tamperable : Tamperable.t list =
              [ Balance
              ; Nonce
              ; Receipt_chain_hash
              ; Delegate
              ; State
              ; Sequence_state
              ; Proved_state
              ]
            in
            match%bind Quickcheck.Generator.of_list tamperable with
            | Balance ->
                let new_balance =
                  if Currency.Balance.equal balance Currency.Balance.zero then
                    Currency.Balance.max_int
                  else Currency.Balance.zero
                in
                let balance =
                  Or_ignore.Check
                    { Zkapp_precondition.Closed_interval.lower = new_balance
                    ; upper = new_balance
                    }
                in
                return { predicate_account with balance }
            | Nonce ->
                let new_nonce =
                  if Account.Nonce.equal nonce Account.Nonce.zero then
                    Account.Nonce.max_value
                  else Account.Nonce.zero
                in
                let%bind nonce =
                  Zkapp_precondition.Numeric.gen (return new_nonce)
                    Account.Nonce.compare
                in
                return { predicate_account with nonce }
            | Receipt_chain_hash ->
                let%bind new_receipt_chain_hash = Receipt.Chain_hash.gen in
                let%bind receipt_chain_hash =
                  Or_ignore.gen (return new_receipt_chain_hash)
                in
                return { predicate_account with receipt_chain_hash }
            | Delegate ->
                let%bind delegate =
                  Or_ignore.gen Signature_lib.Public_key.Compressed.gen
                in
                return { predicate_account with delegate }
            | State ->
                let fields =
                  Zkapp_state.V.to_list predicate_account.state |> Array.of_list
                in
                let%bind ndx = Int.gen_incl 0 (Array.length fields - 1) in
                let%bind field = Snark_params.Tick.Field.gen in
                fields.(ndx) <- Or_ignore.Check field ;
                let state = Zkapp_state.V.of_list_exn (Array.to_list fields) in
                return { predicate_account with state }
            | Sequence_state ->
                let%bind field = Snark_params.Tick.Field.gen in
                let action_state = Or_ignore.Check field in
                return { predicate_account with action_state }
            | Proved_state ->
                let%bind proved_state =
                  match predicate_account.proved_state with
                  | Check b ->
                      return (Or_ignore.Check (not b))
                  | Ignore ->
                      return (Or_ignore.Check true)
                in
                return { predicate_account with proved_state }
          in
          return
            (Account_update.Account_precondition.Full faulty_predicate_account)
      | _ ->
          return (Account_update.Account_precondition.Full predicate_account)
    else
      (* Nonce *)
      let { Account.Poly.nonce; _ } = account in
      match failure with
      | Some Invalid_account_precondition ->
          return
            (Account_update.Account_precondition.Nonce
               (Account.Nonce.succ nonce) )
      | _ ->
          return (Account_update.Account_precondition.Nonce nonce)

let gen_fee ?fee_range ~num_updates (account : Account.t) =
  let balance = account.balance in
<<<<<<< HEAD
  let lo_fee =
    Option.value_exn
      Currency.Fee.(
        scale Mina_compile_config.minimum_user_command_fee (num_updates * 2))
=======
  let lo_fee = Currency.Fee.minimum_user_command_fee in
  let hi_fee =
    Option.value_exn
      Currency.Fee.(scale Currency.Fee.minimum_user_command_fee 2)
>>>>>>> eac43b43
  in
  let hi_fee = Option.value_exn Currency.Fee.(scale lo_fee 2) in
  assert (
    Currency.(
      Fee.(hi_fee <= (Balance.to_amount balance |> Currency.Amount.to_fee))) ) ;
  Option.value_map fee_range ~default:(Currency.Fee.gen_incl lo_fee hi_fee)
    ~f:(fun (lo, hi) ->
      Currency.Fee.(gen_incl (of_mina_string_exn lo) (of_mina_string_exn hi)) )

(*Fee payer balance change is Neg*)
let fee_to_amt fee =
  Currency.Amount.(Signed.of_unsigned (of_fee fee) |> Signed.negate)

let gen_balance_change ?permissions_auth (account : Account.t) ?failure
    ?balance_change_range ~new_account =
  let open Quickcheck.Let_syntax in
  let%bind sgn =
    if new_account then return Sgn.Pos
    else
      match (failure, permissions_auth) with
      | Some (Update_not_permitted `Send), _ ->
          return Sgn.Neg
      | Some (Update_not_permitted `Receive), _ ->
          return Sgn.Pos
      | _, Some auth -> (
          match auth with
          | Control.Tag.None_given ->
              return Sgn.Pos
          | _ ->
              Quickcheck.Generator.of_list [ Sgn.Pos; Neg ] )
      | _, None ->
          Quickcheck.Generator.of_list [ Sgn.Pos; Neg ]
  in
  (* if negative, magnitude constrained to balance in account
     the effective balance is what's in the account state table,
  *)
  let effective_balance = account.balance in
  let small_balance_change =
    (*make small transfers to allow generating large number of zkapp_command without an overflow*)
    let open Currency in
    if Balance.(effective_balance < of_mina_string_exn "1.0") && not new_account
    then failwith "account has low balance"
    else Balance.of_mina_string_exn "0.000001"
  in
  let%map (magnitude : Currency.Amount.t) =
    Option.value_map balance_change_range
      ~default:
        ( if new_account then
          Currency.Amount.gen_incl
            (Currency.Amount.of_mina_string_exn "50.0")
            (Currency.Amount.of_mina_string_exn "100.0")
        else
          Currency.Amount.gen_incl Currency.Amount.zero
            (Currency.Balance.to_amount small_balance_change) )
      ~f:(fun (min_balance_change, max_balance_change) ->
        if new_account then
          Currency.Amount.(
            gen_incl
              (Option.value
                 (scale (of_mina_string_exn max_balance_change) 100)
                 ~default:(of_mina_string_exn "50.0") )
              (Option.value
                 (scale (of_mina_string_exn max_balance_change) 200)
                 ~default:(of_mina_string_exn "100.0") ))
        else
          Currency.Amount.(
            gen_incl
              (of_mina_string_exn min_balance_change)
              (of_mina_string_exn max_balance_change)) )
  in
  match sgn with
  | Pos ->
      ({ magnitude; sgn = Sgn.Pos } : Currency.Amount.Signed.t)
  | Neg ->
      ({ magnitude; sgn = Sgn.Neg } : Currency.Amount.Signed.t)

let gen_use_full_commitment ~increment_nonce ~account_precondition
    ~authorization () : bool Base_quickcheck.Generator.t =
  (* check conditions to avoid replays*)
  let incr_nonce_and_constrains_nonce =
    increment_nonce
    && Zkapp_precondition.Numeric.is_constant
         Zkapp_precondition.Numeric.Tc.nonce
         (Account_update.Account_precondition.to_full account_precondition)
           .Zkapp_precondition.Account.nonce
  in
  let does_not_use_a_signature =
    Control.(not (Tag.equal (tag authorization) Tag.Signature))
  in
  if incr_nonce_and_constrains_nonce || does_not_use_a_signature then
    Bool.quickcheck_generator
  else Quickcheck.Generator.return true

let closed_interval_exact value =
  Zkapp_precondition.Closed_interval.{ lower = value; upper = value }

let gen_epoch_data_predicate
    (epoch_data :
      ( ( Frozen_ledger_hash.Stable.V1.t
        , Currency.Amount.Stable.V1.t )
        Epoch_ledger.Poly.Stable.V1.t
      , Epoch_seed.Stable.V1.t
      , State_hash.Stable.V1.t
      , State_hash.Stable.V1.t
      , Mina_numbers.Length.Stable.V1.t )
      Zkapp_precondition.Protocol_state.Epoch_data.Poly.t ) :
    Zkapp_precondition.Protocol_state.Epoch_data.t Base_quickcheck.Generator.t =
  let open Quickcheck.Let_syntax in
  let%bind ledger =
    let%bind hash =
      Zkapp_basic.Or_ignore.gen @@ return epoch_data.ledger.hash
    in
    let%map total_currency =
      closed_interval_exact epoch_data.ledger.total_currency
      |> return |> Zkapp_basic.Or_ignore.gen
    in
    { Epoch_ledger.Poly.hash; total_currency }
  in
  let%bind seed = Zkapp_basic.Or_ignore.gen @@ return epoch_data.seed in
  let%bind start_checkpoint =
    Zkapp_basic.Or_ignore.gen @@ return epoch_data.start_checkpoint
  in
  let%bind lock_checkpoint =
    Zkapp_basic.Or_ignore.gen @@ return epoch_data.lock_checkpoint
  in
  let%map epoch_length =
    let open Mina_numbers in
    let%bind epsilon1 = Length.gen_incl (Length.of_int 0) (Length.of_int 10) in
    let%bind epsilon2 = Length.gen_incl (Length.of_int 0) (Length.of_int 10) in
    Zkapp_precondition.Closed_interval.
      { lower =
          Length.sub epoch_data.epoch_length epsilon1
          |> Option.value ~default:Length.zero
      ; upper = Length.add epoch_data.epoch_length epsilon2
      }
    |> return |> Zkapp_basic.Or_ignore.gen
  in
  { Epoch_data.Poly.ledger
  ; seed
  ; start_checkpoint
  ; lock_checkpoint
  ; epoch_length
  }

let gen_protocol_state_precondition
    (psv : Zkapp_precondition.Protocol_state.View.t) :
    Zkapp_precondition.Protocol_state.t Base_quickcheck.Generator.t =
  let open Quickcheck.Let_syntax in
  let open Zkapp_precondition.Closed_interval in
  let%bind snarked_ledger_hash =
    Zkapp_basic.Or_ignore.gen @@ return psv.snarked_ledger_hash
  in
  let%bind blockchain_length =
    let open Mina_numbers in
    let%bind epsilon1 = Length.gen_incl (Length.of_int 0) (Length.of_int 10) in
    let%bind epsilon2 = Length.gen_incl (Length.of_int 0) (Length.of_int 10) in
    { lower =
        Length.sub psv.blockchain_length epsilon1
        |> Option.value ~default:Length.zero
    ; upper = Length.add psv.blockchain_length epsilon2
    }
    |> return |> Zkapp_basic.Or_ignore.gen
  in
  let%bind min_window_density =
    let open Mina_numbers in
    let%bind epsilon1 = Length.gen_incl (Length.of_int 0) (Length.of_int 10) in
    let%bind epsilon2 = Length.gen_incl (Length.of_int 0) (Length.of_int 10) in
    { lower =
        Length.sub psv.min_window_density epsilon1
        |> Option.value ~default:Length.zero
    ; upper = Length.add psv.min_window_density epsilon2
    }
    |> return |> Zkapp_basic.Or_ignore.gen
  in
  let%bind total_currency =
    let open Currency in
    let%bind epsilon1 =
      Amount.gen_incl Amount.zero (Amount.of_mina_int_exn 1)
    in
    let%bind epsilon2 =
      Amount.gen_incl Amount.zero (Amount.of_mina_int_exn 1)
    in
    { lower =
        Amount.sub psv.total_currency epsilon1
        |> Option.value ~default:Amount.zero
    ; upper =
        Amount.add psv.total_currency epsilon2
        |> Option.value ~default:psv.total_currency
    }
    |> return |> Zkapp_basic.Or_ignore.gen
  in
  let%bind global_slot_since_genesis =
    let open Mina_numbers in
    let%bind epsilon1 =
      Global_slot.gen_incl (Global_slot.of_int 0) (Global_slot.of_int 10)
    in
    let%bind epsilon2 =
      Global_slot.gen_incl (Global_slot.of_int 0) (Global_slot.of_int 10)
    in
    { lower =
        Global_slot.sub psv.global_slot_since_genesis epsilon1
        |> Option.value ~default:Global_slot.zero
    ; upper = Global_slot.add psv.global_slot_since_genesis epsilon2
    }
    |> return |> Zkapp_basic.Or_ignore.gen
  in
  let%bind staking_epoch_data =
    gen_epoch_data_predicate psv.staking_epoch_data
  in
  let%map next_epoch_data = gen_epoch_data_predicate psv.next_epoch_data in
  { Zkapp_precondition.Protocol_state.Poly.snarked_ledger_hash
  ; blockchain_length
  ; min_window_density
  ; last_vrf_output = ()
  ; total_currency
  ; global_slot_since_genesis
  ; staking_epoch_data
  ; next_epoch_data
  }

let gen_invalid_protocol_state_precondition
    (psv : Zkapp_precondition.Protocol_state.View.t) :
    Zkapp_precondition.Protocol_state.t Base_quickcheck.Generator.t =
  let module Tamperable = struct
    type t =
      | Blockchain_length
      | Min_window_density
      | Total_currency
      | Global_slot_since_genesis
  end in
  let open Quickcheck.Let_syntax in
  let open Zkapp_precondition.Closed_interval in
  let protocol_state_precondition = Zkapp_precondition.Protocol_state.accept in
  let%bind lower = Bool.quickcheck_generator in
  match%bind
    Quickcheck.Generator.of_list
      ( [ Blockchain_length
        ; Min_window_density
        ; Total_currency
        ; Global_slot_since_genesis
        ]
        : Tamperable.t list )
  with
  | Blockchain_length ->
      let open Mina_numbers in
      let%map blockchain_length =
        let%map epsilon = Length.(gen_incl (of_int 1) (of_int 10)) in
        if lower || Length.(psv.blockchain_length > epsilon) then
          { lower = Length.zero
          ; upper =
              Length.sub psv.blockchain_length epsilon
              |> Option.value ~default:Length.zero
          }
        else
          { lower = Length.add psv.blockchain_length epsilon
          ; upper = Length.max_value
          }
      in
      { protocol_state_precondition with
        blockchain_length = Zkapp_basic.Or_ignore.Check blockchain_length
      }
  | Min_window_density ->
      let open Mina_numbers in
      let%map min_window_density =
        let%map epsilon = Length.(gen_incl (of_int 1) (of_int 10)) in
        if lower || Length.(psv.min_window_density > epsilon) then
          { lower = Length.zero
          ; upper =
              Length.sub psv.min_window_density epsilon
              |> Option.value ~default:Length.zero
          }
        else
          { lower = Length.add psv.blockchain_length epsilon
          ; upper = Length.max_value
          }
      in
      { protocol_state_precondition with
        min_window_density = Zkapp_basic.Or_ignore.Check min_window_density
      }
  | Total_currency ->
      let open Currency in
      let%map total_currency =
        let%map epsilon =
          Amount.(gen_incl (of_nanomina_int_exn 1_000) (of_mina_int_exn 1))
        in
        if lower || Amount.(psv.total_currency > epsilon) then
          { lower = Amount.zero
          ; upper =
              Amount.sub psv.total_currency epsilon
              |> Option.value ~default:Amount.zero
          }
        else
          { lower =
              Amount.add psv.total_currency epsilon
              |> Option.value ~default:Amount.max_int
          ; upper = Amount.max_int
          }
      in
      { protocol_state_precondition with
        total_currency = Zkapp_basic.Or_ignore.Check total_currency
      }
  | Global_slot_since_genesis ->
      let open Mina_numbers in
      let%map global_slot_since_genesis =
        let%map epsilon = Global_slot.(gen_incl (of_int 1) (of_int 10)) in
        if lower || Global_slot.(psv.global_slot_since_genesis > epsilon) then
          { lower = Global_slot.zero
          ; upper =
              Global_slot.sub psv.global_slot_since_genesis epsilon
              |> Option.value ~default:Global_slot.zero
          }
        else
          { lower = Global_slot.add psv.global_slot_since_genesis epsilon
          ; upper = Global_slot.max_value
          }
      in
      { protocol_state_precondition with
        global_slot_since_genesis =
          Zkapp_basic.Or_ignore.Check global_slot_since_genesis
      }

module Account_update_body_components = struct
  type ( 'pk
       , 'update
       , 'token_id
       , 'amount
       , 'events
       , 'call_data
       , 'int
       , 'bool
       , 'protocol_state_precondition
       , 'account_precondition
       , 'valid_while_precondition
       , 'may_use_token
       , 'authorization_kind )
       t =
    { public_key : 'pk
    ; update : 'update
    ; token_id : 'token_id
    ; balance_change : 'amount
    ; increment_nonce : 'bool
    ; events : 'events
    ; actions : 'events
    ; call_data : 'call_data
    ; call_depth : 'int
    ; protocol_state_precondition : 'protocol_state_precondition
    ; account_precondition : 'account_precondition
    ; valid_while_precondition : 'valid_while_precondition
    ; use_full_commitment : 'bool
    ; may_use_token : 'may_use_token
    ; authorization_kind : 'authorization_kind
    }

  let to_fee_payer t : Account_update.Body.Fee_payer.t =
    { public_key = t.public_key
    ; fee = t.balance_change
    ; valid_until =
        ( match
            t.protocol_state_precondition
              .Zkapp_precondition.Protocol_state.Poly.global_slot_since_genesis
          with
        | Zkapp_basic.Or_ignore.Ignore ->
            None
        | Zkapp_basic.Or_ignore.Check
            { Zkapp_precondition.Closed_interval.upper; _ } ->
            Some upper )
    ; nonce = t.account_precondition
    }

  let to_typical_account_update t : Account_update.Body.Simple.t =
    { public_key = t.public_key
    ; update = t.update
    ; token_id = t.token_id
    ; balance_change = t.balance_change
    ; increment_nonce = t.increment_nonce
    ; events = t.events
    ; actions = t.actions
    ; call_data = t.call_data
    ; call_depth = t.call_depth
    ; preconditions =
        { Account_update.Preconditions.network = t.protocol_state_precondition
        ; account = t.account_precondition
        ; valid_while = t.valid_while_precondition
        }
    ; use_full_commitment = t.use_full_commitment
    ; implicit_account_creation_fee = false
    ; may_use_token = t.may_use_token
    ; authorization_kind = t.authorization_kind
    }
end

(* The type `a` is associated with the `delta` field, which is an unsigned fee
   for the fee payer, and a signed amount for other zkapp_command.
   The type `b` is associated with the `use_full_commitment` field, which is
   `unit` for the fee payer, and `bool` for other zkapp_command.
   The type `c` is associated with the `token_id` field, which is `unit` for the
   fee payer, and `Token_id.t` for other zkapp_command.
   The type `d` is associated with the `account_precondition` field, which is
   a nonce for the fee payer, and `Account_precondition.t` for other zkapp_command
*)
let gen_account_update_body_components (type a b c d) ?global_slot
    ?(update = None) ?account_id ?token_id ?may_use_token ?account_ids_seen
    ~account_state_tbl ?vk ?failure ?(new_account = false)
    ?(zkapp_account = false) ?(is_fee_payer = false) ?available_public_keys
    ?permissions_auth ?(required_balance_change : a option) ?protocol_state_view
    ~zkapp_account_ids
    ~(gen_balance_change : Account.t -> a Quickcheck.Generator.t)
    ~(gen_use_full_commitment :
          account_precondition:Account_update.Account_precondition.t
       -> b Quickcheck.Generator.t )
    ~(f_balance_change : a -> Currency.Amount.Signed.t)
    ~(increment_nonce : b * bool) ~(f_token_id : Token_id.t -> c)
    ~(f_account_precondition :
       first_use_of_account:bool -> Account.t -> d Quickcheck.Generator.t )
    ~(f_account_update_account_precondition :
       d -> Account_update.Account_precondition.t ) ~authorization_tag () :
    (_, _, _, a, _, _, _, b, _, d, _, _, _) Account_update_body_components.t
    Quickcheck.Generator.t =
  let open Quickcheck.Let_syntax in
  (* fee payers have to be in the ledger *)
  assert (not (is_fee_payer && new_account)) ;
  let token_account = match token_id with None -> false | Some _ -> true in
  let%bind update =
    match update with
    | None ->
        Account_update.Update.gen ?permissions_auth ?vk ~zkapp_account
          ~token_account ()
    | Some update ->
        return update
  in
  (* account_update_increment_nonce for fee payer is unit and increment_nonce is true *)
  let account_update_increment_nonce, increment_nonce = increment_nonce in
  let verification_key =
    Option.value vk
      ~default:
        With_hash.
          { data = Pickles.Side_loaded.Verification_key.dummy
          ; hash = Zkapp_account.dummy_vk_hash ()
          }
  in
  let%bind account =
    if new_account then (
      if Option.is_some account_id then
        failwith
          "gen_account_update_body: new account_update is true, but an account \
           id, presumably from an existing account, was supplied" ;
      match available_public_keys with
      | None ->
          failwith
            "gen_account_update_body: new_account is true, but \
             available_public_keys not provided"
      | Some available_pks ->
          let available_pk =
            match
              Signature_lib.Public_key.Compressed.Table.choose available_pks
            with
            | None ->
                failwith "gen_account_update_body: no available public keys"
            | Some (pk, ()) ->
                pk
          in
          (* available public key no longer available *)
          Signature_lib.Public_key.Compressed.Table.remove available_pks
            available_pk ;
          let account_id =
            match token_id with
            | Some custom_token_id ->
                Account_id.create available_pk custom_token_id
            | None ->
                Account_id.create available_pk Token_id.default
          in
          let account_with_pk =
            Account.create account_id Currency.Balance.zero
          in
          let account =
            if zkapp_account then
              { account_with_pk with
                zkapp =
                  Some
                    { Zkapp_account.default with
                      verification_key = Some verification_key
                    }
              }
            else account_with_pk
          in
          return account )
    else
      match account_id with
      | None ->
          if zkapp_account then
            let%map zkapp_account_id =
              Quickcheck.Generator.of_list zkapp_account_ids
            in
            match Account_id.Table.find account_state_tbl zkapp_account_id with
            | None ->
                failwith "gen_account_update_body: fail to find zkapp account"
            | Some (_, `Fee_payer)
            | Some (_, `New_account)
            | Some (_, `New_token_account) ->
                failwith
                  "gen_account_update_body: all zkapp accounts were new \
                   accounts or used as fee_payer accounts"
            | Some (acct, `Ordinary_participant) ->
                acct
          else
            let accts =
              Account_id.Table.filteri account_state_tbl
                ~f:(fun ~key:_ ~data:(_, role) ->
                  match (authorization_tag, role) with
                  | _, `Fee_payer ->
                      false
                  | Control.Tag.Proof, `New_account ->
                      false
                  | _, `New_token_account ->
                      false
                  | _, `New_account ->
                      (* `required_balance_change` is only for balancing account_update. Newly created account
                         should not be used in balancing account_update *)
                      Option.is_none required_balance_change
                  | _, `Ordinary_participant ->
                      true )
              |> Account_id.Table.data
            in
            Quickcheck.Generator.of_list accts >>| fst
      | Some account_id ->
          (*get the latest state of the account*)
          let acct =
            Account_id.Table.find_exn account_state_tbl account_id |> fst
          in
          if zkapp_account && Option.is_none acct.zkapp then
            failwith
              "gen_account_update_body: provided account has no zkapp field" ;
          return acct
  in
  let public_key = account.public_key in
  let token_id = account.token_id in
  let%bind balance_change =
    match required_balance_change with
    | Some bal_change ->
        return bal_change
    | None ->
        gen_balance_change account
  in
  let field_array_list_gen ~max_array_len ~max_list_len =
    let array_gen =
      let%bind array_len = Int.gen_uniform_incl 0 max_array_len in
      let%map fields =
        Quickcheck.Generator.list_with_length array_len
          Snark_params.Tick.Field.gen
      in
      Array.of_list fields
    in
    let%bind list_len = Int.gen_uniform_incl 0 max_list_len in
    Quickcheck.Generator.list_with_length list_len array_gen
  in
  let%bind events = field_array_list_gen ~max_array_len:2 ~max_list_len:1 in
  let%bind actions = field_array_list_gen ~max_array_len:2 ~max_list_len:1 in
  let%bind call_data = Snark_params.Tick.Field.gen in
  let first_use_of_account =
    let account_id = Account_id.create public_key token_id in
    match account_ids_seen with
    | None ->
        (* fee payer *)
        true
    | Some hash_set ->
        (* other account_updates *)
        not @@ Hash_set.mem hash_set account_id
  in
  let%bind account_precondition =
    f_account_precondition ~first_use_of_account account
  in
  (* update the depth when generating `account_updates` in Zkapp_command.t *)
  let call_depth = 0 in
  let%bind use_full_commitment =
    let full_account_precondition =
      f_account_update_account_precondition account_precondition
    in
    gen_use_full_commitment ~account_precondition:full_account_precondition
  in
  let%map protocol_state_precondition =
    Option.value_map protocol_state_view
      ~f:
        ( match failure with
        | Some Invalid_protocol_state_precondition ->
            gen_invalid_protocol_state_precondition
        | _ ->
            gen_protocol_state_precondition )
      ~default:(return Zkapp_precondition.Protocol_state.accept)
  and valid_while_precondition =
    match global_slot with
    | None ->
        return Zkapp_basic.Or_ignore.Ignore
    | Some global_slot ->
        let open Mina_numbers in
        let%bind epsilon1 =
          Global_slot.gen_incl (Global_slot.of_int 0) (Global_slot.of_int 10)
        in
        let%bind epsilon2 =
          Global_slot.gen_incl (Global_slot.of_int 0) (Global_slot.of_int 10)
        in
        Zkapp_precondition.Closed_interval.
          { lower =
              Global_slot.sub global_slot epsilon1
              |> Option.value ~default:Global_slot.zero
          ; upper = Global_slot.add global_slot epsilon2
          }
        |> return |> Zkapp_basic.Or_ignore.gen
  and may_use_token =
    match may_use_token with
    | None ->
        Account_update.May_use_token.quickcheck_generator
    | Some may_use_token ->
        return may_use_token
  in
  let token_id = f_token_id token_id in
  let authorization_kind =
    match authorization_tag with
    | Control.Tag.None_given ->
        Account_update.Authorization_kind.None_given
    | Signature ->
        Signature
    | Proof ->
        Proof (With_hash.hash verification_key)
  in
  (* update account state table with all the changes*)
  (let add_balance_and_balance_change balance
       (balance_change : (Currency.Amount.t, Sgn.t) Currency.Signed_poly.t) =
     match balance_change.sgn with
     | Pos -> (
         match Currency.Balance.add_amount balance balance_change.magnitude with
         | Some bal ->
             bal
         | None ->
             failwith "add_balance_and_balance_change: overflow for sum" )
     | Neg -> (
         match Currency.Balance.sub_amount balance balance_change.magnitude with
         | Some bal ->
             bal
         | None ->
             failwith "add_balance_and_balance_change: underflow for difference"
         )
   in
   let balance_change = f_balance_change balance_change in
   let nonce_incr n = if increment_nonce then Account.Nonce.succ n else n in
   let value_to_be_updated (type a) (c : a Zkapp_basic.Set_or_keep.t)
       ~(default : a) : a =
     match c with Zkapp_basic.Set_or_keep.Set x -> x | Keep -> default
   in
   let delegate (account : Account.t) =
     if is_fee_payer then account.delegate
     else
       Option.map
         ~f:(fun delegate ->
           value_to_be_updated update.delegate ~default:delegate )
         account.delegate
   in
   let zkapp (account : Account.t) =
     if is_fee_payer then account.zkapp
     else
       match account.zkapp with
       | None ->
           None
       | Some zk ->
           let app_state =
             let account_app_state = zk.app_state in
             List.zip_exn
               (Zkapp_state.V.to_list update.app_state)
               (Zkapp_state.V.to_list account_app_state)
             |> List.map ~f:(fun (to_be_updated, current) ->
                    value_to_be_updated to_be_updated ~default:current )
             |> Zkapp_state.V.of_list_exn
           in
           let action_state =
             let last_action_slot = zk.last_action_slot in
             let txn_global_slot =
               Option.value_map protocol_state_view ~default:last_action_slot
                 ~f:(fun ps ->
                   ps
                     .Zkapp_precondition.Protocol_state.Poly
                      .global_slot_since_genesis )
             in
             let action_state, _last_action_slot =
               Mina_ledger.Ledger.update_action_state zk.action_state actions
                 ~txn_global_slot ~last_action_slot
             in
             action_state
           in
           let proved_state =
             let keeping_app_state =
               List.for_all ~f:Fn.id
                 (List.map ~f:Zkapp_basic.Set_or_keep.is_keep
                    (Pickles_types.Vector.to_list update.app_state) )
             in
             let changing_entire_app_state =
               List.for_all ~f:Fn.id
                 (List.map ~f:Zkapp_basic.Set_or_keep.is_set
                    (Pickles_types.Vector.to_list update.app_state) )
             in
             let proof_verifies = Control.Tag.(equal Proof authorization_tag) in
             if keeping_app_state then zk.proved_state
             else if proof_verifies then
               if changing_entire_app_state then true else zk.proved_state
             else false
           in
           Some { zk with app_state; action_state; proved_state }
   in
   Account_id.Table.update account_state_tbl (Account.identifier account)
     ~f:(function
     | None ->
         (* new entry in table *)
         ( { account with
             balance =
               add_balance_and_balance_change account.balance balance_change
           ; nonce = nonce_incr account.nonce
           ; delegate = delegate account
           ; zkapp = zkapp account
           }
         , if token_account then `New_token_account else `New_account )
     | Some (updated_account, role) ->
         (* update entry in table *)
         ( { updated_account with
             balance =
               add_balance_and_balance_change updated_account.balance
                 balance_change
           ; nonce = nonce_incr updated_account.nonce
           ; delegate = delegate updated_account
           ; zkapp = zkapp updated_account
           }
         , role ) ) ) ;
  { Account_update_body_components.public_key
  ; update =
      ( if new_account then
        { update with
          verification_key = Zkapp_basic.Set_or_keep.Set verification_key
        }
      else update )
  ; token_id
  ; balance_change
  ; increment_nonce = account_update_increment_nonce
  ; events
  ; actions
  ; call_data
  ; call_depth
  ; protocol_state_precondition
  ; account_precondition
  ; valid_while_precondition
  ; use_full_commitment
  ; may_use_token
  ; authorization_kind
  }

let gen_account_update_from ?(no_account_precondition = false)
    ?balance_change_range ?global_slot ?(update = None) ?failure
    ?(new_account = false) ?(zkapp_account = false) ?account_id ?token_id
    ?may_use_token ?permissions_auth ?required_balance_change ~zkapp_account_ids
    ~authorization ~account_ids_seen ~available_public_keys ~account_state_tbl
    ?protocol_state_view ?vk ~ignore_sequence_events_precond () =
  let open Quickcheck.Let_syntax in
  let increment_nonce =
    (* permissions_auth is used to generate updated permissions consistent with a contemplated authorization;
       allow incrementing the nonce only if we know the authorization will be Signature
    *)
    match permissions_auth with
    | Some tag -> (
        match tag with
        | Control.Tag.Signature ->
            true
        | Proof | None_given ->
            false )
    | None ->
        false
  in
  let%bind body_components =
    gen_account_update_body_components ?global_slot ~update ?failure
      ~new_account ~zkapp_account
      ~increment_nonce:(increment_nonce, increment_nonce)
      ?permissions_auth ?account_id ?token_id ?may_use_token
      ?protocol_state_view ?vk ~zkapp_account_ids ~account_ids_seen
      ~available_public_keys ?required_balance_change ~account_state_tbl
      ~gen_balance_change:
        (gen_balance_change ?permissions_auth ~new_account ?failure
           ?balance_change_range )
      ~f_balance_change:Fn.id () ~f_token_id:Fn.id
      ~f_account_precondition:(fun ~first_use_of_account acct ->
        gen_account_precondition_from_account ~ignore_sequence_events_precond
          ~no_account_precondition ~first_use_of_account acct )
      ~f_account_update_account_precondition:Fn.id
      ~gen_use_full_commitment:(fun ~account_precondition ->
        gen_use_full_commitment ~increment_nonce ~account_precondition
          ~authorization () )
      ~authorization_tag:(Control.tag authorization)
  in
  let body =
    Account_update_body_components.to_typical_account_update body_components
  in
  let account_id = Account_id.create body.public_key body.token_id in
  Hash_set.add account_ids_seen account_id ;
  return { Account_update.Simple.body; authorization }

(* takes an account id, if we want to sign this data *)
let gen_account_update_body_fee_payer ?global_slot ?fee_range ?failure
    ?permissions_auth ~account_id ?vk ?protocol_state_view ~account_state_tbl
    ~num_account_updates () :
    Account_update.Body.Fee_payer.t Quickcheck.Generator.t =
  let open Quickcheck.Let_syntax in
  let account_precondition_gen (account : Account.t) =
    Quickcheck.Generator.return account.nonce
  in
  let%map body_components =
    gen_account_update_body_components ?global_slot ?failure ?permissions_auth
      ~account_id ~account_state_tbl ?vk ~zkapp_account_ids:[]
      ~is_fee_payer:true ~increment_nonce:((), true)
      ~gen_balance_change:(gen_fee ?fee_range ~num_updates:num_account_updates)
      ~f_balance_change:fee_to_amt
      ~f_token_id:(fun token_id ->
        (* make sure the fee payer's token id is the default,
           which is represented by the unit value in the body
        *)
        assert (Token_id.equal token_id Token_id.default) ;
        () )
      ~f_account_precondition:(fun ~first_use_of_account:_ acct ->
        account_precondition_gen acct )
      ~f_account_update_account_precondition:(fun nonce -> Nonce nonce)
      ~gen_use_full_commitment:(fun ~account_precondition:_ -> return ())
      ?protocol_state_view ~authorization_tag:Control.Tag.Signature ()
  in
  Account_update_body_components.to_fee_payer body_components

let gen_fee_payer ?global_slot ?fee_range ?failure ?permissions_auth ~account_id
    ?protocol_state_view ?vk ~account_state_tbl ~num_account_updates () :
    Account_update.Fee_payer.t Quickcheck.Generator.t =
  let open Quickcheck.Let_syntax in
  let%map body =
    gen_account_update_body_fee_payer ?global_slot ?fee_range ?failure
      ?permissions_auth ~account_id ?vk ?protocol_state_view ~account_state_tbl
      ~num_account_updates ()
  in
  (* real signature to be added when this data inserted into a Zkapp_command.t *)
  let authorization = Signature.dummy in
  ({ body; authorization } : Account_update.Fee_payer.t)

(* keep max_account_updates small, so zkApp integration tests don't need lots
   of block producers

   because the other zkapp_command are split into a permissions-setter
   and another account_update, the actual number of other zkapp_command is
   twice this value, plus one, for the "balancing" account_update

   when we have separate transaction accounts in integration tests
   this number can be increased
*)
let max_account_updates = 2

let max_token_updates = 2

let gen_zkapp_command_from ?global_slot ?memo ?(no_account_precondition = false)
    ?fee_range ?balance_change_range ?(ignore_sequence_events_precond = false)
    ?(no_token_accounts = false) ?(limited = false)
    ?(generate_new_accounts = true) ?failure
    ?(max_account_updates = max_account_updates)
    ?(max_token_updates = max_token_updates)
    ~(fee_payer_keypair : Signature_lib.Keypair.t)
    ~(keymap :
       Signature_lib.Private_key.t Signature_lib.Public_key.Compressed.Map.t )
    ?account_state_tbl ~ledger ?protocol_state_view ?vk () =
  let open Quickcheck.Let_syntax in
  let fee_payer_pk =
    Signature_lib.Public_key.compress fee_payer_keypair.public_key
  in
  let fee_payer_acct_id = Account_id.create fee_payer_pk Token_id.default in
  let ledger_accounts = Ledger.to_list ledger in
  (* table of public keys to accounts, updated when generating each account_update

     a Map would be more principled, but threading that map through the code
     adds complexity
  *)
  let account_state_tbl =
    Option.value account_state_tbl ~default:(Account_id.Table.create ())
  in
  (* make sure all ledger keys are in the keymap *)
  List.iter ledger_accounts ~f:(fun acct ->
      let acct_id = Account.identifier acct in
      (*Initialize account states*)
      if not limited then
        Account_id.Table.update account_state_tbl acct_id ~f:(function
          | None ->
              if Account_id.equal acct_id fee_payer_acct_id then
                (acct, `Fee_payer)
              else (acct, `Ordinary_participant)
          | Some a ->
              a ) ) ;
  List.iter (Account_id.Table.keys account_state_tbl) ~f:(fun id ->
      let pk = Account_id.public_key id in
      if Option.is_none (Signature_lib.Public_key.Compressed.Map.find keymap pk)
      then
        failwithf
          "gen_zkapp_command_from: public key %s is in ledger, but not keymap"
          (Signature_lib.Public_key.Compressed.to_base58_check pk)
          () ) ;
  (* table of public keys not in the ledger, to be used for new zkapp_command
     we have the corresponding private keys, so we can create signatures for those new zkapp_command
  *)
  let ledger_account_list =
    Account_id.Set.union_list
      [ Ledger.accounts ledger
      ; Account_id.Set.of_hashtbl_keys account_state_tbl
      ]
    |> Account_id.Set.to_list
  in
  let ledger_pk_list =
    List.map ledger_account_list ~f:(fun account_id ->
        Account_id.public_key account_id )
  in
  let ledger_pk_set =
    Signature_lib.Public_key.Compressed.Set.of_list ledger_pk_list
  in
  let available_public_keys =
    let tbl = Signature_lib.Public_key.Compressed.Table.create () in
    Signature_lib.Public_key.Compressed.Map.iter_keys keymap ~f:(fun pk ->
        if not (Signature_lib.Public_key.Compressed.Set.mem ledger_pk_set pk)
        then
          Signature_lib.Public_key.Compressed.Table.add_exn tbl ~key:pk ~data:() ) ;
    tbl
  in
  (* account ids seen, to generate receipt chain hash precondition only if
     a account_update with a given account id has not been encountered before
  *)
  let account_ids_seen = Account_id.Hash_set.create () in
  let%bind num_zkapp_command = Int.gen_uniform_incl 1 max_account_updates in
  let%bind fee_payer =
    gen_fee_payer ?global_slot ?fee_range ?failure
      ~permissions_auth:Control.Tag.Signature ~account_id:fee_payer_acct_id ?vk
      ~account_state_tbl ~num_account_updates:num_zkapp_command ()
  in
  let zkapp_account_ids =
    Account_id.Table.filteri account_state_tbl ~f:(fun ~key:_ ~data:(a, role) ->
        match role with
        | `Fee_payer | `New_account | `New_token_account ->
            false
        | `Ordinary_participant ->
            Option.is_some a.zkapp )
    |> Account_id.Table.keys
  in
  Hash_set.add account_ids_seen fee_payer_acct_id ;
  let mk_forest ps =
    List.map ps ~f:(fun p -> { With_stack_hash.elt = p; stack_hash = () })
  in
  let mk_node p calls =
    { Zkapp_command.Call_forest.Tree.account_update = p
    ; account_update_digest = ()
    ; calls = mk_forest calls
    }
  in
  let gen_zkapp_command_with_dynamic_balance ~new_account num_zkapp_command =
    let rec go acc n =
      let open Zkapp_basic in
      let open Permissions in
      if n <= 0 then return (List.rev acc)
      else
        (* choose a random authorization

           first Account_update.t updates the permissions, using the Signature authorization,
            according the random authorization

           second Account_update.t uses the random authorization
        *)
        let%bind permissions_auth, update =
          match failure with
          | Some (Update_not_permitted update_type) ->
              let%bind is_proof = Bool.quickcheck_generator in
              let auth_tag =
                if is_proof then Control.Tag.Proof else Control.Tag.Signature
              in
              let%map perm = Permissions.gen ~auth_tag in
              let update =
                match update_type with
                | `Delegate ->
                    { Account_update.Update.dummy with
                      permissions =
                        Set_or_keep.Set
                          { perm with
                            set_delegate = Auth_required.from ~auth_tag
                          }
                    }
                | `App_state ->
                    { Account_update.Update.dummy with
                      permissions =
                        Set_or_keep.Set
                          { perm with
                            edit_state = Auth_required.from ~auth_tag
                          }
                    }
                | `Verification_key ->
                    { Account_update.Update.dummy with
                      permissions =
                        Set_or_keep.Set
                          { perm with
                            set_verification_key = Auth_required.from ~auth_tag
                          }
                    }
                | `Zkapp_uri ->
                    { Account_update.Update.dummy with
                      permissions =
                        Set_or_keep.Set
                          { perm with
                            set_zkapp_uri = Auth_required.from ~auth_tag
                          }
                    }
                | `Token_symbol ->
                    { Account_update.Update.dummy with
                      permissions =
                        Set_or_keep.Set
                          { perm with
                            set_token_symbol = Auth_required.from ~auth_tag
                          }
                    }
                | `Voting_for ->
                    { Account_update.Update.dummy with
                      permissions =
                        Set_or_keep.Set
                          { perm with
                            set_voting_for = Auth_required.from ~auth_tag
                          }
                    }
                | `Send ->
                    { Account_update.Update.dummy with
                      permissions =
                        Set_or_keep.Set
                          { perm with send = Auth_required.from ~auth_tag }
                    }
                | `Receive ->
                    { Account_update.Update.dummy with
                      permissions =
                        Set_or_keep.Set
                          { perm with receive = Auth_required.from ~auth_tag }
                    }
              in
              (auth_tag, Some update)
          | _ ->
              let%map tag =
                if new_account then
                  Quickcheck.Generator.of_list
                    [ Control.Tag.Signature; None_given ]
                else Control.Tag.gen
              in
              (tag, None)
        in
        let zkapp_account =
          match (failure, permissions_auth) with
          | Some (Update_not_permitted _), _ | _, Proof ->
              true
          | _, Signature | _, None_given ->
              false
        in
        let%bind account_update0 =
          (* Signature authorization to start *)
          let authorization = Control.Signature Signature.dummy in
          gen_account_update_from ~no_account_precondition ?balance_change_range
            ?global_slot ~zkapp_account_ids ~account_ids_seen ~update ?failure
            ~authorization ~new_account ~permissions_auth ~zkapp_account
            ~available_public_keys ~may_use_token:No ~account_state_tbl
            ?protocol_state_view ?vk ~ignore_sequence_events_precond ()
        in
        let%bind account_update =
          (* authorization according to chosen permissions auth *)
          let%bind authorization, update =
            match failure with
            | Some (Update_not_permitted update_type) ->
                let auth =
                  match permissions_auth with
                  | Proof ->
                      Control.(dummy_of_tag Signature)
                  | Signature ->
                      Control.(dummy_of_tag Proof)
                  | _ ->
                      Control.(dummy_of_tag None_given)
                in
                let%bind update =
                  match update_type with
                  | `Delegate ->
                      let%map delegate =
                        Signature_lib.Public_key.Compressed.gen
                      in
                      { Account_update.Update.dummy with
                        delegate = Set_or_keep.Set delegate
                      }
                  | `App_state ->
                      let%map app_state =
                        let%map fields =
                          let field_gen =
                            Snark_params.Tick.Field.gen
                            >>| fun x -> Set_or_keep.Set x
                          in
                          Quickcheck.Generator.list_with_length 8 field_gen
                        in
                        Zkapp_state.V.of_list_exn fields
                      in
                      { Account_update.Update.dummy with app_state }
                  | `Verification_key ->
                      let data = Pickles.Side_loaded.Verification_key.dummy in
                      let hash = Zkapp_account.digest_vk data in
                      let verification_key =
                        Set_or_keep.Set { With_hash.data; hash }
                      in
                      return
                        { Account_update.Update.dummy with verification_key }
                  | `Zkapp_uri ->
                      let zkapp_uri = Set_or_keep.Set "https://o1labs.org" in
                      return { Account_update.Update.dummy with zkapp_uri }
                  | `Token_symbol ->
                      let token_symbol = Set_or_keep.Set "CODA" in
                      return { Account_update.Update.dummy with token_symbol }
                  | `Voting_for ->
                      let%map field = Snark_params.Tick.Field.gen in
                      let voting_for = Set_or_keep.Set field in
                      { Account_update.Update.dummy with voting_for }
                  | `Send | `Receive ->
                      return Account_update.Update.dummy
                in
                let%map new_perm =
                  Permissions.gen ~auth_tag:Control.Tag.Signature
                in
                ( auth
                , Some { update with permissions = Set_or_keep.Set new_perm } )
            | _ ->
                return (Control.dummy_of_tag permissions_auth, None)
          in
          let account_id =
            Account_id.create account_update0.body.public_key
              account_update0.body.token_id
          in
          let permissions_auth = Control.Tag.Signature in
          gen_account_update_from ~no_account_precondition ?balance_change_range
            ?global_slot ~update ?failure ~zkapp_account_ids ~account_ids_seen
            ~account_id ~authorization ~permissions_auth ~zkapp_account
            ~available_public_keys ~may_use_token:No ~account_state_tbl
            ?protocol_state_view ?vk ~ignore_sequence_events_precond ()
        in
        (* this list will be reversed, so `account_update0` will execute before `account_update` *)
        go
          (mk_node account_update [] :: mk_node account_update0 [] :: acc)
          (n - 1)
    in
    go [] num_zkapp_command
  in
  (* at least 1 account_update *)
  let%bind num_new_accounts =
    if generate_new_accounts then Int.gen_uniform_incl 0 num_zkapp_command
    else return 0
  in
  let num_old_zkapp_command = num_zkapp_command - num_new_accounts in
  let%bind old_zkapp_command =
    gen_zkapp_command_with_dynamic_balance ~new_account:false
      num_old_zkapp_command
  in
  let%bind new_zkapp_command =
    gen_zkapp_command_with_dynamic_balance ~new_account:true num_new_accounts
  in
  let account_updates0 = old_zkapp_command @ new_zkapp_command in
  let balance_change_sum =
    List.fold account_updates0
      ~init:
        ( if num_new_accounts = 0 then Currency.Amount.Signed.zero
        else
          Currency.Amount.(
            Signed.of_unsigned
              ( scale
                  (of_fee
                     Genesis_constants.Constraint_constants.compiled
                       .account_creation_fee )
                  num_new_accounts
              |> Option.value_exn )) )
      ~f:(fun acc node ->
        match
          Currency.Amount.Signed.add acc node.account_update.body.balance_change
        with
        | Some sum ->
            sum
        | None ->
            failwith "Overflow adding other zkapp_command balances" )
  in

  (* modify the balancing account_update with balance change to yield a zero sum

     balancing account_update is created immediately after the fee payer
     account_update is created. This is because the preconditions generation
     is sensitive to the order of account_update generation.
  *)
  let balance_change = Currency.Amount.Signed.negate balance_change_sum in
  let%bind balancing_account_update =
    let authorization = Control.Signature Signature.dummy in
    gen_account_update_from ~no_account_precondition ?balance_change_range
      ?global_slot ?failure ~permissions_auth:Control.Tag.Signature
      ~zkapp_account_ids ~account_ids_seen ~authorization ~new_account:false
      ~available_public_keys ~may_use_token:No ~account_state_tbl
      ~required_balance_change:balance_change ?protocol_state_view ?vk
      ~ignore_sequence_events_precond ()
  in
  let gen_zkapp_command_with_token_accounts ~num_zkapp_command =
    let authorization = Control.Signature Signature.dummy in
    let permissions_auth = Control.Tag.Signature in
    let rec gen_tree acc n =
      if n <= 0 then return (List.rev acc)
      else
        let%bind parent =
          let required_balance_change =
            Currency.Amount.(
              Signed.negate
                (Signed.of_unsigned
                   (of_fee
                      Genesis_constants.Constraint_constants.compiled
                        .account_creation_fee ) ))
          in
          gen_account_update_from ~no_account_precondition ?balance_change_range
            ?global_slot ~zkapp_account_ids ~account_ids_seen ~authorization
            ~permissions_auth ~available_public_keys ~may_use_token:No
            ~account_state_tbl ~required_balance_change ?protocol_state_view ?vk
            ~ignore_sequence_events_precond ()
        in
        let token_id =
          Account_id.derive_token_id
            ~owner:
              (Account_id.create parent.body.public_key parent.body.token_id)
        in
        let%bind child =
          gen_account_update_from ~no_account_precondition ?global_slot
            ~zkapp_account_ids ~account_ids_seen ~new_account:true ~token_id
            ~may_use_token:Parents_own_token ~authorization ~permissions_auth
            ~available_public_keys ~account_state_tbl ?protocol_state_view ?vk
            ~ignore_sequence_events_precond ()
        in
        gen_tree (mk_node parent [ mk_node child [] ] :: acc) (n - 1)
    in
    gen_tree [] num_zkapp_command
  in
  let%bind num_new_token_zkapp_command =
    if no_token_accounts then return 0
    else Int.gen_uniform_incl 0 max_token_updates
  in
  let%bind new_token_zkapp_command =
    gen_zkapp_command_with_token_accounts
      ~num_zkapp_command:num_new_token_zkapp_command
  in
  let account_updates =
    account_updates0
    @ [ mk_node balancing_account_update [] ]
    @ new_token_zkapp_command
    |> mk_forest
  in
  let%map memo =
    match memo with
    | Some memo ->
        return @@ Signed_command_memo.create_from_string_exn memo
    | None ->
        Signed_command_memo.gen
  in
  let zkapp_command_dummy_authorizations : Zkapp_command.t =
    { fee_payer
    ; account_updates =
        account_updates
        |> Zkapp_command.Call_forest.map ~f:Account_update.of_simple
        |> Zkapp_command.Call_forest.accumulate_hashes_predicated
    ; memo
    }
  in
  (* update receipt chain hashes in accounts table *)
  let receipt_elt =
    let _txn_commitment, full_txn_commitment =
      (* also computed in replace_authorizations, but easier just to re-compute here *)
      Zkapp_command.get_transaction_commitments
        zkapp_command_dummy_authorizations
    in
    Receipt.Zkapp_command_elt.Zkapp_command_commitment full_txn_commitment
  in
  Account_id.Table.update account_state_tbl fee_payer_acct_id ~f:(function
    | None ->
        failwith "Expected fee payer account id to be in table"
    | Some (account, _) ->
        let receipt_chain_hash =
          Receipt.Chain_hash.cons_zkapp_command_commitment
            Mina_numbers.Index.zero receipt_elt
            account.Account.Poly.receipt_chain_hash
        in
        ({ account with receipt_chain_hash }, `Fee_payer) ) ;
  let account_updates =
    Zkapp_command.Call_forest.to_account_updates
      zkapp_command_dummy_authorizations.account_updates
  in
  List.iteri account_updates ~f:(fun ndx account_update ->
      (* update receipt chain hash only for signature, proof authorizations *)
      match Account_update.authorization account_update with
      | Control.Proof _ | Control.Signature _ ->
          let acct_id = Account_update.account_id account_update in
          Account_id.Table.update account_state_tbl acct_id ~f:(function
            | None ->
                failwith
                  "Expected other account_update account id to be in table"
            | Some (account, role) ->
                let receipt_chain_hash =
                  let account_update_index =
                    Mina_numbers.Index.of_int (ndx + 1)
                  in
                  Receipt.Chain_hash.cons_zkapp_command_commitment
                    account_update_index receipt_elt
                    account.Account.Poly.receipt_chain_hash
                in
                ({ account with receipt_chain_hash }, role) )
      | Control.None_given ->
          () ) ;
  zkapp_command_dummy_authorizations

let gen_list_of_zkapp_command_from ?global_slot ?failure ?max_account_updates
    ?max_token_updates ~(fee_payer_keypairs : Signature_lib.Keypair.t list)
    ~keymap ?account_state_tbl ~ledger ?protocol_state_view ?vk ?length () =
  (* Since when generating multiple zkapp_command the fee payer's nonce should only
     be incremented as the `Fee_payer` role, this is why we pre-computed the
     `account_state_tbl` here.
  *)
  let account_state_tbl =
    match account_state_tbl with
    | None ->
        let tbl = Account_id.Table.create () in
        let accounts = Ledger.to_list ledger in
        List.iter accounts ~f:(fun acct ->
            let acct_id = Account.identifier acct in
            Account_id.Table.update tbl acct_id ~f:(function
              | None ->
                  (acct, `Ordinary_participant)
              | Some a ->
                  a ) ) ;
        List.iter fee_payer_keypairs ~f:(fun fee_payer_keypair ->
            let acct_id =
              Account_id.create
                (Signature_lib.Public_key.compress fee_payer_keypair.public_key)
                Token_id.default
            in
            Account_id.Table.update tbl acct_id ~f:(function
              | None ->
                  failwith "fee_payer not in ledger"
              | Some (a, _) ->
                  (a, `Fee_payer) ) ) ;
        tbl
    | Some tbl ->
        tbl
  in
  let open Quickcheck.Generator.Let_syntax in
  let%bind length =
    match length with None -> Int.gen_uniform_incl 1 10 | Some n -> return n
  in
  let rec go n acc =
    if n > 0 then
      let%bind fee_payer_keypair =
        Quickcheck.Generator.of_list fee_payer_keypairs
      in
      let%bind new_zkapp_command =
        gen_zkapp_command_from ?global_slot ?failure ?max_account_updates
          ?max_token_updates ~fee_payer_keypair ~keymap ~account_state_tbl
          ~ledger ?protocol_state_view ?vk ()
      in
      go (n - 1) (new_zkapp_command :: acc)
    else return (List.rev acc)
  in
  go length []

let%test_module _ =
  ( module struct
    module U = Transaction_snark_tests.Util
    open Signature_lib

    let `VK vk, `Prover _ = Lazy.force U.trivial_zkapp

    let mk_ledger ~num_of_unused_keys () =
      let keys = List.init 5 ~f:(fun _ -> Keypair.create ()) in
      let zkapp_keys = List.init 5 ~f:(fun _ -> Keypair.create ()) in
      let unused_keys =
        List.init num_of_unused_keys ~f:(fun _ -> Keypair.create ())
      in
      let account_ids =
        List.map keys ~f:(fun key ->
            Account_id.create
              (Signature_lib.Public_key.compress key.public_key)
              Token_id.default )
      in
      let zkapp_account_ids =
        List.map zkapp_keys ~f:(fun key ->
            Account_id.create
              (Signature_lib.Public_key.compress key.public_key)
              Token_id.default )
      in
      let balance = Currency.Balance.of_mina_int_exn 1_000_000 in
      let accounts =
        List.map account_ids ~f:(fun id -> Account.create id balance)
      in
      let zkapp_accounts =
        List.map zkapp_account_ids ~f:(fun id ->
            let account = Account.create id balance in
            let verification_key = Some vk in
            let zkapp = Some { Zkapp_account.default with verification_key } in
            { account with zkapp } )
      in
      let ledger = Mina_ledger.Ledger.create ~depth:10 () in
      List.iter2_exn (account_ids @ zkapp_account_ids)
        (accounts @ zkapp_accounts) ~f:(fun id account ->
          Mina_ledger.Ledger.get_or_create_account ledger id account
          |> Or_error.ok_exn
          |> fun _ -> () ) ;
      let keymap =
        List.map
          (keys @ zkapp_keys @ unused_keys)
          ~f:(fun { public_key; private_key } ->
            (Public_key.compress public_key, private_key) )
        |> Public_key.Compressed.Map.of_alist_exn
      in
      (ledger, List.hd_exn keys, keymap)

    let%test_unit "generate 100 zkapps with only 3 unused keys" =
      let ledger, fee_payer_keypair, keymap =
        mk_ledger ~num_of_unused_keys:3 ()
      in
      let _ =
        Quickcheck.Generator.(
          generate
            (list_with_length 100
               (gen_zkapp_command_from ~fee_payer_keypair ~keymap
                  ~no_token_accounts:true
                  ~account_state_tbl:(Account_id.Table.create ())
                  ~generate_new_accounts:false ~ledger () ) )
            ~size:100
            ~random:(Splittable_random.State.create Random.State.default))
      in
      ()

    let%test_unit "generate zkapps with balance and fee range" =
      let ledger, fee_payer_keypair, keymap =
        mk_ledger ~num_of_unused_keys:3 ()
      in
      let _ =
        Quickcheck.Generator.(
          generate
            (list_with_length 100
               (gen_zkapp_command_from ~no_account_precondition:true
                  ~fee_payer_keypair ~keymap ~no_token_accounts:true
                  ~fee_range:("2", "4") ~balance_change_range:("0", "0.00001")
                  ~account_state_tbl:(Account_id.Table.create ())
                  ~generate_new_accounts:false ~ledger () ) )
            ~size:100
            ~random:(Splittable_random.State.create Random.State.default))
      in
      ()
  end )<|MERGE_RESOLUTION|>--- conflicted
+++ resolved
@@ -246,17 +246,9 @@
 
 let gen_fee ?fee_range ~num_updates (account : Account.t) =
   let balance = account.balance in
-<<<<<<< HEAD
   let lo_fee =
     Option.value_exn
-      Currency.Fee.(
-        scale Mina_compile_config.minimum_user_command_fee (num_updates * 2))
-=======
-  let lo_fee = Currency.Fee.minimum_user_command_fee in
-  let hi_fee =
-    Option.value_exn
-      Currency.Fee.(scale Currency.Fee.minimum_user_command_fee 2)
->>>>>>> eac43b43
+      Currency.Fee.(scale minimum_user_command_fee (num_updates * 2))
   in
   let hi_fee = Option.value_exn Currency.Fee.(scale lo_fee 2) in
   assert (
