(* parties_generators -- Quickcheck generators for zkApp transactions *)

open Core_kernel
open Mina_base
module Ledger = Mina_ledger.Ledger

type failure =
  | Invalid_account_precondition
  | Invalid_protocol_state_precondition
  | Update_not_permitted of
      [ `Delegate
      | `App_state
      | `Voting_for
      | `Verification_key
      | `Zkapp_uri
      | `Token_symbol
      | `Balance ]

type role = [ `Fee_payer | `New_account | `Ordinary_participant ]

let gen_account_precondition_from_account ?failure ~first_use_of_account account
    =
  let open Quickcheck.Let_syntax in
  let { Account.Poly.balance; nonce; delegate; receipt_chain_hash; zkapp; _ } =
    account
  in
  (* choose constructor *)
  let%bind b = Quickcheck.Generator.bool in
  if b then
    (* Full *)
    let open Zkapp_basic in
    let%bind (predicate_account : Zkapp_precondition.Account.t) =
      let%bind balance =
        let%bind balance_change_int = Int.gen_uniform_incl 1 10_000_000 in
        let balance_change = Currency.Amount.of_int balance_change_int in
        let lower =
          match Currency.Balance.sub_amount balance balance_change with
          | None ->
              Currency.Balance.zero
          | Some bal ->
              bal
        in
        let upper =
          match Currency.Balance.add_amount balance balance_change with
          | None ->
              Currency.Balance.max_int
          | Some bal ->
              bal
        in
        Or_ignore.gen
          (return { Zkapp_precondition.Closed_interval.lower; upper })
      in
      let%bind nonce =
        let%bind nonce_change_int = Int.gen_uniform_incl 1 100 in
        let nonce_change = Account.Nonce.of_int nonce_change_int in
        let lower =
          match Account.Nonce.sub nonce nonce_change with
          | None ->
              Account.Nonce.zero
          | Some nonce ->
              nonce
        in
        let upper =
          (* Nonce.add doesn't check for overflow, so check here *)
          match Account.Nonce.(sub max_value) nonce_change with
          | None ->
              (* unreachable *)
              failwith
                "gen_account_precondition_from: nonce subtraction failed \
                 unexpectedly"
          | Some n ->
              if Account.Nonce.( < ) n nonce then Account.Nonce.max_value
              else Account.Nonce.add nonce nonce_change
        in
        Or_ignore.gen
          (return { Zkapp_precondition.Closed_interval.lower; upper })
      in
      let receipt_chain_hash =
        if first_use_of_account then Or_ignore.Check receipt_chain_hash
        else Or_ignore.Ignore
      in
      let%bind delegate =
        match delegate with
        | None ->
            return Or_ignore.Ignore
        | Some pk ->
            Or_ignore.gen (return pk)
      in
      let%bind state, sequence_state, proved_state, is_new =
        match zkapp with
        | None ->
            let len = Pickles_types.Nat.to_int Zkapp_state.Max_state_size.n in
            (* won't raise, correct length given *)
            let state =
              Zkapp_state.V.of_list_exn
                (List.init len ~f:(fun _ -> Or_ignore.Ignore))
            in
            let sequence_state = Or_ignore.Ignore in
            let proved_state = Or_ignore.Ignore in
            let is_new = Or_ignore.Ignore in
            return (state, sequence_state, proved_state, is_new)
        | Some { Zkapp_account.app_state; sequence_state; proved_state; _ } ->
            let state =
              Zkapp_state.V.map app_state ~f:(fun field ->
                  Quickcheck.random_value (Or_ignore.gen (return field)) )
            in
            let%bind sequence_state =
              (* choose a value from account sequence state *)
              let fields =
                Pickles_types.Vector.Vector_5.to_list sequence_state
              in
              let%bind ndx = Int.gen_uniform_incl 0 (List.length fields - 1) in
              return (Or_ignore.Check (List.nth_exn fields ndx))
            in
            let proved_state = Or_ignore.Check proved_state in
            let is_new =
              (* when we apply the generated Parties.t, the account is always in the ledger
              *)
              Or_ignore.Check false
            in
            return (state, sequence_state, proved_state, is_new)
      in
      return
        { Zkapp_precondition.Account.balance
        ; nonce
        ; receipt_chain_hash
        ; delegate
        ; state
        ; sequence_state
        ; proved_state
        ; is_new
        }
    in
    match failure with
    | Some Invalid_account_precondition ->
        let module Tamperable = struct
          type t =
            | Balance
            | Nonce
            | Receipt_chain_hash
            | Delegate
            | State
            | Sequence_state
            | Proved_state
        end in
        let%bind faulty_predicate_account =
          (* tamper with account using randomly chosen item *)
          let tamperable : Tamperable.t list =
            [ Balance
            ; Nonce
            ; Receipt_chain_hash
            ; Delegate
            ; State
            ; Sequence_state
            ; Proved_state
            ]
          in
          match%bind Quickcheck.Generator.of_list tamperable with
          | Balance ->
              let new_balance =
                if Currency.Balance.equal balance Currency.Balance.zero then
                  Currency.Balance.max_int
                else Currency.Balance.zero
              in
              let balance =
                Or_ignore.Check
                  { Zkapp_precondition.Closed_interval.lower = new_balance
                  ; upper = new_balance
                  }
              in
              return { predicate_account with balance }
          | Nonce ->
              let new_nonce =
                if Account.Nonce.equal nonce Account.Nonce.zero then
                  Account.Nonce.max_value
                else Account.Nonce.zero
              in
              let%bind nonce =
                Zkapp_precondition.Numeric.gen (return new_nonce)
                  Account.Nonce.compare
              in
              return { predicate_account with nonce }
          | Receipt_chain_hash ->
              let%bind new_receipt_chain_hash = Receipt.Chain_hash.gen in
              let%bind receipt_chain_hash =
                Or_ignore.gen (return new_receipt_chain_hash)
              in
              return { predicate_account with receipt_chain_hash }
          | Delegate ->
              let%bind delegate =
                Or_ignore.gen Signature_lib.Public_key.Compressed.gen
              in
              return { predicate_account with delegate }
          | State ->
              let fields =
                Zkapp_state.V.to_list predicate_account.state |> Array.of_list
              in
              let%bind ndx = Int.gen_incl 0 (Array.length fields - 1) in
              let%bind field = Snark_params.Tick.Field.gen in
              fields.(ndx) <- Or_ignore.Check field ;
              let state = Zkapp_state.V.of_list_exn (Array.to_list fields) in
              return { predicate_account with state }
          | Sequence_state ->
              let%bind field = Snark_params.Tick.Field.gen in
              let sequence_state = Or_ignore.Check field in
              return { predicate_account with sequence_state }
          | Proved_state ->
              let%bind proved_state =
                match predicate_account.proved_state with
                | Check b ->
                    return (Or_ignore.Check (not b))
                | Ignore ->
                    return (Or_ignore.Check true)
              in
              return { predicate_account with proved_state }
        in
        return (Party.Account_precondition.Full faulty_predicate_account)
    | _ ->
        return (Party.Account_precondition.Full predicate_account)
  else
    (* Nonce *)
    let { Account.Poly.nonce; _ } = account in
    match failure with
    | Some Invalid_account_precondition ->
        return (Party.Account_precondition.Nonce (Account.Nonce.succ nonce))
    | _ ->
        return (Party.Account_precondition.Nonce nonce)

let gen_fee (account : Account.t) =
  let balance = account.balance in
  let lo_fee = Mina_compile_config.minimum_user_command_fee in
  let hi_fee =
    Option.value_exn
      Currency.Fee.(scale Mina_compile_config.minimum_user_command_fee 2)
  in
  assert (
    Currency.(
      Fee.(hi_fee <= (Balance.to_amount balance |> Currency.Amount.to_fee))) ) ;
  Currency.Fee.gen_incl lo_fee hi_fee

(*Fee payer balance change is Neg*)
let fee_to_amt fee =
  Currency.Amount.(Signed.of_unsigned (of_fee fee) |> Signed.negate)

let gen_balance_change ?permissions_auth (account : Account.t) ~new_account =
  let open Quickcheck.Let_syntax in
  let%bind sgn =
    if new_account then return Sgn.Pos
    else
      match permissions_auth with
      | Some auth -> (
          match auth with
          | Control.Tag.None_given ->
              return Sgn.Pos
          | _ ->
              Quickcheck.Generator.of_list [ Sgn.Pos; Neg ] )
      | None ->
          Quickcheck.Generator.of_list [ Sgn.Pos; Neg ]
  in
  (* if negative, magnitude constrained to balance in account
     the effective balance is what's in the account state table,
  *)
  let effective_balance = account.balance in
  let small_balance_change =
    (*make small transfers to allow generating large number of parties without an overflow*)
    let open Currency in
    if
      Balance.(effective_balance < of_formatted_string "1.0") && not new_account
    then failwith "account has low balance"
    else Balance.of_formatted_string "0.000001"
  in
  let%map (magnitude : Currency.Amount.t) =
    if new_account then
      Currency.Amount.gen_incl
<<<<<<< HEAD
        (Currency.Amount.of_formatted_string "2.0")
        (Currency.Amount.of_formatted_string "10.0")
=======
        (Currency.Amount.of_formatted_string "20.0")
        (Currency.Amount.of_formatted_string "100.0")
>>>>>>> 8e16bfbe
    else
      Currency.Amount.gen_incl Currency.Amount.zero
        (Currency.Balance.to_amount small_balance_change)
  in
  match sgn with
  | Pos ->
      ({ magnitude; sgn = Sgn.Pos } : Currency.Amount.Signed.t)
  | Neg ->
      ({ magnitude; sgn = Sgn.Neg } : Currency.Amount.Signed.t)

let gen_use_full_commitment ~increment_nonce ~account_precondition
    ~authorization () : bool Base_quickcheck.Generator.t =
  (* check conditions to avoid replays*)
  let incr_nonce_and_constrains_nonce =
    increment_nonce
    && Zkapp_precondition.Numeric.is_constant
         Zkapp_precondition.Numeric.Tc.nonce
         (Party.Account_precondition.to_full account_precondition)
           .Zkapp_precondition.Account.nonce
  in
  let does_not_use_a_signature =
    Control.(not (Tag.equal (tag authorization) Tag.Signature))
  in
  if incr_nonce_and_constrains_nonce || does_not_use_a_signature then
    Bool.quickcheck_generator
  else Quickcheck.Generator.return true

let closed_interval_exact value =
  Zkapp_precondition.Closed_interval.{ lower = value; upper = value }

let gen_epoch_data_predicate
    (epoch_data :
      ( ( Frozen_ledger_hash.Stable.V1.t
        , Currency.Amount.Stable.V1.t )
        Epoch_ledger.Poly.Stable.V1.t
      , Epoch_seed.Stable.V1.t
      , State_hash.Stable.V1.t
      , State_hash.Stable.V1.t
      , Mina_numbers.Length.Stable.V1.t )
      Zkapp_precondition.Protocol_state.Epoch_data.Poly.t ) :
    Zkapp_precondition.Protocol_state.Epoch_data.t Base_quickcheck.Generator.t =
  let open Quickcheck.Let_syntax in
  let%bind ledger =
    let%bind hash =
      Zkapp_basic.Or_ignore.gen @@ return epoch_data.ledger.hash
    in
    let%map total_currency =
      closed_interval_exact epoch_data.ledger.total_currency
      |> return |> Zkapp_basic.Or_ignore.gen
    in
    { Epoch_ledger.Poly.hash; total_currency }
  in
  let%bind seed = Zkapp_basic.Or_ignore.gen @@ return epoch_data.seed in
  let%bind start_checkpoint =
    Zkapp_basic.Or_ignore.gen @@ return epoch_data.start_checkpoint
  in
  let%bind lock_checkpoint =
    Zkapp_basic.Or_ignore.gen @@ return epoch_data.lock_checkpoint
  in
  let%map epoch_length =
    let open Mina_numbers in
    let%bind epsilon1 = Length.gen_incl (Length.of_int 0) (Length.of_int 10) in
    let%bind epsilon2 = Length.gen_incl (Length.of_int 0) (Length.of_int 10) in
    Zkapp_precondition.Closed_interval.
      { lower =
          Length.sub epoch_data.epoch_length epsilon1
          |> Option.value ~default:Length.zero
      ; upper = Length.add epoch_data.epoch_length epsilon2
      }
    |> return |> Zkapp_basic.Or_ignore.gen
  in
  { Epoch_data.Poly.ledger
  ; seed
  ; start_checkpoint
  ; lock_checkpoint
  ; epoch_length
  }

let gen_protocol_state_precondition
    (psv : Zkapp_precondition.Protocol_state.View.t) :
    Zkapp_precondition.Protocol_state.t Base_quickcheck.Generator.t =
  let open Quickcheck.Let_syntax in
  let open Zkapp_precondition.Closed_interval in
  let%bind snarked_ledger_hash =
    Zkapp_basic.Or_ignore.gen @@ return psv.snarked_ledger_hash
  in
  let%bind timestamp =
    let%bind epsilon1 =
      Int64.gen_incl 0L 60_000_000L >>| Block_time.Span.of_ms
    in
    let%bind epsilon2 =
      Int64.gen_incl 0L 60_000_000L >>| Block_time.Span.of_ms
    in
    { lower = Block_time.sub psv.timestamp epsilon1
    ; upper = Block_time.add psv.timestamp epsilon2
    }
    |> return |> Zkapp_basic.Or_ignore.gen
  in
  let%bind blockchain_length =
    let open Mina_numbers in
    let%bind epsilon1 = Length.gen_incl (Length.of_int 0) (Length.of_int 10) in
    let%bind epsilon2 = Length.gen_incl (Length.of_int 0) (Length.of_int 10) in
    { lower =
        Length.sub psv.blockchain_length epsilon1
        |> Option.value ~default:Length.zero
    ; upper = Length.add psv.blockchain_length epsilon2
    }
    |> return |> Zkapp_basic.Or_ignore.gen
  in
  let%bind min_window_density =
    let open Mina_numbers in
    let%bind epsilon1 = Length.gen_incl (Length.of_int 0) (Length.of_int 10) in
    let%bind epsilon2 = Length.gen_incl (Length.of_int 0) (Length.of_int 10) in
    { lower =
        Length.sub psv.min_window_density epsilon1
        |> Option.value ~default:Length.zero
    ; upper = Length.add psv.min_window_density epsilon2
    }
    |> return |> Zkapp_basic.Or_ignore.gen
  in
  let%bind total_currency =
    let open Currency in
    let%bind epsilon1 =
      Amount.gen_incl (Amount.of_int 0) (Amount.of_int 1_000_000_000)
    in
    let%bind epsilon2 =
      Amount.gen_incl (Amount.of_int 0) (Amount.of_int 1_000_000_000)
    in
    { lower =
        Amount.sub psv.total_currency epsilon1
        |> Option.value ~default:Amount.zero
    ; upper =
        Amount.add psv.total_currency epsilon2
        |> Option.value ~default:psv.total_currency
    }
    |> return |> Zkapp_basic.Or_ignore.gen
  in
  let%bind global_slot_since_hard_fork =
    let open Mina_numbers in
    let%bind epsilon1 =
      Global_slot.gen_incl (Global_slot.of_int 0) (Global_slot.of_int 10)
    in
    let%bind epsilon2 =
      Global_slot.gen_incl (Global_slot.of_int 0) (Global_slot.of_int 10)
    in
    { lower =
        Global_slot.sub psv.global_slot_since_hard_fork epsilon1
        |> Option.value ~default:Global_slot.zero
    ; upper = Global_slot.add psv.global_slot_since_hard_fork epsilon2
    }
    |> return |> Zkapp_basic.Or_ignore.gen
  in
  let%bind global_slot_since_genesis =
    let open Mina_numbers in
    let%bind epsilon1 =
      Global_slot.gen_incl (Global_slot.of_int 0) (Global_slot.of_int 10)
    in
    let%bind epsilon2 =
      Global_slot.gen_incl (Global_slot.of_int 0) (Global_slot.of_int 10)
    in
    { lower =
        Global_slot.sub psv.global_slot_since_genesis epsilon1
        |> Option.value ~default:Global_slot.zero
    ; upper = Global_slot.add psv.global_slot_since_genesis epsilon2
    }
    |> return |> Zkapp_basic.Or_ignore.gen
  in
  let%bind staking_epoch_data =
    gen_epoch_data_predicate psv.staking_epoch_data
  in
  let%map next_epoch_data = gen_epoch_data_predicate psv.next_epoch_data in
  { Zkapp_precondition.Protocol_state.Poly.snarked_ledger_hash
  ; timestamp
  ; blockchain_length
  ; min_window_density
  ; last_vrf_output = ()
  ; total_currency
  ; global_slot_since_hard_fork
  ; global_slot_since_genesis
  ; staking_epoch_data
  ; next_epoch_data
  }

let gen_invalid_protocol_state_precondition
    (psv : Zkapp_precondition.Protocol_state.View.t) :
    Zkapp_precondition.Protocol_state.t Base_quickcheck.Generator.t =
  let module Tamperable = struct
    type t =
      | Timestamp
      | Blockchain_length
      | Min_window_density
      | Total_currency
      | Global_slot_since_hard_fork
      | Global_slot_since_genesis
  end in
  let open Quickcheck.Let_syntax in
  let open Zkapp_precondition.Closed_interval in
  let protocol_state_precondition = Zkapp_precondition.Protocol_state.accept in
  let%bind lower = Bool.quickcheck_generator in
  match%bind
    Quickcheck.Generator.of_list
      ( [ Timestamp
        ; Blockchain_length
        ; Min_window_density
        ; Total_currency
        ; Global_slot_since_hard_fork
        ; Global_slot_since_genesis
        ]
        : Tamperable.t list )
  with
  | Timestamp ->
      let%map timestamp =
        let%map epsilon =
          Int64.gen_incl 1_000_000L 60_000_000L >>| Block_time.Span.of_ms
        in
        if lower || Block_time.(psv.timestamp > add zero epsilon) then
          { lower = Block_time.zero
          ; upper = Block_time.sub psv.timestamp epsilon
          }
        else
          { lower = Block_time.add psv.timestamp epsilon
          ; upper = Block_time.max_value
          }
      in
      { protocol_state_precondition with
        timestamp = Zkapp_basic.Or_ignore.Check timestamp
      }
  | Blockchain_length ->
      let open Mina_numbers in
      let%map blockchain_length =
        let%map epsilon = Length.(gen_incl (of_int 1) (of_int 10)) in
        if lower || Length.(psv.blockchain_length > epsilon) then
          { lower = Length.zero
          ; upper =
              Length.sub psv.blockchain_length epsilon
              |> Option.value ~default:Length.zero
          }
        else
          { lower = Length.add psv.blockchain_length epsilon
          ; upper = Length.max_value
          }
      in
      { protocol_state_precondition with
        blockchain_length = Zkapp_basic.Or_ignore.Check blockchain_length
      }
  | Min_window_density ->
      let open Mina_numbers in
      let%map min_window_density =
        let%map epsilon = Length.(gen_incl (of_int 1) (of_int 10)) in
        if lower || Length.(psv.min_window_density > epsilon) then
          { lower = Length.zero
          ; upper =
              Length.sub psv.min_window_density epsilon
              |> Option.value ~default:Length.zero
          }
        else
          { lower = Length.add psv.blockchain_length epsilon
          ; upper = Length.max_value
          }
      in
      { protocol_state_precondition with
        min_window_density = Zkapp_basic.Or_ignore.Check min_window_density
      }
  | Total_currency ->
      let open Currency in
      let%map total_currency =
        let%map epsilon =
          Amount.(gen_incl (of_int 1_000) (of_int 1_000_000_000))
        in
        if lower || Amount.(psv.total_currency > epsilon) then
          { lower = Amount.zero
          ; upper =
              Amount.sub psv.total_currency epsilon
              |> Option.value ~default:Amount.zero
          }
        else
          { lower =
              Amount.add psv.total_currency epsilon
              |> Option.value ~default:Amount.max_int
          ; upper = Amount.max_int
          }
      in
      { protocol_state_precondition with
        total_currency = Zkapp_basic.Or_ignore.Check total_currency
      }
  | Global_slot_since_hard_fork ->
      let open Mina_numbers in
      let%map global_slot_since_hard_fork =
        let%map epsilon = Global_slot.(gen_incl (of_int 1) (of_int 10)) in
        if lower || Global_slot.(psv.global_slot_since_hard_fork > epsilon) then
          { lower = Global_slot.zero
          ; upper =
              Global_slot.sub psv.global_slot_since_hard_fork epsilon
              |> Option.value ~default:Global_slot.zero
          }
        else
          { lower = Global_slot.add psv.global_slot_since_hard_fork epsilon
          ; upper = Global_slot.max_value
          }
      in
      { protocol_state_precondition with
        global_slot_since_hard_fork =
          Zkapp_basic.Or_ignore.Check global_slot_since_hard_fork
      }
  | Global_slot_since_genesis ->
      let open Mina_numbers in
      let%map global_slot_since_genesis =
        let%map epsilon = Global_slot.(gen_incl (of_int 1) (of_int 10)) in
        if lower || Global_slot.(psv.global_slot_since_genesis > epsilon) then
          { lower = Global_slot.zero
          ; upper =
              Global_slot.sub psv.global_slot_since_genesis epsilon
              |> Option.value ~default:Global_slot.zero
          }
        else
          { lower = Global_slot.add psv.global_slot_since_genesis epsilon
          ; upper = Global_slot.max_value
          }
      in
      { protocol_state_precondition with
        global_slot_since_genesis =
          Zkapp_basic.Or_ignore.Check global_slot_since_genesis
      }

module Party_body_components = struct
  type ( 'pk
       , 'update
       , 'token_id
       , 'amount
       , 'events
       , 'call_data
       , 'int
       , 'bool
       , 'protocol_state_precondition
       , 'account_precondition
       , 'caller )
       t =
    { public_key : 'pk
    ; update : 'update
    ; token_id : 'token_id
    ; balance_change : 'amount
    ; increment_nonce : 'bool
    ; events : 'events
    ; sequence_events : 'events
    ; call_data : 'call_data
    ; call_depth : 'int
    ; protocol_state_precondition : 'protocol_state_precondition
    ; account_precondition : 'account_precondition
    ; use_full_commitment : 'bool
    ; caller : 'caller
    }

  let to_fee_payer t : Party.Body.Fee_payer.t =
    { public_key = t.public_key
    ; fee = t.balance_change
    ; valid_until =
        ( match
            t.protocol_state_precondition
              .Zkapp_precondition.Protocol_state.Poly.global_slot_since_genesis
          with
        | Zkapp_basic.Or_ignore.Ignore ->
            None
        | Zkapp_basic.Or_ignore.Check
            { Zkapp_precondition.Closed_interval.upper; _ } ->
            Some upper )
    ; nonce = t.account_precondition
    }

  let to_typical_party t : Party.Body.Simple.t =
    { public_key = t.public_key
    ; update = t.update
    ; token_id = t.token_id
    ; balance_change = t.balance_change
    ; increment_nonce = t.increment_nonce
    ; events = t.events
    ; sequence_events = t.sequence_events
    ; call_data = t.call_data
    ; call_depth = t.call_depth
    ; preconditions =
        { Party.Preconditions.network = t.protocol_state_precondition
        ; account = t.account_precondition
        }
    ; use_full_commitment = t.use_full_commitment
    ; caller = t.caller
    }
end

(* The type `a` is associated with the `delta` field, which is an unsigned fee
   for the fee payer, and a signed amount for other parties.
   The type `b` is associated with the `use_full_commitment` field, which is
   `unit` for the fee payer, and `bool` for other parties.
   The type `c` is associated with the `token_id` field, which is `unit` for the
   fee payer, and `Token_id.t` for other parties.
   The type `d` is associated with the `account_precondition` field, which is
   a nonce for the fee payer, and `Account_precondition.t` for other parties
*)
let gen_party_body_components (type a b c d) ?(update = None) ?account_id
<<<<<<< HEAD
    ?token_id ?caller ?account_ids_seen ~account_state_tbl ?vk ?failure
    ?(new_account = false) ?(zkapp_account = false) ?(is_fee_payer = false)
    ?available_public_keys ?permissions_auth
    ?(required_balance_change : a option) ?protocol_state_view
=======
    ?account_ids_seen ~account_state_tbl ?vk ?failure ?(new_account = false)
    ?(zkapp_account = false) ?(is_fee_payer = false) ?available_public_keys
    ?permissions_auth ?(required_balance_change : a option) ?protocol_state_view
>>>>>>> 8e16bfbe
    ~zkapp_account_ids
    ~(gen_balance_change : Account.t -> a Quickcheck.Generator.t)
    ~(gen_use_full_commitment :
          account_precondition:Party.Account_precondition.t
       -> b Quickcheck.Generator.t )
    ~(f_balance_change : a -> Currency.Amount.Signed.t)
    ~(increment_nonce : b * bool) ~(f_token_id : Token_id.t -> c)
    ~(f_account_precondition :
       first_use_of_account:bool -> Account.t -> d Quickcheck.Generator.t )
    ~(f_party_account_precondition : d -> Party.Account_precondition.t)
    ~authorization_tag () :
    (_, _, _, a, _, _, _, b, _, d, _) Party_body_components.t
    Quickcheck.Generator.t =
  let open Quickcheck.Let_syntax in
  (* fee payers have to be in the ledger *)
  assert (not (is_fee_payer && new_account)) ;
  let%bind update =
    match update with
    | None ->
        Party.Update.gen ?permissions_auth ?vk ~zkapp_account ()
    | Some update ->
        return update
  in
  (* party_increment_nonce for fee payer is unit and increment_nonce is true *)
  let party_increment_nonce, increment_nonce = increment_nonce in
  let verification_key =
    Option.value vk
      ~default:
        With_hash.
          { data = Pickles.Side_loaded.Verification_key.dummy
          ; hash = Zkapp_account.dummy_vk_hash ()
          }
  in
  let%bind account =
    if new_account then (
      if Option.is_some account_id then
        failwith
          "gen_party_body: new party is true, but an account id, presumably \
           from an existing account, was supplied" ;
      match available_public_keys with
      | None ->
          failwith
            "gen_party_body: new_account is true, but available_public_keys \
             not provided"
      | Some available_pks ->
          let available_pk =
            match
              Signature_lib.Public_key.Compressed.Table.choose available_pks
            with
            | None ->
                failwith "gen_party_body: no available public keys"
            | Some (pk, ()) ->
                pk
          in
          (* available public key no longer available *)
          Signature_lib.Public_key.Compressed.Table.remove available_pks
            available_pk ;
<<<<<<< HEAD
          let account_id =
            match token_id with
            | Some custom_token_id ->
                Account_id.create available_pk custom_token_id
            | None ->
                Account_id.create available_pk Token_id.default
          in
=======
          let account_id = Account_id.create available_pk Token_id.default in
>>>>>>> 8e16bfbe
          let account_with_pk =
            Account.create account_id (Currency.Balance.of_int 0)
          in
          let account =
            if zkapp_account then
              { account_with_pk with
                zkapp =
                  Some
                    { Zkapp_account.default with
                      verification_key = Some verification_key
                    }
              }
            else account_with_pk
          in
          return account )
    else
      match account_id with
      | None ->
          if zkapp_account then
            let%map zkapp_account_id =
              Quickcheck.Generator.of_list zkapp_account_ids
            in
            match Account_id.Table.find account_state_tbl zkapp_account_id with
            | None ->
                failwith "gen_party_body: fail to find zkapp account"
            | Some (_, `Fee_payer) | Some (_, `New_account) ->
                failwith
                  "gen_party_body: all zkapp accounts were new accounts or \
                   used as fee_payer accounts"
            | Some (acct, `Ordinary_participant) ->
                acct
          else
            let accts =
              Account_id.Table.filteri account_state_tbl
                ~f:(fun ~key:_ ~data:(_, role) ->
<<<<<<< HEAD
                  match role with
                  | `Fee_payer | `New_account ->
                      false
                  | `Ordinary_participant ->
=======
                  match (authorization_tag, role) with
                  | _, `Fee_payer ->
                      false
                  | Control.Tag.Proof, `New_account ->
                      false
                  | _, `New_account ->
                      true
                  | _, `Ordinary_participant ->
>>>>>>> 8e16bfbe
                      true )
              |> Account_id.Table.data
            in
            Quickcheck.Generator.of_list accts >>| fst
      | Some account_id ->
          (*get the latest state of the account*)
          let acct =
            Account_id.Table.find_exn account_state_tbl account_id |> fst
          in
          if zkapp_account && Option.is_none acct.zkapp then
            failwith "gen_party_body: provided account has no zkapp field" ;
          return acct
  in
  let public_key = account.public_key in
  let token_id = account.token_id in
  let%bind balance_change =
    match required_balance_change with
    | Some bal_change ->
        return bal_change
    | None ->
        gen_balance_change account
  in
  let field_array_list_gen ~max_array_len ~max_list_len =
    let array_gen =
      let%bind array_len = Int.gen_uniform_incl 0 max_array_len in
      let%map fields =
        Quickcheck.Generator.list_with_length array_len
          Snark_params.Tick.Field.gen
      in
      Array.of_list fields
    in
    let%bind list_len = Int.gen_uniform_incl 0 max_list_len in
    Quickcheck.Generator.list_with_length list_len array_gen
  in
  (* TODO: are these lengths reasonable? *)
  let%bind events = field_array_list_gen ~max_array_len:8 ~max_list_len:12 in
  let%bind sequence_events =
    field_array_list_gen ~max_array_len:4 ~max_list_len:6
  in
  let%bind call_data = Snark_params.Tick.Field.gen in
  let first_use_of_account =
    let account_id = Account_id.create public_key token_id in
    match account_ids_seen with
    | None ->
        (* fee payer *)
        true
    | Some hash_set ->
        (* other partys *)
        not @@ Hash_set.mem hash_set account_id
  in
  let%bind account_precondition =
    f_account_precondition ~first_use_of_account account
  in
  (* update the depth when generating `other_parties` in Parties.t *)
  let call_depth = 0 in
  let%bind use_full_commitment =
    let full_account_precondition =
      f_party_account_precondition account_precondition
    in
    gen_use_full_commitment ~account_precondition:full_account_precondition
  in
  let%map protocol_state_precondition =
    Option.value_map protocol_state_view
      ~f:
        ( match failure with
        | Some Invalid_protocol_state_precondition ->
            gen_invalid_protocol_state_precondition
        | _ ->
            gen_protocol_state_precondition )
      ~default:(return Zkapp_precondition.Protocol_state.accept)
  and caller =
    match caller with
    | None ->
        Party.Call_type.quickcheck_generator
    | Some caller ->
        return caller
  in
  let token_id = f_token_id token_id in
  (* update account state table with all the changes*)
  (let add_balance_and_balance_change balance
       (balance_change : (Currency.Amount.t, Sgn.t) Currency.Signed_poly.t) =
     match balance_change.sgn with
     | Pos -> (
         match Currency.Balance.add_amount balance balance_change.magnitude with
         | Some bal ->
             bal
         | None ->
             failwith "add_balance_and_balance_change: overflow for sum" )
     | Neg -> (
         match Currency.Balance.sub_amount balance balance_change.magnitude with
         | Some bal ->
             bal
         | None ->
             failwith "add_balance_and_balance_change: underflow for difference"
         )
   in
   let balance_change = f_balance_change balance_change in
   let nonce_incr n = if increment_nonce then Account.Nonce.succ n else n in
   let value_to_be_updated (type a) (c : a Zkapp_basic.Set_or_keep.t)
       ~(default : a) : a =
     match c with Zkapp_basic.Set_or_keep.Set x -> x | Keep -> default
   in
   let delegate (account : Account.t) =
     if is_fee_payer then account.delegate
     else
       Option.map
         ~f:(fun delegate ->
           value_to_be_updated update.delegate ~default:delegate )
         account.delegate
   in
   let zkapp (account : Account.t) =
     if is_fee_payer then account.zkapp
     else
       match account.zkapp with
       | None ->
           None
       | Some zk ->
           (*TODO: Deduplicate this from what's in parties logic to get the
              account precondition right*)
           let app_state =
             let account_app_state = zk.app_state in
             List.zip_exn
               (Zkapp_state.V.to_list update.app_state)
               (Zkapp_state.V.to_list account_app_state)
             |> List.map ~f:(fun (to_be_updated, current) ->
                    value_to_be_updated to_be_updated ~default:current )
             |> Zkapp_state.V.of_list_exn
           in
           let sequence_state =
             let [ s1'; s2'; s3'; s4'; s5' ] = zk.sequence_state in
             let last_sequence_slot = zk.last_sequence_slot in
             (* Push events to s1. *)
             let is_empty = List.is_empty sequence_events in
             let s1_updated =
               Party.Sequence_events.push_events s1' sequence_events
             in
             let s1 = if is_empty then s1' else s1_updated in
             let txn_global_slot =
               Option.value_map protocol_state_view ~default:last_sequence_slot
                 ~f:(fun ps ->
                   ps
                     .Zkapp_precondition.Protocol_state.Poly
                      .global_slot_since_genesis )
             in
             (* Shift along if last update wasn't this slot  *)
             let is_this_slot =
               Mina_numbers.Global_slot.equal txn_global_slot last_sequence_slot
             in
             let is_full_and_different_slot = (not is_empty) && is_this_slot in
             let s5 = if is_full_and_different_slot then s5' else s4' in
             let s4 = if is_full_and_different_slot then s4' else s3' in
             let s3 = if is_full_and_different_slot then s3' else s2' in
             let s2 = if is_full_and_different_slot then s2' else s1' in
             ([ s1; s2; s3; s4; s5 ] : _ Pickles_types.Vector.t)
           in
           let proved_state =
             let keeping_app_state =
               List.for_all ~f:Fn.id
                 (List.map ~f:Zkapp_basic.Set_or_keep.is_keep
                    (Pickles_types.Vector.to_list update.app_state) )
             in
             let changing_entire_app_state =
               List.for_all ~f:Fn.id
                 (List.map ~f:Zkapp_basic.Set_or_keep.is_set
                    (Pickles_types.Vector.to_list update.app_state) )
             in
             let proof_verifies = Control.Tag.(equal Proof authorization_tag) in
             if keeping_app_state then zk.proved_state
             else if proof_verifies then
               if changing_entire_app_state then true else zk.proved_state
             else false
           in
           Some { zk with app_state; sequence_state; proved_state }
   in
   Account_id.Table.update account_state_tbl (Account.identifier account)
     ~f:(function
     | None ->
         (* new entry in table *)
         ( { account with
             balance =
               add_balance_and_balance_change account.balance balance_change
           ; nonce = nonce_incr account.nonce
           ; delegate = delegate account
           ; zkapp = zkapp account
           }
         , `New_account )
     | Some (updated_account, role) ->
         (* update entry in table *)
         ( { updated_account with
             balance =
               add_balance_and_balance_change updated_account.balance
                 balance_change
           ; nonce = nonce_incr updated_account.nonce
           ; delegate = delegate updated_account
           ; zkapp = zkapp updated_account
           }
         , role ) ) ) ;
  { Party_body_components.public_key
  ; update =
      ( if new_account then
        { update with
          verification_key = Zkapp_basic.Set_or_keep.Set verification_key
        }
      else update )
  ; token_id
  ; balance_change
  ; increment_nonce = party_increment_nonce
  ; events
  ; sequence_events
  ; call_data
  ; call_depth
  ; protocol_state_precondition
  ; account_precondition
  ; use_full_commitment
  ; caller
  }

let gen_party_from ?(update = None) ?failure ?(new_account = false)
<<<<<<< HEAD
    ?(zkapp_account = false) ?account_id ?token_id ?caller ?permissions_auth
=======
    ?(zkapp_account = false) ?account_id ?permissions_auth
>>>>>>> 8e16bfbe
    ?required_balance_change ~zkapp_account_ids ~authorization ~account_ids_seen
    ~available_public_keys ~account_state_tbl ?protocol_state_view ?vk () =
  let open Quickcheck.Let_syntax in
  let increment_nonce =
    (* permissions_auth is used to generate updated permissions consistent with a contemplated authorization;
       allow incrementing the nonce only if we know the authorization will be Signature
    *)
    match permissions_auth with
    | Some tag -> (
        match tag with
        | Control.Tag.Signature ->
            true
        | Proof | None_given ->
            false )
    | None ->
        false
  in
  let%bind body_components =
    gen_party_body_components ~update ?failure ~new_account ~zkapp_account
      ~increment_nonce:(increment_nonce, increment_nonce)
<<<<<<< HEAD
      ?permissions_auth ?account_id ?token_id ?caller ?protocol_state_view ?vk
      ~zkapp_account_ids ~account_ids_seen ~available_public_keys
      ?required_balance_change ~account_state_tbl
=======
      ?permissions_auth ?account_id ?protocol_state_view ?vk ~zkapp_account_ids
      ~account_ids_seen ~available_public_keys ?required_balance_change
      ~account_state_tbl
>>>>>>> 8e16bfbe
      ~gen_balance_change:(gen_balance_change ?permissions_auth ~new_account)
      ~f_balance_change:Fn.id () ~f_token_id:Fn.id
      ~f_account_precondition:(fun ~first_use_of_account acct ->
        gen_account_precondition_from_account ~first_use_of_account acct )
      ~f_party_account_precondition:Fn.id
      ~gen_use_full_commitment:(fun ~account_precondition ->
        gen_use_full_commitment ~increment_nonce ~account_precondition
          ~authorization () )
      ~authorization_tag:(Control.tag authorization)
  in
  let body = Party_body_components.to_typical_party body_components in
  let account_id = Account_id.create body.public_key body.token_id in
  Hash_set.add account_ids_seen account_id ;
  return { Party.Simple.body; authorization }

(* takes an account id, if we want to sign this data *)
let gen_party_body_fee_payer ?failure ?permissions_auth ~account_id ?vk
    ?protocol_state_view ~account_state_tbl () :
    Party.Body.Fee_payer.t Quickcheck.Generator.t =
  let open Quickcheck.Let_syntax in
  let account_precondition_gen (account : Account.t) =
    Quickcheck.Generator.return account.nonce
  in
  let%map body_components =
    gen_party_body_components ?failure ?permissions_auth ~account_id
      ~account_state_tbl ?vk ~zkapp_account_ids:[] ~is_fee_payer:true
      ~increment_nonce:((), true) ~gen_balance_change:gen_fee
      ~f_balance_change:fee_to_amt
      ~f_token_id:(fun token_id ->
        (* make sure the fee payer's token id is the default,
           which is represented by the unit value in the body
        *)
        assert (Token_id.equal token_id Token_id.default) ;
        () )
      ~f_account_precondition:(fun ~first_use_of_account:_ acct ->
        account_precondition_gen acct )
      ~f_party_account_precondition:(fun nonce -> Nonce nonce)
      ~gen_use_full_commitment:(fun ~account_precondition:_ -> return ())
      ?protocol_state_view ~authorization_tag:Control.Tag.Signature ()
  in
  Party_body_components.to_fee_payer body_components

let gen_fee_payer ?failure ?permissions_auth ~account_id ?protocol_state_view
    ?vk ~account_state_tbl () : Party.Fee_payer.t Quickcheck.Generator.t =
  let open Quickcheck.Let_syntax in
  let%map body =
    gen_party_body_fee_payer ?failure ?permissions_auth ~account_id ?vk
      ?protocol_state_view ~account_state_tbl ()
  in
  (* real signature to be added when this data inserted into a Parties.t *)
  let authorization = Signature.dummy in
  ({ body; authorization } : Party.Fee_payer.t)

(* keep max_other_parties small, so zkApp integration tests don't need lots
   of block producers

   because the other parties are split into a permissions-setter
   and another party, the actual number of other parties is
   twice this value, plus one, for the "balancing" party

   when we have separate transaction accounts in integration tests
   this number can be increased
*)
let max_other_parties = 2

let gen_parties_from ?failure ?(max_other_parties = max_other_parties)
    ~(fee_payer_keypair : Signature_lib.Keypair.t)
    ~(keymap :
       Signature_lib.Private_key.t Signature_lib.Public_key.Compressed.Map.t )
    ?account_state_tbl ~ledger ?protocol_state_view ?vk () =
  let open Quickcheck.Let_syntax in
  let fee_payer_pk =
    Signature_lib.Public_key.compress fee_payer_keypair.public_key
  in
  let fee_payer_acct_id = Account_id.create fee_payer_pk Token_id.default in
  let ledger_accounts = Ledger.to_list ledger in
  (* table of public keys to accounts, updated when generating each party

     a Map would be more principled, but threading that map through the code
     adds complexity
  *)
  let account_state_tbl =
    Option.value account_state_tbl ~default:(Account_id.Table.create ())
  in
  (* make sure all ledger keys are in the keymap *)
  List.iter ledger_accounts ~f:(fun acct ->
      let acct_id = Account.identifier acct in
      let pk = Account_id.public_key acct_id in
      (*Initialize account states*)
      Account_id.Table.update account_state_tbl acct_id ~f:(function
        | None ->
            if Account_id.equal acct_id fee_payer_acct_id then (acct, `Fee_payer)
            else (acct, `Ordinary_participant)
        | Some a ->
            a ) ;
      if Option.is_none (Signature_lib.Public_key.Compressed.Map.find keymap pk)
      then
        failwithf "gen_parties_from: public key %s is in ledger, but not keymap"
          (Signature_lib.Public_key.Compressed.to_base58_check pk)
          () ) ;
  (* table of public keys not in the ledger, to be used for new parties
     we have the corresponding private keys, so we can create signatures for those new parties
  *)
  let ledger_account_set =
    Account_id.Set.union_list
      [ Ledger.accounts ledger
      ; Account_id.Set.of_hashtbl_keys account_state_tbl
      ]
  in
  let available_public_keys =
    let tbl = Signature_lib.Public_key.Compressed.Table.create () in
    Signature_lib.Public_key.Compressed.Map.iter_keys keymap ~f:(fun pk ->
        let account_id = Account_id.create pk Token_id.default in
        if not (Account_id.Set.mem ledger_account_set account_id) then
          Signature_lib.Public_key.Compressed.Table.add_exn tbl ~key:pk ~data:() ) ;
    tbl
  in
  (* account ids seen, to generate receipt chain hash precondition only if
     a party with a given account id has not been encountered before
  *)
  let account_ids_seen = Account_id.Hash_set.create () in
  let%bind fee_payer =
    gen_fee_payer ?failure ~permissions_auth:Control.Tag.Signature
      ~account_id:fee_payer_acct_id ?vk ~account_state_tbl ()
  in
  let zkapp_account_ids =
    Account_id.Table.filteri account_state_tbl ~f:(fun ~key:_ ~data:(a, role) ->
        match role with
        | `Fee_payer | `New_account ->
            false
        | `Ordinary_participant ->
            Option.is_some a.zkapp )
    |> Account_id.Table.keys
  in
  Hash_set.add account_ids_seen fee_payer_acct_id ;
<<<<<<< HEAD
  let%bind balancing_party =
    let authorization = Control.Signature Signature.dummy in
    gen_party_from ?failure ~permissions_auth:Control.Tag.Signature
      ~zkapp_account_ids ~account_ids_seen ~authorization ~new_account:false
      ~available_public_keys
      ~required_balance_change:Currency.Amount.Signed.zero ~account_state_tbl
      ?protocol_state_view ?vk ()
  in
  let gen_parties_with_dynamic_balance ~kind_of_parties num_parties =
    let new_account = match kind_of_parties with `New -> true | _ -> false in
=======
  let gen_parties_with_dynamic_balance ~new_parties num_parties =
>>>>>>> 8e16bfbe
    let rec go acc n =
      let open Zkapp_basic in
      let open Permissions in
      if n <= 0 then return (List.rev acc)
      else
        (* choose a random authorization

           first Party.t updates the permissions, using the Signature authorization,
            according the random authorization

           second Party.t uses the random authorization
        *)
        let%bind permissions_auth, update =
          match failure with
          | Some (Update_not_permitted update_type) ->
              let%bind is_proof = Bool.quickcheck_generator in
              let auth_tag =
                if is_proof then Control.Tag.Proof else Control.Tag.Signature
              in
              let%map perm = Permissions.gen ~auth_tag in
              let update =
                match update_type with
                | `Delegate ->
                    { Party.Update.dummy with
                      permissions =
                        Set_or_keep.Set
                          { perm with
                            set_delegate = Auth_required.from ~auth_tag
                          }
                    }
                | `App_state ->
                    { Party.Update.dummy with
                      permissions =
                        Set_or_keep.Set
                          { perm with
                            edit_state = Auth_required.from ~auth_tag
                          }
                    }
                | `Verification_key ->
                    { Party.Update.dummy with
                      permissions =
                        Set_or_keep.Set
                          { perm with
                            set_verification_key = Auth_required.from ~auth_tag
                          }
                    }
                | `Zkapp_uri ->
                    { Party.Update.dummy with
                      permissions =
                        Set_or_keep.Set
                          { perm with
                            set_zkapp_uri = Auth_required.from ~auth_tag
                          }
                    }
                | `Token_symbol ->
                    { Party.Update.dummy with
                      permissions =
                        Set_or_keep.Set
                          { perm with
                            set_token_symbol = Auth_required.from ~auth_tag
                          }
                    }
                | `Voting_for ->
                    { Party.Update.dummy with
                      permissions =
                        Set_or_keep.Set
                          { perm with
                            set_voting_for = Auth_required.from ~auth_tag
                          }
                    }
                | `Balance ->
                    { Party.Update.dummy with
                      permissions =
                        Set_or_keep.Set
                          { perm with send = Auth_required.from ~auth_tag }
                    }
              in
              (auth_tag, Some update)
          | _ ->
<<<<<<< HEAD
              let%map tag =
                if new_account then
=======
              (* Since zkapp account would trigger new account generation, and for new account
                 verification keys are not in the ledger, so for now we can only use `Signature`
                 or `None_given` for authorization. This could be fixed by passing the list
                 of zkapp account into the generator function
              *)
              let%map tag =
                if new_parties then
>>>>>>> 8e16bfbe
                  Quickcheck.Generator.of_list
                    [ Control.Tag.Signature; None_given ]
                else Control.Tag.gen
              in
              (tag, None)
        in
        let zkapp_account =
          match permissions_auth with
          | Proof ->
              true
          | Signature | None_given ->
              false
        in
        let%bind party0 =
          (* Signature authorization to start *)
          let authorization = Control.Signature Signature.dummy in
<<<<<<< HEAD
          match kind_of_parties with
          | `New_token ->
              let required_balance_change =
                Currency.Amount.(
                  Signed.negate
                    (Signed.of_unsigned
                       (of_fee
                          Genesis_constants.Constraint_constants.compiled
                            .account_creation_fee ) ))
              in
              gen_party_from ~zkapp_account_ids ~account_ids_seen
                ~update:(Some Party.Update.dummy) ~authorization
                ~permissions_auth:Control.Tag.Signature ~available_public_keys
                ~caller:Party.Call_type.Call ~account_state_tbl
                ~required_balance_change ?protocol_state_view ?vk ()
          | _ ->
              gen_party_from ~zkapp_account_ids ~account_ids_seen ~update
                ?failure ~authorization ~new_account ~permissions_auth
                ~zkapp_account ~available_public_keys ~account_state_tbl
                ?protocol_state_view ?vk ()
=======
          gen_party_from ~zkapp_account_ids ~account_ids_seen ~update ?failure
            ~authorization ~new_account:new_parties ~permissions_auth
            ~zkapp_account ~available_public_keys ~account_state_tbl
            ?protocol_state_view ?vk ()
>>>>>>> 8e16bfbe
        in
        let%bind party =
          (* authorization according to chosen permissions auth *)
          let%bind authorization, update =
            match failure with
            | Some (Update_not_permitted update_type) ->
                let auth =
                  match permissions_auth with
                  | Proof ->
                      Control.(dummy_of_tag Signature)
                  | Signature ->
                      Control.(dummy_of_tag Proof)
                  | _ ->
                      Control.(dummy_of_tag None_given)
                in
                let%bind update =
                  match update_type with
                  | `Delegate ->
                      let%map delegate =
                        Signature_lib.Public_key.Compressed.gen
                      in
                      { Party.Update.dummy with
                        delegate = Set_or_keep.Set delegate
                      }
                  | `App_state ->
                      let%map app_state =
                        let%map fields =
                          let field_gen =
                            Snark_params.Tick.Field.gen
                            >>| fun x -> Set_or_keep.Set x
                          in
                          Quickcheck.Generator.list_with_length 8 field_gen
                        in
                        Zkapp_state.V.of_list_exn fields
                      in
                      { Party.Update.dummy with app_state }
                  | `Verification_key ->
                      let data = Pickles.Side_loaded.Verification_key.dummy in
                      let hash = Zkapp_account.digest_vk data in
                      let verification_key =
                        Set_or_keep.Set { With_hash.data; hash }
                      in
                      return { Party.Update.dummy with verification_key }
                  | `Zkapp_uri ->
                      let zkapp_uri = Set_or_keep.Set "https://o1labs.org" in
                      return { Party.Update.dummy with zkapp_uri }
                  | `Token_symbol ->
                      let token_symbol = Set_or_keep.Set "CODA" in
                      return { Party.Update.dummy with token_symbol }
                  | `Voting_for ->
                      let%map field = Snark_params.Tick.Field.gen in
                      let voting_for = Set_or_keep.Set field in
                      { Party.Update.dummy with voting_for }
                  | `Balance ->
                      return Party.Update.dummy
                in
                let%map new_perm =
                  Permissions.gen ~auth_tag:Control.Tag.Signature
                in
                ( auth
                , Some { update with permissions = Set_or_keep.Set new_perm } )
            | _ ->
                return (Control.dummy_of_tag permissions_auth, None)
          in
          let account_id =
            Account_id.create party0.body.public_key party0.body.token_id
          in
          let permissions_auth = Control.Tag.Signature in
<<<<<<< HEAD
          match kind_of_parties with
          | `New_token ->
              let token_id =
                Account_id.derive_token_id
                  ~owner:
                    (Account_id.create
                       (Account_id.public_key account_id)
                       Token_id.default )
              in
              gen_party_from ~update:(Some Party.Update.dummy) ?failure
                ~zkapp_account_ids ~account_ids_seen ~new_account:true ~token_id
                ~caller:Party.Call_type.Call
                ~authorization:(Control.Signature Signature.dummy)
                ~permissions_auth ~zkapp_account ~available_public_keys
                ~account_state_tbl ?protocol_state_view ?vk ()
          | _ ->
              (* if we use this account again, it will have a Signature authorization *)
              gen_party_from ~update ?failure ~zkapp_account_ids
                ~account_ids_seen ~account_id ~authorization ~permissions_auth
                ~zkapp_account ~available_public_keys ~account_state_tbl
                ?protocol_state_view ?vk ()
=======
          gen_party_from ~update ?failure ~zkapp_account_ids ~account_ids_seen
            ~account_id ~authorization ~permissions_auth ~zkapp_account
            ~available_public_keys ~account_state_tbl ?protocol_state_view ?vk
            ()
>>>>>>> 8e16bfbe
        in
        (* this list will be reversed, so `party0` will execute before `party` *)
        go (party :: party0 :: acc) (n - 1)
    in
    go [] num_parties
  in
  (* at least 1 party *)
  let%bind num_parties = Int.gen_uniform_incl 1 max_other_parties in
  let%bind num_new_accounts = Int.gen_uniform_incl 0 num_parties in
  let num_old_parties = num_parties - num_new_accounts in
  let%bind old_parties =
    gen_parties_with_dynamic_balance ~kind_of_parties:`Ordinary num_old_parties
  in
  let%bind new_parties =
    gen_parties_with_dynamic_balance ~kind_of_parties:`New num_new_accounts
  in
  let other_parties0 = old_parties @ new_parties in
  let balance_change_sum =
    List.fold other_parties0
      ~init:
        ( if num_new_accounts = 0 then Currency.Amount.Signed.zero
        else
          Currency.Amount.(
            Signed.of_unsigned
              ( scale
                  (of_fee
                     Genesis_constants.Constraint_constants.compiled
                       .account_creation_fee )
                  num_new_accounts
              |> Option.value_exn )) )
      ~f:(fun acc party ->
        if Token_id.equal Token_id.default party.body.token_id then
          match Currency.Amount.Signed.add acc party.body.balance_change with
          | Some sum ->
              sum
          | None ->
              failwith "Overflow adding other parties balances"
        else acc )
  in

  (* modify the balancing party with balance change to yield a zero sum

     balancing party is created immediately after the fee payer
     party is created. This is because the preconditions generation
     is sensitive to the order of party generation.
  *)
  let balance_change = Currency.Amount.Signed.negate balance_change_sum in
<<<<<<< HEAD
  let balancing_party =
    { balancing_party with body = { balancing_party.body with balance_change } }
  in
  Account_id.Table.update account_state_tbl
    (Account_id.create balancing_party.body.public_key Token_id.default)
    ~f:(function
    | None ->
        failwith "account of balancing party is missing"
    | Some (account, role) ->
        ( { account with
            balance =
              Currency.Balance.add_signed_amount_flagged account.balance
                balance_change
              |> fst
          }
        , role ) ) ;
  (* modify the account balance && nonce precondition of the balancing account to reflect the change*)
  let _other_parties =
    balancing_party
    :: List.map other_parties0 ~f:(fun party ->
           if
             Signature_lib.Public_key.Compressed.equal party.body.public_key
               balancing_party.body.public_key
           then
             { party with
               body =
                 { party.body with
                   preconditions =
                     { party.body.preconditions with
                       account =
                         ( match party.body.preconditions.account with
                         | Full precond ->
                             Full
                               { precond with
                                 balance =
                                   ( match precond.balance with
                                   | Check interval ->
                                       Check
                                         Zkapp_precondition.Closed_interval.
                                           { lower =
                                               Currency.Balance
                                               .add_signed_amount_flagged
                                                 interval.lower balance_change
                                               |> fst
                                           ; upper =
                                               Currency.Balance
                                               .add_signed_amount_flagged
                                                 interval.upper balance_change
                                               |> fst
                                           }
                                   | _ ->
                                       precond.balance )
                               }
                         | _ ->
                             party.body.preconditions.account )
                     }
                 }
             }
           else party )
  in
  let%bind num_token_parties = Int.gen_uniform_incl 1 max_other_parties in
  let%bind num_new_token_parties = Int.gen_uniform_incl 1 num_token_parties in
  let%bind new_token_parties =
    gen_parties_with_dynamic_balance ~kind_of_parties:`New_token
      num_new_token_parties
  in
  let other_parties = new_token_parties in
=======
  let%bind balancing_party =
    let authorization = Control.Signature Signature.dummy in
    gen_party_from ?failure ~permissions_auth:Control.Tag.Signature
      ~zkapp_account_ids ~account_ids_seen ~authorization ~new_account:false
      ~available_public_keys ~account_state_tbl
      ~required_balance_change:balance_change ?protocol_state_view ?vk ()
  in
  let other_parties = other_parties0 @ [ balancing_party ] in
>>>>>>> 8e16bfbe
  let%map memo = Signed_command_memo.gen in
  let parties_dummy_authorizations : Parties.t =
    Parties.of_simple { fee_payer; other_parties; memo }
  in
  (* update receipt chain hashes in accounts table *)
  let receipt_elt =
    let _txn_commitment, full_txn_commitment =
      (* also computed in replace_authorizations, but easier just to re-compute here *)
      Parties_builder.get_transaction_commitments parties_dummy_authorizations
    in
    Receipt.Parties_elt.Parties_commitment full_txn_commitment
  in
  Account_id.Table.update account_state_tbl fee_payer_acct_id ~f:(function
    | None ->
        failwith "Expected fee payer account id to be in table"
    | Some (account, _) ->
        let receipt_chain_hash =
          Receipt.Chain_hash.cons_parties_commitment Mina_numbers.Index.zero
            receipt_elt account.Account.Poly.receipt_chain_hash
        in
        ({ account with receipt_chain_hash }, `Fee_payer) ) ;
  let partys =
    Parties.Call_forest.to_parties_list
      parties_dummy_authorizations.other_parties
  in
  List.iteri partys ~f:(fun ndx party ->
      (* update receipt chain hash only for signature, proof authorizations *)
      match Party.authorization party with
      | Control.Proof _ | Control.Signature _ ->
          let acct_id = Party.account_id party in
          Account_id.Table.update account_state_tbl acct_id ~f:(function
            | None ->
                failwith "Expected other party account id to be in table"
            | Some (account, role) ->
                let receipt_chain_hash =
                  let party_index = Mina_numbers.Index.of_int (ndx + 1) in
                  Receipt.Chain_hash.cons_parties_commitment party_index
                    receipt_elt account.Account.Poly.receipt_chain_hash
                in
                ({ account with receipt_chain_hash }, role) )
      | Control.None_given ->
          () ) ;
  parties_dummy_authorizations

let gen_list_of_parties_from ?failure ?max_other_parties
    ~(fee_payer_keypairs : Signature_lib.Keypair.t list) ~keymap
    ?account_state_tbl ~ledger ?protocol_state_view ?vk ?length () =
  let account_state_tbl =
    match account_state_tbl with
    | None ->
        let tbl = Account_id.Table.create () in
        let accounts = Ledger.to_list ledger in
        List.iter accounts ~f:(fun acct ->
            let acct_id = Account.identifier acct in
            Account_id.Table.update tbl acct_id ~f:(function
              | None ->
                  (acct, `Ordinary_participant)
              | Some a ->
                  a ) ) ;
        List.iter fee_payer_keypairs ~f:(fun fee_payer_keypair ->
            let acct_id =
              Account_id.create
                (Signature_lib.Public_key.compress fee_payer_keypair.public_key)
                Token_id.default
            in
            Account_id.Table.update tbl acct_id ~f:(function
              | None ->
                  failwith "fee_payer not in ledger"
              | Some (a, _) ->
                  (a, `Fee_payer) ) ) ;
        tbl
    | Some tbl ->
        tbl
  in
  let open Quickcheck.Generator.Let_syntax in
  let%bind length =
    match length with None -> Int.gen_uniform_incl 1 10 | Some n -> return n
  in
  let rec go n acc =
    if n > 0 then
      let%bind fee_payer_keypair =
        Quickcheck.Generator.of_list fee_payer_keypairs
      in
      let%bind new_parties =
        gen_parties_from ?failure ?max_other_parties ~fee_payer_keypair ~keymap
          ~account_state_tbl ~ledger ?protocol_state_view ?vk ()
      in
      go (n - 1) (new_parties :: acc)
    else return (List.rev acc)
  in
  go length []<|MERGE_RESOLUTION|>--- conflicted
+++ resolved
@@ -272,13 +272,8 @@
   let%map (magnitude : Currency.Amount.t) =
     if new_account then
       Currency.Amount.gen_incl
-<<<<<<< HEAD
-        (Currency.Amount.of_formatted_string "2.0")
-        (Currency.Amount.of_formatted_string "10.0")
-=======
         (Currency.Amount.of_formatted_string "20.0")
         (Currency.Amount.of_formatted_string "100.0")
->>>>>>> 8e16bfbe
     else
       Currency.Amount.gen_incl Currency.Amount.zero
         (Currency.Balance.to_amount small_balance_change)
@@ -676,16 +671,10 @@
    a nonce for the fee payer, and `Account_precondition.t` for other parties
 *)
 let gen_party_body_components (type a b c d) ?(update = None) ?account_id
-<<<<<<< HEAD
     ?token_id ?caller ?account_ids_seen ~account_state_tbl ?vk ?failure
     ?(new_account = false) ?(zkapp_account = false) ?(is_fee_payer = false)
     ?available_public_keys ?permissions_auth
     ?(required_balance_change : a option) ?protocol_state_view
-=======
-    ?account_ids_seen ~account_state_tbl ?vk ?failure ?(new_account = false)
-    ?(zkapp_account = false) ?(is_fee_payer = false) ?available_public_keys
-    ?permissions_auth ?(required_balance_change : a option) ?protocol_state_view
->>>>>>> 8e16bfbe
     ~zkapp_account_ids
     ~(gen_balance_change : Account.t -> a Quickcheck.Generator.t)
     ~(gen_use_full_commitment :
@@ -743,7 +732,6 @@
           (* available public key no longer available *)
           Signature_lib.Public_key.Compressed.Table.remove available_pks
             available_pk ;
-<<<<<<< HEAD
           let account_id =
             match token_id with
             | Some custom_token_id ->
@@ -751,9 +739,6 @@
             | None ->
                 Account_id.create available_pk Token_id.default
           in
-=======
-          let account_id = Account_id.create available_pk Token_id.default in
->>>>>>> 8e16bfbe
           let account_with_pk =
             Account.create account_id (Currency.Balance.of_int 0)
           in
@@ -789,12 +774,6 @@
             let accts =
               Account_id.Table.filteri account_state_tbl
                 ~f:(fun ~key:_ ~data:(_, role) ->
-<<<<<<< HEAD
-                  match role with
-                  | `Fee_payer | `New_account ->
-                      false
-                  | `Ordinary_participant ->
-=======
                   match (authorization_tag, role) with
                   | _, `Fee_payer ->
                       false
@@ -803,7 +782,6 @@
                   | _, `New_account ->
                       true
                   | _, `Ordinary_participant ->
->>>>>>> 8e16bfbe
                       true )
               |> Account_id.Table.data
             in
@@ -1022,11 +1000,7 @@
   }
 
 let gen_party_from ?(update = None) ?failure ?(new_account = false)
-<<<<<<< HEAD
     ?(zkapp_account = false) ?account_id ?token_id ?caller ?permissions_auth
-=======
-    ?(zkapp_account = false) ?account_id ?permissions_auth
->>>>>>> 8e16bfbe
     ?required_balance_change ~zkapp_account_ids ~authorization ~account_ids_seen
     ~available_public_keys ~account_state_tbl ?protocol_state_view ?vk () =
   let open Quickcheck.Let_syntax in
@@ -1047,15 +1021,9 @@
   let%bind body_components =
     gen_party_body_components ~update ?failure ~new_account ~zkapp_account
       ~increment_nonce:(increment_nonce, increment_nonce)
-<<<<<<< HEAD
       ?permissions_auth ?account_id ?token_id ?caller ?protocol_state_view ?vk
       ~zkapp_account_ids ~account_ids_seen ~available_public_keys
       ?required_balance_change ~account_state_tbl
-=======
-      ?permissions_auth ?account_id ?protocol_state_view ?vk ~zkapp_account_ids
-      ~account_ids_seen ~available_public_keys ?required_balance_change
-      ~account_state_tbl
->>>>>>> 8e16bfbe
       ~gen_balance_change:(gen_balance_change ?permissions_auth ~new_account)
       ~f_balance_change:Fn.id () ~f_token_id:Fn.id
       ~f_account_precondition:(fun ~first_use_of_account acct ->
@@ -1191,20 +1159,8 @@
     |> Account_id.Table.keys
   in
   Hash_set.add account_ids_seen fee_payer_acct_id ;
-<<<<<<< HEAD
-  let%bind balancing_party =
-    let authorization = Control.Signature Signature.dummy in
-    gen_party_from ?failure ~permissions_auth:Control.Tag.Signature
-      ~zkapp_account_ids ~account_ids_seen ~authorization ~new_account:false
-      ~available_public_keys
-      ~required_balance_change:Currency.Amount.Signed.zero ~account_state_tbl
-      ?protocol_state_view ?vk ()
-  in
   let gen_parties_with_dynamic_balance ~kind_of_parties num_parties =
     let new_account = match kind_of_parties with `New -> true | _ -> false in
-=======
-  let gen_parties_with_dynamic_balance ~new_parties num_parties =
->>>>>>> 8e16bfbe
     let rec go acc n =
       let open Zkapp_basic in
       let open Permissions in
@@ -1284,18 +1240,8 @@
               in
               (auth_tag, Some update)
           | _ ->
-<<<<<<< HEAD
               let%map tag =
                 if new_account then
-=======
-              (* Since zkapp account would trigger new account generation, and for new account
-                 verification keys are not in the ledger, so for now we can only use `Signature`
-                 or `None_given` for authorization. This could be fixed by passing the list
-                 of zkapp account into the generator function
-              *)
-              let%map tag =
-                if new_parties then
->>>>>>> 8e16bfbe
                   Quickcheck.Generator.of_list
                     [ Control.Tag.Signature; None_given ]
                 else Control.Tag.gen
@@ -1312,7 +1258,6 @@
         let%bind party0 =
           (* Signature authorization to start *)
           let authorization = Control.Signature Signature.dummy in
-<<<<<<< HEAD
           match kind_of_parties with
           | `New_token ->
               let required_balance_change =
@@ -1333,12 +1278,6 @@
                 ?failure ~authorization ~new_account ~permissions_auth
                 ~zkapp_account ~available_public_keys ~account_state_tbl
                 ?protocol_state_view ?vk ()
-=======
-          gen_party_from ~zkapp_account_ids ~account_ids_seen ~update ?failure
-            ~authorization ~new_account:new_parties ~permissions_auth
-            ~zkapp_account ~available_public_keys ~account_state_tbl
-            ?protocol_state_view ?vk ()
->>>>>>> 8e16bfbe
         in
         let%bind party =
           (* authorization according to chosen permissions auth *)
@@ -1407,7 +1346,6 @@
             Account_id.create party0.body.public_key party0.body.token_id
           in
           let permissions_auth = Control.Tag.Signature in
-<<<<<<< HEAD
           match kind_of_parties with
           | `New_token ->
               let token_id =
@@ -1429,12 +1367,6 @@
                 ~account_ids_seen ~account_id ~authorization ~permissions_auth
                 ~zkapp_account ~available_public_keys ~account_state_tbl
                 ?protocol_state_view ?vk ()
-=======
-          gen_party_from ~update ?failure ~zkapp_account_ids ~account_ids_seen
-            ~account_id ~authorization ~permissions_auth ~zkapp_account
-            ~available_public_keys ~account_state_tbl ?protocol_state_view ?vk
-            ()
->>>>>>> 8e16bfbe
         in
         (* this list will be reversed, so `party0` will execute before `party` *)
         go (party :: party0 :: acc) (n - 1)
@@ -1482,75 +1414,6 @@
      is sensitive to the order of party generation.
   *)
   let balance_change = Currency.Amount.Signed.negate balance_change_sum in
-<<<<<<< HEAD
-  let balancing_party =
-    { balancing_party with body = { balancing_party.body with balance_change } }
-  in
-  Account_id.Table.update account_state_tbl
-    (Account_id.create balancing_party.body.public_key Token_id.default)
-    ~f:(function
-    | None ->
-        failwith "account of balancing party is missing"
-    | Some (account, role) ->
-        ( { account with
-            balance =
-              Currency.Balance.add_signed_amount_flagged account.balance
-                balance_change
-              |> fst
-          }
-        , role ) ) ;
-  (* modify the account balance && nonce precondition of the balancing account to reflect the change*)
-  let _other_parties =
-    balancing_party
-    :: List.map other_parties0 ~f:(fun party ->
-           if
-             Signature_lib.Public_key.Compressed.equal party.body.public_key
-               balancing_party.body.public_key
-           then
-             { party with
-               body =
-                 { party.body with
-                   preconditions =
-                     { party.body.preconditions with
-                       account =
-                         ( match party.body.preconditions.account with
-                         | Full precond ->
-                             Full
-                               { precond with
-                                 balance =
-                                   ( match precond.balance with
-                                   | Check interval ->
-                                       Check
-                                         Zkapp_precondition.Closed_interval.
-                                           { lower =
-                                               Currency.Balance
-                                               .add_signed_amount_flagged
-                                                 interval.lower balance_change
-                                               |> fst
-                                           ; upper =
-                                               Currency.Balance
-                                               .add_signed_amount_flagged
-                                                 interval.upper balance_change
-                                               |> fst
-                                           }
-                                   | _ ->
-                                       precond.balance )
-                               }
-                         | _ ->
-                             party.body.preconditions.account )
-                     }
-                 }
-             }
-           else party )
-  in
-  let%bind num_token_parties = Int.gen_uniform_incl 1 max_other_parties in
-  let%bind num_new_token_parties = Int.gen_uniform_incl 1 num_token_parties in
-  let%bind new_token_parties =
-    gen_parties_with_dynamic_balance ~kind_of_parties:`New_token
-      num_new_token_parties
-  in
-  let other_parties = new_token_parties in
-=======
   let%bind balancing_party =
     let authorization = Control.Signature Signature.dummy in
     gen_party_from ?failure ~permissions_auth:Control.Tag.Signature
@@ -1558,9 +1421,38 @@
       ~available_public_keys ~account_state_tbl
       ~required_balance_change:balance_change ?protocol_state_view ?vk ()
   in
-  let other_parties = other_parties0 @ [ balancing_party ] in
->>>>>>> 8e16bfbe
+  let _other_parties = other_parties0 @ [ balancing_party ] in
+  let%bind num_token_parties = Int.gen_uniform_incl 1 max_other_parties in
+  let%bind num_new_token_parties = Int.gen_uniform_incl 1 num_token_parties in
+  let%bind new_token_parties =
+    gen_parties_with_dynamic_balance ~kind_of_parties:`New_token
+      num_new_token_parties
+  in
+  let other_parties = new_token_parties in
   let%map memo = Signed_command_memo.gen in
+  let _parties_dummy_authorizations : Parties.t =
+    let open Parties_builder in
+    let other_parties =
+      mk_forest
+        ( List.mapi other_parties ~f:(fun i p ->
+              if i mod 2 = 0 then
+                [ mk_node p.body
+                    [ mk_node (List.nth_exn other_parties (i + 1)).body [] ]
+                ]
+              else [] )
+        |> List.concat )
+    in
+    { fee_payer
+    ; other_parties =
+        other_parties
+        |> Parties.Call_forest.map
+             ~f:(fun (p : Party.Body.Simple.t) : Party.Simple.t ->
+               { body = p; authorization = Signature Signature.dummy } )
+        |> Parties.Call_forest.add_callers_simple
+        |> Parties.Call_forest.accumulate_hashes_predicated
+    ; memo
+    }
+  in
   let parties_dummy_authorizations : Parties.t =
     Parties.of_simple { fee_payer; other_parties; memo }
   in
