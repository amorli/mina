(* parties_generators -- Quickcheck generators for zkApp transactions *)

open Core_kernel
open Mina_base
module Ledger = Mina_ledger.Ledger

type failure =
  | Invalid_account_precondition
  | Invalid_protocol_state_precondition
  | Update_not_permitted of
      [ `Delegate
      | `App_state
      | `Voting_for
      | `Verification_key
      | `Zkapp_uri
      | `Token_symbol
      | `Send
      | `Receive ]

let gen_account_precondition_from_account ?failure account =
  let open Quickcheck.Let_syntax in
  let { Account.Poly.balance; nonce; receipt_chain_hash; delegate; zkapp; _ } =
    account
  in
  (* choose constructor *)
  let%bind b = Quickcheck.Generator.bool in
  if b then
    (* Full *)
    let open Zkapp_basic in
    let%bind (predicate_account : Zkapp_precondition.Account.t) =
      let%bind balance =
        let%bind balance_change_int = Int.gen_uniform_incl 1 10_000_000 in
        let balance_change = Currency.Amount.of_int balance_change_int in
        let lower =
          match Currency.Balance.sub_amount balance balance_change with
          | None ->
              Currency.Balance.zero
          | Some bal ->
              bal
        in
        let upper =
          match Currency.Balance.add_amount balance balance_change with
          | None ->
              Currency.Balance.max_int
          | Some bal ->
              bal
        in
        Or_ignore.gen
          (return { Zkapp_precondition.Closed_interval.lower; upper })
      in
      let%bind nonce =
        let%bind balance_change_int = Int.gen_uniform_incl 1 100 in
        let balance_change = Account.Nonce.of_int balance_change_int in
        let lower =
          match Account.Nonce.sub nonce balance_change with
          | None ->
              Account.Nonce.zero
          | Some nonce ->
              nonce
        in
        let upper =
          (* Nonce.add doesn't check for overflow, so check here *)
          match Account.Nonce.(sub max_value) balance_change with
          | None ->
              (* unreachable *)
              failwith
                "gen_account_precondition_from: nonce subtraction failed \
                 unexpectedly"
          | Some n ->
              if Account.Nonce.( < ) n nonce then Account.Nonce.max_value
              else Account.Nonce.add nonce balance_change
        in
        Or_ignore.gen
          (return { Zkapp_precondition.Closed_interval.lower; upper })
      in
      let receipt_chain_hash = Or_ignore.Check receipt_chain_hash in
      let%bind delegate =
        match delegate with
        | None ->
            return Or_ignore.Ignore
        | Some pk ->
            Or_ignore.gen (return pk)
      in
      let%bind state, sequence_state, proved_state =
        match zkapp with
        | None ->
            let len = Pickles_types.Nat.to_int Zkapp_state.Max_state_size.n in
            (* won't raise, correct length given *)
            let state =
              Zkapp_state.V.of_list_exn
                (List.init len ~f:(fun _ -> Or_ignore.Ignore))
            in
            let sequence_state = Or_ignore.Ignore in
            let proved_state = Or_ignore.Ignore in
            return (state, sequence_state, proved_state)
        | Some { Zkapp_account.app_state; sequence_state; proved_state; _ } ->
            let state =
              Zkapp_state.V.map app_state ~f:(fun field ->
                  Quickcheck.random_value (Or_ignore.gen (return field)) )
            in
            let%bind sequence_state =
              (* choose a value from account sequence state *)
              let fields =
                Pickles_types.Vector.Vector_5.to_list sequence_state
              in
              let%bind ndx = Int.gen_uniform_incl 0 (List.length fields - 1) in
              return (Or_ignore.Check (List.nth_exn fields ndx))
            in
            let proved_state = Or_ignore.Check proved_state in
            return (state, sequence_state, proved_state)
      in
      return
        { Zkapp_precondition.Account.balance
        ; nonce
        ; receipt_chain_hash
        ; delegate
        ; state
        ; sequence_state
        ; proved_state
        }
    in
    match failure with
    | Some Invalid_account_precondition ->
        let module Tamperable = struct
          type t =
            | Balance
            | Nonce
            | Receipt_chain_hash
            | Delegate
            | State
            | Sequence_state
            | Proved_state
        end in
        let%bind faulty_predicate_account =
          (* tamper with account using randomly chosen item *)
          let tamperable : Tamperable.t list =
            [ Balance
            ; Nonce
            ; Receipt_chain_hash
            ; Delegate
            ; State
            ; Sequence_state
            ; Proved_state
            ]
          in
          match%bind Quickcheck.Generator.of_list tamperable with
          | Balance ->
              let new_balance =
                if Currency.Balance.equal balance Currency.Balance.zero then
                  Currency.Balance.max_int
                else Currency.Balance.zero
              in
              let balance =
                Or_ignore.Check
                  { Zkapp_precondition.Closed_interval.lower = new_balance
                  ; upper = new_balance
                  }
              in
              return { predicate_account with balance }
          | Nonce ->
              let new_nonce =
                if Account.Nonce.equal nonce Account.Nonce.zero then
                  Account.Nonce.max_value
                else Account.Nonce.zero
              in
              let%bind nonce =
                Zkapp_precondition.Numeric.gen (return new_nonce)
                  Account.Nonce.compare
              in
              return { predicate_account with nonce }
          | Receipt_chain_hash ->
              let%bind new_receipt_chain_hash = Receipt.Chain_hash.gen in
              let%bind receipt_chain_hash =
                Or_ignore.gen (return new_receipt_chain_hash)
              in
              return { predicate_account with receipt_chain_hash }
          | Delegate ->
              let%bind delegate =
                Or_ignore.gen Signature_lib.Public_key.Compressed.gen
              in
              return { predicate_account with delegate }
          | State ->
              let fields =
                Zkapp_state.V.to_list predicate_account.state |> Array.of_list
              in
              let%bind ndx = Int.gen_incl 0 (Array.length fields - 1) in
              let%bind field = Snark_params.Tick.Field.gen in
              fields.(ndx) <- Or_ignore.Check field ;
              let state = Zkapp_state.V.of_list_exn (Array.to_list fields) in
              return { predicate_account with state }
          | Sequence_state ->
              let%bind field = Snark_params.Tick.Field.gen in
              let sequence_state = Or_ignore.Check field in
              return { predicate_account with sequence_state }
          | Proved_state ->
              let%bind proved_state =
                match predicate_account.proved_state with
                | Check b ->
                    return (Or_ignore.Check (not b))
                | Ignore ->
                    return (Or_ignore.Check true)
              in
              return { predicate_account with proved_state }
        in
        return (Party.Account_precondition.Full faulty_predicate_account)
    | _ ->
        return (Party.Account_precondition.Full predicate_account)
  else
    (* Nonce *)
    let { Account.Poly.nonce; _ } = account in
    match failure with
    | Some Invalid_account_precondition ->
        return (Party.Account_precondition.Nonce (Account.Nonce.succ nonce))
    | _ ->
        return (Party.Account_precondition.Nonce nonce)

let gen_fee (account : Account.t) =
  let balance = account.balance in
  let lo_fee = Mina_compile_config.minimum_user_command_fee in
  let hi_fee =
    Option.value_exn
      Currency.Fee.(scale Mina_compile_config.minimum_user_command_fee 2)
  in
  assert (
    Currency.(
      Fee.(hi_fee <= (Balance.to_amount balance |> Currency.Amount.to_fee))) ) ;
  Currency.Fee.gen_incl lo_fee hi_fee

(*Fee payer balance change is Neg*)
let fee_to_amt fee =
  Currency.Amount.(Signed.of_unsigned (of_fee fee) |> Signed.negate)

let gen_balance_change ?permissions_auth ?failure (account : Account.t) =
  let open Quickcheck.Let_syntax in
  let%bind sgn =
    match (failure, permissions_auth) with
    | Some (Update_not_permitted `Send), _ ->
        return Sgn.Neg
    | Some (Update_not_permitted `Receive), _ ->
        return Sgn.Pos
    | _, Some auth -> (
        match auth with
        | Control.Tag.None_given ->
            return Sgn.Pos
        | _ ->
            Quickcheck.Generator.of_list [ Sgn.Pos; Neg ] )
    | _, None ->
        Quickcheck.Generator.of_list [ Sgn.Pos; Neg ]
  in
  (* if negative, magnitude constrained to balance in account
         the effective balance is either what's in the account state table,
         if provided, or what's in the ledger
  *)
  let effective_balance = account.balance in
  let small_balance_change =
    (*make small transfers to allow generating large number of parties without an overflow*)
    let open Currency in
    if Balance.(effective_balance < of_formatted_string "1.0") then
      failwith "account has low balance"
    else Balance.of_formatted_string "0.000001"
  in
  let%map (magnitude : Currency.Amount.t) =
    Currency.Amount.gen_incl (Currency.Amount.of_int 1)
      (Currency.Balance.to_amount small_balance_change)
  in
  match sgn with
  | Pos ->
      (* if positive, the account balance does not impose a constraint on the magnitude; but
         to avoid overflow over several Party.t, we'll limit the value
      *)
      ({ magnitude; sgn = Sgn.Pos } : Currency.Amount.Signed.t)
  | Neg ->
      ({ magnitude; sgn = Sgn.Neg } : Currency.Amount.Signed.t)

let gen_use_full_commitment ~increment_nonce ~account_precondition
    ~authorization () : bool Base_quickcheck.Generator.t =
  (* check conditions to avoid replays*)
  let incr_nonce_and_constrains_nonce =
    increment_nonce
    && Zkapp_precondition.Numeric.is_constant
         Zkapp_precondition.Numeric.Tc.nonce
         (Party.Account_precondition.to_full account_precondition)
           .Zkapp_precondition.Account.nonce
  in
  let does_not_use_a_signature =
    Control.(not (Tag.equal (tag authorization) Tag.Signature))
  in
  if incr_nonce_and_constrains_nonce || does_not_use_a_signature then
    Bool.quickcheck_generator
  else Quickcheck.Generator.return true

let closed_interval_exact value =
  Zkapp_precondition.Closed_interval.{ lower = value; upper = value }

let gen_epoch_data_predicate
    (epoch_data :
      ( ( Frozen_ledger_hash.Stable.V1.t
        , Currency.Amount.Stable.V1.t )
        Epoch_ledger.Poly.Stable.V1.t
      , Epoch_seed.Stable.V1.t
      , State_hash.Stable.V1.t
      , State_hash.Stable.V1.t
      , Mina_numbers.Length.Stable.V1.t )
      Zkapp_precondition.Protocol_state.Epoch_data.Poly.t ) :
    Zkapp_precondition.Protocol_state.Epoch_data.t Base_quickcheck.Generator.t =
  let open Quickcheck.Let_syntax in
  let%bind ledger =
    let%bind hash =
      Zkapp_basic.Or_ignore.gen @@ return epoch_data.ledger.hash
    in
    let%map total_currency =
      closed_interval_exact epoch_data.ledger.total_currency
      |> return |> Zkapp_basic.Or_ignore.gen
    in
    { Epoch_ledger.Poly.hash; total_currency }
  in
  let%bind seed = Zkapp_basic.Or_ignore.gen @@ return epoch_data.seed in
  let%bind start_checkpoint =
    Zkapp_basic.Or_ignore.gen @@ return epoch_data.start_checkpoint
  in
  let%bind lock_checkpoint =
    Zkapp_basic.Or_ignore.gen @@ return epoch_data.lock_checkpoint
  in
  let%map epoch_length =
    let open Mina_numbers in
    let%bind epsilon1 = Length.gen_incl (Length.of_int 0) (Length.of_int 10) in
    let%bind epsilon2 = Length.gen_incl (Length.of_int 0) (Length.of_int 10) in
    Zkapp_precondition.Closed_interval.
      { lower =
          Length.sub epoch_data.epoch_length epsilon1
          |> Option.value ~default:Length.zero
      ; upper = Length.add epoch_data.epoch_length epsilon2
      }
    |> return |> Zkapp_basic.Or_ignore.gen
  in
  { Epoch_data.Poly.ledger
  ; seed
  ; start_checkpoint
  ; lock_checkpoint
  ; epoch_length
  }

let gen_protocol_state_precondition
    (psv : Zkapp_precondition.Protocol_state.View.t) :
    Zkapp_precondition.Protocol_state.t Base_quickcheck.Generator.t =
  let open Quickcheck.Let_syntax in
  let open Zkapp_precondition.Closed_interval in
  let%bind snarked_ledger_hash =
    Zkapp_basic.Or_ignore.gen @@ return psv.snarked_ledger_hash
  in
  let%bind timestamp =
    let%bind epsilon1 =
      Int64.gen_incl 0L 60_000_000L >>| Block_time.Span.of_ms
    in
    let%bind epsilon2 =
      Int64.gen_incl 0L 60_000_000L >>| Block_time.Span.of_ms
    in
    { lower = Block_time.sub psv.timestamp epsilon1
    ; upper = Block_time.add psv.timestamp epsilon2
    }
    |> return |> Zkapp_basic.Or_ignore.gen
  in
  let%bind blockchain_length =
    let open Mina_numbers in
    let%bind epsilon1 = Length.gen_incl (Length.of_int 0) (Length.of_int 10) in
    let%bind epsilon2 = Length.gen_incl (Length.of_int 0) (Length.of_int 10) in
    { lower =
        Length.sub psv.blockchain_length epsilon1
        |> Option.value ~default:Length.zero
    ; upper = Length.add psv.blockchain_length epsilon2
    }
    |> return |> Zkapp_basic.Or_ignore.gen
  in
  let%bind min_window_density =
    let open Mina_numbers in
    let%bind epsilon1 = Length.gen_incl (Length.of_int 0) (Length.of_int 10) in
    let%bind epsilon2 = Length.gen_incl (Length.of_int 0) (Length.of_int 10) in
    { lower =
        Length.sub psv.min_window_density epsilon1
        |> Option.value ~default:Length.zero
    ; upper = Length.add psv.min_window_density epsilon2
    }
    |> return |> Zkapp_basic.Or_ignore.gen
  in
  let%bind total_currency =
    let open Currency in
    let%bind epsilon1 =
      Amount.gen_incl (Amount.of_int 0) (Amount.of_int 1_000_000_000)
    in
    let%bind epsilon2 =
      Amount.gen_incl (Amount.of_int 0) (Amount.of_int 1_000_000_000)
    in
    { lower =
        Amount.sub psv.total_currency epsilon1
        |> Option.value ~default:Amount.zero
    ; upper =
        Amount.add psv.total_currency epsilon2
        |> Option.value ~default:psv.total_currency
    }
    |> return |> Zkapp_basic.Or_ignore.gen
  in
  let%bind global_slot_since_hard_fork =
    let open Mina_numbers in
    let%bind epsilon1 =
      Global_slot.gen_incl (Global_slot.of_int 0) (Global_slot.of_int 10)
    in
    let%bind epsilon2 =
      Global_slot.gen_incl (Global_slot.of_int 0) (Global_slot.of_int 10)
    in
    { lower =
        Global_slot.sub psv.global_slot_since_hard_fork epsilon1
        |> Option.value ~default:Global_slot.zero
    ; upper = Global_slot.add psv.global_slot_since_hard_fork epsilon2
    }
    |> return |> Zkapp_basic.Or_ignore.gen
  in
  let%bind global_slot_since_genesis =
    let open Mina_numbers in
    let%bind epsilon1 =
      Global_slot.gen_incl (Global_slot.of_int 0) (Global_slot.of_int 10)
    in
    let%bind epsilon2 =
      Global_slot.gen_incl (Global_slot.of_int 0) (Global_slot.of_int 10)
    in
    { lower =
        Global_slot.sub psv.global_slot_since_genesis epsilon1
        |> Option.value ~default:Global_slot.zero
    ; upper = Global_slot.add psv.global_slot_since_genesis epsilon2
    }
    |> return |> Zkapp_basic.Or_ignore.gen
  in
  let%bind staking_epoch_data =
    gen_epoch_data_predicate psv.staking_epoch_data
  in
  let%map next_epoch_data = gen_epoch_data_predicate psv.next_epoch_data in
  { Zkapp_precondition.Protocol_state.Poly.snarked_ledger_hash
  ; timestamp
  ; blockchain_length
  ; min_window_density
  ; last_vrf_output = ()
  ; total_currency
  ; global_slot_since_hard_fork
  ; global_slot_since_genesis
  ; staking_epoch_data
  ; next_epoch_data
  }

let gen_invalid_protocol_state_precondition
    (psv : Zkapp_precondition.Protocol_state.View.t) :
    Zkapp_precondition.Protocol_state.t Base_quickcheck.Generator.t =
  let module Tamperable = struct
    type t =
      | Timestamp
      | Blockchain_length
      | Min_window_density
      | Total_currency
      | Global_slot_since_hard_fork
      | Global_slot_since_genesis
  end in
  let open Quickcheck.Let_syntax in
  let open Zkapp_precondition.Closed_interval in
  let protocol_state_precondition = Zkapp_precondition.Protocol_state.accept in
  let%bind lower = Bool.quickcheck_generator in
  match%bind
    Quickcheck.Generator.of_list
      ( [ Timestamp
        ; Blockchain_length
        ; Min_window_density
        ; Total_currency
        ; Global_slot_since_hard_fork
        ; Global_slot_since_genesis
        ]
        : Tamperable.t list )
  with
  | Timestamp ->
      let%map timestamp =
        let%map epsilon =
          Int64.gen_incl 1_000_000L 60_000_000L >>| Block_time.Span.of_ms
        in
        if lower || Block_time.(psv.timestamp > add zero epsilon) then
          { lower = Block_time.zero
          ; upper = Block_time.sub psv.timestamp epsilon
          }
        else
          { lower = Block_time.add psv.timestamp epsilon
          ; upper = Block_time.max_value
          }
      in
      { protocol_state_precondition with
        timestamp = Zkapp_basic.Or_ignore.Check timestamp
      }
  | Blockchain_length ->
      let open Mina_numbers in
      let%map blockchain_length =
        let%map epsilon = Length.(gen_incl (of_int 1) (of_int 10)) in
        if lower || Length.(psv.blockchain_length > epsilon) then
          { lower = Length.zero
          ; upper =
              Length.sub psv.blockchain_length epsilon
              |> Option.value ~default:Length.zero
          }
        else
          { lower = Length.add psv.blockchain_length epsilon
          ; upper = Length.max_value
          }
      in
      { protocol_state_precondition with
        blockchain_length = Zkapp_basic.Or_ignore.Check blockchain_length
      }
  | Min_window_density ->
      let open Mina_numbers in
      let%map min_window_density =
        let%map epsilon = Length.(gen_incl (of_int 1) (of_int 10)) in
        if lower || Length.(psv.min_window_density > epsilon) then
          { lower = Length.zero
          ; upper =
              Length.sub psv.min_window_density epsilon
              |> Option.value ~default:Length.zero
          }
        else
          { lower = Length.add psv.blockchain_length epsilon
          ; upper = Length.max_value
          }
      in
      { protocol_state_precondition with
        min_window_density = Zkapp_basic.Or_ignore.Check min_window_density
      }
  | Total_currency ->
      let open Currency in
      let%map total_currency =
        let%map epsilon =
          Amount.(gen_incl (of_int 1_000) (of_int 1_000_000_000))
        in
        if lower || Amount.(psv.total_currency > epsilon) then
          { lower = Amount.zero
          ; upper =
              Amount.sub psv.total_currency epsilon
              |> Option.value ~default:Amount.zero
          }
        else
          { lower =
              Amount.add psv.total_currency epsilon
              |> Option.value ~default:Amount.max_int
          ; upper = Amount.max_int
          }
      in
      { protocol_state_precondition with
        total_currency = Zkapp_basic.Or_ignore.Check total_currency
      }
  | Global_slot_since_hard_fork ->
      let open Mina_numbers in
      let%map global_slot_since_hard_fork =
        let%map epsilon = Global_slot.(gen_incl (of_int 1) (of_int 10)) in
        if lower || Global_slot.(psv.global_slot_since_hard_fork > epsilon) then
          { lower = Global_slot.zero
          ; upper =
              Global_slot.sub psv.global_slot_since_hard_fork epsilon
              |> Option.value ~default:Global_slot.zero
          }
        else
          { lower = Global_slot.add psv.global_slot_since_hard_fork epsilon
          ; upper = Global_slot.max_value
          }
      in
      { protocol_state_precondition with
        global_slot_since_hard_fork =
          Zkapp_basic.Or_ignore.Check global_slot_since_hard_fork
      }
  | Global_slot_since_genesis ->
      let open Mina_numbers in
      let%map global_slot_since_genesis =
        let%map epsilon = Global_slot.(gen_incl (of_int 1) (of_int 10)) in
        if lower || Global_slot.(psv.global_slot_since_genesis > epsilon) then
          { lower = Global_slot.zero
          ; upper =
              Global_slot.sub psv.global_slot_since_genesis epsilon
              |> Option.value ~default:Global_slot.zero
          }
        else
          { lower = Global_slot.add psv.global_slot_since_genesis epsilon
          ; upper = Global_slot.max_value
          }
      in
      { protocol_state_precondition with
        global_slot_since_genesis =
          Zkapp_basic.Or_ignore.Check global_slot_since_genesis
      }

module Party_body_components = struct
  type ( 'pk
       , 'update
       , 'token_id
       , 'amount
       , 'events
       , 'call_data
       , 'int
       , 'bool
       , 'protocol_state_precondition
       , 'account_precondition
       , 'caller )
       t =
    { public_key : 'pk
    ; update : 'update
    ; token_id : 'token_id
    ; balance_change : 'amount
    ; increment_nonce : 'bool
    ; events : 'events
    ; sequence_events : 'events
    ; call_data : 'call_data
    ; call_depth : 'int
    ; protocol_state_precondition : 'protocol_state_precondition
    ; account_precondition : 'account_precondition
    ; use_full_commitment : 'bool
    ; caller : 'caller
    }

  let to_fee_payer t : Party.Body.Fee_payer.t =
    { public_key = t.public_key
    ; fee = t.balance_change
    ; valid_until =
        ( match
            t.protocol_state_precondition
              .Zkapp_precondition.Protocol_state.Poly.global_slot_since_genesis
          with
        | Zkapp_basic.Or_ignore.Ignore ->
            None
        | Zkapp_basic.Or_ignore.Check
            { Zkapp_precondition.Closed_interval.upper; _ } ->
            Some upper )
    ; nonce = t.account_precondition
    }

  let to_typical_party t : Party.Body.Simple.t =
    { public_key = t.public_key
    ; update = t.update
    ; token_id = t.token_id
    ; balance_change = t.balance_change
    ; increment_nonce = t.increment_nonce
    ; events = t.events
    ; sequence_events = t.sequence_events
    ; call_data = t.call_data
    ; call_depth = t.call_depth
    ; preconditions =
        { Party.Preconditions.network = t.protocol_state_precondition
        ; account = t.account_precondition
        }
    ; use_full_commitment = t.use_full_commitment
    ; caller = t.caller
    }
end

(* The type `a` is associated with the `delta` field, which is an unsigned fee
   for the fee payer, and a signed amount for other parties.
   The type `b` is associated with the `use_full_commitment` field, which is
   `unit` for the fee payer, and `bool` for other parties.
   The type `c` is associated with the `token_id` field, which is `unit` for the
   fee payer, and `Token_id.t` for other parties.
*)
let gen_party_body_components (type a b c d) ?(limited = false)
    ?(no_new_account = false) ?(update = None) ?account_id ~account_state_tbl
    ?vk ?failure ?(new_account = false) ?(zkapp_account = false)
    ?(is_fee_payer = false) ?available_public_keys ?permissions_auth
    ?(required_balance_change : a option)
    ?(required_balance : Currency.Balance.t option) ?protocol_state_view
    ~(gen_balance_change : Account.t -> a Quickcheck.Generator.t)
    ~(gen_use_full_commitment :
          account_precondition:Party.Account_precondition.t
       -> b Quickcheck.Generator.t )
    ~(f_balance_change : a -> Currency.Amount.Signed.t)
    ~(increment_nonce : b * bool) ~(f_token_id : Token_id.t -> c)
    ~f_account_predcondition
    ~(f_party_account_precondition : d -> Party.Account_precondition.t) ~ledger
    ~authorization_tag () :
    (_, _, _, a, _, _, _, b, _, d, _) Party_body_components.t
    Quickcheck.Generator.t =
  let open Quickcheck.Let_syntax in
  (* fee payers have to be in the ledger *)
  assert (not (is_fee_payer && new_account)) ;
  (* if it's a Snapp account, and we haven't provided an account id, then
     we have to create a new account; not all ledger accounts are Snapp accounts,
     so we can't just pick a ledger account
  *)
  let new_account =
    (not no_new_account)
    && (new_account || (zkapp_account && Option.is_none account_id))
  in
  let%bind update =
    match update with
    | None ->
        Party.Update.gen ?permissions_auth ?vk ~zkapp_account ()
    | Some update ->
        return update
  in
  (*party_increment_nonce for fee payer is unit and increment_nonce is true*)
  let party_increment_nonce, increment_nonce = increment_nonce in
  let%bind account =
    if new_account then (
      if Option.is_some account_id then
        failwith
          "gen_party_body: new party is true, but an account id, presumably \
           from an existing account, was supplied" ;
      match available_public_keys with
      | None ->
          failwith
            "gen_party_body: new_account is true, but available_public_keys \
             not provided"
      | Some available_pks ->
          let low, high =
            match required_balance with
            | Some bal ->
                (bal, bal)
            | _ ->
                ( Currency.Balance.of_formatted_string "1000000.0"
                , Currency.Balance.of_formatted_string "10000000.0" )
          in
          let%map account_with_gen_pk =
            Account.gen_with_constrained_balance ~low ~high
          in
          let available_pk =
            match
              Signature_lib.Public_key.Compressed.Table.choose available_pks
            with
            | None ->
                failwith "gen_party_body: no available public keys"
            | Some (pk, ()) ->
                pk
          in
          (* available public key no longer available *)
          Signature_lib.Public_key.Compressed.Table.remove available_pks
            available_pk ;
          let account_with_pk =
            { account_with_gen_pk with
              public_key = available_pk
            ; token_id = Token_id.default
            }
          in
          let account =
            if zkapp_account then
              { account_with_pk with
                zkapp =
                  (let vk =
                     match vk with
                     | None ->
                         With_hash.
                           { data = Pickles.Side_loaded.Verification_key.dummy
                           ; hash = Zkapp_account.dummy_vk_hash ()
                           }
                     | Some vk ->
                         vk
                   in
                   Some
                     { Zkapp_account.default with verification_key = Some vk }
                  )
              }
            else account_with_pk
          in
          (* add new account to ledger *)
          ( match
              Ledger.get_or_create_account ledger
                (Account_id.create account.public_key account.token_id)
                account
            with
          | Ok (`Added, _) ->
              ()
          | Ok (`Existed, _) ->
              failwith "gen_party_body: account for new party already in ledger"
          | Error err ->
              failwithf
                "gen_party_body: could not add account to ledger new party: %s"
                (Error.to_string_hum err) () ) ;
          account )
    else
      match account_id with
      | None ->
          let%map (account : Account.t) =
            if limited then
              let accts =
                Account_id.Table.data account_state_tbl
                |> List.filter_map ~f:(fun (a, use) ->
                       match use with
                       | `Can_be_used_in_other_parties ->
                           Some a
                       | `Donot_use_in_other_parties ->
                           None )
              in
              let%map acct_idx =
                Int.gen_uniform_incl 0 (List.length accts - 1)
              in
              List.nth_exn accts acct_idx
            else
              (* choose an account from the ledger *)
              let%map index =
                Int.gen_uniform_incl 0 (Ledger.num_accounts ledger - 1)
              in
              let account = Ledger.get_at_index_exn ledger index in
              (*get the latest state of this account*)
              Account_id.Table.find_exn account_state_tbl
                (Account.identifier account)
              |> fst
          in
          if zkapp_account && Option.is_none account.zkapp then
            failwithf
              !"gen_party_body: chosen account has no snapp field : %{sexp: \
                Signature_lib.Public_key.Compressed.t}"
              account.public_key () ;
          account
      | Some account_id -> (
          (* use given account from the ledger *)
          match Ledger.location_of_account ledger account_id with
          | None ->
              failwithf
                "gen_party_body: could not find account location for passed \
                 account id with public key %s and token_id %s"
                (Signature_lib.Public_key.Compressed.to_base58_check
                   (Account_id.public_key account_id) )
                (Account_id.token_id account_id |> Token_id.to_string)
                ()
          | Some location -> (
              match Ledger.get ledger location with
              | None ->
                  (* should be unreachable *)
                  failwithf
                    "gen_party_body: could not find account for passed account \
                     id with public key %s and token id %s"
                    (Signature_lib.Public_key.Compressed.to_base58_check
                       (Account_id.public_key account_id) )
                    (Account_id.token_id account_id |> Token_id.to_string)
                    ()
              | Some _acct ->
                  (*get the latest state of the account*)
                  let acct, _ =
                    Account_id.Table.find_exn account_state_tbl account_id
                  in
                  if zkapp_account && Option.is_none acct.zkapp then
                    failwith
                      "gen_party_body: provided account has no snapp field" ;
                  return acct ) )
  in
  let public_key = account.public_key in
  let token_id = account.token_id in
  let%bind balance_change =
    match required_balance_change with
    | Some bal_change ->
        return bal_change
    | None ->
        gen_balance_change account
  in
  let field_array_list_gen ~max_array_len ~max_list_len =
    let array_gen =
      let%bind array_len = Int.gen_uniform_incl 0 max_array_len in
      let%map fields =
        Quickcheck.Generator.list_with_length array_len
          Snark_params.Tick.Field.gen
      in
      Array.of_list fields
    in
    let%bind list_len = Int.gen_uniform_incl 0 max_list_len in
    Quickcheck.Generator.list_with_length list_len array_gen
  in
  (* TODO: are these lengths reasonable? *)
  let%bind events = field_array_list_gen ~max_array_len:8 ~max_list_len:12 in
  let%bind sequence_events =
    field_array_list_gen ~max_array_len:4 ~max_list_len:6
  in
  let%bind call_data = Snark_params.Tick.Field.gen in
  let%bind account_precondition = f_account_predcondition account in
  (* update the depth when generating `other_parties` in Parties.t *)
  let call_depth = 0 in
  let%bind use_full_commitment =
    let full_account_precondition =
      f_party_account_precondition account_precondition
    in
    gen_use_full_commitment ~account_precondition:full_account_precondition
  in
  let%map protocol_state_precondition =
    Option.value_map protocol_state_view
      ~f:
        ( match failure with
        | Some Invalid_protocol_state_precondition ->
            gen_invalid_protocol_state_precondition
        | _ ->
            gen_protocol_state_precondition )
      ~default:(return Zkapp_precondition.Protocol_state.accept)
  and caller = Party.Call_type.quickcheck_generator in
  let token_id = f_token_id token_id in
  (* update account state table with all the changes*)
  (let add_balance_and_balance_change balance
       (balance_change : (Currency.Amount.t, Sgn.t) Currency.Signed_poly.t) =
     match balance_change.sgn with
     | Pos -> (
         match Currency.Balance.add_amount balance balance_change.magnitude with
         | Some bal ->
             bal
         | None ->
             failwith "add_balance_and_balance_change: overflow for sum" )
     | Neg -> (
         match Currency.Balance.sub_amount balance balance_change.magnitude with
         | Some bal ->
             bal
         | None ->
             failwith "add_balance_and_balance_change: underflow for difference"
         )
   in
   let balance_change = f_balance_change balance_change in
   let nonce_incr n = if increment_nonce then Account.Nonce.succ n else n in
   let value_to_be_updated (type a) (c : a Zkapp_basic.Set_or_keep.t)
       ~(default : a) : a =
     match c with Zkapp_basic.Set_or_keep.Set x -> x | Keep -> default
   in
   let delegate (account : Account.t) =
     if is_fee_payer then account.delegate
     else
       Option.map
         ~f:(fun delegate ->
           value_to_be_updated update.delegate ~default:delegate )
         account.delegate
   in
   let zkapp (account : Account.t) =
     if is_fee_payer then account.zkapp
     else
       match account.zkapp with
       | None ->
           None
       | Some zk ->
           (*TODO: Deduplicate this from what's in parties logic to get the
              account precondition right*)
           let app_state =
             let account_app_state = zk.app_state in
             List.zip_exn
               (Zkapp_state.V.to_list update.app_state)
               (Zkapp_state.V.to_list account_app_state)
             |> List.map ~f:(fun (to_be_updated, current) ->
                    value_to_be_updated to_be_updated ~default:current )
             |> Zkapp_state.V.of_list_exn
           in
           let sequence_state =
             let [ s1'; s2'; s3'; s4'; s5' ] = zk.sequence_state in
             let last_sequence_slot = zk.last_sequence_slot in
             (* Push events to s1. *)
             let is_empty = List.is_empty sequence_events in
             let s1_updated =
               Party.Sequence_events.push_events s1' sequence_events
             in
             let s1 = if is_empty then s1' else s1_updated in
             let txn_global_slot =
               Option.value_map protocol_state_view ~default:last_sequence_slot
                 ~f:(fun ps ->
                   ps
                     .Zkapp_precondition.Protocol_state.Poly
                      .global_slot_since_genesis )
             in
             (* Shift along if last update wasn't this slot  *)
             let is_this_slot =
               Mina_numbers.Global_slot.equal txn_global_slot last_sequence_slot
             in
             let is_full_and_different_slot = (not is_empty) && is_this_slot in
             let s5 = if is_full_and_different_slot then s5' else s4' in
             let s4 = if is_full_and_different_slot then s4' else s3' in
             let s3 = if is_full_and_different_slot then s3' else s2' in
             let s2 = if is_full_and_different_slot then s2' else s1' in
             ([ s1; s2; s3; s4; s5 ] : _ Pickles_types.Vector.t)
           in
           let proved_state =
             let keeping_app_state =
               List.for_all ~f:Fn.id
                 (List.map ~f:Zkapp_basic.Set_or_keep.is_keep
                    (Pickles_types.Vector.to_list update.app_state) )
             in
             let changing_entire_app_state =
               List.for_all ~f:Fn.id
                 (List.map ~f:Zkapp_basic.Set_or_keep.is_set
                    (Pickles_types.Vector.to_list update.app_state) )
             in
             let proof_verifies = Control.Tag.(equal Proof authorization_tag) in
             if keeping_app_state then zk.proved_state
             else if proof_verifies then
               if changing_entire_app_state then true else zk.proved_state
             else false
           in
           Some { zk with app_state; sequence_state; proved_state }
   in
   Account_id.Table.change account_state_tbl (Account.identifier account)
     ~f:(function
     | None ->
         (* new entry in table *)
         Some
           ( { account with
               balance =
                 add_balance_and_balance_change account.balance balance_change
             ; nonce = nonce_incr account.nonce
             ; delegate = delegate account
             ; zkapp = zkapp account
             }
           , `Can_be_used_in_other_parties )
     | Some (updated_account, use) ->
         (* update entry in table *)
         Some
           ( { updated_account with
               balance =
                 add_balance_and_balance_change updated_account.balance
                   balance_change
             ; nonce = nonce_incr updated_account.nonce
             ; delegate = delegate updated_account
             ; zkapp = zkapp updated_account
             }
           , use ) ) ) ;
  { Party_body_components.public_key
  ; update
  ; token_id
  ; balance_change
  ; increment_nonce = party_increment_nonce
  ; events
  ; sequence_events
  ; call_data
  ; call_depth
  ; protocol_state_precondition
  ; account_precondition
  ; use_full_commitment
  ; caller
  }

<<<<<<< HEAD
let gen_party_from ?(limited = false) ?(no_new_account = false) ?(update = None)
    ?failure ?(new_account = false) ?(zkapp_account = false) ?account_id
    ?permissions_auth ?required_balance_change ?required_balance ~authorization
    ~available_public_keys ~ledger ~account_state_tbl ?vk () =
=======
let gen_party_from ?(update = None) ?failure ?(new_account = false)
    ?(zkapp_account = false) ?account_id ?permissions_auth
    ?required_balance_change ?required_balance ~authorization
    ~available_public_keys ~ledger ~account_state_tbl ?protocol_state_view ?vk
    () =
>>>>>>> f0bf46fb
  let open Quickcheck.Let_syntax in
  let increment_nonce =
    (* permissions_auth is used to generate updated permissions consistent with a contemplated authorization;
       allow incrementing the nonce only if we know the authorization will be Signature
    *)
    match permissions_auth with
    | Some tag -> (
        match tag with
        | Control.Tag.Signature ->
            true
        | Proof | None_given ->
            false )
    | None ->
        false
  in
  let%bind body_components =
    gen_party_body_components ~limited ~no_new_account ~update ?failure
      ~new_account ~zkapp_account
      ~increment_nonce:(increment_nonce, increment_nonce)
<<<<<<< HEAD
      ?permissions_auth ?account_id ?vk ~available_public_keys
      ?required_balance_change ?required_balance ~ledger ~account_state_tbl
      ~gen_balance_change:(gen_balance_change ?permissions_auth ?failure)
=======
      ?permissions_auth ?account_id ?protocol_state_view ?vk
      ~available_public_keys ?required_balance_change ?required_balance ~ledger
      ~account_state_tbl
      ~gen_balance_change:(gen_balance_change ?permissions_auth)
>>>>>>> f0bf46fb
      ~f_balance_change:Fn.id () ~f_token_id:Fn.id
      ~f_account_predcondition:(gen_account_precondition_from_account ?failure)
      ~f_party_account_precondition:Fn.id
      ~gen_use_full_commitment:(fun ~account_precondition ->
        gen_use_full_commitment ~increment_nonce ~account_precondition
          ~authorization () )
      ~authorization_tag:(Control.tag authorization)
  in
  let body = Party_body_components.to_typical_party body_components in
  return { Party.Simple.body; authorization }

(* takes an account id, if we want to sign this data *)
let gen_party_body_fee_payer ?failure ?permissions_auth ~account_id ~ledger ?vk
    ?protocol_state_view ~account_state_tbl () :
    Party.Body.Fee_payer.t Quickcheck.Generator.t =
  let open Quickcheck.Let_syntax in
  let account_precondition_gen (account : Account.t) =
    Quickcheck.Generator.return account.nonce
  in
  let%map body_components =
    gen_party_body_components ?failure ?permissions_auth ~account_id
      ~account_state_tbl ?vk ~is_fee_payer:true ~increment_nonce:((), true)
      ~gen_balance_change:gen_fee ~f_balance_change:fee_to_amt
      ~f_token_id:(fun token_id ->
        (* make sure the fee payer's token id is the default,
           which is represented by the unit value in the body
        *)
        assert (Token_id.equal token_id Token_id.default) ;
        () )
      ~f_account_predcondition:account_precondition_gen
      ~f_party_account_precondition:(fun nonce -> Nonce nonce)
      ~gen_use_full_commitment:(fun ~account_precondition:_ -> return ())
      ~ledger ?protocol_state_view ~authorization_tag:Control.Tag.Signature ()
  in
  Party_body_components.to_fee_payer body_components

let gen_fee_payer ?failure ?permissions_auth ~account_id ~ledger
    ?protocol_state_view ?vk ~account_state_tbl () :
    Party.Fee_payer.t Quickcheck.Generator.t =
  let open Quickcheck.Let_syntax in
  let%map body =
    gen_party_body_fee_payer ?failure ?permissions_auth ~account_id ~ledger ?vk
      ?protocol_state_view ~account_state_tbl ()
  in
  (* real signature to be added when this data inserted into a Parties.t *)
  let authorization = Signature.dummy in
  ({ body; authorization } : Party.Fee_payer.t)

(* keep max_other_parties small, so snapp integration tests don't need lots
   of block producers

   because the other parties are split into a permissions-setter
   and another party, the actual number of other parties is
   twice this value, plus one, for the "balancing" party

   when we have separate transaction accounts in integration tests
   this number can be increased
*)
let max_other_parties = 2

let setup_fee_payer_and_available_keys_and_account_state_tbl
    ~(fee_payer_keypair : Signature_lib.Keypair.t) ~keymap ?account_state_tbl
    ~ledger =
  let fee_payer_pk =
    Signature_lib.Public_key.compress fee_payer_keypair.public_key
  in
  let fee_payer_account_id = Account_id.create fee_payer_pk Token_id.default in
  let ledger_accounts = Ledger.to_list ledger in
  (* table of public keys to accounts, updated when generating each party

     a Map would be more principled, but threading that map through the code
     adds complexity
  *)
  let account_state_tbl =
    Option.value account_state_tbl ~default:(Account_id.Table.create ())
  in
  (* make sure all ledger keys are in the keymap if [validate_keymap] *)
  List.iter ledger_accounts ~f:(fun acct ->
      let acct_id = Account.identifier acct in
      let pk = Account_id.public_key acct_id in
      (*Initialize account states*)
      Account_id.Table.update account_state_tbl acct_id ~f:(function
        | None ->
            (acct, `Can_be_used_in_other_parties)
        | Some a ->
            a ) ;
      if Option.is_none (Signature_lib.Public_key.Compressed.Map.find keymap pk)
      then
        failwithf "gen_parties_from: public key %s is in ledger, but not keymap"
          (Signature_lib.Public_key.Compressed.to_base58_check pk)
          () ) ;
  (* table of public keys not in the ledger, to be used for new parties
     we have the corresponding private keys, so we can create signatures for those new parties
  *)
  let ledger_account_set =
    Account_id.Set.union_list
      [ Ledger.accounts ledger
      ; Account_id.Set.of_hashtbl_keys account_state_tbl
      ]
  in
  let available_public_keys =
    let tbl = Signature_lib.Public_key.Compressed.Table.create () in
    Signature_lib.Public_key.Compressed.Map.iter_keys keymap ~f:(fun pk ->
        let account_id = Account_id.create pk Token_id.default in
        if not (Account_id.Set.mem ledger_account_set account_id) then
          Signature_lib.Public_key.Compressed.Table.add_exn tbl ~key:pk ~data:() ) ;
    tbl
  in
  (fee_payer_account_id, available_public_keys, account_state_tbl)

let gen_parties_base ?(no_new_account = false) ?(limited = false)
    ?balancing_account_id ?failure ~fee_payer_account_id ~available_public_keys
    ~account_state_tbl ~ledger ?protocol_state_view ?vk ?parties_size () =
  let open Quickcheck.Let_syntax in
  let%bind fee_payer =
    gen_fee_payer ?failure ~permissions_auth:Control.Tag.Signature
      ~account_id:fee_payer_account_id ~ledger ?vk ~account_state_tbl ()
  in
  let gen_parties_with_dynamic_balance ~new_parties num_parties =
    let open Quickcheck.Let_syntax in
    let rec go acc n =
      let open Zkapp_basic in
      let open Permissions in
      if n <= 0 then return (List.rev acc)
      else
        (* choose a random authorization

           first Party.t updates the permissions, using the Signature authorization,
            according the random authorization

           second Party.t uses the random authorization
        *)
        let%bind permissions_auth, update =
          match failure with
          | Some (Update_not_permitted update_type) ->
              let%bind is_proof = Bool.quickcheck_generator in
              let auth_tag =
                if is_proof then Control.Tag.Proof else Control.Tag.Signature
              in
              let%map perm = Permissions.gen ~auth_tag in
              let update =
                match update_type with
                | `Delegate ->
                    { Party.Update.dummy with
                      permissions =
                        Set_or_keep.Set
                          { perm with
                            set_delegate = Auth_required.from ~auth_tag
                          }
                    }
                | `App_state ->
                    { Party.Update.dummy with
                      permissions =
                        Set_or_keep.Set
                          { perm with
                            edit_state = Auth_required.from ~auth_tag
                          }
                    }
                | `Verification_key ->
                    { Party.Update.dummy with
                      permissions =
                        Set_or_keep.Set
                          { perm with
                            set_verification_key = Auth_required.from ~auth_tag
                          }
                    }
                | `Zkapp_uri ->
                    { Party.Update.dummy with
                      permissions =
                        Set_or_keep.Set
                          { perm with
                            set_zkapp_uri = Auth_required.from ~auth_tag
                          }
                    }
                | `Token_symbol ->
                    { Party.Update.dummy with
                      permissions =
                        Set_or_keep.Set
                          { perm with
                            set_token_symbol = Auth_required.from ~auth_tag
                          }
                    }
                | `Voting_for ->
                    { Party.Update.dummy with
                      permissions =
                        Set_or_keep.Set
                          { perm with
                            set_voting_for = Auth_required.from ~auth_tag
                          }
                    }
                | `Send ->
                    { Party.Update.dummy with
                      permissions =
                        Set_or_keep.Set
                          { perm with send = Auth_required.from ~auth_tag }
                    }
                | `Receive ->
                    { Party.Update.dummy with
                      permissions =
                        Set_or_keep.Set
                          { perm with receive = Auth_required.from ~auth_tag }
                    }
              in
              (auth_tag, Some update)
          | _ ->
              let%map tag = Control.Tag.gen in
              (tag, None)
        in
        let zkapp_account =
          match permissions_auth with
          | Proof ->
              true
          | Signature | None_given ->
              false
        in
        let%bind party0 =
          (* Signature authorization to start *)
          let authorization = Control.Signature Signature.dummy in
          let required_balance_change = Currency.Amount.Signed.zero in
<<<<<<< HEAD
          gen_party_from ~no_new_account ~limited ~update ?failure
            ~authorization ~new_account:new_parties ~permissions_auth
            ~zkapp_account ~available_public_keys ~required_balance_change
            ~ledger ~account_state_tbl ?vk ()
=======
          gen_party_from ~update ?failure ~authorization
            ~new_account:new_parties ~permissions_auth ~zkapp_account
            ~available_public_keys ~required_balance_change ~ledger
            ~account_state_tbl ?protocol_state_view ?vk ()
>>>>>>> f0bf46fb
        in
        let%bind party =
          (* authorization according to chosen permissions auth *)
          let%bind authorization, update =
            match failure with
            | Some (Update_not_permitted update_type) ->
                let auth =
                  match permissions_auth with
                  | Proof ->
                      Control.(dummy_of_tag Signature)
                  | Signature ->
                      Control.(dummy_of_tag Proof)
                  | _ ->
                      Control.(dummy_of_tag None_given)
                in
                let%bind update =
                  match update_type with
                  | `Delegate ->
                      let%map delegate =
                        Signature_lib.Public_key.Compressed.gen
                      in
                      { Party.Update.dummy with
                        delegate = Set_or_keep.Set delegate
                      }
                  | `App_state ->
                      let%map app_state =
                        let%map fields =
                          let field_gen =
                            Snark_params.Tick.Field.gen
                            >>| fun x -> Set_or_keep.Set x
                          in
                          Quickcheck.Generator.list_with_length 8 field_gen
                        in
                        Zkapp_state.V.of_list_exn fields
                      in
                      { Party.Update.dummy with app_state }
                  | `Verification_key ->
                      let data = Pickles.Side_loaded.Verification_key.dummy in
                      let hash = Zkapp_account.digest_vk data in
                      let verification_key =
                        Set_or_keep.Set { With_hash.data; hash }
                      in
                      return { Party.Update.dummy with verification_key }
                  | `Zkapp_uri ->
                      let zkapp_uri = Set_or_keep.Set "https://o1labs.org" in
                      return { Party.Update.dummy with zkapp_uri }
                  | `Token_symbol ->
                      let token_symbol = Set_or_keep.Set "CODA" in
                      return { Party.Update.dummy with token_symbol }
                  | `Voting_for ->
                      let%map field = Snark_params.Tick.Field.gen in
                      let voting_for = Set_or_keep.Set field in
                      { Party.Update.dummy with voting_for }
                  | `Send | `Receive ->
                      return Party.Update.dummy
                in
                let%map new_perm =
                  Permissions.gen ~auth_tag:Control.Tag.Signature
                in
                ( auth
                , Some { update with permissions = Set_or_keep.Set new_perm } )
            | _ ->
                return (Control.dummy_of_tag permissions_auth, None)
          in
          let account_id =
            Account_id.create party0.body.public_key party0.body.token_id
          in
          (* if we use this account again, it will have a Signature authorization *)
          let permissions_auth = Control.Tag.Signature in
<<<<<<< HEAD
          gen_party_from ~no_new_account ~limited ~update ?failure ~account_id
            ~authorization ~permissions_auth ~zkapp_account
            ~available_public_keys ~ledger ~account_state_tbl ?vk ()
=======
          gen_party_from ~update ?failure ~account_id ~authorization
            ~permissions_auth ~zkapp_account ~available_public_keys ~ledger
            ~account_state_tbl ?protocol_state_view ?vk ()
>>>>>>> f0bf46fb
        in
        (* this list will be reversed, so `party0` will execute before `party` *)
        go (party :: party0 :: acc) (n - 1)
    in
    go [] num_parties
  in
  let max_other_parties =
    Option.value parties_size ~default:max_other_parties
  in
  (* at least 1 party *)
  let%bind num_parties = Int.gen_uniform_incl 1 max_other_parties in
  let%bind num_new_accounts = Int.gen_uniform_incl 0 num_parties in
  let num_old_parties = num_parties - num_new_accounts in
  let%bind old_parties =
    gen_parties_with_dynamic_balance ~new_parties:false num_old_parties
  in
  let%bind new_parties =
    if no_new_account then
      gen_parties_with_dynamic_balance ~new_parties:false num_new_accounts
    else gen_parties_with_dynamic_balance ~new_parties:true num_new_accounts
  in
  let other_parties0 = old_parties @ new_parties in
  let balance_change_sum =
    List.fold other_parties0 ~init:Currency.Amount.Signed.zero
      ~f:(fun acc party ->
        match Currency.Amount.Signed.add acc party.body.balance_change with
        | Some sum ->
            sum
        | None ->
            failwith "Overflow adding other parties balances" )
  in

  (* create a party with balance change to yield a zero sum

     a new account, because the balance change for an existing
     account might be constrained by its balance
  *)
  let%bind balancing_party =
    let required_balance_change =
      Currency.Amount.Signed.negate balance_change_sum
    in
    let required_balance =
      match required_balance_change with
      | { sgn = Sgn.Neg; _ } ->
          (* Large balance to allow more updates to this account*)
          Some (Currency.Balance.of_formatted_string "10000000.0")
      | { sgn = Sgn.Pos; _ } ->
          (* we're adding to the account, so no required balance *)
          None
    in
    let balancing_account_id =
      Option.value balancing_account_id ~default:fee_payer_account_id
    in
    let authorization = Control.Signature Signature.dummy in
    gen_party_from ~no_new_account ~limited ~update:(Some Party.Update.dummy)
      ?failure ~authorization ~account_id:balancing_account_id
      ~available_public_keys ~ledger ~required_balance_change ?required_balance
      ~account_state_tbl ?protocol_state_view ?vk ()
  in
  let other_parties = other_parties0 @ [ balancing_party ] in
  let%map memo = Signed_command_memo.gen in
  Parties.of_simple { fee_payer; other_parties; memo }

let gen_parties_from ?failure ~(fee_payer_keypair : Signature_lib.Keypair.t)
    ~(keymap :
       Signature_lib.Private_key.t Signature_lib.Public_key.Compressed.Map.t )
    ?account_state_tbl ~ledger ?protocol_state_view ?vk ?prover () =
  let fee_payer_account_id, available_public_keys, account_state_tbl =
    setup_fee_payer_and_available_keys_and_account_state_tbl ~fee_payer_keypair
      ~keymap ?account_state_tbl ~ledger
  in
  let open Quickcheck.Generator.Let_syntax in
  let%map parties_dummy_signatures =
    gen_parties_base ?failure ~fee_payer_account_id ~available_public_keys
      ~account_state_tbl ~ledger ?protocol_state_view ?vk ()
  in
  (* add fee payer keys to keymap, if not present *)
  let keymap =
    match
      Signature_lib.Public_key.Compressed.Map.add keymap
        ~key:(Signature_lib.Public_key.compress fee_payer_keypair.public_key)
        ~data:fee_payer_keypair.private_key
    with
    | `Duplicate ->
        keymap
    | `Ok keymap' ->
        keymap'
  in
  Async.Thread_safe.block_on_async_exn (fun () ->
      Parties_builder.replace_authorizations ?prover ~keymap
        parties_dummy_signatures )

let setup_available_keys_and_account_state_tbl_limited
    ~(fee_payer_keypair : Signature_lib.Keypair.t)
    ~(keymap :
       Signature_lib.Private_key.t Signature_lib.Public_key.Compressed.Map.t )
    ?account_state_tbl ~ledger =
  let account_state_tbl =
    Option.value account_state_tbl ~default:(Account_id.Table.create ())
  in
  let available_public_keys =
    Signature_lib.Public_key.Compressed.Table.create ()
  in
  (*Add fee payer to the tbl*)
  let fee_payer_account_id =
    Account_id.create
      (Signature_lib.Public_key.compress fee_payer_keypair.public_key)
      Token_id.default
  in
  match Ledger.location_of_account ledger fee_payer_account_id with
  | None ->
      failwith "Fee payer not found in the ledger"
  | Some location ->
      let account = Option.value_exn (Ledger.get ledger location) in
      Account_id.Table.change account_state_tbl fee_payer_account_id
        ~f:(function
        | Some (account', _) ->
            Some (account', `Donot_use_in_other_parties)
        | None ->
            Some (account, `Donot_use_in_other_parties) ) ;
      (*Add the rest*)
      Signature_lib.Public_key.Compressed.Map.iter_keys keymap ~f:(fun pk ->
          let acct_id = Account_id.create pk Token_id.default in
          match Ledger.location_of_account ledger acct_id with
          | None ->
              Signature_lib.Public_key.Compressed.Table.add_exn
                available_public_keys ~key:pk ~data:()
          | Some location ->
              let account = Option.value_exn (Ledger.get ledger location) in
              Account_id.Table.change account_state_tbl acct_id ~f:(function
                | Some (account', _) ->
                    Some (account', `Can_be_used_in_other_parties)
                | None ->
                    Some (account, `Can_be_used_in_other_parties) ) ) ;
      (available_public_keys, account_state_tbl)

let gen_parties_with_limited_keys ~keymap ?account_state_tbl ~ledger
    ?protocol_state_view ?vk ?parties_size
    ~(fee_payer_keypair : Signature_lib.Keypair.t) () =
  let open Quickcheck.Generator.Let_syntax in
  let available_public_keys, account_state_tbl =
    setup_available_keys_and_account_state_tbl_limited ~fee_payer_keypair
      ~keymap ?account_state_tbl ~ledger
  in
  let fee_payer_account_id =
    Account_id.create
      (Signature_lib.Public_key.compress fee_payer_keypair.public_key)
      Token_id.default
  in
  let%bind balancing_account_id =
    let ids = Account_id.Table.keys account_state_tbl in
    let%map index = Int.gen_uniform_incl 0 (List.length ids - 1) in
    List.nth ids index
  in
  gen_parties_base ~no_new_account:true ~limited:true ~fee_payer_account_id
    ?balancing_account_id ~available_public_keys ~account_state_tbl ~ledger
    ?protocol_state_view ?vk ?parties_size ()<|MERGE_RESOLUTION|>--- conflicted
+++ resolved
@@ -1019,18 +1019,11 @@
   ; caller
   }
 
-<<<<<<< HEAD
 let gen_party_from ?(limited = false) ?(no_new_account = false) ?(update = None)
     ?failure ?(new_account = false) ?(zkapp_account = false) ?account_id
     ?permissions_auth ?required_balance_change ?required_balance ~authorization
-    ~available_public_keys ~ledger ~account_state_tbl ?vk () =
-=======
-let gen_party_from ?(update = None) ?failure ?(new_account = false)
-    ?(zkapp_account = false) ?account_id ?permissions_auth
-    ?required_balance_change ?required_balance ~authorization
     ~available_public_keys ~ledger ~account_state_tbl ?protocol_state_view ?vk
     () =
->>>>>>> f0bf46fb
   let open Quickcheck.Let_syntax in
   let increment_nonce =
     (* permissions_auth is used to generate updated permissions consistent with a contemplated authorization;
@@ -1050,16 +1043,10 @@
     gen_party_body_components ~limited ~no_new_account ~update ?failure
       ~new_account ~zkapp_account
       ~increment_nonce:(increment_nonce, increment_nonce)
-<<<<<<< HEAD
-      ?permissions_auth ?account_id ?vk ~available_public_keys
-      ?required_balance_change ?required_balance ~ledger ~account_state_tbl
-      ~gen_balance_change:(gen_balance_change ?permissions_auth ?failure)
-=======
       ?permissions_auth ?account_id ?protocol_state_view ?vk
       ~available_public_keys ?required_balance_change ?required_balance ~ledger
       ~account_state_tbl
-      ~gen_balance_change:(gen_balance_change ?permissions_auth)
->>>>>>> f0bf46fb
+      ~gen_balance_change:(gen_balance_change ?permissions_auth ?failure)
       ~f_balance_change:Fn.id () ~f_token_id:Fn.id
       ~f_account_predcondition:(gen_account_precondition_from_account ?failure)
       ~f_party_account_precondition:Fn.id
@@ -1279,17 +1266,10 @@
           (* Signature authorization to start *)
           let authorization = Control.Signature Signature.dummy in
           let required_balance_change = Currency.Amount.Signed.zero in
-<<<<<<< HEAD
           gen_party_from ~no_new_account ~limited ~update ?failure
             ~authorization ~new_account:new_parties ~permissions_auth
             ~zkapp_account ~available_public_keys ~required_balance_change
-            ~ledger ~account_state_tbl ?vk ()
-=======
-          gen_party_from ~update ?failure ~authorization
-            ~new_account:new_parties ~permissions_auth ~zkapp_account
-            ~available_public_keys ~required_balance_change ~ledger
-            ~account_state_tbl ?protocol_state_view ?vk ()
->>>>>>> f0bf46fb
+            ~ledger ~account_state_tbl ?protocol_state_view ?vk ()
         in
         let%bind party =
           (* authorization according to chosen permissions auth *)
@@ -1359,15 +1339,10 @@
           in
           (* if we use this account again, it will have a Signature authorization *)
           let permissions_auth = Control.Tag.Signature in
-<<<<<<< HEAD
           gen_party_from ~no_new_account ~limited ~update ?failure ~account_id
             ~authorization ~permissions_auth ~zkapp_account
-            ~available_public_keys ~ledger ~account_state_tbl ?vk ()
-=======
-          gen_party_from ~update ?failure ~account_id ~authorization
-            ~permissions_auth ~zkapp_account ~available_public_keys ~ledger
-            ~account_state_tbl ?protocol_state_view ?vk ()
->>>>>>> f0bf46fb
+            ~available_public_keys ~ledger ~account_state_tbl
+            ?protocol_state_view ?vk ()
         in
         (* this list will be reversed, so `party0` will execute before `party` *)
         go (party :: party0 :: acc) (n - 1)
