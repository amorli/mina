--- conflicted
+++ resolved
@@ -2,7 +2,6 @@
  (name mina_networking)
  (public_name mina_networking)
  (library_flags -linkall)
-<<<<<<< HEAD
  (libraries
    ;; opam libraries
    base.caml
@@ -45,14 +44,9 @@
    mina_metrics
    syncable_ledger
    mina_ledger
+   transition_handler
    o1trace
  )
-=======
- (libraries core o1trace async mina_intf
-            gossip_net mina_base unix_timestamp perf_histograms proof_carrying_data
-            consensus network_pool mina_transition transition_frontier staged_ledger
-            transition_handler sync_status mina_net2)
->>>>>>> b8a521cb
  (inline_tests)
  (preprocess
   (pps ppx_coda ppx_compare ppx_hash ppx_version ppx_inline_test ppx_compare ppx_deriving.make ppx_deriving_yojson ppx_optcomp ppx_bin_prot ppx_sexp_conv ppx_fields_conv ppx_let ppx_register_event ppx_custom_printf))
