--- conflicted
+++ resolved
@@ -62,12 +62,7 @@
       Async.Thread_safe.block_on_async_exn (fun () ->
           let network_pool, _, _ =
             Mock_snark_pool.create ~config ~logger ~constraint_constants
-<<<<<<< HEAD
               ~consensus_constants ~time_controller ~expiry_ns
-              ~incoming_diffs:pool_reader ~local_diffs:local_reader
-=======
-              ~consensus_constants ~time_controller
->>>>>>> b8a521cb
               ~frontier_broadcast_pipe:frontier_broadcast_pipe_r
           in
           let%bind () =
@@ -122,7 +117,7 @@
         let frontier_broadcast_pipe_r, _ = Broadcast_pipe.create (Some tf) in
         let network_pool, remote_sink, local_sink =
           Mock_snark_pool.create ~config ~logger ~constraint_constants
-            ~consensus_constants ~time_controller
+            ~consensus_constants ~time_controller ~expiry_ns
             ~frontier_broadcast_pipe:frontier_broadcast_pipe_r
         in
         List.map (List.take works per_reader) ~f:create_work
@@ -136,18 +131,6 @@
         |> List.iter ~f:(fun diff ->
                Mock_snark_pool.Local_sink.push local_sink (diff, Fn.const ())
                |> Deferred.don't_wait_for) ;
-<<<<<<< HEAD
-        let%bind () = Async.Scheduler.yield_until_no_jobs_remain () in
-        let tf = Mocks.Transition_frontier.create [] in
-        let frontier_broadcast_pipe_r, _ = Broadcast_pipe.create (Some tf) in
-        let network_pool =
-          Mock_snark_pool.create ~config ~logger ~constraint_constants
-            ~consensus_constants ~time_controller ~expiry_ns
-            ~incoming_diffs:pool_reader ~local_diffs:local_reader
-            ~frontier_broadcast_pipe:frontier_broadcast_pipe_r
-        in
-=======
->>>>>>> b8a521cb
         let%bind () = Mocks.Transition_frontier.refer_statements tf works in
         don't_wait_for
         @@ Linear_pipe.iter (Mock_snark_pool.broadcasts network_pool)
