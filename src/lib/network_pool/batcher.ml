open Core_kernel
open Async_kernel
open Network_peer

(* Only show stdout for failed inline tests. *)
open Inline_test_quiet_logs

module Id = Unique_id.Int ()

type ('init, 'result) elt =
  { id : Id.t
  ; data : 'init
  ; weight : int
  ; res : (('result, Verifier.invalid) Result.t Or_error.t Ivar.t[@sexp.opaque])
  }
[@@deriving sexp]

type ('proof, 'result) state =
  | Waiting
  | Verifying of { out_for_verification : ('proof, 'result) elt list }
[@@deriving sexp]

module Q = Doubly_linked

type ('init, 'partially_validated, 'result) t =
  { mutable state : ('init, 'result) state
  ; how_to_add : [ `Insert | `Enqueue_back ]
  ; queue : ('init, 'result) elt Q.t
  ; compare_init : ('init -> 'init -> int) option
  ; logger : (Logger.t[@sexp.opaque])
  ; weight : 'init -> int
  ; max_weight_per_call : int option
  ; verifier :
         (* The batched verifier may make partial progress on its input so that we can
            save time when it is re-verified in a smaller batch in the case that a batch
            fails to verify. *)
         [ `Init of 'init | `Partially_validated of 'partially_validated ] list
      -> [ `Valid of 'result
         | Verifier.invalid
         | `Potentially_invalid of 'partially_validated ]
         list
         Deferred.Or_error.t
        [@sexp.opaque]
  }
[@@deriving sexp]

let create ?(how_to_add = `Enqueue_back) ?logger ?compare_init
    ?(weight = fun _ -> 1) ?max_weight_per_call verifier =
  { state = Waiting
  ; queue = Q.create ()
  ; how_to_add
  ; compare_init
  ; verifier
  ; weight
  ; max_weight_per_call
  ; logger = Option.value logger ~default:(Logger.create ())
  }

let call_verifier t (ps : 'proof list) = t.verifier ps

(*Worst case (if all the proofs are invalid): log n * (2^(log n) + 1)
  In the average case this should show better performance.
  We could implement the trusted/untrusted batches from the snark pool batching RFC #4882
  to further mitigate possible DoS/DDoS here*)
let rec determine_outcome :
    type p r partial.
       (p, r) elt list
    -> [ `Valid of r | `Potentially_invalid of partial | Verifier.invalid ] list
    -> (p, partial, r) t
    -> unit Deferred.Or_error.t =
 fun ps res v ->
<<<<<<< HEAD
  (* First separate out all the known results. That information will definitely be included
     in the outcome. *)
  let potentially_invalid =
    List.filter_map (List.zip_exn ps res) ~f:(fun (elt, r) ->
        match r with
        | `Valid r ->
            if Ivar.is_full elt.res then
              [%log' error (Logger.create ())] "Ivar.fill bug is here!" ;
            Ivar.fill elt.res (Ok (Ok r)) ;
            None
        | `Invalid_keys keys ->
            if Ivar.is_full elt.res then
              [%log' error (Logger.create ())] "Ivar.fill bug is here!" ;
            Ivar.fill elt.res (Ok (Error (`Invalid_keys keys))) ;
            None
        | `Invalid_signature keys ->
            if Ivar.is_full elt.res then
              [%log' error (Logger.create ())] "Ivar.fill bug is here!" ;
            Ivar.fill elt.res (Ok (Error (`Invalid_signature keys))) ;
            None
        | `Invalid_proof ->
            if Ivar.is_full elt.res then
              [%log' error (Logger.create ())] "Ivar.fill bug is here!" ;
            Ivar.fill elt.res (Ok (Error `Invalid_proof)) ;
            None
        | `Missing_verification_key keys ->
            if Ivar.is_full elt.res then
              [%log' error (Logger.create ())] "Ivar.fill bug is here!" ;
            Ivar.fill elt.res (Ok (Error (`Missing_verification_key keys))) ;
            None
        | `Potentially_invalid new_hint ->
            Some (elt, new_hint) )
  in
  let open Deferred.Or_error.Let_syntax in
  match potentially_invalid with
  | [] ->
      (* All results are known *)
      return ()
  | [ ({ res; _ }, _) ] ->
      if Ivar.is_full res then
        [%log' error (Logger.create ())] "Ivar.fill bug is here!" ;
      Ivar.fill res (Ok (Error `Invalid_proof)) ;
      (* If there is a potentially invalid proof in this batch of size 1, then
         that proof is itself invalid. *)
      return ()
  | _ ->
      let outcome xs =
        let%bind res_xs =
          call_verifier v
            (List.map xs ~f:(fun (_e, new_hint) ->
                 `Partially_validated new_hint ) )
        in
        determine_outcome (List.map xs ~f:fst) res_xs v
=======
  O1trace.thread "determining_batcher_outcome" (fun () ->
      (* First separate out all the known results. That information will definitely be included
         in the outcome. *)
      let potentially_invalid =
        List.filter_map (List.zip_exn ps res) ~f:(fun (elt, r) ->
            match r with
            | `Valid r ->
                if Ivar.is_full elt.res then
                  [%log' error (Logger.create ())] "Ivar.fill bug is here!" ;
                Ivar.fill elt.res (Ok (Ok r)) ;
                None
            | `Invalid_keys keys ->
                if Ivar.is_full elt.res then
                  [%log' error (Logger.create ())] "Ivar.fill bug is here!" ;
                Ivar.fill elt.res (Ok (Error (`Invalid_keys keys))) ;
                None
            | `Invalid_signature keys ->
                if Ivar.is_full elt.res then
                  [%log' error (Logger.create ())] "Ivar.fill bug is here!" ;
                Ivar.fill elt.res (Ok (Error (`Invalid_signature keys))) ;
                None
            | `Invalid_proof ->
                if Ivar.is_full elt.res then
                  [%log' error (Logger.create ())] "Ivar.fill bug is here!" ;
                Ivar.fill elt.res (Ok (Error `Invalid_proof)) ;
                None
            | `Missing_verification_key keys ->
                if Ivar.is_full elt.res then
                  [%log' error (Logger.create ())] "Ivar.fill bug is here!" ;
                Ivar.fill elt.res (Ok (Error (`Missing_verification_key keys))) ;
                None
            | `Potentially_invalid new_hint ->
                Some (elt, new_hint) )
>>>>>>> a5d2b57c
      in
      let open Deferred.Or_error.Let_syntax in
      match potentially_invalid with
      | [] ->
          (* All results are known *)
          return ()
      | [ ({ res; _ }, _) ] ->
          if Ivar.is_full res then
            [%log' error (Logger.create ())] "Ivar.fill bug is here!" ;
          Ivar.fill res (Ok (Error `Invalid_proof)) ;
          (* If there is a potentially invalid proof in this batch of size 1, then
             that proof is itself invalid. *)
          return ()
      | _ ->
          let outcome xs =
            let%bind res_xs =
              call_verifier v
                (List.map xs ~f:(fun (_e, new_hint) ->
                     `Partially_validated new_hint ) )
            in
            determine_outcome (List.map xs ~f:fst) res_xs v
          in
          let length = List.length potentially_invalid in
          let left, right = List.split_n potentially_invalid (length / 2) in
          let%bind () = outcome left in
          outcome right )

let compare_elt ~compare t1 t2 =
  match compare t1.data t2.data with 0 -> Id.compare t1.id t2.id | x -> x

let order_proofs t =
  match t.compare_init with
  | None ->
      Fn.id
  | Some compare ->
      List.sort ~compare:(compare_elt ~compare)

(* When new proofs come in put them in the queue.
      If state = Waiting, verify those proofs immediately.
      Whenever the verifier returns, if the queue is nonempty, flush it into the verifier.
*)

let rec start_verifier : type proof partial r. (proof, partial, r) t -> unit =
 fun t ->
  O1trace.sync_thread "running_batcher_verifier_loop" (fun () ->
      if Q.is_empty t.queue then
        (* we looped in the else after verifier finished but no pending work. *)
        t.state <- Waiting
      else (
        [%log' debug t.logger] "Verifying proofs in batch of size $num_proofs"
          ~metadata:[ ("num_proofs", `Int (Q.length t.queue)) ] ;
        let out_for_verification =
          let proofs =
            match t.max_weight_per_call with
            | None ->
                let proofs = Q.to_list t.queue in
                Q.clear t.queue ; proofs
            | Some max_weight ->
                let rec take capacity acc =
                  match Q.first t.queue with
                  | None ->
                      acc
                  | Some ({ weight; _ } as proof) ->
                      if weight <= capacity then (
                        ignore (Q.remove_first t.queue : (proof, r) elt option) ;
                        take (capacity - weight) (proof :: acc) )
                      else acc
                in
                List.rev (take max_weight [])
          in
          order_proofs t proofs
        in
        [%log' debug t.logger] "Calling verifier with $num_proofs on $ids"
          ~metadata:
            [ ("num_proofs", `Int (List.length out_for_verification))
            ; ( "ids"
              , `List
                  (List.map
                     ~f:(fun { id; _ } -> `Int (Id.to_int_exn id))
                     out_for_verification ) )
            ] ;
        let res =
          match%bind
            call_verifier t
              (List.map out_for_verification ~f:(fun { data = p; _ } -> `Init p))
          with
          | Error e ->
              Deferred.return (Error e)
          | Ok res ->
              determine_outcome out_for_verification res t
        in
        t.state <- Verifying { out_for_verification } ;
        upon res (fun r ->
            ( match r with
            | Ok () ->
                ()
            | Error e ->
                List.iter out_for_verification ~f:(fun x ->
                    Ivar.fill_if_empty x.res (Error e) ) ) ;
            start_verifier t ) ) )

let verify (type p r partial) (t : (p, partial, r) t) (proof : p) :
    (r, Verifier.invalid) Result.t Deferred.Or_error.t =
  let elt =
    { id = Id.create ()
    ; data = proof
    ; weight = t.weight proof
    ; res = Ivar.create ()
    }
  in
  ignore
    ( match (t.how_to_add, t.compare_init) with
      | `Enqueue_back, _ | `Insert, None ->
          Q.insert_last t.queue elt
      | `Insert, Some compare -> (
          (* Find the first element that [proof] is less than *)
          let compare = compare_elt ~compare in
          match Q.find_elt t.queue ~f:(fun e -> compare elt e < 0) with
          | None ->
              (* [proof] is greater than all elts in the queue, and so goes in the back. *)
              Q.insert_last t.queue elt
          | Some succ ->
              Q.insert_before t.queue succ elt )
      : (p, r) elt Q.Elt.t ) ;
  (match t.state with Verifying _ -> () | Waiting -> start_verifier t) ;
  Ivar.read elt.res

type ('a, 'b, 'c) batcher = ('a, 'b, 'c) t [@@deriving sexp]

let compare_envelope (e1 : _ Envelope.Incoming.t) (e2 : _ Envelope.Incoming.t) =
  Envelope.Sender.compare e1.sender e2.sender

module Transaction_pool = struct
  open Mina_base

  type diff = User_command.Verifiable.t list Envelope.Incoming.t
  [@@deriving sexp]

  (* A partially verified transaction is either valid, or valid assuming that some list of
     (verification key, statement, proof) triples will verify. That is, the transaction has
     already been validated in all ways, except the proofs were in a batch that failed to
     verify.
  *)
  type partial_item =
    [ `Valid of User_command.Valid.t
    | `Valid_assuming of
      User_command.Verifiable.t
      * ( Pickles.Side_loaded.Verification_key.t
        * Zkapp_statement.t
        * Pickles.Side_loaded.Proof.t )
        list ]
  [@@deriving sexp]

  type partial = partial_item list [@@deriving sexp]

  type t = (diff, partial, User_command.Valid.t list) batcher [@@deriving sexp]

  type input = [ `Init of diff | `Partially_validated of partial ]

  let init_result (ds : input list) =
    (* We store a result for every diff in the input. *)
    Array.of_list_map ds ~f:(function
      | `Init d ->
          (* Initially, the status of all the transactions in a never-before-seen
             diff are unknown. *)
          `In_progress (Array.of_list_map d.data ~f:(fun _ -> `Unknown))
      | `Partially_validated d ->
          (* We've seen this diff before, so we have some information about its
             transactions. *)
          `In_progress
            (Array.of_list_map d ~f:(function
              | `Valid c ->
                  `Valid c
              | `Valid_assuming x ->
                  `Valid_assuming x ) ) )

  let list_of_array_map a ~f = List.init (Array.length a) ~f:(fun i -> f a.(i))

  let all_valid a =
    Option.all
      (Array.to_list
         (Array.map a ~f:(function `Valid c -> Some c | _ -> None)) )

  let create verifier : t =
    let logger = Logger.create () in
    create ~compare_init:compare_envelope ~logger (fun (ds : input list) ->
<<<<<<< HEAD
        [%log info]
          "Dispatching $num_proofs transaction pool proofs to verifier"
          ~metadata:[ ("num_proofs", `Int (List.length ds)) ] ;
        let open Deferred.Or_error.Let_syntax in
        let result = init_result ds in
        (* Extract all the transactions that have not yet been fully validated and hold on to their
           position (diff index, position in diff). *)
        let unknowns =
          List.concat_mapi ds ~f:(fun i x ->
              match x with
              | `Init diff ->
                  List.mapi diff.data ~f:(fun j c -> ((i, j), c))
              | `Partially_validated partial ->
                  List.filter_mapi partial ~f:(fun j c ->
                      match c with
                      | `Valid _ ->
                          None
                      | `Valid_assuming (v, _) ->
                          (* TODO: This rechecks the signatures on snapp transactions... oh well for now *)
                          Some ((i, j), v) ) )
        in
        let%map res =
          (* Verify the unknowns *)
          Verifier.verify_commands verifier (List.map unknowns ~f:snd)
        in
        (* We now iterate over the results of the unknown transactions and appropriately modify
           the verification result of the diff that it belongs to. *)
        List.iter2_exn unknowns res ~f:(fun ((i, j), v) r ->
            match r with
            | `Invalid_keys keys ->
                (* A diff is invalid is any of the transactions it contains are invalid.
                   Invalidate the whole diff that this transaction comes from. *)
                result.(i) <- `Invalid_keys keys
            | `Invalid_signature keys ->
                (* Invalidate the whole diff *)
                result.(i) <- `Invalid_signature keys
            | `Missing_verification_key keys ->
                (* Invalidate the whole diff *)
                result.(i) <- `Missing_verification_key keys
            | `Invalid_proof ->
                (* Invalidate the whole diff *)
                result.(i) <- `Invalid_proof
            | `Valid_assuming xs -> (
                match result.(i) with
                | `Invalid_keys _
                | `Invalid_signature _
                | `Invalid_proof
                | `Missing_verification_key _ ->
                    (* If this diff has already been declared invalid, knowing that one of its
                       transactions is partially valid is not useful. *)
                    ()
                | `In_progress a ->
                    (* The diff may still be valid. *)
                    a.(j) <- `Valid_assuming (v, xs) )
            | `Valid c -> (
                (* Similar to the above. *)
                match result.(i) with
                | `Invalid_keys _
                | `Invalid_signature _
                | `Invalid_proof
                | `Missing_verification_key _ ->
                    ()
                | `In_progress a ->
                    a.(j) <- `Valid c ) ) ;
        list_of_array_map result ~f:(function
          | `Invalid_keys keys ->
              `Invalid_keys keys
          | `Invalid_signature keys ->
              `Invalid_signature keys
          | `Invalid_proof ->
              `Invalid_proof
          | `Missing_verification_key keys ->
              `Missing_verification_key keys
          | `In_progress a -> (
              (* If the diff is all valid, we're done. If not, we return a partial
                   result. *)
              match all_valid a with
              | Some res ->
                  `Valid res
              | None ->
                  `Potentially_invalid
                    (list_of_array_map a ~f:(function
                      | `Unknown ->
                          assert false
                      | `Valid c ->
                          `Valid c
                      | `Valid_assuming (v, xs) ->
                          `Valid_assuming (v, xs) ) ) ) ) )
=======
        O1trace.thread "dispatching_transaction_pool_batcher_verification"
          (fun () ->
            [%log info]
              "Dispatching $num_proofs transaction pool proofs to verifier"
              ~metadata:[ ("num_proofs", `Int (List.length ds)) ] ;
            let open Deferred.Or_error.Let_syntax in
            let result = init_result ds in
            (* Extract all the transactions that have not yet been fully validated and hold on to their
               position (diff index, position in diff). *)
            let unknowns =
              List.concat_mapi ds ~f:(fun i x ->
                  match x with
                  | `Init diff ->
                      List.mapi diff.data ~f:(fun j c -> ((i, j), c))
                  | `Partially_validated partial ->
                      List.filter_mapi partial ~f:(fun j c ->
                          match c with
                          | `Valid _ ->
                              None
                          | `Valid_assuming (v, _) ->
                              (* TODO: This rechecks the signatures on snapp transactions... oh well for now *)
                              Some ((i, j), v) ) )
            in
            let%map res =
              (* Verify the unknowns *)
              Verifier.verify_commands verifier (List.map unknowns ~f:snd)
            in
            (* We now iterate over the results of the unknown transactions and appropriately modify
               the verification result of the diff that it belongs to. *)
            List.iter2_exn unknowns res ~f:(fun ((i, j), v) r ->
                match r with
                | `Invalid_keys keys ->
                    (* A diff is invalid is any of the transactions it contains are invalid.
                       Invalidate the whole diff that this transaction comes from. *)
                    result.(i) <- `Invalid_keys keys
                | `Invalid_signature keys ->
                    (* Invalidate the whole diff *)
                    result.(i) <- `Invalid_signature keys
                | `Missing_verification_key keys ->
                    (* Invalidate the whole diff *)
                    result.(i) <- `Missing_verification_key keys
                | `Invalid_proof ->
                    (* Invalidate the whole diff *)
                    result.(i) <- `Invalid_proof
                | `Valid_assuming xs -> (
                    match result.(i) with
                    | `Invalid_keys _
                    | `Invalid_signature _
                    | `Invalid_proof
                    | `Missing_verification_key _ ->
                        (* If this diff has already been declared invalid, knowing that one of its
                           transactions is partially valid is not useful. *)
                        ()
                    | `In_progress a ->
                        (* The diff may still be valid. *)
                        a.(j) <- `Valid_assuming (v, xs) )
                | `Valid c -> (
                    (* Similar to the above. *)
                    match result.(i) with
                    | `Invalid_keys _
                    | `Invalid_signature _
                    | `Invalid_proof
                    | `Missing_verification_key _ ->
                        ()
                    | `In_progress a ->
                        a.(j) <- `Valid c ) ) ;
            list_of_array_map result ~f:(function
              | `Invalid_keys keys ->
                  `Invalid_keys keys
              | `Invalid_signature keys ->
                  `Invalid_signature keys
              | `Invalid_proof ->
                  `Invalid_proof
              | `Missing_verification_key keys ->
                  `Missing_verification_key keys
              | `In_progress a -> (
                  (* If the diff is all valid, we're done. If not, we return a partial
                       result. *)
                  match all_valid a with
                  | Some res ->
                      `Valid res
                  | None ->
                      `Potentially_invalid
                        (list_of_array_map a ~f:(function
                          | `Unknown ->
                              assert false
                          | `Valid c ->
                              `Valid c
                          | `Valid_assuming (v, xs) ->
                              `Valid_assuming (v, xs) ) ) ) ) ) )
>>>>>>> a5d2b57c

  let verify (t : t) = verify t
end

module Snark_pool = struct
  type proof_envelope =
    (Ledger_proof.t One_or_two.t * Mina_base.Sok_message.t) Envelope.Incoming.t
  [@@deriving sexp]

  (* We don't use partial verification here. *)
  type partial = proof_envelope [@@deriving sexp]

  type t = (proof_envelope, partial, unit) batcher [@@deriving sexp]

  let verify (t : t) (p : proof_envelope) : bool Deferred.Or_error.t =
    let open Deferred.Or_error.Let_syntax in
    match%map verify t p with Ok () -> true | Error _ -> false

  let create verifier : t =
    let logger = Logger.create () in
    create
    (* TODO: Make this a proper config detail once we have data on what a
           good default would be.
    *)
      ~max_weight_per_call:
        (Option.value_map ~default:1000 ~f:Int.of_string
           (Sys.getenv_opt "MAX_VERIFIER_BATCH_SIZE") )
      ~compare_init:compare_envelope ~logger
      (fun ps0 ->
        [%log info] "Dispatching $num_proofs snark pool proofs to verifier"
          ~metadata:[ ("num_proofs", `Int (List.length ps0)) ] ;
        let ps =
          List.concat_map ps0 ~f:(function
              | `Partially_validated env | `Init env ->
              let ps, message = env.data in
              One_or_two.map ps ~f:(fun p -> (p, message)) |> One_or_two.to_list )
        in
        let open Deferred.Or_error.Let_syntax in
        let%map result = Verifier.verify_transaction_snarks verifier ps in
        match result with
        | true ->
            List.map ps0 ~f:(fun _ -> `Valid ())
        | false ->
            List.map ps0 ~f:(function `Partially_validated env | `Init env ->
                `Potentially_invalid env ) )

  module Work_key = struct
    module T = struct
      type t =
        (Transaction_snark.Statement.t One_or_two.t * Mina_base.Sok_message.t)
        Envelope.Incoming.t
      [@@deriving sexp, compare]
    end

    let of_proof_envelope t =
      Envelope.Incoming.map t ~f:(fun (ps, message) ->
          (One_or_two.map ~f:Ledger_proof.statement ps, message) )

    include T
    include Comparable.Make (T)
  end

  let verify' (t : t) ps =
    let open Deferred.Or_error.Let_syntax in
    let%map invalid =
      Deferred.Or_error.List.filter_map ps ~f:(fun p ->
          match%map verify t p with true -> None | false -> Some p )
    in
    `Invalid
      (Work_key.Set.of_list (List.map invalid ~f:Work_key.of_proof_envelope))

  let%test_module "With valid and invalid proofs" =
    ( module struct
      open Mina_base

      let precomputed_values = Lazy.force Precomputed_values.for_unit_tests

      let proof_level = precomputed_values.proof_level

      let constraint_constants = precomputed_values.constraint_constants

      let logger = Logger.null ()

      let verifier =
        Async.Thread_safe.block_on_async_exn (fun () ->
            Verifier.create ~logger ~proof_level ~constraint_constants
              ~conf_dir:None
              ~pids:(Child_processes.Termination.create_pid_table ()) )

      let gen_proofs =
        let open Quickcheck.Generator.Let_syntax in
        let data_gen =
          let%bind statements =
            One_or_two.gen Transaction_snark.Statement.gen
          in
          let%map { fee; prover } = Fee_with_prover.gen in
          let message = Mina_base.Sok_message.create ~fee ~prover in
          ( One_or_two.map statements ~f:Ledger_proof.For_tests.mk_dummy_proof
          , message )
        in
        Envelope.Incoming.gen data_gen

      let gen_invalid_proofs =
        let open Quickcheck.Generator.Let_syntax in
        let data_gen =
          let%bind statements =
            One_or_two.gen Transaction_snark.Statement.gen
          in
          let%bind { fee; prover } = Fee_with_prover.gen in
          let%map invalid_prover =
            Quickcheck.Generator.filter Signature_lib.Public_key.Compressed.gen
              ~f:(Signature_lib.Public_key.Compressed.( <> ) prover)
          in
          let sok_digest =
            Mina_base.Sok_message.(digest (create ~fee ~prover:invalid_prover))
          in
          let message = Mina_base.Sok_message.create ~fee ~prover in
          ( One_or_two.map statements ~f:(fun statement ->
                Ledger_proof.create ~statement ~sok_digest
                  ~proof:Proof.transaction_dummy )
          , message )
        in
        Envelope.Incoming.gen data_gen

      let run_test proof_lists =
        let batcher = create verifier in
        Deferred.List.iter proof_lists ~f:(fun (invalid_proofs, proof_list) ->
            let%map r = verify' batcher proof_list in
            let (`Invalid ps) = Or_error.ok_exn r in
            assert (Work_key.Set.equal ps invalid_proofs) )

      let gen ~(valid_count : [ `Any | `Count of int ])
          ~(invalid_count : [ `Any | `Count of int ]) =
        let open Quickcheck.Generator.Let_syntax in
        let gen_with_count count gen =
          match count with
          | `Any ->
              Quickcheck.Generator.list_non_empty gen
          | `Count c ->
              Quickcheck.Generator.list_with_length c gen
        in
        let invalid_gen = gen_with_count invalid_count gen_invalid_proofs in
        let valid_gen = gen_with_count valid_count gen_proofs in
        let%map lst =
          Quickcheck.Generator.(list (both valid_gen invalid_gen))
        in
        List.map lst ~f:(fun (valid, invalid) ->
            ( Work_key.(Set.of_list (List.map ~f:of_proof_envelope invalid))
            , List.permute valid @ invalid ) )

      let%test_unit "all valid proofs" =
        Quickcheck.test ~trials:10
          (gen ~valid_count:`Any ~invalid_count:(`Count 0))
          ~f:(fun proof_lists ->
            Async.Thread_safe.block_on_async_exn (fun () ->
                run_test proof_lists ) )

      let%test_unit "some invalid proofs" =
        Quickcheck.test ~trials:10
          (gen ~valid_count:`Any ~invalid_count:`Any)
          ~f:(fun proof_lists ->
            Async.Thread_safe.block_on_async_exn (fun () ->
                run_test proof_lists ) )

      let%test_unit "all invalid proofs" =
        Quickcheck.test ~trials:10
          (gen ~valid_count:(`Count 0) ~invalid_count:`Any)
          ~f:(fun proof_lists ->
            Async.Thread_safe.block_on_async_exn (fun () ->
                run_test proof_lists ) )
    end )
end<|MERGE_RESOLUTION|>--- conflicted
+++ resolved
@@ -69,61 +69,6 @@
     -> (p, partial, r) t
     -> unit Deferred.Or_error.t =
  fun ps res v ->
-<<<<<<< HEAD
-  (* First separate out all the known results. That information will definitely be included
-     in the outcome. *)
-  let potentially_invalid =
-    List.filter_map (List.zip_exn ps res) ~f:(fun (elt, r) ->
-        match r with
-        | `Valid r ->
-            if Ivar.is_full elt.res then
-              [%log' error (Logger.create ())] "Ivar.fill bug is here!" ;
-            Ivar.fill elt.res (Ok (Ok r)) ;
-            None
-        | `Invalid_keys keys ->
-            if Ivar.is_full elt.res then
-              [%log' error (Logger.create ())] "Ivar.fill bug is here!" ;
-            Ivar.fill elt.res (Ok (Error (`Invalid_keys keys))) ;
-            None
-        | `Invalid_signature keys ->
-            if Ivar.is_full elt.res then
-              [%log' error (Logger.create ())] "Ivar.fill bug is here!" ;
-            Ivar.fill elt.res (Ok (Error (`Invalid_signature keys))) ;
-            None
-        | `Invalid_proof ->
-            if Ivar.is_full elt.res then
-              [%log' error (Logger.create ())] "Ivar.fill bug is here!" ;
-            Ivar.fill elt.res (Ok (Error `Invalid_proof)) ;
-            None
-        | `Missing_verification_key keys ->
-            if Ivar.is_full elt.res then
-              [%log' error (Logger.create ())] "Ivar.fill bug is here!" ;
-            Ivar.fill elt.res (Ok (Error (`Missing_verification_key keys))) ;
-            None
-        | `Potentially_invalid new_hint ->
-            Some (elt, new_hint) )
-  in
-  let open Deferred.Or_error.Let_syntax in
-  match potentially_invalid with
-  | [] ->
-      (* All results are known *)
-      return ()
-  | [ ({ res; _ }, _) ] ->
-      if Ivar.is_full res then
-        [%log' error (Logger.create ())] "Ivar.fill bug is here!" ;
-      Ivar.fill res (Ok (Error `Invalid_proof)) ;
-      (* If there is a potentially invalid proof in this batch of size 1, then
-         that proof is itself invalid. *)
-      return ()
-  | _ ->
-      let outcome xs =
-        let%bind res_xs =
-          call_verifier v
-            (List.map xs ~f:(fun (_e, new_hint) ->
-                 `Partially_validated new_hint ) )
-        in
-        determine_outcome (List.map xs ~f:fst) res_xs v
-=======
   O1trace.thread "determining_batcher_outcome" (fun () ->
       (* First separate out all the known results. That information will definitely be included
          in the outcome. *)
@@ -157,7 +102,6 @@
                 None
             | `Potentially_invalid new_hint ->
                 Some (elt, new_hint) )
->>>>>>> a5d2b57c
       in
       let open Deferred.Or_error.Let_syntax in
       match potentially_invalid with
@@ -344,96 +288,6 @@
   let create verifier : t =
     let logger = Logger.create () in
     create ~compare_init:compare_envelope ~logger (fun (ds : input list) ->
-<<<<<<< HEAD
-        [%log info]
-          "Dispatching $num_proofs transaction pool proofs to verifier"
-          ~metadata:[ ("num_proofs", `Int (List.length ds)) ] ;
-        let open Deferred.Or_error.Let_syntax in
-        let result = init_result ds in
-        (* Extract all the transactions that have not yet been fully validated and hold on to their
-           position (diff index, position in diff). *)
-        let unknowns =
-          List.concat_mapi ds ~f:(fun i x ->
-              match x with
-              | `Init diff ->
-                  List.mapi diff.data ~f:(fun j c -> ((i, j), c))
-              | `Partially_validated partial ->
-                  List.filter_mapi partial ~f:(fun j c ->
-                      match c with
-                      | `Valid _ ->
-                          None
-                      | `Valid_assuming (v, _) ->
-                          (* TODO: This rechecks the signatures on snapp transactions... oh well for now *)
-                          Some ((i, j), v) ) )
-        in
-        let%map res =
-          (* Verify the unknowns *)
-          Verifier.verify_commands verifier (List.map unknowns ~f:snd)
-        in
-        (* We now iterate over the results of the unknown transactions and appropriately modify
-           the verification result of the diff that it belongs to. *)
-        List.iter2_exn unknowns res ~f:(fun ((i, j), v) r ->
-            match r with
-            | `Invalid_keys keys ->
-                (* A diff is invalid is any of the transactions it contains are invalid.
-                   Invalidate the whole diff that this transaction comes from. *)
-                result.(i) <- `Invalid_keys keys
-            | `Invalid_signature keys ->
-                (* Invalidate the whole diff *)
-                result.(i) <- `Invalid_signature keys
-            | `Missing_verification_key keys ->
-                (* Invalidate the whole diff *)
-                result.(i) <- `Missing_verification_key keys
-            | `Invalid_proof ->
-                (* Invalidate the whole diff *)
-                result.(i) <- `Invalid_proof
-            | `Valid_assuming xs -> (
-                match result.(i) with
-                | `Invalid_keys _
-                | `Invalid_signature _
-                | `Invalid_proof
-                | `Missing_verification_key _ ->
-                    (* If this diff has already been declared invalid, knowing that one of its
-                       transactions is partially valid is not useful. *)
-                    ()
-                | `In_progress a ->
-                    (* The diff may still be valid. *)
-                    a.(j) <- `Valid_assuming (v, xs) )
-            | `Valid c -> (
-                (* Similar to the above. *)
-                match result.(i) with
-                | `Invalid_keys _
-                | `Invalid_signature _
-                | `Invalid_proof
-                | `Missing_verification_key _ ->
-                    ()
-                | `In_progress a ->
-                    a.(j) <- `Valid c ) ) ;
-        list_of_array_map result ~f:(function
-          | `Invalid_keys keys ->
-              `Invalid_keys keys
-          | `Invalid_signature keys ->
-              `Invalid_signature keys
-          | `Invalid_proof ->
-              `Invalid_proof
-          | `Missing_verification_key keys ->
-              `Missing_verification_key keys
-          | `In_progress a -> (
-              (* If the diff is all valid, we're done. If not, we return a partial
-                   result. *)
-              match all_valid a with
-              | Some res ->
-                  `Valid res
-              | None ->
-                  `Potentially_invalid
-                    (list_of_array_map a ~f:(function
-                      | `Unknown ->
-                          assert false
-                      | `Valid c ->
-                          `Valid c
-                      | `Valid_assuming (v, xs) ->
-                          `Valid_assuming (v, xs) ) ) ) ) )
-=======
         O1trace.thread "dispatching_transaction_pool_batcher_verification"
           (fun () ->
             [%log info]
@@ -524,7 +378,6 @@
                               `Valid c
                           | `Valid_assuming (v, xs) ->
                               `Valid_assuming (v, xs) ) ) ) ) ) )
->>>>>>> a5d2b57c
 
   let verify (t : t) = verify t
 end
