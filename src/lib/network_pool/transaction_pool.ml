(** A pool of transactions that can be included in future blocks. Combined with
    the Network_pool module, this handles storing and gossiping the correct
    transactions (user commands) and providing them to the block producer code.
*)

(* Only show stdout for failed inline tests. *)
open Inline_test_quiet_logs
open Core
open Async
open Mina_base
open Mina_transaction
open Pipe_lib
open Signature_lib
open Network_peer

let max_per_15_seconds = 10

(* TEMP HACK UNTIL DEFUNCTORING: transition frontier interface is simplified *)
module type Transition_frontier_intf = sig
  type t

  type staged_ledger

  module Breadcrumb : sig
    type t

    val staged_ledger : t -> staged_ledger
  end

  type best_tip_diff =
    { new_commands : User_command.Valid.t With_status.t list
    ; removed_commands : User_command.Valid.t With_status.t list
    ; reorg_best_tip : bool
    }

  val best_tip : t -> Breadcrumb.t

  val best_tip_diff_pipe : t -> best_tip_diff Broadcast_pipe.Reader.t
end

(* versioned type, outside of functors *)
module Diff_versioned = struct
  [%%versioned
  module Stable = struct
    [@@@no_toplevel_latest_type]

    module V2 = struct
      type t = User_command.Stable.V2.t list [@@deriving sexp, yojson, hash]

      let to_latest = Fn.id
    end
  end]

  (* We defer do any checking on signed-commands until the call to
     [add_from_gossip_gossip_exn].

     The real solution would be to have more explicit queueing to make sure things don't happen out of order, factor
     [add_from_gossip_gossip_exn] into [check_from_gossip_exn] (which just does
     the checks) and [set_from_gossip_exn] (which just does the mutating the pool),
     and do the same for snapp commands as well.
  *)
  type t = User_command.t list [@@deriving sexp, yojson]

  module Diff_error = struct
    [%%versioned
    module Stable = struct
      [@@@no_toplevel_latest_type]

      module V1 = struct
        type t =
          | Insufficient_replace_fee
          | Invalid_signature
          | Duplicate
          | Sender_account_does_not_exist
          | Invalid_nonce
          | Insufficient_funds
          | Insufficient_fee
          | Overflow
          | Bad_token
          | Unwanted_fee_token
          | Expired
          | Overloaded
        [@@deriving sexp, yojson]

        let to_latest = Fn.id
      end
    end]

    (* IMPORTANT! Do not change the names of these errors as to adjust the
     * to_yojson output without updating Rosetta's construction API to handle
     * the changes *)
    type t = Stable.Latest.t =
      | Insufficient_replace_fee
      | Invalid_signature
      | Duplicate
      | Sender_account_does_not_exist
      | Invalid_nonce
      | Insufficient_funds
      | Insufficient_fee
      | Overflow
      | Bad_token
      | Unwanted_fee_token
      | Expired
      | Overloaded
    [@@deriving sexp, yojson]

    let to_string_name = function
      | Insufficient_replace_fee ->
          "insufficient_replace_fee"
      | Invalid_signature ->
          "invalid_signature"
      | Duplicate ->
          "duplicate"
      | Sender_account_does_not_exist ->
          "sender_account_does_not_exist"
      | Invalid_nonce ->
          "invalid_nonce"
      | Insufficient_funds ->
          "insufficient_funds"
      | Insufficient_fee ->
          "insufficient_fee"
      | Overflow ->
          "overflow"
      | Bad_token ->
          "bad_token"
      | Unwanted_fee_token ->
          "unwanted_fee_token"
      | Expired ->
          "expired"
      | Overloaded ->
          "overloaded"

    let to_string_hum = function
      | Insufficient_replace_fee ->
          "This transaction would have replaced an existing transaction in the \
           pool, but the fee was too low"
      | Invalid_signature ->
          "This transaction had an invalid signature"
      | Duplicate ->
          "This transaction is a duplicate of one already in the pool"
      | Sender_account_does_not_exist ->
          "The fee-payer's account for this transaction could not be found in \
           the ledger"
      | Invalid_nonce ->
          "This transaction had an invalid nonce"
      | Insufficient_funds ->
          "There are not enough funds in the fee-payer's account to execute \
           this transaction"
      | Insufficient_fee ->
          "The fee for this transaction is too low"
      | Overflow ->
          "Executing this transaction would result in an integer overflow"
      | Bad_token ->
          "This transaction uses non-default tokens where they are not \
           permitted"
      | Unwanted_fee_token ->
          "This transaction pays fees in a non-default token that this pool \
           does not accept"
      | Expired ->
          "This transaction has expired"
      | Overloaded ->
          "The diff containing this transaction was too large"
  end

  module Rejected = struct
    [%%versioned
    module Stable = struct
      [@@@no_toplevel_latest_type]

      module V2 = struct
        type t = (User_command.Stable.V2.t * Diff_error.Stable.V1.t) list
        [@@deriving sexp, yojson]

        let to_latest = Fn.id
      end
    end]

    type t = Stable.Latest.t [@@deriving sexp, yojson]
  end

  type rejected = Rejected.t [@@deriving sexp, yojson]

  type verified =
    { accepted :
        ( ( Transaction_hash.User_command_with_valid_signature.t
          * Transaction_hash.User_command_with_valid_signature.t list )
          list
        * Indexed_pool.Sender_local_state.t
        * Indexed_pool.Update.t )
        list
    ; rejected : Rejected.t
    }
  [@@deriving sexp, to_yojson]

  let summary t = Printf.sprintf "Transaction diff of length %d" (List.length t)

  let is_empty t = List.is_empty t
end

type Structured_log_events.t +=
  | Rejecting_command_for_reason of
      { command : User_command.t
      ; reason : Diff_versioned.Diff_error.t
      ; error_extra : (string * Yojson.Safe.t) list
      }
  [@@deriving register_event { msg = "Rejecting command because: $reason" }]

module type S = sig
  open Intf

  type transition_frontier

  module Resource_pool : sig
    include
      Transaction_resource_pool_intf
        with type transition_frontier := transition_frontier

    module Diff :
      Transaction_pool_diff_intf
        with type resource_pool := t
         and type Diff_error.t = Diff_versioned.Diff_error.t
         and type Rejected.t = Diff_versioned.Rejected.t
  end

  include
    Network_pool_base_intf
      with type resource_pool := Resource_pool.t
       and type transition_frontier := transition_frontier
       and type resource_pool_diff := Diff_versioned.t
       and type resource_pool_diff_verified := Diff_versioned.verified
       and type config := Resource_pool.Config.t
       and type transition_frontier_diff :=
            Resource_pool.transition_frontier_diff
       and type rejected_diff := Diff_versioned.rejected
end

(* Functor over user command, base ledger and transaction validator for
   mocking. *)
module Make0
    (Base_ledger : Intf.Base_ledger_intf) (Staged_ledger : sig
      type t

      val ledger : t -> Base_ledger.t
    end)
    (Transition_frontier : Transition_frontier_intf
                             with type staged_ledger := Staged_ledger.t) =
struct
  type verification_failure =
    | Command_failure of Indexed_pool.Command_error.t
    | Invalid_failure of Verifier.invalid

  module Breadcrumb = Transition_frontier.Breadcrumb

  module Resource_pool = struct
    type transition_frontier_diff =
      Transition_frontier.best_tip_diff * Base_ledger.t

    let label = "transaction_pool"

    module Config = struct
      type t =
        { trust_system : (Trust_system.t[@sexp.opaque])
        ; pool_max_size : int
              (* note this value needs to be mostly the same across gossipping nodes, so
                 nodes with larger pools don't send nodes with smaller pools lots of
                 low fee transactions the smaller-pooled nodes consider useless and get
                 themselves banned.
              *)
        ; verifier : (Verifier.t[@sexp.opaque])
        }
      [@@deriving sexp_of, make]
    end

    let make_config = Config.make

    module Batcher = Batcher.Transaction_pool

    module Lru_cache = struct
      let max_size = 2048

      module T = struct
        type t = User_command.t list [@@deriving hash]
      end

      module Q = Hash_queue.Make (Int)

      type t = unit Q.t

      let add t h =
        if not (Q.mem t h) then (
          if Q.length t >= max_size then ignore (Q.dequeue_front t : 'a option) ;
          Q.enqueue_back_exn t h () ;
          `Already_mem false )
        else (
          ignore (Q.lookup_and_move_to_back t h : unit option) ;
          `Already_mem true )
    end

    module Mutex = struct
      open Async

      type t = unit Mvar.Read_write.t

      let acquire (t : t) = Mvar.take t

      let release (t : t) =
        assert (Mvar.is_empty t) ;
        don't_wait_for (Mvar.put t ())

      let with_ t ~f =
        let%bind () = acquire t in
        let%map x = f () in
        release t ; x

      let create () =
        let t = Mvar.create () in
        don't_wait_for (Mvar.put t ()) ;
        t
    end

    type t =
      { mutable pool : Indexed_pool.t
      ; sender_mutex : (Mutex.t Account_id.Table.t[@sexp.opaque])
      ; recently_seen : (Lru_cache.t[@sexp.opaque])
      ; locally_generated_uncommitted :
          ( Transaction_hash.User_command_with_valid_signature.t
          , Time.t * [ `Batch of int ] )
          Hashtbl.t
            (** Commands generated on this machine, that are not included in the
                current best tip, along with the time they were added. *)
      ; locally_generated_committed :
          ( Transaction_hash.User_command_with_valid_signature.t
          , Time.t * [ `Batch of int ] )
          Hashtbl.t
            (** Ones that are included in the current best tip. *)
      ; mutable current_batch : int
      ; mutable remaining_in_batch : int
      ; config : Config.t
      ; logger : (Logger.t[@sexp.opaque])
      ; batcher : Batcher.t
      ; mutable best_tip_diff_relay : (unit Deferred.t[@sexp.opaque]) Option.t
      ; mutable best_tip_ledger : (Base_ledger.t[@sexp.opaque]) Option.t
      }
    [@@deriving sexp_of]

    let member t x =
      Indexed_pool.member t.pool (Transaction_hash.User_command.of_checked x)

    let transactions' ~logger p =
      Sequence.unfold ~init:p ~f:(fun pool ->
          match Indexed_pool.get_highest_fee pool with
          | Some cmd -> (
              match
                Indexed_pool.handle_committed_txn pool
                  cmd
                  (* we have the invariant that the transactions currently
                     in the pool are always valid against the best tip, so
                     no need to check balances here *)
                  ~fee_payer_balance:Currency.Amount.max_int
                  ~fee_payer_nonce:
                    ( Transaction_hash.User_command_with_valid_signature.command
                        cmd
                    |> User_command.nonce_exn )
              with
              | Ok (t, _) ->
                  Some (cmd, t)
              | Error (`Queued_txns_by_sender (error_str, queued_cmds)) ->
                  [%log error]
                    "Error handling committed transaction $cmd: $error "
                    ~metadata:
                      [ ( "cmd"
                        , Transaction_hash.User_command_with_valid_signature
                          .to_yojson cmd )
                      ; ("error", `String error_str)
                      ; ( "queue"
                        , `List
                            (List.map (Sequence.to_list queued_cmds)
                               ~f:(fun c ->
                                 Transaction_hash
                                 .User_command_with_valid_signature
                                 .to_yojson c)) )
                      ] ;
                  failwith error_str )
          | None ->
              None)

    let transactions ~logger t = transactions' ~logger t.pool

    let all_from_account { pool; _ } = Indexed_pool.all_from_account pool

    let get_all { pool; _ } = Indexed_pool.get_all pool

    let find_by_hash { pool; _ } hash = Indexed_pool.find_by_hash pool hash

    (** Get the best tip ledger*)
    let get_best_tip_ledger frontier =
      Transition_frontier.best_tip frontier
      |> Breadcrumb.staged_ledger |> Staged_ledger.ledger

    let drop_until_below_max_size :
           pool_max_size:int
        -> Indexed_pool.t
        -> Indexed_pool.t
           * Transaction_hash.User_command_with_valid_signature.t Sequence.t =
     fun ~pool_max_size pool ->
      let rec go pool' dropped =
        if Indexed_pool.size pool' > pool_max_size then (
          let dropped', pool'' = Indexed_pool.remove_lowest_fee pool' in
          assert (not (Sequence.is_empty dropped')) ;
          go pool'' @@ Sequence.append dropped dropped' )
        else (pool', dropped)
      in
      go pool @@ Sequence.empty

    let has_sufficient_fee ~pool_max_size pool cmd : bool =
      match Indexed_pool.min_fee pool with
      | None ->
          true
      | Some min_fee ->
          if Indexed_pool.size pool >= pool_max_size then
            Currency.Fee_rate.(User_command.fee_per_wu cmd > min_fee)
          else true

    let diff_error_of_indexed_pool_error :
        Indexed_pool.Command_error.t -> Diff_versioned.Diff_error.t = function
      | Invalid_nonce _ ->
          Invalid_nonce
      | Insufficient_funds _ ->
          Insufficient_funds
      | Insufficient_replace_fee _ ->
          Insufficient_replace_fee
      | Overflow ->
          Overflow
      | Bad_token ->
          Bad_token
      | Invalid_transaction ->
          Invalid_signature
      | Unwanted_fee_token _ ->
          Unwanted_fee_token
      | Expired _ ->
          Expired

    let indexed_pool_error_metadata = function
      | Indexed_pool.Command_error.Invalid_nonce (`Between (low, hi), nonce) ->
          let nonce_json = Account.Nonce.to_yojson in
          [ ( "between"
            , `Assoc [ ("low", nonce_json low); ("hi", nonce_json hi) ] )
          ; ("nonce", nonce_json nonce)
          ]
      | Invalid_nonce (`Expected enonce, nonce) ->
          let nonce_json = Account.Nonce.to_yojson in
          [ ("expected_nonce", nonce_json enonce); ("nonce", nonce_json nonce) ]
      | Insufficient_funds (`Balance bal, amt) ->
          let amt_json = Currency.Amount.to_yojson in
          [ ("balance", amt_json bal); ("amount", amt_json amt) ]
      | Insufficient_replace_fee (`Replace_fee rfee, fee) ->
          let fee_json = Currency.Fee.to_yojson in
          [ ("replace_fee", fee_json rfee); ("fee", fee_json fee) ]
      | Overflow ->
          []
      | Bad_token ->
          []
      | Invalid_transaction ->
          []
      | Unwanted_fee_token fee_token ->
          [ ("fee_token", Token_id.to_yojson fee_token) ]
      | Expired
          ( `Valid_until valid_until
          , `Global_slot_since_genesis global_slot_since_genesis ) ->
          [ ("valid_until", Mina_numbers.Global_slot.to_yojson valid_until)
          ; ( "current_global_slot"
            , Mina_numbers.Global_slot.to_yojson global_slot_since_genesis )
          ]

    let indexed_pool_error_log_info e =
      ( Diff_versioned.Diff_error.to_string_name
          (diff_error_of_indexed_pool_error e)
      , indexed_pool_error_metadata e )

    let balance_of_account ~global_slot (account : Account.t) =
      match account.timing with
      | Untimed ->
          account.balance
      | Timed
          { initial_minimum_balance
          ; cliff_time
          ; cliff_amount
          ; vesting_period
          ; vesting_increment
          } ->
          Currency.Balance.sub_amount account.balance
            (Currency.Balance.to_amount
               (Account.min_balance_at_slot ~global_slot ~cliff_time
                  ~cliff_amount ~vesting_period ~vesting_increment
                  ~initial_minimum_balance))
          |> Option.value ~default:Currency.Balance.zero

    let handle_transition_frontier_diff
        ( ({ new_commands; removed_commands; reorg_best_tip = _ } :
            Transition_frontier.best_tip_diff)
        , best_tip_ledger ) t =
      (* This runs whenever the best tip changes. The simple case is when the
         new best tip is an extension of the old one. There, we just remove any
         user commands that were included in it from the transaction pool.
         Dealing with a fork is more intricate. In general we want to remove any
         commands from the pool that are included in the new best tip; and add
         any commands to the pool that were included in the old one but not the
         new one, provided they are still valid against the ledger of the best
         tip. The goal is that transactions are carried from losing forks to
         winning ones as much as possible.

         The locally generated commands need to move from
         locally_generated_uncommitted to locally_generated_committed and vice
         versa so those hashtables remain in sync with reality.
      *)
      let global_slot = Indexed_pool.global_slot_since_genesis t.pool in
      t.best_tip_ledger <- Some best_tip_ledger ;
      let pool_max_size = t.config.pool_max_size in
      let log_indexed_pool_error error_str ~metadata cmd =
        [%log' debug t.logger]
          "Couldn't re-add locally generated command $cmd, not valid against \
           new ledger. Error: $error"
          ~metadata:
            ( [ ( "cmd"
                , Transaction_hash.User_command_with_valid_signature.to_yojson
                    cmd )
              ; ("error", `String error_str)
              ]
            @ metadata )
      in
      [%log' trace t.logger]
        ~metadata:
          [ ( "removed"
            , `List
                (List.map removed_commands
                   ~f:(With_status.to_yojson User_command.Valid.to_yojson)) )
          ; ( "added"
            , `List
                (List.map new_commands
                   ~f:(With_status.to_yojson User_command.Valid.to_yojson)) )
          ]
        "Diff: removed: $removed added: $added from best tip" ;
      let pool', dropped_backtrack =
        Sequence.fold
          ( removed_commands |> List.rev |> Sequence.of_list
          |> Sequence.map ~f:(fun unchecked ->
                 unchecked.data
                 |> Transaction_hash.User_command_with_valid_signature.create)
          )
          ~init:(t.pool, Sequence.empty)
          ~f:(fun (pool, dropped_so_far) cmd ->
            ( match
                Hashtbl.find_and_remove t.locally_generated_committed cmd
              with
            | None ->
                ()
            | Some time_added ->
                Hashtbl.add_exn t.locally_generated_uncommitted ~key:cmd
                  ~data:time_added ) ;
            let pool', dropped_seq =
              match cmd |> Indexed_pool.add_from_backtrack pool with
              | Error e ->
                  let error_str, metadata = indexed_pool_error_log_info e in
                  log_indexed_pool_error error_str ~metadata cmd ;
                  (pool, Sequence.empty)
              | Ok indexed_pool ->
                  drop_until_below_max_size ~pool_max_size indexed_pool
            in
            (pool', Sequence.append dropped_so_far dropped_seq))
      in
      (* Track what locally generated commands were removed from the pool
         during backtracking due to the max size constraint. *)
      let locally_generated_dropped =
        Sequence.filter dropped_backtrack
          ~f:(Hashtbl.mem t.locally_generated_uncommitted)
        |> Sequence.to_list_rev
      in
      if not (List.is_empty locally_generated_dropped) then
        [%log' debug t.logger]
          "Dropped locally generated commands $cmds during backtracking to \
           maintain max size. Will attempt to re-add after forwardtracking."
          ~metadata:
            [ ( "cmds"
              , `List
                  (List.map
                     ~f:
                       Transaction_hash.User_command_with_valid_signature
                       .to_yojson locally_generated_dropped) )
            ] ;
      let pool'', dropped_commit_conflicts =
        List.fold new_commands ~init:(pool', Sequence.empty)
          ~f:(fun (p, dropped_so_far) cmd ->
            let balance account_id =
              match
                Base_ledger.location_of_account best_tip_ledger account_id
              with
              | None ->
                  (Currency.Amount.zero, Mina_base.Account.Nonce.zero)
              | Some loc ->
                  let acc =
                    Option.value_exn
                      ~message:"public key has location but no account"
                      (Base_ledger.get best_tip_ledger loc)
                  in
                  ( Currency.Balance.to_amount
                      (balance_of_account ~global_slot acc)
                  , acc.nonce )
            in
            let fee_payer = User_command.(fee_payer (forget_check cmd.data)) in
            let fee_payer_balance, fee_payer_nonce = balance fee_payer in
            let cmd' =
              Transaction_hash.User_command_with_valid_signature.create cmd.data
            in
            ( match
                Hashtbl.find_and_remove t.locally_generated_uncommitted cmd'
              with
            | None ->
                ()
            | Some time_added ->
                [%log' info t.logger]
                  "Locally generated command $cmd committed in a block!"
                  ~metadata:
                    [ ( "cmd"
                      , With_status.to_yojson User_command.Valid.to_yojson cmd
                      )
                    ] ;
                Hashtbl.add_exn t.locally_generated_committed ~key:cmd'
                  ~data:time_added ) ;
            let p', dropped =
              match
                Indexed_pool.handle_committed_txn p cmd' ~fee_payer_balance
                  ~fee_payer_nonce
              with
              | Ok res ->
                  res
              | Error (`Queued_txns_by_sender (error_str, queued_cmds)) ->
                  [%log' error t.logger]
                    "Error handling committed transaction $cmd: $error "
                    ~metadata:
                      [ ( "cmd"
                        , With_status.to_yojson User_command.Valid.to_yojson cmd
                        )
                      ; ("error", `String error_str)
                      ; ( "queue"
                        , `List
                            (List.map (Sequence.to_list queued_cmds)
                               ~f:(fun c ->
                                 Transaction_hash
                                 .User_command_with_valid_signature
                                 .to_yojson c)) )
                      ] ;
                  failwith error_str
            in
            (p', Sequence.append dropped_so_far dropped))
      in
      let commit_conflicts_locally_generated =
        Sequence.filter dropped_commit_conflicts ~f:(fun cmd ->
            Hashtbl.find_and_remove t.locally_generated_uncommitted cmd
            |> Option.is_some)
      in
      if not @@ Sequence.is_empty commit_conflicts_locally_generated then
        [%log' info t.logger]
          "Locally generated commands $cmds dropped because they conflicted \
           with a committed command."
          ~metadata:
            [ ( "cmds"
              , `List
                  (Sequence.to_list
                     (Sequence.map commit_conflicts_locally_generated
                        ~f:
                          Transaction_hash.User_command_with_valid_signature
                          .to_yojson)) )
            ] ;
      [%log' debug t.logger]
        !"Finished handling diff. Old pool size %i, new pool size %i. Dropped \
          %i commands during backtracking to maintain max size."
        (Indexed_pool.size t.pool) (Indexed_pool.size pool'')
        (Sequence.length dropped_backtrack) ;
      Mina_metrics.(
        Gauge.set Transaction_pool.pool_size
          (Float.of_int (Indexed_pool.size pool''))) ;
      t.pool <- pool'' ;
      List.iter locally_generated_dropped ~f:(fun cmd ->
          (* If the dropped transaction was included in the winning chain, it'll
             be in locally_generated_committed. If it wasn't, try re-adding to
             the pool. *)
          let remove_cmd () =
            assert (
              Option.is_some
              @@ Hashtbl.find_and_remove t.locally_generated_uncommitted cmd )
          in
          let log_and_remove ?(metadata = []) error_str =
            log_indexed_pool_error error_str ~metadata cmd ;
            remove_cmd ()
          in
          if not (Hashtbl.mem t.locally_generated_committed cmd) then
            if
              not
                (has_sufficient_fee t.pool
                   (Transaction_hash.User_command_with_valid_signature.command
                      cmd)
                   ~pool_max_size)
            then (
              [%log' info t.logger]
                "Not re-adding locally generated command $cmd to pool, \
                 insufficient fee"
                ~metadata:
                  [ ( "cmd"
                    , Transaction_hash.User_command_with_valid_signature
                      .to_yojson cmd )
                  ] ;
              remove_cmd () )
            else
              let unchecked =
                Transaction_hash.User_command_with_valid_signature.command cmd
              in
              match
                Option.bind
                  (Base_ledger.location_of_account best_tip_ledger
                     (User_command.fee_payer unchecked))
                  ~f:(Base_ledger.get best_tip_ledger)
              with
              | Some acct -> (
                  match
                    Indexed_pool.add_from_gossip_exn t.pool (`Checked cmd)
                      acct.nonce
                      ~verify:(fun _ -> assert false)
                      ( balance_of_account ~global_slot acct
                      |> Currency.Balance.to_amount )
                  with
                  | Error e ->
                      let error_str, metadata = indexed_pool_error_log_info e in
                      log_and_remove error_str
                        ~metadata:
                          ( ("user_command", User_command.to_yojson unchecked)
                          :: metadata )
                  | Ok (_, pool''', _) ->
                      [%log' debug t.logger]
                        "re-added locally generated command $cmd to \
                         transaction pool after reorg"
                        ~metadata:
                          [ ( "cmd"
                            , Transaction_hash.User_command_with_valid_signature
                              .to_yojson cmd )
                          ] ;
                      Mina_metrics.(
                        Gauge.set Transaction_pool.pool_size
                          (Float.of_int (Indexed_pool.size pool'''))) ;
                      t.pool <- pool''' )
              | None ->
                  log_and_remove "Fee_payer_account not found"
                    ~metadata:
                      [ ("user_command", User_command.to_yojson unchecked) ]) ;
      (*Remove any expired user commands*)
      let expired_commands, pool = Indexed_pool.remove_expired t.pool in
      Sequence.iter expired_commands ~f:(fun cmd ->
          [%log' debug t.logger]
            "Dropping expired user command from the pool $cmd"
            ~metadata:
              [ ( "cmd"
                , Transaction_hash.User_command_with_valid_signature.to_yojson
                    cmd )
              ] ;
          ignore
            ( Hashtbl.find_and_remove t.locally_generated_uncommitted cmd
              : (Time.t * [ `Batch of int ]) option )) ;
      Mina_metrics.(
        Gauge.set Transaction_pool.pool_size
          (Float.of_int (Indexed_pool.size pool))) ;
      t.pool <- pool ;
      Deferred.unit

    let create ~constraint_constants ~consensus_constants ~time_controller
        ~expiry_ns ~frontier_broadcast_pipe ~config ~logger ~tf_diff_writer =
      let t =
        { pool =
            Indexed_pool.empty ~constraint_constants ~consensus_constants
              ~time_controller ~expiry_ns
        ; sender_mutex = Account_id.Table.create ()
        ; locally_generated_uncommitted =
            Hashtbl.create
              ( module Transaction_hash.User_command_with_valid_signature.Stable
                       .Latest )
        ; locally_generated_committed =
            Hashtbl.create
              ( module Transaction_hash.User_command_with_valid_signature.Stable
                       .Latest )
        ; current_batch = 0
        ; remaining_in_batch = max_per_15_seconds
        ; config
        ; logger
        ; batcher = Batcher.create config.verifier
        ; best_tip_diff_relay = None
        ; recently_seen = Lru_cache.Q.create ()
        ; best_tip_ledger = None
        }
      in
      don't_wait_for
        (Broadcast_pipe.Reader.iter frontier_broadcast_pipe
           ~f:(fun frontier_opt ->
             match frontier_opt with
             | None -> (
                 [%log debug] "no frontier" ;
                 t.best_tip_ledger <- None ;
                 (* Sanity check: the view pipe should have been closed before
                    the frontier was destroyed. *)
                 match t.best_tip_diff_relay with
                 | None ->
                     Deferred.unit
                 | Some hdl ->
                     let is_finished = ref false in
                     Deferred.any_unit
                       [ (let%map () = hdl in
                          t.best_tip_diff_relay <- None ;
                          is_finished := true)
                       ; (let%map () = Async.after (Time.Span.of_sec 5.) in
                          if not !is_finished then (
                            [%log fatal]
                              "Transition frontier closed without first \
                               closing best tip view pipe" ;
                            assert false )
                          else ())
                       ] )
             | Some frontier ->
                 [%log debug] "Got frontier!" ;
                 let validation_ledger = get_best_tip_ledger frontier in
                 (* update our cache *)
                 t.best_tip_ledger <- Some validation_ledger ;
                 (* The frontier has changed, so transactions in the pool may
                    not be valid against the current best tip. *)
                 let global_slot =
                   Indexed_pool.global_slot_since_genesis t.pool
                 in
                 let new_pool, dropped =
                   Indexed_pool.revalidate t.pool (fun sender ->
                       match
                         Base_ledger.location_of_account validation_ledger
                           sender
                       with
                       | None ->
                           (Account.Nonce.zero, Currency.Amount.zero)
                       | Some loc ->
                           let acc =
                             Option.value_exn
                               ~message:
                                 "Somehow a public key has a location but no \
                                  account"
                               (Base_ledger.get validation_ledger loc)
                           in
                           ( acc.nonce
                           , balance_of_account ~global_slot acc
                             |> Currency.Balance.to_amount ))
                 in
                 let dropped_locally_generated =
                   Sequence.filter dropped ~f:(fun cmd ->
                       let find_remove_bool tbl =
                         Hashtbl.find_and_remove tbl cmd |> Option.is_some
                       in
                       let dropped_committed =
                         find_remove_bool t.locally_generated_committed
                       in
                       let dropped_uncommitted =
                         find_remove_bool t.locally_generated_uncommitted
                       in
                       (* Nothing should be in both tables. *)
                       assert (not (dropped_committed && dropped_uncommitted)) ;
                       dropped_committed || dropped_uncommitted)
                 in
                 (* In this situation we don't know whether the commands aren't
                    valid against the new ledger because they were already
                    committed or because they conflict with others,
                    unfortunately. *)
                 if not (Sequence.is_empty dropped_locally_generated) then
                   [%log info]
                     "Dropped locally generated commands $cmds from pool when \
                      transition frontier was recreated."
                     ~metadata:
                       [ ( "cmds"
                         , `List
                             (List.map
                                (Sequence.to_list dropped_locally_generated)
                                ~f:
                                  Transaction_hash
                                  .User_command_with_valid_signature
                                  .to_yojson) )
                       ] ;
                 [%log debug]
                   !"Re-validated transaction pool after restart: dropped %i \
                     of %i previously in pool"
                   (Sequence.length dropped) (Indexed_pool.size t.pool) ;
                 Mina_metrics.(
                   Gauge.set Transaction_pool.pool_size
                     (Float.of_int (Indexed_pool.size new_pool))) ;
                 t.pool <- new_pool ;
                 t.best_tip_diff_relay <-
                   Some
                     (Broadcast_pipe.Reader.iter
                        (Transition_frontier.best_tip_diff_pipe frontier)
                        ~f:(fun diff ->
                          Strict_pipe.Writer.write tf_diff_writer
                            (diff, get_best_tip_ledger frontier)
                          |> Deferred.don't_wait_for ;
                          Deferred.unit)) ;
                 Deferred.unit)) ;
      t

    type pool = t

    module Diff = struct
      type t = User_command.t list [@@deriving sexp, yojson]

      type _unused = unit constraint t = Diff_versioned.t

      module Diff_error = struct
        type t = Diff_versioned.Diff_error.t =
          | Insufficient_replace_fee
          | Invalid_signature
          | Duplicate
          | Sender_account_does_not_exist
          | Invalid_nonce
          | Insufficient_funds
          | Insufficient_fee
          | Overflow
          | Bad_token
          | Unwanted_fee_token
          | Expired
          | Overloaded
        [@@deriving sexp, yojson]

        let to_string_hum = Diff_versioned.Diff_error.to_string_hum
      end

      module Rejected = struct
        type t = (User_command.t * Diff_error.t) list [@@deriving sexp, yojson]

        type _unused = unit constraint t = Diff_versioned.Rejected.t
      end

      type rejected = Rejected.t [@@deriving sexp, yojson]

      type verified = Diff_versioned.verified =
        { accepted :
            ( ( Transaction_hash.User_command_with_valid_signature.t
              * Transaction_hash.User_command_with_valid_signature.t list )
              list
            * Indexed_pool.Sender_local_state.t
            * Indexed_pool.Update.t )
            list
        ; rejected : Rejected.t
        }
      [@@deriving sexp, to_yojson]

      let reject_overloaded_diff (diffs : verified) : rejected =
        diffs.rejected
        @ List.concat_map diffs.accepted ~f:(fun (cmds, _, _) ->
              List.map cmds ~f:(fun (c, _) ->
                  ( Transaction_hash.User_command_with_valid_signature.command c
                  , Diff_error.Overloaded )))

      let verified_accepted ({ accepted; _ } : verified) =
        List.concat_map accepted ~f:(fun (cs, _, _) ->
            List.map cs ~f:(fun (c, _) ->
                Transaction_hash.User_command_with_valid_signature.command c))

      let verified_rejected ({ rejected; _ } : verified) : rejected = rejected

      let empty = []

      let size = List.length

      let score x = Int.max 1 (List.length x)

      let max_per_15_seconds = max_per_15_seconds

      let summary t =
        Printf.sprintf "Transaction diff of length %d" (List.length t)

      let is_empty t = List.is_empty t

      let log_and_punish ?(punish = true) t d e =
        let sender = Envelope.Incoming.sender d in
        let trust_record =
          Trust_system.record_envelope_sender t.config.trust_system t.logger
            sender
        in
        let is_local = Envelope.Sender.(equal Local sender) in
        let metadata =
          [ ("error", Error_json.error_to_yojson e)
          ; ("sender", Envelope.Sender.to_yojson sender)
          ]
        in
        [%log' error t.logger] ~metadata
          "Error verifying transaction pool diff from $sender: $error" ;
        if punish && not is_local then
          (* TODO: Make this error more specific (could also be a bad signature. *)
          trust_record
            ( Trust_system.Actions.Sent_invalid_proof
            , Some ("Error verifying transaction pool diff: $error", metadata)
            )
        else Deferred.return ()

      let of_indexed_pool_error e =
        (diff_error_of_indexed_pool_error e, indexed_pool_error_metadata e)

      let handle_command_error t ~trust_record ~is_sender_local tx
          (e : Indexed_pool.Command_error.t) =
        let yojson_fail_reason =
          Fn.compose
            (fun s -> `String s)
            (function
              | Indexed_pool.Command_error.Invalid_nonce _ ->
                  "invalid nonce"
              | Insufficient_funds _ ->
                  "insufficient funds"
              | Invalid_transaction ->
                  "transaction had bad signature or was malformed"
              | Insufficient_replace_fee _ ->
                  "insufficient replace fee"
              | Overflow ->
                  "overflow"
              | Bad_token ->
                  "bad token"
              | Unwanted_fee_token _ ->
                  "unwanted fee token"
              | Expired _ ->
                  "expired")
        in
        let open Async in
        let%map () =
          match e with
          | Insufficient_replace_fee (`Replace_fee rfee, fee) ->
              (* We can't punish peers for this, since an
                  attacker can simultaneously send different
                  transactions at the same nonce to different
                  nodes, which will then naturally gossip them.
              *)
              let f_log =
                if is_sender_local then [%log' error t.logger]
                else [%log' debug t.logger]
              in
              f_log
                "rejecting $cmd because of insufficient replace fee ($rfee > \
                 $fee)"
                ~metadata:
                  [ ("cmd", User_command.to_yojson tx)
                  ; ("rfee", Currency.Fee.to_yojson rfee)
                  ; ("fee", Currency.Fee.to_yojson fee)
                  ] ;
              Deferred.unit
          | Unwanted_fee_token fee_token ->
              (* We can't punish peers for this, since these
                    are our specific preferences.
              *)
              let f_log =
                if is_sender_local then [%log' error t.logger]
                else [%log' debug t.logger]
              in
              f_log "rejecting $cmd because we don't accept fees in $token"
                ~metadata:
                  [ ("cmd", User_command.to_yojson tx)
                  ; ("token", Token_id.to_yojson fee_token)
                  ] ;
              Deferred.unit
          | Invalid_transaction ->
              trust_record
                ( Trust_system.Actions.Sent_useless_gossip
                , Some
                    ( "rejecting command because had invalid signature or was \
                       malformed"
                    , [] ) )
          | err ->
              let diff_err, error_extra = of_indexed_pool_error err in
              if is_sender_local then
                [%str_log' error t.logger]
                  (Rejecting_command_for_reason
                     { command = tx; reason = diff_err; error_extra }) ;
              trust_record
                ( Trust_system.Actions.Sent_useless_gossip
                , Some
                    ( "rejecting $cmd because of $reason. ($error_extra)"
                    , [ ("cmd", User_command.to_yojson tx)
                      ; ("reason", yojson_fail_reason err)
                      ; ("error_extra", `Assoc error_extra)
                      ] ) )
        in
        if Indexed_pool.Command_error.grounds_for_diff_rejection e then `Reject
        else `Ignore

      let verify' ~allow_failures_for_tests (t : pool)
          (diffs : t Envelope.Incoming.t) :
          verified Envelope.Incoming.t Deferred.Or_error.t =
        let open Deferred.Let_syntax in
        let trust_record =
          Trust_system.record_envelope_sender t.config.trust_system t.logger
            diffs.sender
        in
        let config = Indexed_pool.config t.pool in
        let global_slot = Indexed_pool.global_slot_since_genesis t.pool in
        let pool_max_size = t.config.pool_max_size in
        let sender = Envelope.Incoming.sender diffs in
        let is_sender_local = Envelope.Sender.(equal sender Local) in
        let diffs_are_valid () =
          List.for_all (Envelope.Incoming.data diffs) ~f:(fun cmd ->
              let is_valid = not (User_command.has_insufficient_fee cmd) in
              if not is_valid then
                [%log' debug t.logger]
                  "Filtering user command with insufficient fee from \
                   transaction-pool diff $cmd from $sender"
                  ~metadata:
                    [ ("cmd", User_command.to_yojson cmd)
                    ; ( "sender"
                      , Envelope.(Sender.to_yojson (Incoming.sender diffs)) )
                    ] ;
              is_valid)
        in
        let h = Lru_cache.T.hash diffs.data in
        let (`Already_mem already_mem) = Lru_cache.add t.recently_seen h in
        if (not allow_failures_for_tests) && already_mem && not is_sender_local
        then
          (* We only reject here if the command was from the network: the user
             may want to re-issue a transaction if it is no longer being
             rebroadcast but also never made it into a block for some reason.
          *)
          Deferred.Or_error.error_string "already saw this"
        else if (not allow_failures_for_tests) && not (diffs_are_valid ()) then
          Deferred.Or_error.error_string
            "at least one user command had an insufficient fee"
        else
          match t.best_tip_ledger with
          | None ->
              Deferred.Or_error.error_string
                "We don't have a transition frontier at the moment, so we're \
                 unable to verify any transactions."
          | Some ledger -> (
              let data' =
                List.map diffs.data
                  ~f:
                    (User_command.to_verifiable ~ledger ~get:Base_ledger.get
                       ~location_of_account:Base_ledger.location_of_account)
              in
              let by_sender =
                List.fold data' ~init:Account_id.Map.empty
                  ~f:(fun by_sender c ->
                    Map.add_multi by_sender
                      ~key:(User_command.Verifiable.fee_payer c)
                      ~data:c)
                |> Map.map ~f:List.rev |> Map.to_alist
              in
              let failures = ref (Ok ()) in
              let add_failure err =
                match !failures with
                | Ok () ->
                    failures := Error [ err ]
                | Error errs ->
                    failures := Error (err :: errs)
              in
              let%map diffs' =
                Deferred.List.map by_sender ~how:`Parallel
                  ~f:(fun (signer, cs) ->
                    let signer_lock =
                      Hashtbl.find_or_add t.sender_mutex signer
                        ~default:Mutex.create
                    in
                    let account =
                      Option.bind
                        (Base_ledger.location_of_account ledger signer)
                        ~f:(Base_ledger.get ledger)
                    in
                    match account with
                    | None ->
                        let%map _ =
                          trust_record
                            ( Trust_system.Actions.Sent_useless_gossip
                            , Some
                                ( "account does not exist for id: $account_id"
                                , [ ("account_id", Account_id.to_yojson signer)
                                  ] ) )
                        in
                        Error `Account_not_found
                    | Some account ->
                        let%bind () = Mutex.acquire signer_lock in
                        let rec go sender_local_state u_acc acc
                            (rejected : Rejected.t) = function
                          | [] ->
                              (* We keep the signer lock until this verified diff is applied. *)
                              return
                                (Ok
                                   ( List.rev acc
                                   , List.rev rejected
                                   , sender_local_state
                                   , u_acc ))
                          | c :: cs ->
                              let uc = User_command.of_verifiable c in
                              if Result.is_error !failures then (
                                Mutex.release signer_lock ;
                                return (Error `Other_command_failed) )
                              else if
                                has_sufficient_fee t.pool ~pool_max_size uc
                              then
                                match%bind
                                  Indexed_pool.add_from_gossip_exn_async ~config
                                    ~sender_local_state
                                    ~verify:(fun c ->
                                      match%map
                                        Batcher.verify t.batcher
                                          { diffs with data = [ c ] }
                                      with
                                      | Error e ->
                                          [%log' error t.logger]
                                            "Transaction verification error: \
                                             $error"
                                            ~metadata:
                                              [ ( "error"
                                                , `String
                                                    (Error.to_string_hum e) )
                                              ] ;
                                          None
                                      | Ok (Error invalid) ->
                                          [%log' error t.logger]
                                            "Batch verification failed when \
                                             adding from gossip"
                                            ~metadata:
                                              [ ( "error"
                                                , `String
                                                    (Verifier.invalid_to_string
                                                       invalid) )
                                              ] ;
                                          add_failure (Invalid_failure invalid) ;
                                          None
                                      | Ok (Ok [ c ]) ->
                                          Some c
                                      | Ok (Ok _) ->
                                          assert false)
                                    (`Unchecked
                                      ( Transaction_hash.User_command.create uc
                                      , c ))
                                    account.nonce
                                    (Currency.Balance.to_amount
                                       (balance_of_account ~global_slot account))
                                with
                                | Error e -> (
                                    match%bind
                                      handle_command_error t ~trust_record
                                        ~is_sender_local uc e
                                    with
                                    | `Reject ->
                                        add_failure (Command_failure e) ;
                                        Mutex.release signer_lock ;
                                        return (Error `Invalid_command)
                                    | `Ignore ->
                                        go sender_local_state u_acc acc
                                          ( ( uc
                                            , diff_error_of_indexed_pool_error e
                                            )
                                          :: rejected )
                                          cs )
                                | Ok (res, sender_local_state, u) ->
                                    let%bind _ =
                                      trust_record
                                        ( Trust_system.Actions.Sent_useful_gossip
                                        , Some
                                            ( "$cmd"
                                            , [ ( "cmd"
                                                , User_command.to_yojson uc )
                                              ] ) )
                                    in
                                    go sender_local_state
                                      (Indexed_pool.Update.merge u_acc u)
                                      (res :: acc) rejected cs
                              else
                                let%bind () =
                                  trust_record
                                    ( Trust_system.Actions.Sent_useless_gossip
                                    , Some
                                        ( sprintf
                                            "rejecting command $cmd due to \
                                             insufficient fee."
                                        , [ ("cmd", User_command.to_yojson uc) ]
                                        ) )
                                in
                                go sender_local_state u_acc acc
                                  ((uc, Insufficient_fee) :: rejected)
                                  cs
                        in
                        go
                          (Indexed_pool.get_sender_local_state t.pool signer)
                          Indexed_pool.Update.empty [] [] cs)
              in
              match !failures with
              | Error errs when not allow_failures_for_tests ->
                  let errs_string =
                    List.map errs ~f:(fun err ->
                        match err with
                        | Command_failure cmd_err ->
                            Yojson.Safe.to_string
                              (Indexed_pool.Command_error.to_yojson cmd_err)
                        | Invalid_failure invalid ->
                            Verifier.invalid_to_string invalid)
                    |> String.concat ~sep:", "
                  in
                  Or_error.errorf "Diff failed with verification failure(s): %s"
                    errs_string
              | Error _ | Ok () ->
                  let data =
                    List.filter_map diffs' ~f:(function
                      | Error (`Invalid_command | `Other_command_failed) ->
                          (* If this happens, we should be in the Error branch for !failure above *)
                          assert false
                      | Error `Account_not_found ->
                          (* We can just skip this set of commands *)
                          None
                      | Ok t ->
                          Some t)
                  in
                  let data : verified =
                    { accepted =
                        List.map data ~f:(fun (cs, _rej, local_state, u) ->
                            (cs, local_state, u))
                    ; rejected =
                        List.concat_map data ~f:(fun (_, rej, _, _) -> rej)
                    }
                  in
                  Ok { diffs with data } )

      let verify (t : pool) (diffs : t Envelope.Incoming.t) :
          verified Envelope.Incoming.t Deferred.Or_error.t =
        verify' ~allow_failures_for_tests:false t diffs

      let register_locally_generated t txn =
        Hashtbl.update t.locally_generated_uncommitted txn ~f:(function
          | Some (_, `Batch batch_num) ->
              (* Use the existing [batch_num] on a re-issue, to avoid splitting
                 existing batches.
              *)
              (Time.now (), `Batch batch_num)
          | None ->
              let batch_num =
                if t.remaining_in_batch > 0 then (
                  t.remaining_in_batch <- t.remaining_in_batch - 1 ;
                  t.current_batch )
                else (
                  t.remaining_in_batch <- max_per_15_seconds - 1 ;
                  t.current_batch <- t.current_batch + 1 ;
                  t.current_batch )
              in
              (Time.now (), `Batch batch_num))

      let apply t (env : verified Envelope.Incoming.t) =
        let module Cs = struct
          type t = Transaction_hash.User_command_with_valid_signature.t list
          [@@deriving to_yojson]
        end in
        let sender = Envelope.Incoming.sender env in
        let is_sender_local = Envelope.Sender.(equal sender Local) in
        let pool_max_size = t.config.pool_max_size in
        let check_dropped dropped =
          let locally_generated_dropped =
            Sequence.filter dropped ~f:(fun tx_dropped ->
                Hashtbl.find_and_remove t.locally_generated_uncommitted
                  tx_dropped
                |> Option.is_some)
            |> Sequence.to_list
          in
          if not (List.is_empty locally_generated_dropped) then
            [%log' info t.logger]
              "Dropped locally generated commands $cmds from transaction pool \
               due to replacement or max size"
              ~metadata:
                [ ( "cmds"
                  , `List
                      (List.map
                         ~f:
                           Transaction_hash.User_command_with_valid_signature
                           .to_yojson locally_generated_dropped) )
                ]
        in
        let pool, add_results =
          let open Indexed_pool in
          List.fold_map ~init:t.pool env.data.accepted
            ~f:(fun acc (cs, local_state, u) ->
              let sender = Sender_local_state.sender local_state in
              Option.iter (Hashtbl.find t.sender_mutex sender) ~f:Mutex.release ;
              if Sender_local_state.is_remove local_state then
                Hashtbl.remove t.sender_mutex sender ;
              (set_sender_local_state acc local_state |> Update.apply u, cs))
        in
        let add_results = List.concat add_results in
        let pool, dropped_for_size =
          drop_until_below_max_size pool ~pool_max_size
        in
        if not (Sequence.is_empty dropped_for_size) then
          [%log' debug t.logger] "dropped commands to maintain max size: $cmds"
            ~metadata:
              [ ("cmds", Cs.to_yojson (Sequence.to_list dropped_for_size)) ] ;
        check_dropped dropped_for_size ;
        t.pool <- pool ;
        Mina_metrics.(
          Gauge.set Transaction_pool.pool_size
            (Float.of_int (Indexed_pool.size pool)) ;
          Counter.inc_one Transaction_pool.transactions_added_to_pool) ;
        let trust_record =
          Trust_system.record_envelope_sender t.config.trust_system t.logger
            sender
        in
        let rec go txs =
          let open Interruptible.Deferred_let_syntax in
          match txs with
          | [] ->
              Interruptible.Or_error.return ()
          | (verified, dropped) :: txs ->
              let tx =
                Transaction_hash.User_command_with_valid_signature.command
                  verified
              in
              let tx' = Transaction_hash.User_command.of_checked verified in
              if Indexed_pool.member t.pool tx' then
                if is_sender_local then (
                  [%log' info t.logger]
                    "Rebroadcasting $cmd already present in the pool"
                    ~metadata:[ ("cmd", User_command.to_yojson tx) ] ;
                  register_locally_generated t verified ;
                  go txs )
                else
                  let%bind _ =
                    trust_record (Trust_system.Actions.Sent_old_gossip, None)
                  in
                  go txs
              else (
                if is_sender_local then register_locally_generated t verified ;
                if not (List.is_empty dropped) then
                  [%log' debug t.logger]
                    "dropped commands due to transaction replacement: $dropped"
                    ~metadata:[ ("dropped", Cs.to_yojson dropped) ] ;
                check_dropped (Sequence.of_list dropped) ;
                go txs )
        in
        match t.best_tip_ledger with
        | None ->
            Deferred.Or_error.error_string
              "Got transaction pool diff when transition frontier is \
               unavailable, ignoring."
        | Some ledger -> (
            match%map
              Interruptible.force
              @@
              let open Interruptible.Let_syntax in
              let signal =
                Deferred.map (Base_ledger.detached_signal ledger) ~f:(fun () ->
                    Error.createf "Ledger was detached"
                    |> Error.tag ~tag:"Transaction_pool.apply")
              in
              let%bind () = Interruptible.lift Deferred.unit signal in
              go add_results
            with
            | Ok res ->
                res
            | Error err ->
                Error err )

      let unsafe_apply (t : pool) (diff : verified Envelope.Incoming.t) :
          (t * rejected, _) Deferred.Result.t =
        match%map apply t diff with
        | Ok () ->
            let accepted = verified_accepted diff.data in
            let rejected = verified_rejected diff.data in
            ( if not (List.is_empty accepted) then
              Mina_metrics.(
                Gauge.set Transaction_pool.useful_transactions_received_time_sec
                  (let x =
                     Time.(now () |> to_span_since_epoch |> Span.to_sec)
                   in
                   x -. Mina_metrics.time_offset_sec)) ) ;
            Ok (accepted, rejected)
        | Error e ->
            Error (`Other e)

      type Structured_log_events.t +=
        | Transactions_received of { txns : t; sender : Envelope.Sender.t }
        [@@deriving
          register_event
            { msg = "Received transaction-pool diff $txns from $sender" }]

      let update_metrics envelope valid_cb gossip_heard_logger_option =
        Mina_metrics.(Counter.inc_one Network.gossip_messages_received) ;
        Mina_metrics.(Gauge.inc_one Network.transaction_pool_diff_received) ;
        let diff = Envelope.Incoming.data envelope in
        Option.iter gossip_heard_logger_option ~f:(fun logger ->
            [%str_log debug]
              (Transactions_received
                 { txns = diff; sender = Envelope.Incoming.sender envelope })) ;
        Mina_net2.Validation_callback.set_message_type valid_cb `Transaction ;
        Mina_metrics.(Counter.inc_one Network.Transaction.received)
    end

    let get_rebroadcastable (t : t) ~has_timed_out =
      let metadata ~key ~time =
        [ ( "cmd"
          , Transaction_hash.User_command_with_valid_signature.to_yojson key )
        ; ("time", `String (Time.to_string_abs ~zone:Time.Zone.utc time))
        ]
      in
      let added_str =
        "it was added at $time and its rebroadcast period is now expired."
      in
      let logger = t.logger in
      Hashtbl.filteri_inplace t.locally_generated_uncommitted
        ~f:(fun ~key ~data:(time, `Batch _) ->
          match has_timed_out time with
          | `Timed_out ->
              [%log info]
                "No longer rebroadcasting uncommitted command $cmd, %s"
                added_str ~metadata:(metadata ~key ~time) ;
              false
          | `Ok ->
              true) ;
      Hashtbl.filteri_inplace t.locally_generated_committed
        ~f:(fun ~key ~data:(time, `Batch _) ->
          match has_timed_out time with
          | `Timed_out ->
              [%log debug]
                "Removing committed locally generated command $cmd from \
                 possible rebroadcast pool, %s"
                added_str ~metadata:(metadata ~key ~time) ;
              false
          | `Ok ->
              true) ;
      (* Important to maintain ordering here *)
      let rebroadcastable_txs =
        Hashtbl.to_alist t.locally_generated_uncommitted
        |> List.sort
             ~compare:(fun (txn1, (_, `Batch batch1)) (txn2, (_, `Batch batch2))
                      ->
               let cmp = compare batch1 batch2 in
               let get_hash =
                 Transaction_hash.User_command_with_valid_signature.hash
               in
               let get_nonce txn =
                 Transaction_hash.User_command_with_valid_signature.command txn
                 |> User_command.nonce_exn
               in
               if cmp <> 0 then cmp
               else
                 let cmp =
                   Mina_numbers.Account_nonce.compare (get_nonce txn1)
                     (get_nonce txn2)
                 in
                 if cmp <> 0 then cmp
                 else Transaction_hash.compare (get_hash txn1) (get_hash txn2))
        |> List.group
             ~break:(fun (_, (_, `Batch batch1)) (_, (_, `Batch batch2)) ->
               batch1 <> batch2)
        |> List.map
             ~f:
               (List.map ~f:(fun (txn, _) ->
                    Transaction_hash.User_command_with_valid_signature.command
                      txn))
      in
      rebroadcastable_txs
  end

  include Network_pool_base.Make (Transition_frontier) (Resource_pool)
end

(* Use this one in downstream consumers *)
module Make (Staged_ledger : sig
  type t

  val ledger : t -> Mina_ledger.Ledger.t
end)
(Transition_frontier : Transition_frontier_intf
                         with type staged_ledger := Staged_ledger.t) :
  S with type transition_frontier := Transition_frontier.t =
  Make0 (Mina_ledger.Ledger) (Staged_ledger) (Transition_frontier)

(* TODO: defunctor or remove monkey patching (#3731) *)
include Make
          (Staged_ledger)
          (struct
            include Transition_frontier

            type best_tip_diff = Extensions.Best_tip_diff.view =
              { new_commands : User_command.Valid.t With_status.t list
              ; removed_commands : User_command.Valid.t With_status.t list
              ; reorg_best_tip : bool
              }

            let best_tip_diff_pipe t =
              Extensions.(get_view_pipe (extensions t) Best_tip_diff)
          end)

let%test_module _ =
  ( module struct
    module Mock_base_ledger = Mocks.Base_ledger
    module Mock_staged_ledger = Mocks.Staged_ledger

    let num_test_keys = 10

    (* keys for accounts in the ledger *)
    let test_keys =
      Array.init num_test_keys ~f:(fun _ -> Signature_lib.Keypair.create ())

    let num_extra_keys = 30

    (* keys that can be used when generating new accounts *)
    let extra_keys =
      Array.init num_extra_keys ~f:(fun _ -> Signature_lib.Keypair.create ())

    let precomputed_values = Lazy.force Precomputed_values.for_unit_tests

    let constraint_constants = precomputed_values.constraint_constants

    let consensus_constants = precomputed_values.consensus_constants

    let proof_level = precomputed_values.proof_level

    let logger = Logger.null ()

    let time_controller = Block_time.Controller.basic ~logger

    let expiry_ns =
      Time_ns.Span.of_hr
        (Float.of_int
           precomputed_values.genesis_constants.transaction_expiry_hr)

    let verifier =
      Async.Thread_safe.block_on_async_exn (fun () ->
          Verifier.create ~logger ~proof_level ~constraint_constants
            ~conf_dir:None
            ~pids:(Child_processes.Termination.create_pid_table ()))

    module Mock_transition_frontier = struct
      module Breadcrumb = struct
        type t = Mock_staged_ledger.t

        let staged_ledger = Fn.id
      end

      type best_tip_diff =
        { new_commands : User_command.Valid.t With_status.t list
        ; removed_commands : User_command.Valid.t With_status.t list
        ; reorg_best_tip : bool
        }

      type t = best_tip_diff Broadcast_pipe.Reader.t * Breadcrumb.t ref

      let create : unit -> t * best_tip_diff Broadcast_pipe.Writer.t =
       fun () ->
        let pipe_r, pipe_w =
          Broadcast_pipe.create
            { new_commands = []; removed_commands = []; reorg_best_tip = false }
        in
        let accounts =
          List.map (Array.to_list test_keys) ~f:(fun kp ->
              let compressed = Public_key.compress kp.public_key in
              let account_id = Account_id.create compressed Token_id.default in
              ( account_id
              , Account.create account_id
                @@ Currency.Balance.of_int 1_000_000_000_000 ))
        in
        let ledger = Account_id.Table.of_alist_exn accounts in
        ((pipe_r, ref ledger), pipe_w)

      let best_tip (_, best_tip_ref) = !best_tip_ref

      let best_tip_diff_pipe (pipe, _) = pipe
    end

    module Test =
      Make0 (Mock_base_ledger) (Mock_staged_ledger) (Mock_transition_frontier)

    let pool_max_size = 25

    let () =
      Core.Backtrace.elide := false ;
      Async.Scheduler.set_record_backtraces true

    (** Assert the invariants of the locally generated command tracking system.
    *)
    let assert_locally_generated (pool : Test.Resource_pool.t) =
      ignore
        ( Hashtbl.merge pool.locally_generated_committed
            pool.locally_generated_uncommitted ~f:(fun ~key -> function
            | `Both ((committed, _), (uncommitted, _)) ->
                failwithf
                  !"Command \
                    %{sexp:Transaction_hash.User_command_with_valid_signature.t} \
                    in both locally generated committed and uncommitted with \
                    times %s and %s"
                  key (Time.to_string committed)
                  (Time.to_string uncommitted)
                  ()
            | `Left cmd ->
                Some cmd
            | `Right cmd ->
                (* Locally generated uncommitted transactions should be in the
                   pool, so long as we're not in the middle of updating it. *)
                assert (
                  Indexed_pool.member pool.pool
                    (Transaction_hash.User_command.of_checked key) ) ;
                Some cmd)
          : ( Transaction_hash.User_command_with_valid_signature.t
            , Time.t * [ `Batch of int ] )
            Hashtbl.t )

    let assert_fee_wu_ordering (pool : Test.Resource_pool.t) =
      let txns =
        Test.Resource_pool.transactions pool ~logger |> Sequence.to_list
      in
      let compare txn1 txn2 =
        let open Transaction_hash.User_command_with_valid_signature in
        let cmd1 = command txn1 in
        let cmd2 = command txn2 in
        (* ascending order of nonces, if same fee payer *)
        if
          Account_id.equal
            (User_command.fee_payer cmd1)
            (User_command.fee_payer cmd2)
        then
          Account.Nonce.compare
            (User_command.nonce_exn cmd1)
            (User_command.nonce_exn cmd2)
        else
          let get_fee_wu cmd = User_command.fee_per_wu cmd in
          (* descending order of fee/weight *)
          Currency.Fee_rate.compare (get_fee_wu cmd2) (get_fee_wu cmd1)
      in
      assert (List.is_sorted txns ~compare)

    let setup_test () =
      let tf, best_tip_diff_w = Mock_transition_frontier.create () in
      let tf_pipe_r, _tf_pipe_w = Broadcast_pipe.create @@ Some tf in
      let trust_system = Trust_system.null () in
      let config =
        Test.Resource_pool.make_config ~trust_system ~pool_max_size ~verifier
      in
      let pool_, _, _ =
        Test.create ~config ~logger ~constraint_constants ~consensus_constants
<<<<<<< HEAD
          ~time_controller ~frontier_broadcast_pipe:tf_pipe_r
=======
          ~time_controller ~expiry_ns ~frontier_broadcast_pipe:tf_pipe_r
>>>>>>> 8eb2e109
          ~log_gossip_heard:false ~on_remote_push:(Fn.const Deferred.unit)
      in
      let pool = Test.resource_pool pool_ in
      let%map () = Async.Scheduler.yield () in
      ( (fun txs ->
          Indexed_pool.For_tests.assert_invariants pool.pool ;
          assert_locally_generated pool ;
          assert_fee_wu_ordering pool ;
          [%test_eq: User_command.t List.t]
            ( Test.Resource_pool.transactions ~logger pool
            |> Sequence.map
                 ~f:Transaction_hash.User_command_with_valid_signature.command
            |> Sequence.to_list
            |> List.sort ~compare:User_command.compare )
            (List.sort ~compare:User_command.compare txs))
      , pool
      , best_tip_diff_w
      , tf )

    let independent_cmds : User_command.Valid.t list =
      let rec go n cmds =
        let open Quickcheck.Generator.Let_syntax in
        if n < Array.length test_keys then
          let%bind cmd =
            let sender = test_keys.(n) in
            User_command.Valid.Gen.payment ~sign_type:`Real
              ~key_gen:
                (Quickcheck.Generator.tuple2 (return sender)
                   (Quickcheck_lib.of_array test_keys))
              ~max_amount:100_000_000_000 ~fee_range:10_000_000_000 ()
          in
          go (n + 1) (cmd :: cmds)
        else Quickcheck.Generator.return @@ List.rev cmds
      in
      Quickcheck.random_value ~seed:(`Deterministic "constant") (go 0 [])

    let independent_cmds' : User_command.t list =
      List.map independent_cmds ~f:User_command.forget_check

    let mk_parties_cmds (pool : Test.Resource_pool.t) :
        User_command.Valid.t list =
      let best_tip_ledger = Option.value_exn pool.best_tip_ledger in
      let mk_ledger () =
        (* the Snapp generators want a Ledger.t, these tests have Base_ledger.t map, so
           we build the Ledger.t from the map
        *)
        let ledger =
          Mina_ledger.Ledger.create
            ~depth:precomputed_values.constraint_constants.ledger_depth ()
        in
        Account_id.Table.iteri best_tip_ledger
          ~f:(fun ~key:acct_id ~data:acct ->
            match
              Mina_ledger.Ledger.get_or_create_account ledger acct_id acct
            with
            | Error err ->
                failwithf
                  "mk_parties_cmds: error adding account for account id: %s, \
                   error: %s@."
                  (Account_id.to_yojson acct_id |> Yojson.Safe.to_string)
                  (Error.to_string_hum err) ()
            | Ok (`Existed, _) ->
                failwithf
                  "mk_parties_cmds: account for account id already exists: %s@."
                  (Account_id.to_yojson acct_id |> Yojson.Safe.to_string)
                  ()
            | Ok (`Added, _) ->
                ()) ;
        ledger
      in
      let keymap =
        Array.fold (Array.append test_keys extra_keys)
          ~init:Public_key.Compressed.Map.empty
          ~f:(fun map { public_key; private_key } ->
            let key = Public_key.compress public_key in
            Public_key.Compressed.Map.add_exn map ~key ~data:private_key)
      in
      (* ledger that gets updated by the Snapp generators *)
      let ledger = mk_ledger () in
      let rec go n cmds =
        let open Quickcheck.Generator.Let_syntax in
        if n < Array.length test_keys then
          let%bind cmd =
            let fee_payer_keypair = test_keys.(n) in
            let%map (parties : Parties.t) =
              Mina_generators.Snapp_generators.gen_parties_from ~succeed:true
                ~keymap ~fee_payer_keypair ~ledger ()
            in
            User_command.Parties parties
          in
          go (n + 1) (cmd :: cmds)
        else Quickcheck.Generator.return @@ List.rev cmds
      in
      let result =
        Quickcheck.random_value ~seed:(`Deterministic "parties") (go 0 [])
      in
      (* add new accounts to best tip ledger *)
      let ledger_accounts =
        Mina_ledger.Ledger.to_list ledger
        |> List.filter ~f:(fun acct -> Option.is_some acct.snapp)
      in
      List.iter ledger_accounts ~f:(fun account ->
          let account_id =
            Account_id.create account.public_key account.token_id
          in
          ignore
            ( Mock_base_ledger.add best_tip_ledger ~account_id ~account
              : [ `Duplicate | `Ok ] )) ;
      result

    let mk_parties_cmds' (pool : Test.Resource_pool.t) : User_command.t list =
      List.map (mk_parties_cmds pool) ~f:User_command.forget_check

    type pool_apply = (User_command.t list, [ `Other of Error.t ]) Result.t
    [@@deriving sexp, compare]

    let canonicalize t =
      Result.map t ~f:(List.sort ~compare:User_command.compare)

    let compare_pool_apply (t1 : pool_apply) (t2 : pool_apply) =
      compare_pool_apply (canonicalize t1) (canonicalize t2)

    let accepted_commands = Result.map ~f:fst

    let mk_with_status (cmd : User_command.Valid.t) =
      { With_status.data = cmd
      ; status =
          Applied
            ( Transaction_status.Auxiliary_data.empty
            , Transaction_status.Balance_data.empty )
      }

    let verify_and_apply (pool : Test.Resource_pool.t) cs =
      let tm0 = Time.now () in
      let%bind verified =
        Test.Resource_pool.Diff.verify' ~allow_failures_for_tests:true pool
          (Envelope.Incoming.local cs)
        >>| Or_error.ok_exn
      in
      let result = Test.Resource_pool.Diff.unsafe_apply pool verified in
      let tm1 = Time.now () in
      [%log' info pool.logger] "Time for verify_and_apply: %0.04f sec"
        (Time.diff tm1 tm0 |> Time.Span.to_sec) ;
      result

    let mk_linear_case_test assert_pool_txs pool best_tip_diff_w cmds =
      assert_pool_txs [] ;
      let%bind apply_res = verify_and_apply pool cmds in
      [%test_eq: pool_apply] (accepted_commands apply_res) (Ok cmds) ;
      assert_pool_txs cmds ;
      let%bind () =
        Broadcast_pipe.Writer.write best_tip_diff_w
          ( { new_commands = [ mk_with_status (List.hd_exn independent_cmds) ]
            ; removed_commands = []
            ; reorg_best_tip = false
            }
            : Mock_transition_frontier.best_tip_diff )
      in
      let%bind () = Async.Scheduler.yield_until_no_jobs_remain () in
      assert_pool_txs (List.tl_exn cmds) ;
      let%bind () =
        Broadcast_pipe.Writer.write best_tip_diff_w
          { new_commands =
              List.map ~f:mk_with_status
                (List.take (List.tl_exn independent_cmds) 2)
          ; removed_commands = []
          ; reorg_best_tip = false
          }
      in
      let%bind () = Async.Scheduler.yield_until_no_jobs_remain () in
      assert_pool_txs (List.drop cmds 3) ;
      Deferred.unit

    let%test_unit "transactions are removed in linear case (user cmds)" =
      Thread_safe.block_on_async_exn (fun () ->
          let%bind assert_pool_txs, pool, best_tip_diff_w, _frontier =
            setup_test ()
          in
          mk_linear_case_test assert_pool_txs pool best_tip_diff_w
            independent_cmds')

    let%test_unit "transactions are removed in linear case (snapps)" =
      Thread_safe.block_on_async_exn (fun () ->
          let%bind assert_pool_txs, pool, best_tip_diff_w, _frontier =
            setup_test ()
          in
          mk_linear_case_test assert_pool_txs pool best_tip_diff_w
            (mk_parties_cmds' pool))

    let map_set_multi map pairs =
      let rec go pairs =
        match pairs with
        | (k, v) :: pairs' ->
            let pk = Public_key.compress test_keys.(k).public_key in
            let key = Account_id.create pk Token_id.default in
            Account_id.Table.set map ~key ~data:v ;
            go pairs'
        | [] ->
            ()
      in
      go pairs

    let mk_account ~idx ~balance ~nonce =
      let public_key = Public_key.compress @@ test_keys.(idx).public_key in
      ( idx
      , { Account.Poly.Stable.Latest.public_key
        ; token_id = Token_id.default
        ; token_permissions =
            Token_permissions.Not_owned { account_disabled = false }
        ; token_symbol = Account.Token_symbol.default
        ; balance = Currency.Balance.of_int balance
        ; nonce = Account.Nonce.of_int nonce
        ; receipt_chain_hash = Receipt.Chain_hash.empty
        ; delegate = Some public_key
        ; voting_for =
            Quickcheck.random_value ~seed:(`Deterministic "constant")
              State_hash.gen
        ; timing = Account.Timing.Untimed
        ; permissions = Permissions.user_default
        ; snapp = None
        ; snapp_uri = ""
        } )

    let mk_remove_and_add_test assert_pool_txs pool best_tip_diff_w best_tip_ref
        valid_cmds =
      let cmds' = List.map valid_cmds ~f:User_command.forget_check in
      assert_pool_txs [] ;
      (* omit the 1st (0-based) command *)
      let cmds_to_apply = List.hd_exn cmds' :: List.drop cmds' 2 in
      let%bind apply_res = verify_and_apply pool cmds_to_apply in
      [%test_eq: pool_apply] (accepted_commands apply_res) (Ok cmds_to_apply) ;
      map_set_multi !best_tip_ref
        [ mk_account ~idx:1 ~balance:1_000_000_000_000 ~nonce:1 ] ;
      let%bind () =
        Broadcast_pipe.Writer.write best_tip_diff_w
          ( { new_commands = List.map ~f:mk_with_status @@ List.take valid_cmds 1
            ; removed_commands =
                List.map ~f:mk_with_status @@ [ List.nth_exn valid_cmds 1 ]
            ; reorg_best_tip = true
            }
            : Mock_transition_frontier.best_tip_diff )
      in
      assert_pool_txs (List.tl_exn cmds') ;
      Deferred.unit

    let%test_unit "Transactions are removed and added back in fork changes \
                   (user cmds)" =
      Thread_safe.block_on_async_exn (fun () ->
          let%bind assert_pool_txs, pool, best_tip_diff_w, (_, best_tip_ref) =
            setup_test ()
          in
          mk_remove_and_add_test assert_pool_txs pool best_tip_diff_w
            best_tip_ref independent_cmds)

    let%test_unit "Transactions are removed and added back in fork changes \
                   (snapps)" =
      Thread_safe.block_on_async_exn (fun () ->
          let%bind assert_pool_txs, pool, best_tip_diff_w, (_, best_tip_ref) =
            setup_test ()
          in
          mk_remove_and_add_test assert_pool_txs pool best_tip_diff_w
            best_tip_ref (mk_parties_cmds pool))

    let mk_invalid_test assert_pool_txs pool best_tip_diff_w best_tip_ref cmds'
        =
      assert_pool_txs [] ;
      map_set_multi !best_tip_ref
        [ mk_account ~idx:0 ~balance:0 ~nonce:0
        ; mk_account ~idx:1 ~balance:1_000_000_000_000 ~nonce:1
        ] ;
      (* need a best tip diff so the ref is actually read *)
      let%bind _ =
        Broadcast_pipe.Writer.write best_tip_diff_w
          ( { new_commands = []; removed_commands = []; reorg_best_tip = false }
            : Mock_transition_frontier.best_tip_diff )
      in
      let%bind apply_res = verify_and_apply pool cmds' in
      [%test_eq: pool_apply]
        (Ok (List.drop cmds' 2))
        (accepted_commands apply_res) ;
      assert_pool_txs (List.drop cmds' 2) ;
      Deferred.unit

    let%test_unit "invalid transactions are not accepted (user cmds)" =
      Thread_safe.block_on_async_exn (fun () ->
          let%bind assert_pool_txs, pool, best_tip_diff_w, (_, best_tip_ref) =
            setup_test ()
          in
          mk_invalid_test assert_pool_txs pool best_tip_diff_w best_tip_ref
            independent_cmds')

    let%test_unit "invalid transactions are not accepted (snapps)" =
      Thread_safe.block_on_async_exn (fun () ->
          let%bind assert_pool_txs, pool, best_tip_diff_w, (_, best_tip_ref) =
            setup_test ()
          in
          mk_invalid_test assert_pool_txs pool best_tip_diff_w best_tip_ref
            (mk_parties_cmds' pool))

    let mk_payment' ?valid_until ~sender_idx ~fee ~nonce ~receiver_idx ~amount
        () =
      let get_pk idx = Public_key.compress test_keys.(idx).public_key in
      Signed_command.sign test_keys.(sender_idx)
        (Signed_command_payload.create ~fee:(Currency.Fee.of_int fee)
           ~fee_payer_pk:(get_pk sender_idx) ~valid_until
           ~nonce:(Account.Nonce.of_int nonce)
           ~memo:(Signed_command_memo.create_by_digesting_string_exn "foo")
           ~body:
             (Signed_command_payload.Body.Payment
                { source_pk = get_pk sender_idx
                ; receiver_pk = get_pk receiver_idx
                ; amount = Currency.Amount.of_int amount
                }))

    let mk_payment ?valid_until ~sender_idx ~fee ~nonce ~receiver_idx ~amount ()
        =
      User_command.Signed_command
        (mk_payment' ?valid_until ~sender_idx ~fee ~nonce ~receiver_idx ~amount
           ())

    let current_global_slot () =
      let current_time = Block_time.now time_controller in
      Consensus.Data.Consensus_time.(
        of_time_exn ~constants:consensus_constants current_time
        |> to_global_slot)

    let mk_now_invalid_test assert_pool_txs pool best_tip_diff_w best_tip_ref
        cmds =
      let cmds' = List.map cmds ~f:User_command.forget_check in
      assert_pool_txs [] ;
      map_set_multi !best_tip_ref
        [ mk_account ~idx:0 ~balance:1_000_000_000_000 ~nonce:1 ] ;
      let%bind _ =
        Broadcast_pipe.Writer.write best_tip_diff_w
          ( { new_commands = List.map ~f:mk_with_status @@ List.take cmds 2
            ; removed_commands = []
            ; reorg_best_tip = false
            }
            : Mock_transition_frontier.best_tip_diff )
      in
      assert_pool_txs [] ;
      let cmd1 =
        let sender = test_keys.(0) in
        Quickcheck.random_value
          (User_command.Valid.Gen.payment ~sign_type:`Real
             ~key_gen:
               Quickcheck.Generator.(
                 tuple2 (return sender) (Quickcheck_lib.of_array test_keys))
             ~nonce:(Account.Nonce.of_int 1) ~max_amount:100_000_000_000
             ~fee_range:10_000_000_000 ())
      in
      let%bind apply_res =
        verify_and_apply pool [ User_command.forget_check cmd1 ]
      in
      [%test_eq: pool_apply]
        (accepted_commands apply_res)
        (Ok [ User_command.forget_check cmd1 ]) ;
      assert_pool_txs [ User_command.forget_check cmd1 ] ;
      let cmd2 =
        mk_payment ~sender_idx:0 ~fee:1_000_000_000 ~nonce:0 ~receiver_idx:5
          ~amount:999_000_000_000 ()
      in
      map_set_multi !best_tip_ref [ mk_account ~idx:0 ~balance:0 ~nonce:1 ] ;
      let%bind _ =
        Broadcast_pipe.Writer.write best_tip_diff_w
          ( { new_commands =
                List.map ~f:mk_with_status @@ (cmd2 :: List.drop cmds 2)
            ; removed_commands = List.map ~f:mk_with_status @@ List.take cmds 2
            ; reorg_best_tip = true
            }
            : Mock_transition_frontier.best_tip_diff )
      in
      (* first cmd from removed_commands gets replaced by cmd2 (same sender), cmd1 is invalid because of insufficient balance,
         and so only the second cmd from removed_commands is expected to be in the pool
      *)
      assert_pool_txs [ List.nth_exn cmds' 1 ] ;
      Deferred.unit

    let%test_unit "Now-invalid transactions are removed from the pool on fork \
                   changes (user cmds)" =
      Thread_safe.block_on_async_exn (fun () ->
          let%bind assert_pool_txs, pool, best_tip_diff_w, (_, best_tip_ref) =
            setup_test ()
          in
          mk_now_invalid_test assert_pool_txs pool best_tip_diff_w best_tip_ref
            independent_cmds)

    let%test_unit "Now-invalid transactions are removed from the pool on fork \
                   changes (snapps)" =
      Thread_safe.block_on_async_exn (fun () ->
          let%bind assert_pool_txs, pool, best_tip_diff_w, (_, best_tip_ref) =
            setup_test ()
          in
          mk_now_invalid_test assert_pool_txs pool best_tip_diff_w best_tip_ref
            (mk_parties_cmds pool))

    let mk_expired_not_accepted_test assert_pool_txs pool ~padding cmds =
      assert_pool_txs [] ;
      let curr_slot = current_global_slot () in
      let slot_padding = Mina_numbers.Global_slot.of_int padding in
      let curr_slot_plus_padding =
        Mina_numbers.Global_slot.add curr_slot slot_padding
      in
      let valid_command =
        mk_payment ~valid_until:curr_slot_plus_padding ~sender_idx:1
          ~fee:1_000_000_000 ~nonce:1 ~receiver_idx:9 ~amount:1_000_000_000 ()
      in
      let expired_commands =
        [ mk_payment ~valid_until:curr_slot ~sender_idx:0 ~fee:1_000_000_000
            ~nonce:1 ~receiver_idx:9 ~amount:1_000_000_000 ()
        ; mk_payment ~sender_idx:0 ~fee:1_000_000_000 ~nonce:2 ~receiver_idx:9
            ~amount:1_000_000_000 ()
        ]
      in
      (* Wait till global slot increases by 1 which invalidates
         the commands with valid_until = curr_slot
      *)
      let%bind () =
        after
          (Block_time.Span.to_time_span
             consensus_constants.block_window_duration_ms)
      in
      let all_valid_commands = cmds @ [ valid_command ] in
      let%bind apply_res =
        verify_and_apply pool
          (List.map
             (all_valid_commands @ expired_commands)
             ~f:User_command.forget_check)
      in
      let cmds_wo_check =
        List.map all_valid_commands ~f:User_command.forget_check
      in
      [%test_eq: pool_apply] (Ok cmds_wo_check) (accepted_commands apply_res) ;
      assert_pool_txs cmds_wo_check ;
      Deferred.unit

    let%test_unit "expired transactions are not accepted (user cmds)" =
      Thread_safe.block_on_async_exn (fun () ->
          let%bind assert_pool_txs, pool, _best_tip_diff_w, (_, _best_tip_ref) =
            setup_test ()
          in
          mk_expired_not_accepted_test assert_pool_txs pool ~padding:10
            independent_cmds)

    let%test_unit "expired transactions are not accepted (snapps)" =
      Thread_safe.block_on_async_exn (fun () ->
          let%bind assert_pool_txs, pool, _best_tip_diff_w, (_, _best_tip_ref) =
            setup_test ()
          in
          mk_expired_not_accepted_test assert_pool_txs pool ~padding:25
            (mk_parties_cmds pool))

    let%test_unit "Expired transactions that are already in the pool are \
                   removed from the pool when best tip changes (user cmds)" =
      Thread_safe.block_on_async_exn (fun () ->
          let%bind assert_pool_txs, pool, best_tip_diff_w, (_, best_tip_ref) =
            setup_test ()
          in
          assert_pool_txs [] ;
          let curr_slot = current_global_slot () in
          let curr_slot_plus_three =
            Mina_numbers.Global_slot.(add curr_slot (of_int 3))
          in
          let curr_slot_plus_seven =
            Mina_numbers.Global_slot.(add curr_slot (of_int 7))
          in
          let few_now =
            List.take independent_cmds (List.length independent_cmds / 2)
          in
          let expires_later1 =
            mk_payment ~valid_until:curr_slot_plus_three ~sender_idx:0
              ~fee:1_000_000_000 ~nonce:1 ~receiver_idx:9 ~amount:10_000_000_000
              ()
          in
          let expires_later2 =
            mk_payment ~valid_until:curr_slot_plus_seven ~sender_idx:0
              ~fee:1_000_000_000 ~nonce:2 ~receiver_idx:9 ~amount:10_000_000_000
              ()
          in
          let valid_commands = few_now @ [ expires_later1; expires_later2 ] in
          let cmds_wo_check =
            List.map valid_commands ~f:User_command.forget_check
          in
          let%bind apply_res = verify_and_apply pool cmds_wo_check in
          [%test_eq: pool_apply]
            (accepted_commands apply_res)
            (Ok cmds_wo_check) ;
          assert_pool_txs cmds_wo_check ;
          (* new commands from best tip diff should be removed from the pool *)
          (* update the nonce to be consistent with the commands in the block *)
          map_set_multi !best_tip_ref
            [ mk_account ~idx:0 ~balance:1_000_000_000_000_000 ~nonce:2 ] ;
          let%bind _ =
            Broadcast_pipe.Writer.write best_tip_diff_w
              ( { new_commands =
                    List.map ~f:mk_with_status
                      [ List.nth_exn few_now 0; expires_later1 ]
                ; removed_commands = []
                ; reorg_best_tip = false
                }
                : Mock_transition_frontier.best_tip_diff )
          in
          let cmds_wo_check =
            List.map ~f:User_command.forget_check
              (expires_later2 :: List.drop few_now 1)
          in
          let%bind () = Async.Scheduler.yield_until_no_jobs_remain () in
          assert_pool_txs cmds_wo_check ;
          (* Add new commands, remove old commands some of which are now expired *)
          let expired_command =
            mk_payment ~valid_until:curr_slot ~sender_idx:9 ~fee:1_000_000_000
              ~nonce:0 ~receiver_idx:5 ~amount:1_000_000_000 ()
          in
          let unexpired_command =
            mk_payment ~valid_until:curr_slot_plus_seven ~sender_idx:8
              ~fee:1_000_000_000 ~nonce:0 ~receiver_idx:9 ~amount:1_000_000_000
              ()
          in
          let valid_forever = List.nth_exn few_now 0 in
          let removed_commands =
            [ valid_forever
            ; expires_later1
            ; expired_command
            ; unexpired_command
            ]
            |> List.map ~f:mk_with_status
          in
          let n_block_times n =
            Int64.(
              Block_time.Span.to_ms consensus_constants.block_window_duration_ms
              * n)
            |> Block_time.Span.of_ms
          in
          let%bind () =
            after (Block_time.Span.to_time_span (n_block_times 3L))
          in
          let%bind _ =
            Broadcast_pipe.Writer.write best_tip_diff_w
              ( { new_commands = [ mk_with_status valid_forever ]
                ; removed_commands
                ; reorg_best_tip = true
                }
                : Mock_transition_frontier.best_tip_diff )
          in
          (* expired_command should not be in the pool because they are expired
             and (List.nth few_now 0) because it was committed in a block
          *)
          let cmds_wo_check =
            List.map ~f:User_command.forget_check
              ( expires_later1 :: expires_later2 :: unexpired_command
              :: List.drop few_now 1 )
          in
          let%bind () = Async.Scheduler.yield_until_no_jobs_remain () in
          assert_pool_txs cmds_wo_check ;
          (* after 5 block times there should be no expired transactions *)
          let%bind () =
            after (Block_time.Span.to_time_span (n_block_times 5L))
          in
          let%bind _ =
            Broadcast_pipe.Writer.write best_tip_diff_w
              ( { new_commands = []
                ; removed_commands = []
                ; reorg_best_tip = false
                }
                : Mock_transition_frontier.best_tip_diff )
          in
          let cmds_wo_check =
            List.map ~f:User_command.forget_check (List.drop few_now 1)
          in
          let%bind () = Async.Scheduler.yield_until_no_jobs_remain () in
          assert_pool_txs cmds_wo_check ;
          Deferred.unit)

    let%test_unit "Now-invalid transactions are removed from the pool when the \
                   transition frontier is recreated (user cmds)" =
      Thread_safe.block_on_async_exn (fun () ->
          (* Set up initial frontier *)
          let frontier_pipe_r, frontier_pipe_w = Broadcast_pipe.create None in
          let trust_system = Trust_system.null () in
          let config =
            Test.Resource_pool.make_config ~trust_system ~pool_max_size
              ~verifier
          in
          let pool_, _, _ =
            Test.create ~config ~logger ~constraint_constants
<<<<<<< HEAD
              ~consensus_constants ~time_controller
=======
              ~consensus_constants ~time_controller ~expiry_ns
>>>>>>> 8eb2e109
              ~frontier_broadcast_pipe:frontier_pipe_r ~log_gossip_heard:false
              ~on_remote_push:(Fn.const Deferred.unit)
          in
          let pool = Test.resource_pool pool_ in
          let assert_pool_txs txs =
            [%test_eq: User_command.t List.t]
              ( Test.Resource_pool.transactions ~logger pool
              |> Sequence.map
                   ~f:Transaction_hash.User_command_with_valid_signature.command
              |> Sequence.to_list
              |> List.sort ~compare:User_command.compare )
            @@ List.sort ~compare:User_command.compare txs
          in
          assert_pool_txs [] ;
          let frontier1, best_tip_diff_w1 =
            Mock_transition_frontier.create ()
          in
          let%bind _ =
            Broadcast_pipe.Writer.write frontier_pipe_w (Some frontier1)
          in
          let%bind _ = verify_and_apply pool independent_cmds' in
          assert_pool_txs independent_cmds' ;
          (* Destroy initial frontier *)
          Broadcast_pipe.Writer.close best_tip_diff_w1 ;
          let%bind _ = Broadcast_pipe.Writer.write frontier_pipe_w None in
          (* Set up second frontier *)
          let ((_, ledger_ref2) as frontier2), _best_tip_diff_w2 =
            Mock_transition_frontier.create ()
          in
          map_set_multi !ledger_ref2
            [ mk_account ~idx:0 ~balance:20_000_000_000_000 ~nonce:5
            ; mk_account ~idx:1 ~balance:0 ~nonce:0
            ; mk_account ~idx:2 ~balance:0 ~nonce:1
            ] ;
          let%bind _ =
            Broadcast_pipe.Writer.write frontier_pipe_w (Some frontier2)
          in
          assert_pool_txs @@ List.drop independent_cmds' 3 ;
          Deferred.unit)

    let%test_unit "transaction replacement works" =
      Thread_safe.block_on_async_exn
      @@ fun () ->
      let%bind assert_pool_txs, pool, _best_tip_diff_w, frontier =
        setup_test ()
      in
      let set_sender idx (tx : Signed_command.t) =
        let sender_kp = test_keys.(idx) in
        let sender_pk = Public_key.compress sender_kp.public_key in
        let payload : Signed_command.Payload.t =
          match tx.payload with
          | { common; body = Payment payload } ->
              { common = { common with fee_payer_pk = sender_pk }
              ; body = Payment { payload with source_pk = sender_pk }
              }
          | { common; body = Stake_delegation (Set_delegate payload) } ->
              { common = { common with fee_payer_pk = sender_pk }
              ; body =
                  Stake_delegation
                    (Set_delegate { payload with delegator = sender_pk })
              }
        in
        User_command.Signed_command (Signed_command.sign sender_kp payload)
      in
      let txs0 =
        [ mk_payment' ~sender_idx:0 ~fee:1_000_000_000 ~nonce:0 ~receiver_idx:9
            ~amount:20_000_000_000 ()
        ; mk_payment' ~sender_idx:0 ~fee:1_000_000_000 ~nonce:1 ~receiver_idx:9
            ~amount:12_000_000_000 ()
        ; mk_payment' ~sender_idx:0 ~fee:1_000_000_000 ~nonce:2 ~receiver_idx:9
            ~amount:500_000_000_000 ()
        ]
      in
      let txs0' = List.map txs0 ~f:Signed_command.forget_check in
      let txs1 = List.map ~f:(set_sender 1) txs0' in
      let txs2 = List.map ~f:(set_sender 2) txs0' in
      let txs3 = List.map ~f:(set_sender 3) txs0' in
      let txs_all =
        List.map ~f:(fun x -> User_command.Signed_command x) txs0
        @ txs1 @ txs2 @ txs3
      in
      let txs_all = List.map txs_all ~f:User_command.forget_check in
      let%bind apply_res = verify_and_apply pool txs_all in
      [%test_eq: pool_apply] (Ok txs_all) (accepted_commands apply_res) ;
      assert_pool_txs @@ txs_all ;
      let replace_txs =
        [ (* sufficient fee *)
          mk_payment ~sender_idx:0 ~fee:16_000_000_000 ~nonce:0 ~receiver_idx:1
            ~amount:440_000_000_000 ()
        ; (* insufficient fee *)
          mk_payment ~sender_idx:1 ~fee:4_000_000_000 ~nonce:0 ~receiver_idx:1
            ~amount:788_000_000_000 ()
        ; (* sufficient *)
          mk_payment ~sender_idx:2 ~fee:20_000_000_000 ~nonce:1 ~receiver_idx:4
            ~amount:721_000_000_000 ()
        ; (* insufficient *)
          (let amount = 927_000_000_000 in
           let fee =
             let ledger = Mock_transition_frontier.best_tip frontier in
             let sender_kp = test_keys.(3) in
             let sender_pk = Public_key.compress sender_kp.public_key in
             let sender_aid = Account_id.create sender_pk Token_id.default in
             let location =
               Mock_base_ledger.location_of_account ledger sender_aid
               |> Option.value_exn
             in
             (* Spend all of the tokens in the account. Should fail because the
                command with nonce=0 will already have spent some.
             *)
             let account =
               Mock_base_ledger.get ledger location |> Option.value_exn
             in
             Currency.Balance.to_int account.balance - amount
           in
           mk_payment ~sender_idx:3 ~fee ~nonce:1 ~receiver_idx:4 ~amount ())
        ]
      in
      let replace_txs = List.map replace_txs ~f:User_command.forget_check in
      let%bind apply_res_2 = verify_and_apply pool replace_txs in
      [%test_eq: pool_apply]
        (Ok [ List.nth_exn replace_txs 0; List.nth_exn replace_txs 2 ])
        (accepted_commands apply_res_2) ;
      Deferred.unit

    let%test_unit "it drops queued transactions if a committed one makes there \
                   be insufficient funds" =
      Thread_safe.block_on_async_exn
      @@ fun () ->
      let%bind assert_pool_txs, pool, best_tip_diff_w, (_, best_tip_ref) =
        setup_test ()
      in
      let txs =
        [ mk_payment ~sender_idx:0 ~fee:5_000_000_000 ~nonce:0 ~receiver_idx:9
            ~amount:20_000_000_000 ()
        ; mk_payment ~sender_idx:0 ~fee:6_000_000_000 ~nonce:1 ~receiver_idx:5
            ~amount:77_000_000_000 ()
        ; mk_payment ~sender_idx:0 ~fee:1_000_000_000 ~nonce:2 ~receiver_idx:3
            ~amount:891_000_000_000 ()
        ]
      in
      let committed_tx =
        mk_payment ~sender_idx:0 ~fee:5_000_000_000 ~nonce:0 ~receiver_idx:2
          ~amount:25_000_000_000 ()
      in
      let txs = txs |> List.map ~f:User_command.forget_check in
      let%bind apply_res = verify_and_apply pool txs in
      [%test_eq: pool_apply] (Ok txs) (accepted_commands apply_res) ;
      assert_pool_txs @@ txs ;
      map_set_multi !best_tip_ref
        [ mk_account ~idx:0 ~balance:970_000_000_000 ~nonce:1 ] ;
      let%bind () =
        Broadcast_pipe.Writer.write best_tip_diff_w
          { new_commands = List.map ~f:mk_with_status @@ [ committed_tx ]
          ; removed_commands = []
          ; reorg_best_tip = false
          }
      in
      assert_pool_txs [ List.nth_exn txs 1 ] ;
      Deferred.unit

    let%test_unit "max size is maintained" =
      Quickcheck.test ~trials:500
        (let open Quickcheck.Generator.Let_syntax in
        let%bind init_ledger_state =
          Mina_ledger.Ledger.gen_initial_ledger_state
        in
        let%bind cmds_count = Int.gen_incl pool_max_size (pool_max_size * 2) in
        let%bind cmds =
          User_command.Valid.Gen.sequence ~sign_type:`Real ~length:cmds_count
            init_ledger_state
        in
        return (init_ledger_state, cmds))
        ~f:(fun (init_ledger_state, cmds) ->
          Thread_safe.block_on_async_exn (fun () ->
              let%bind _assert_pool_txs, pool, best_tip_diff_w, (_, best_tip_ref)
                  =
                setup_test ()
              in
              let mock_ledger =
                Account_id.Table.of_alist_exn
                  ( init_ledger_state |> Array.to_sequence
                  |> Sequence.map ~f:(fun (kp, balance, nonce, timing) ->
                         let public_key = Public_key.compress kp.public_key in
                         let account_id =
                           Account_id.create public_key Token_id.default
                         in
                         ( account_id
                         , { (Account.initialize account_id) with
                             balance =
                               Currency.Balance.of_uint64
                                 (Currency.Amount.to_uint64 balance)
                           ; nonce
                           ; timing
                           } ))
                  |> Sequence.to_list )
              in
              best_tip_ref := mock_ledger ;
              let%bind () =
                Broadcast_pipe.Writer.write best_tip_diff_w
                  { new_commands = []
                  ; removed_commands = []
                  ; reorg_best_tip = true
                  }
              in
              let cmds1, cmds2 = List.split_n cmds pool_max_size in
              let%bind apply_res1 =
                verify_and_apply pool
                  (List.map cmds1 ~f:User_command.forget_check)
              in
              assert (Result.is_ok apply_res1) ;
              [%test_eq: int] pool_max_size (Indexed_pool.size pool.pool) ;
              let%map _apply_res2 =
                verify_and_apply pool
                  (List.map cmds2 ~f:User_command.forget_check)
              in
              (* N.B. Adding a transaction when the pool is full may drop > 1
                 command, so the size now is not necessarily the maximum.
                 Applying the diff may also return an error if none of the new
                 commands have higher fee than the lowest one already in the
                 pool.
              *)
              assert (Indexed_pool.size pool.pool <= pool_max_size)))

    let assert_rebroadcastable pool cmds =
      let normalize = List.sort ~compare:User_command.compare in
      let expected =
        match normalize cmds with [] -> [] | normalized -> [ normalized ]
      in
      [%test_eq: User_command.t list list]
        ( List.map ~f:normalize
        @@ Test.Resource_pool.get_rebroadcastable pool
             ~has_timed_out:(Fn.const `Ok) )
        expected

    let mock_sender =
      Envelope.Sender.Remote
        (Peer.create
           (Unix.Inet_addr.of_string "1.2.3.4")
           ~peer_id:(Peer.Id.unsafe_of_string "contents should be irrelevant")
           ~libp2p_port:8302)

    let mk_rebroadcastable_test assert_pool_txs pool best_tip_diff_w cmds =
      assert_pool_txs [] ;
      let local_cmds = List.take cmds 5 in
      let local_cmds' = List.map local_cmds ~f:User_command.forget_check in
      let remote_cmds = List.drop cmds 5 in
      let remote_cmds' = List.map remote_cmds ~f:User_command.forget_check in
      (* Locally generated transactions are rebroadcastable *)
      let%bind apply_res_1 = verify_and_apply pool local_cmds' in
      [%test_eq: pool_apply] (accepted_commands apply_res_1) (Ok local_cmds') ;
      assert_pool_txs local_cmds' ;
      assert_rebroadcastable pool local_cmds' ;
      (* Adding non-locally-generated transactions doesn't affect
         rebroadcastable pool *)
      let%bind apply_res_2 =
        let%bind verified =
          Test.Resource_pool.Diff.verify pool
            (Envelope.Incoming.wrap ~data:remote_cmds' ~sender:mock_sender)
          >>| Or_error.ok_exn
        in
        Test.Resource_pool.Diff.unsafe_apply pool verified
      in
      [%test_eq: pool_apply] (accepted_commands apply_res_2) (Ok remote_cmds') ;
      assert_pool_txs (local_cmds' @ remote_cmds') ;
      assert_rebroadcastable pool local_cmds' ;
      (* When locally generated transactions are committed they are no
         longer rebroadcastable *)
      let%bind () =
        Broadcast_pipe.Writer.write best_tip_diff_w
          ( { new_commands =
                List.map ~f:mk_with_status @@ List.take local_cmds 2
                @ List.take remote_cmds 3
            ; removed_commands = []
            ; reorg_best_tip = false
            }
            : Mock_transition_frontier.best_tip_diff )
      in
      assert_pool_txs (List.drop local_cmds' 2 @ List.drop remote_cmds' 3) ;
      assert_rebroadcastable pool (List.drop local_cmds' 2) ;
      (* Reorgs put locally generated transactions back into the
         rebroadcastable pool, if they were removed and not re-added *)
      let%bind () =
        Broadcast_pipe.Writer.write best_tip_diff_w
          ( { new_commands = List.map ~f:mk_with_status @@ List.take local_cmds 1
            ; removed_commands =
                List.map ~f:mk_with_status @@ List.take local_cmds 2
            ; reorg_best_tip = true
            }
            : Mock_transition_frontier.best_tip_diff )
      in
      assert_pool_txs (List.tl_exn local_cmds' @ List.drop remote_cmds' 3) ;
      assert_rebroadcastable pool (List.tl_exn local_cmds') ;
      (* Committing them again removes them from the pool again. *)
      let%bind () =
        Broadcast_pipe.Writer.write best_tip_diff_w
          ( { new_commands =
                List.map ~f:mk_with_status @@ List.tl_exn local_cmds
                @ List.drop remote_cmds 3
            ; removed_commands = []
            ; reorg_best_tip = false
            }
            : Mock_transition_frontier.best_tip_diff )
      in
      assert_pool_txs [] ;
      assert_rebroadcastable pool [] ;
      (* A reorg that doesn't re-add anything puts the right things back
         into the rebroadcastable pool. *)
      let%bind () =
        Broadcast_pipe.Writer.write best_tip_diff_w
          ( { new_commands = []
            ; removed_commands =
                List.map ~f:mk_with_status @@ List.drop local_cmds 3
                @ remote_cmds
            ; reorg_best_tip = true
            }
            : Mock_transition_frontier.best_tip_diff )
      in
      assert_pool_txs (List.drop local_cmds' 3 @ remote_cmds') ;
      assert_rebroadcastable pool (List.drop local_cmds' 3) ;
      (* Committing again removes them. (Checking this works in both one and
         two step reorg processes) *)
      let%bind () =
        Broadcast_pipe.Writer.write best_tip_diff_w
          ( { new_commands =
                List.map ~f:mk_with_status @@ [ List.nth_exn local_cmds 3 ]
            ; removed_commands = []
            ; reorg_best_tip = false
            }
            : Mock_transition_frontier.best_tip_diff )
      in
      assert_pool_txs (List.drop local_cmds' 4 @ remote_cmds') ;
      assert_rebroadcastable pool (List.drop local_cmds' 4) ;
      (* When transactions expire from rebroadcast pool they are gone. This
         doesn't affect the main pool.
      *)
      ignore
        ( Test.Resource_pool.get_rebroadcastable pool
            ~has_timed_out:(Fn.const `Timed_out)
          : User_command.t list list ) ;
      assert_pool_txs (List.drop local_cmds' 4 @ remote_cmds') ;
      assert_rebroadcastable pool [] ;
      Deferred.unit

    let%test_unit "rebroadcastable transaction behavior (user cmds)" =
      Thread_safe.block_on_async_exn (fun () ->
          let%bind assert_pool_txs, pool, best_tip_diff_w, _frontier =
            setup_test ()
          in
          mk_rebroadcastable_test assert_pool_txs pool best_tip_diff_w
            independent_cmds)

    let%test_unit "rebroadcastable transaction behavior (snapps)" =
      Thread_safe.block_on_async_exn (fun () ->
          let%bind assert_pool_txs, pool, best_tip_diff_w, _frontier =
            setup_test ()
          in
          mk_rebroadcastable_test assert_pool_txs pool best_tip_diff_w
            (mk_parties_cmds pool))

    let%test_unit "apply user cmds and snapps" =
      Thread_safe.block_on_async_exn (fun () ->
          let%bind assert_pool_txs, pool, _best_tip_diff_w, _frontier =
            setup_test ()
          in
          let num_cmds = Array.length test_keys in
          (* the user cmds and snapp cmds are taken from the same list of keys,
             so splitting by the order from that list makes sure that they
             don't share fee payer keys
             therefore, the original nonces in the accounts are valid
          *)
          let take_len = num_cmds / 2 in
          let snapp_cmds = List.take (mk_parties_cmds' pool) take_len in
          let user_cmds = List.drop independent_cmds' take_len in
          let all_cmds = snapp_cmds @ user_cmds in
          assert_pool_txs [] ;
          let%bind apply_res = verify_and_apply pool all_cmds in
          [%test_eq: pool_apply] (accepted_commands apply_res) (Ok all_cmds) ;
          assert_pool_txs all_cmds ;
          Deferred.unit)
  end )<|MERGE_RESOLUTION|>--- conflicted
+++ resolved
@@ -1735,11 +1735,7 @@
       in
       let pool_, _, _ =
         Test.create ~config ~logger ~constraint_constants ~consensus_constants
-<<<<<<< HEAD
-          ~time_controller ~frontier_broadcast_pipe:tf_pipe_r
-=======
           ~time_controller ~expiry_ns ~frontier_broadcast_pipe:tf_pipe_r
->>>>>>> 8eb2e109
           ~log_gossip_heard:false ~on_remote_push:(Fn.const Deferred.unit)
       in
       let pool = Test.resource_pool pool_ in
@@ -2325,11 +2321,7 @@
           in
           let pool_, _, _ =
             Test.create ~config ~logger ~constraint_constants
-<<<<<<< HEAD
-              ~consensus_constants ~time_controller
-=======
               ~consensus_constants ~time_controller ~expiry_ns
->>>>>>> 8eb2e109
               ~frontier_broadcast_pipe:frontier_pipe_r ~log_gossip_heard:false
               ~on_remote_push:(Fn.const Deferred.unit)
           in
