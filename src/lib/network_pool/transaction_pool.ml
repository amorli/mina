(** A pool of transactions that can be included in future blocks. Combined with
    the Network_pool module, this handles storing and gossiping the correct
    transactions (user commands) and providing them to the block producer code.
*)

(* Only show stdout for failed inline tests.*)
open Inline_test_quiet_logs
open Core
open Async
open Mina_base
open Mina_transaction
open Pipe_lib
open Signature_lib
open Network_peer

let max_per_15_seconds = 10

(* TEMP HACK UNTIL DEFUNCTORING: transition frontier interface is simplified *)
module type Transition_frontier_intf = sig
  type t

  type staged_ledger

  module Breadcrumb : sig
    type t

    val staged_ledger : t -> staged_ledger
  end

  type best_tip_diff =
    { new_commands : User_command.Valid.t With_status.t list
    ; removed_commands : User_command.Valid.t With_status.t list
    ; reorg_best_tip : bool
    }

  val best_tip : t -> Breadcrumb.t

  val best_tip_diff_pipe : t -> best_tip_diff Broadcast_pipe.Reader.t
end

(* versioned type, outside of functors *)
module Diff_versioned = struct
  [%%versioned
  module Stable = struct
    [@@@no_toplevel_latest_type]

    module V2 = struct
      type t = User_command.Stable.V2.t list [@@deriving sexp, yojson, hash]

      let to_latest = Fn.id
    end
  end]

  (* We defer do any checking on signed-commands until the call to
     [add_from_gossip_gossip_exn].

     The real solution would be to have more explicit queueing to make sure things don't happen out of order, factor
     [add_from_gossip_gossip_exn] into [check_from_gossip_exn] (which just does
     the checks) and [set_from_gossip_exn] (which just does the mutating the pool),
     and do the same for snapp commands as well.
  *)
  type t = User_command.t list [@@deriving sexp, yojson]

  module Diff_error = struct
    [%%versioned
    module Stable = struct
      [@@@no_toplevel_latest_type]

      module V2 = struct
        type t =
          | Insufficient_replace_fee
          | Verification_failed
          | Duplicate
          | Sender_account_does_not_exist
          | Invalid_nonce
          | Insufficient_funds
          | Insufficient_fee
          | Overflow
          | Bad_token
          | Unwanted_fee_token
          | Expired
          | Overloaded
          | Fee_payer_account_not_found
          | Fee_payer_not_permitted_to_send
        [@@deriving sexp, yojson, compare]

        let to_latest = Fn.id
      end
    end]

    (* IMPORTANT! Do not change the names of these errors as to adjust the
     * to_yojson output without updating Rosetta's construction API to handle
     * the changes *)
    type t = Stable.Latest.t =
      | Insufficient_replace_fee
      | Verification_failed
      | Duplicate
      | Sender_account_does_not_exist
      | Invalid_nonce
      | Insufficient_funds
      | Insufficient_fee
      | Overflow
      | Bad_token
      | Unwanted_fee_token
      | Expired
      | Overloaded
      | Fee_payer_account_not_found
      | Fee_payer_not_permitted_to_send
    [@@deriving sexp, yojson]

    let to_string_name = function
      | Insufficient_replace_fee ->
          "insufficient_replace_fee"
      | Verification_failed ->
          "verification_failed"
      | Duplicate ->
          "duplicate"
      | Sender_account_does_not_exist ->
          "sender_account_does_not_exist"
      | Invalid_nonce ->
          "invalid_nonce"
      | Insufficient_funds ->
          "insufficient_funds"
      | Insufficient_fee ->
          "insufficient_fee"
      | Overflow ->
          "overflow"
      | Bad_token ->
          "bad_token"
      | Unwanted_fee_token ->
          "unwanted_fee_token"
      | Expired ->
          "expired"
      | Overloaded ->
          "overloaded"
      | Fee_payer_account_not_found ->
          "fee_payer_account_not_found"
      | Fee_payer_not_permitted_to_send ->
          "fee_payer_not_permitted_to_send"

    let to_string_hum = function
      | Insufficient_replace_fee ->
          "This transaction would have replaced an existing transaction in the \
           pool, but the fee was too low"
      | Verification_failed ->
          "This transaction had an invalid proof/signature"
      | Duplicate ->
          "This transaction is a duplicate of one already in the pool"
      | Sender_account_does_not_exist ->
          "The fee-payer's account for this transaction could not be found in \
           the ledger"
      | Invalid_nonce ->
          "This transaction had an invalid nonce"
      | Insufficient_funds ->
          "There are not enough funds in the fee-payer's account to execute \
           this transaction"
      | Insufficient_fee ->
          "The fee for this transaction is too low"
      | Overflow ->
          "Executing this transaction would result in an integer overflow"
      | Bad_token ->
          "This transaction uses non-default tokens where they are not \
           permitted"
      | Unwanted_fee_token ->
          "This transaction pays fees in a non-default token that this pool \
           does not accept"
      | Expired ->
          "This transaction has expired"
      | Overloaded ->
          "The diff containing this transaction was too large"
      | Fee_payer_account_not_found ->
          "Fee payer account was not found in the best tip ledger"
      | Fee_payer_not_permitted_to_send ->
          "Fee payer account permissions don't allow sending funds"
  end

  module Rejected = struct
    [%%versioned
    module Stable = struct
      [@@@no_toplevel_latest_type]

      module V3 = struct
        type t = (User_command.Stable.V2.t * Diff_error.Stable.V2.t) list
        [@@deriving sexp, yojson, compare]

        let to_latest = Fn.id
      end
    end]

    type t = Stable.Latest.t [@@deriving sexp, yojson, compare]
  end

  type rejected = Rejected.t [@@deriving sexp, yojson, compare]

  type verified =
    { accepted :
        ( ( Transaction_hash.User_command_with_valid_signature.t
          * Transaction_hash.User_command_with_valid_signature.t list )
          list
        * Indexed_pool.Sender_local_state.t
        * Indexed_pool.Update.t )
        list
    ; rejected : Rejected.t
    }
  [@@deriving sexp, to_yojson]

  let summary t = Printf.sprintf "Transaction diff of length %d" (List.length t)

  let is_empty t = List.is_empty t
end

type Structured_log_events.t +=
  | Rejecting_command_for_reason of
      { command : User_command.t
      ; reason : Diff_versioned.Diff_error.t
      ; error_extra : (string * Yojson.Safe.t) list
      }
  [@@deriving register_event { msg = "Rejecting command because: $reason" }]

module type S = sig
  open Intf

  type transition_frontier

  module Resource_pool : sig
    include
      Transaction_resource_pool_intf
        with type transition_frontier := transition_frontier

    module Diff :
      Transaction_pool_diff_intf
        with type resource_pool := t
         and type Diff_error.t = Diff_versioned.Diff_error.t
         and type Rejected.t = Diff_versioned.Rejected.t
  end

  include
    Network_pool_base_intf
      with type resource_pool := Resource_pool.t
       and type transition_frontier := transition_frontier
       and type resource_pool_diff := Diff_versioned.t
       and type resource_pool_diff_verified := Diff_versioned.verified
       and type config := Resource_pool.Config.t
       and type transition_frontier_diff :=
        Resource_pool.transition_frontier_diff
       and type rejected_diff := Diff_versioned.rejected
end

(* Functor over user command, base ledger and transaction validator for
   mocking. *)
module Make0
    (Base_ledger : Intf.Base_ledger_intf) (Staged_ledger : sig
      type t

      val ledger : t -> Base_ledger.t
    end)
    (Transition_frontier : Transition_frontier_intf
                             with type staged_ledger := Staged_ledger.t) =
struct
  type verification_failure =
    | Command_failure of Diff_versioned.Diff_error.t
    | Invalid_failure of Verifier.invalid
  [@@deriving to_yojson]

  module Breadcrumb = Transition_frontier.Breadcrumb

  module Resource_pool = struct
    type transition_frontier_diff =
      Transition_frontier.best_tip_diff * Base_ledger.t

    let label = "transaction_pool"

    module Config = struct
      type t =
        { trust_system : (Trust_system.t[@sexp.opaque])
        ; pool_max_size : int
              (* note this value needs to be mostly the same across gossipping nodes, so
                 nodes with larger pools don't send nodes with smaller pools lots of
                 low fee transactions the smaller-pooled nodes consider useless and get
                 themselves banned.
              *)
        ; verifier : (Verifier.t[@sexp.opaque])
        }
      [@@deriving sexp_of, make]
    end

    let make_config = Config.make

    module Batcher = Batcher.Transaction_pool

    module Lru_cache = struct
      let max_size = 2048

      module T = struct
        type t = User_command.t list [@@deriving hash]
      end

      module Q = Hash_queue.Make (Int)

      type t = unit Q.t

      let add t h =
        if not (Q.mem t h) then (
          if Q.length t >= max_size then ignore (Q.dequeue_front t : 'a option) ;
          Q.enqueue_back_exn t h () ;
          `Already_mem false )
        else (
          ignore (Q.lookup_and_move_to_back t h : unit option) ;
          `Already_mem true )
    end

    module Mutex = struct
      open Async

      type t = unit Mvar.Read_write.t

      let acquire (t : t) = Mvar.take t

      let release (t : t) =
        assert (Mvar.is_empty t) ;
        don't_wait_for (Mvar.put t ())

      let with_ t ~f =
        let%bind () = acquire t in
        let%map x = f () in
        release t ; x

      let create () =
        let t = Mvar.create () in
        don't_wait_for (Mvar.put t ()) ;
        t
    end

    type t =
      { mutable pool : Indexed_pool.t
      ; sender_mutex : (Mutex.t Account_id.Table.t[@sexp.opaque])
      ; recently_seen : (Lru_cache.t[@sexp.opaque])
      ; locally_generated_uncommitted :
          ( Transaction_hash.User_command_with_valid_signature.t
          , Time.t * [ `Batch of int ] )
          Hashtbl.t
            (** Commands generated on this machine, that are not included in the
                current best tip, along with the time they were added. *)
      ; locally_generated_committed :
          ( Transaction_hash.User_command_with_valid_signature.t
          , Time.t * [ `Batch of int ] )
          Hashtbl.t
            (** Ones that are included in the current best tip. *)
      ; mutable current_batch : int
      ; mutable remaining_in_batch : int
      ; config : Config.t
      ; logger : (Logger.t[@sexp.opaque])
      ; batcher : Batcher.t
      ; mutable best_tip_diff_relay : (unit Deferred.t[@sexp.opaque]) Option.t
      ; mutable best_tip_ledger : (Base_ledger.t[@sexp.opaque]) Option.t
      }
    [@@deriving sexp_of]

    let member t x =
      Indexed_pool.member t.pool (Transaction_hash.User_command.of_checked x)

    let transactions' ~logger p =
      Sequence.unfold ~init:p ~f:(fun pool ->
          match Indexed_pool.get_highest_fee pool with
          | Some cmd -> (
              match
                Indexed_pool.handle_committed_txn pool cmd
                  ~application_status:None
                    (* we have the invariant that the transactions currently
                       in the pool are always valid against the best tip, so
                       no need to check balances here *)
                  ~fee_payer_balance:Currency.Amount.max_int
                  ~fee_payer_nonce:
                    ( Transaction_hash.User_command_with_valid_signature.command
                        cmd
                    |> User_command.applicable_at_nonce )
              with
              | Ok (t, _) ->
                  Some (cmd, t)
              | Error (`Queued_txns_by_sender (error_str, queued_cmds)) ->
                  [%log error]
                    "Error handling committed transaction $cmd: $error "
                    ~metadata:
                      [ ( "cmd"
                        , Transaction_hash.User_command_with_valid_signature
                          .to_yojson cmd )
                      ; ("error", `String error_str)
                      ; ( "queue"
                        , `List
                            (List.map (Sequence.to_list queued_cmds)
                               ~f:(fun c ->
                                 Transaction_hash
                                 .User_command_with_valid_signature
                                 .to_yojson c ) ) )
                      ] ;
                  failwith error_str )
          | None ->
              None )

    let transactions ~logger t = transactions' ~logger t.pool

    let all_from_account { pool; _ } = Indexed_pool.all_from_account pool

    let get_all { pool; _ } = Indexed_pool.get_all pool

    let find_by_hash x hash = Indexed_pool.find_by_hash x.pool hash

    (** Get the best tip ledger*)
    let get_best_tip_ledger frontier =
      Transition_frontier.best_tip frontier
      |> Breadcrumb.staged_ledger |> Staged_ledger.ledger

    let drop_until_below_max_size :
           pool_max_size:int
        -> Indexed_pool.t
        -> Indexed_pool.t
           * Transaction_hash.User_command_with_valid_signature.t Sequence.t =
     fun ~pool_max_size pool ->
      let rec go pool' dropped =
        if Indexed_pool.size pool' > pool_max_size then (
          let dropped', pool'' = Indexed_pool.remove_lowest_fee pool' in
          assert (not (Sequence.is_empty dropped')) ;
          go pool'' @@ Sequence.append dropped dropped' )
        else (pool', dropped)
      in
      go pool @@ Sequence.empty

    let has_sufficient_fee ~pool_max_size pool cmd : bool =
      match Indexed_pool.min_fee pool with
      | None ->
          true
      | Some min_fee ->
          if Indexed_pool.size pool >= pool_max_size then
            Currency.Fee_rate.(User_command.fee_per_wu cmd > min_fee)
          else true

    let diff_error_of_indexed_pool_error :
        Indexed_pool.Command_error.t -> Diff_versioned.Diff_error.t = function
      | Invalid_nonce _ ->
          Invalid_nonce
      | Insufficient_funds _ ->
          Insufficient_funds
      | Insufficient_replace_fee _ ->
          Insufficient_replace_fee
      | Overflow ->
          Overflow
      | Bad_token ->
          Bad_token
      | Verification_failed ->
          Verification_failed
      | Unwanted_fee_token _ ->
          Unwanted_fee_token
      | Expired _ ->
          Expired

    let indexed_pool_error_metadata = function
      | Indexed_pool.Command_error.Invalid_nonce (`Between (low, hi), nonce) ->
          let nonce_json = Account.Nonce.to_yojson in
          [ ( "between"
            , `Assoc [ ("low", nonce_json low); ("hi", nonce_json hi) ] )
          ; ("nonce", nonce_json nonce)
          ]
      | Invalid_nonce (`Expected enonce, nonce) ->
          let nonce_json = Account.Nonce.to_yojson in
          [ ("expected_nonce", nonce_json enonce); ("nonce", nonce_json nonce) ]
      | Insufficient_funds (`Balance bal, amt) ->
          let amt_json = Currency.Amount.to_yojson in
          [ ("balance", amt_json bal); ("amount", amt_json amt) ]
      | Insufficient_replace_fee (`Replace_fee rfee, fee) ->
          let fee_json = Currency.Fee.to_yojson in
          [ ("replace_fee", fee_json rfee); ("fee", fee_json fee) ]
      | Overflow ->
          []
      | Bad_token ->
          []
      | Verification_failed ->
          []
      | Unwanted_fee_token fee_token ->
          [ ("fee_token", Token_id.to_yojson fee_token) ]
      | Expired
          ( `Valid_until valid_until
          , `Global_slot_since_genesis global_slot_since_genesis ) ->
          [ ("valid_until", Mina_numbers.Global_slot.to_yojson valid_until)
          ; ( "current_global_slot"
            , Mina_numbers.Global_slot.to_yojson global_slot_since_genesis )
          ]
      | Expired
          ( `Timestamp_predicate expiry_ns
          , `Global_slot_since_genesis global_slot_since_genesis ) ->
          [ ("expiry_ns", `String expiry_ns)
          ; ( "current_global_slot"
            , Mina_numbers.Global_slot.to_yojson global_slot_since_genesis )
          ]

    let indexed_pool_error_log_info e =
      ( Diff_versioned.Diff_error.to_string_name
          (diff_error_of_indexed_pool_error e)
      , indexed_pool_error_metadata e )

    let balance_of_account ~global_slot (account : Account.t) =
      match account.timing with
      | Untimed ->
          account.balance
      | Timed
          { initial_minimum_balance
          ; cliff_time
          ; cliff_amount
          ; vesting_period
          ; vesting_increment
          } ->
          Currency.Balance.sub_amount account.balance
            (Currency.Balance.to_amount
               (Account.min_balance_at_slot ~global_slot ~cliff_time
                  ~cliff_amount ~vesting_period ~vesting_increment
                  ~initial_minimum_balance ) )
          |> Option.value ~default:Currency.Balance.zero

    let handle_transition_frontier_diff
        ( ({ new_commands; removed_commands; reorg_best_tip = _ } :
            Transition_frontier.best_tip_diff )
        , best_tip_ledger ) t =
      (* This runs whenever the best tip changes. The simple case is when the
         new best tip is an extension of the old one. There, we just remove any
         user commands that were included in it from the transaction pool.
         Dealing with a fork is more intricate. In general we want to remove any
         commands from the pool that are included in the new best tip; and add
         any commands to the pool that were included in the old one but not the
         new one, provided they are still valid against the ledger of the best
         tip. The goal is that transactions are carried from losing forks to
         winning ones as much as possible.

         The locally generated commands need to move from
         locally_generated_uncommitted to locally_generated_committed and vice
         versa so those hashtables remain in sync with reality.
      *)
      let global_slot = Indexed_pool.global_slot_since_genesis t.pool in
      t.best_tip_ledger <- Some best_tip_ledger ;
      let pool_max_size = t.config.pool_max_size in
      let log_indexed_pool_error error_str ~metadata cmd =
        [%log' debug t.logger]
          "Couldn't re-add locally generated command $cmd, not valid against \
           new ledger. Error: $error"
          ~metadata:
            ( [ ( "cmd"
                , Transaction_hash.User_command_with_valid_signature.to_yojson
                    cmd )
              ; ("error", `String error_str)
              ]
            @ metadata )
      in
      [%log' trace t.logger]
        ~metadata:
          [ ( "removed"
            , `List
                (List.map removed_commands
                   ~f:(With_status.to_yojson User_command.Valid.to_yojson) ) )
          ; ( "added"
            , `List
                (List.map new_commands
                   ~f:(With_status.to_yojson User_command.Valid.to_yojson) ) )
          ]
        "Diff: removed: $removed added: $added from best tip" ;
      let pool', dropped_backtrack =
        Sequence.fold
          ( removed_commands |> List.rev |> Sequence.of_list
          |> Sequence.map ~f:(fun unchecked ->
                 unchecked.data
                 |> Transaction_hash.User_command_with_valid_signature.create )
          )
          ~init:(t.pool, Sequence.empty)
          ~f:(fun (pool, dropped_so_far) cmd ->
            ( match
                Hashtbl.find_and_remove t.locally_generated_committed cmd
              with
            | None ->
                ()
            | Some time_added ->
                Hashtbl.add_exn t.locally_generated_uncommitted ~key:cmd
                  ~data:time_added ) ;
            let pool', dropped_seq =
              match cmd |> Indexed_pool.add_from_backtrack pool with
              | Error e ->
                  let error_str, metadata = indexed_pool_error_log_info e in
                  log_indexed_pool_error error_str ~metadata cmd ;
                  (pool, Sequence.empty)
              | Ok indexed_pool ->
                  drop_until_below_max_size ~pool_max_size indexed_pool
            in
            (pool', Sequence.append dropped_so_far dropped_seq) )
      in
      (* Track what locally generated commands were removed from the pool
         during backtracking due to the max size constraint. *)
      let locally_generated_dropped =
        Sequence.filter dropped_backtrack
          ~f:(Hashtbl.mem t.locally_generated_uncommitted)
        |> Sequence.to_list_rev
      in
      if not (List.is_empty locally_generated_dropped) then
        [%log' debug t.logger]
          "Dropped locally generated commands $cmds during backtracking to \
           maintain max size. Will attempt to re-add after forwardtracking."
          ~metadata:
            [ ( "cmds"
              , `List
                  (List.map
                     ~f:
                       Transaction_hash.User_command_with_valid_signature
                       .to_yojson locally_generated_dropped ) )
            ] ;
      let pool'', dropped_commit_conflicts =
        List.fold new_commands ~init:(pool', Sequence.empty)
          ~f:(fun (p, dropped_so_far) cmd ->
            let balance account_id =
              match
                Base_ledger.location_of_account best_tip_ledger account_id
              with
              | None ->
                  (Currency.Amount.zero, Mina_base.Account.Nonce.zero)
              | Some loc ->
                  let acc =
                    Option.value_exn
                      ~message:"public key has location but no account"
                      (Base_ledger.get best_tip_ledger loc)
                  in
                  ( Currency.Balance.to_amount
                      (balance_of_account ~global_slot acc)
                  , acc.nonce )
            in
            let fee_payer = User_command.(fee_payer (forget_check cmd.data)) in
            let fee_payer_balance, fee_payer_nonce = balance fee_payer in
            let cmd' =
              Transaction_hash.User_command_with_valid_signature.create cmd.data
            in
            ( match
                Hashtbl.find_and_remove t.locally_generated_uncommitted cmd'
              with
            | None ->
                ()
            | Some time_added ->
                [%log' info t.logger]
                  "Locally generated command $cmd committed in a block!"
                  ~metadata:
                    [ ( "cmd"
                      , With_status.to_yojson User_command.Valid.to_yojson cmd
                      )
                    ] ;
                Hashtbl.add_exn t.locally_generated_committed ~key:cmd'
                  ~data:time_added ) ;
            let p', dropped =
              match
                Indexed_pool.handle_committed_txn p cmd'
                  ~application_status:(Some cmd.status) ~fee_payer_balance
                  ~fee_payer_nonce
              with
              | Ok res ->
                  res
              | Error (`Queued_txns_by_sender (error_str, queued_cmds)) ->
                  [%log' error t.logger]
                    "Error handling committed transaction $cmd: $error "
                    ~metadata:
                      [ ( "cmd"
                        , With_status.to_yojson User_command.Valid.to_yojson cmd
                        )
                      ; ("error", `String error_str)
                      ; ( "queue"
                        , `List
                            (List.map (Sequence.to_list queued_cmds)
                               ~f:(fun c ->
                                 Transaction_hash
                                 .User_command_with_valid_signature
                                 .to_yojson c ) ) )
                      ] ;
                  failwith error_str
            in
            (p', Sequence.append dropped_so_far dropped) )
      in
      let commit_conflicts_locally_generated =
        Sequence.filter dropped_commit_conflicts ~f:(fun cmd ->
            Hashtbl.find_and_remove t.locally_generated_uncommitted cmd
            |> Option.is_some )
      in
      if not @@ Sequence.is_empty commit_conflicts_locally_generated then
        [%log' info t.logger]
          "Locally generated commands $cmds dropped because they conflicted \
           with a committed command."
          ~metadata:
            [ ( "cmds"
              , `List
                  (Sequence.to_list
                     (Sequence.map commit_conflicts_locally_generated
                        ~f:
                          Transaction_hash.User_command_with_valid_signature
                          .to_yojson ) ) )
            ] ;
      [%log' debug t.logger]
        !"Finished handling diff. Old pool size %i, new pool size %i. Dropped \
          %i commands during backtracking to maintain max size."
        (Indexed_pool.size t.pool) (Indexed_pool.size pool'')
        (Sequence.length dropped_backtrack) ;
      Mina_metrics.(
        Gauge.set Transaction_pool.pool_size
          (Float.of_int (Indexed_pool.size pool''))) ;
      t.pool <- pool'' ;
      List.iter locally_generated_dropped ~f:(fun cmd ->
          (* If the dropped transaction was included in the winning chain, it'll
             be in locally_generated_committed. If it wasn't, try re-adding to
             the pool. *)
          let remove_cmd () =
            assert (
              Option.is_some
              @@ Hashtbl.find_and_remove t.locally_generated_uncommitted cmd )
          in
          let log_and_remove ?(metadata = []) error_str =
            log_indexed_pool_error error_str ~metadata cmd ;
            remove_cmd ()
          in
          if not (Hashtbl.mem t.locally_generated_committed cmd) then
            if
              not
                (has_sufficient_fee t.pool
                   (Transaction_hash.User_command_with_valid_signature.command
                      cmd )
                   ~pool_max_size )
            then (
              [%log' info t.logger]
                "Not re-adding locally generated command $cmd to pool, \
                 insufficient fee"
                ~metadata:
                  [ ( "cmd"
                    , Transaction_hash.User_command_with_valid_signature
                      .to_yojson cmd )
                  ] ;
              remove_cmd () )
            else
              let unchecked =
                Transaction_hash.User_command_with_valid_signature.command cmd
              in
              match
                Option.bind
                  (Base_ledger.location_of_account best_tip_ledger
                     (User_command.fee_payer unchecked) )
                  ~f:(Base_ledger.get best_tip_ledger)
              with
              | Some acct -> (
                  match
                    Indexed_pool.add_from_gossip_exn t.pool (`Checked cmd)
                      acct.nonce
                      ~verify:(fun _ -> assert false)
                      ( balance_of_account ~global_slot acct
                      |> Currency.Balance.to_amount )
                  with
                  | Error e ->
                      let error_str, metadata = indexed_pool_error_log_info e in
                      log_and_remove error_str
                        ~metadata:
                          ( ("user_command", User_command.to_yojson unchecked)
                          :: metadata )
                  | Ok (_, pool''', _) ->
                      [%log' debug t.logger]
                        "re-added locally generated command $cmd to \
                         transaction pool after reorg"
                        ~metadata:
                          [ ( "cmd"
                            , Transaction_hash.User_command_with_valid_signature
                              .to_yojson cmd )
                          ] ;
                      Mina_metrics.(
                        Gauge.set Transaction_pool.pool_size
                          (Float.of_int (Indexed_pool.size pool'''))) ;
                      t.pool <- pool''' )
              | None ->
                  log_and_remove "Fee_payer_account not found"
                    ~metadata:
                      [ ("user_command", User_command.to_yojson unchecked) ] ) ;
      (*Remove any expired user commands*)
      let expired_commands, pool = Indexed_pool.remove_expired t.pool in
      Sequence.iter expired_commands ~f:(fun cmd ->
          [%log' debug t.logger]
            "Dropping expired user command from the pool $cmd"
            ~metadata:
              [ ( "cmd"
                , Transaction_hash.User_command_with_valid_signature.to_yojson
                    cmd )
              ] ;
          ignore
            ( Hashtbl.find_and_remove t.locally_generated_uncommitted cmd
              : (Time.t * [ `Batch of int ]) option ) ) ;
      Mina_metrics.(
        Gauge.set Transaction_pool.pool_size
          (Float.of_int (Indexed_pool.size pool))) ;
      t.pool <- pool ;
      Deferred.unit

    let create ~constraint_constants ~consensus_constants ~time_controller
        ~expiry_ns ~frontier_broadcast_pipe ~config ~logger ~tf_diff_writer =
      let t =
        { pool =
            Indexed_pool.empty ~constraint_constants ~consensus_constants
              ~time_controller ~expiry_ns
        ; sender_mutex = Account_id.Table.create ()
        ; locally_generated_uncommitted =
            Hashtbl.create
              ( module Transaction_hash.User_command_with_valid_signature.Stable
                       .Latest )
        ; locally_generated_committed =
            Hashtbl.create
              ( module Transaction_hash.User_command_with_valid_signature.Stable
                       .Latest )
        ; current_batch = 0
        ; remaining_in_batch = max_per_15_seconds
        ; config
        ; logger
        ; batcher = Batcher.create config.verifier
        ; best_tip_diff_relay = None
        ; recently_seen = Lru_cache.Q.create ()
        ; best_tip_ledger = None
        }
      in
      don't_wait_for
        (Broadcast_pipe.Reader.iter frontier_broadcast_pipe
           ~f:(fun frontier_opt ->
             match frontier_opt with
             | None -> (
                 [%log debug] "no frontier" ;
                 t.best_tip_ledger <- None ;
                 (* Sanity check: the view pipe should have been closed before
                    the frontier was destroyed. *)
                 match t.best_tip_diff_relay with
                 | None ->
                     Deferred.unit
                 | Some hdl ->
                     let is_finished = ref false in
                     Deferred.any_unit
                       [ (let%map () = hdl in
                          t.best_tip_diff_relay <- None ;
                          is_finished := true )
                       ; (let%map () = Async.after (Time.Span.of_sec 5.) in
                          if not !is_finished then (
                            [%log fatal]
                              "Transition frontier closed without first \
                               closing best tip view pipe" ;
                            assert false )
                          else () )
                       ] )
             | Some frontier ->
                 [%log debug] "Got frontier!" ;
                 let validation_ledger = get_best_tip_ledger frontier in
                 (* update our cache *)
                 t.best_tip_ledger <- Some validation_ledger ;
                 (* The frontier has changed, so transactions in the pool may
                    not be valid against the current best tip. *)
                 let global_slot =
                   Indexed_pool.global_slot_since_genesis t.pool
                 in
                 let new_pool, dropped =
                   Indexed_pool.revalidate t.pool (fun sender ->
                       match
                         Base_ledger.location_of_account validation_ledger
                           sender
                       with
                       | None ->
                           (Account.Nonce.zero, Currency.Amount.zero)
                       | Some loc ->
                           let acc =
                             Option.value_exn
                               ~message:
                                 "Somehow a public key has a location but no \
                                  account"
                               (Base_ledger.get validation_ledger loc)
                           in
                           ( acc.nonce
                           , balance_of_account ~global_slot acc
                             |> Currency.Balance.to_amount ) )
                 in
                 let dropped_locally_generated =
                   Sequence.filter dropped ~f:(fun cmd ->
                       let find_remove_bool tbl =
                         Hashtbl.find_and_remove tbl cmd |> Option.is_some
                       in
                       let dropped_committed =
                         find_remove_bool t.locally_generated_committed
                       in
                       let dropped_uncommitted =
                         find_remove_bool t.locally_generated_uncommitted
                       in
                       (* Nothing should be in both tables. *)
                       assert (not (dropped_committed && dropped_uncommitted)) ;
                       dropped_committed || dropped_uncommitted )
                 in
                 (* In this situation we don't know whether the commands aren't
                    valid against the new ledger because they were already
                    committed or because they conflict with others,
                    unfortunately. *)
                 if not (Sequence.is_empty dropped_locally_generated) then
                   [%log info]
                     "Dropped locally generated commands $cmds from pool when \
                      transition frontier was recreated."
                     ~metadata:
                       [ ( "cmds"
                         , `List
                             (List.map
                                (Sequence.to_list dropped_locally_generated)
                                ~f:
                                  Transaction_hash
                                  .User_command_with_valid_signature
                                  .to_yojson ) )
                       ] ;
                 [%log debug]
                   !"Re-validated transaction pool after restart: dropped %i \
                     of %i previously in pool"
                   (Sequence.length dropped) (Indexed_pool.size t.pool) ;
                 Mina_metrics.(
                   Gauge.set Transaction_pool.pool_size
                     (Float.of_int (Indexed_pool.size new_pool))) ;
                 t.pool <- new_pool ;
                 t.best_tip_diff_relay <-
                   Some
                     (Broadcast_pipe.Reader.iter
                        (Transition_frontier.best_tip_diff_pipe frontier)
                        ~f:(fun diff ->
                          Strict_pipe.Writer.write tf_diff_writer
                            (diff, get_best_tip_ledger frontier)
                          |> Deferred.don't_wait_for ;
                          Deferred.unit ) ) ;
                 Deferred.unit ) ) ;
      t

    type pool = t

    module Diff = struct
      type t = User_command.t list [@@deriving sexp, yojson]

      type _unused = unit constraint t = Diff_versioned.t

      module Diff_error = struct
        type t = Diff_versioned.Diff_error.t =
          | Insufficient_replace_fee
          | Verification_failed
          | Duplicate
          | Sender_account_does_not_exist
          | Invalid_nonce
          | Insufficient_funds
          | Insufficient_fee
          | Overflow
          | Bad_token
          | Unwanted_fee_token
          | Expired
          | Overloaded
          | Fee_payer_account_not_found
          | Fee_payer_not_permitted_to_send
        [@@deriving sexp, yojson, compare]

        let to_string_hum = Diff_versioned.Diff_error.to_string_hum
      end

      module Rejected = struct
        type t = (User_command.t * Diff_error.t) list
        [@@deriving sexp, yojson, compare]

        type _unused = unit constraint t = Diff_versioned.Rejected.t
      end

      type rejected = Rejected.t [@@deriving sexp, yojson, compare]

      type verified = Diff_versioned.verified =
        { accepted :
            ( ( Transaction_hash.User_command_with_valid_signature.t
              * Transaction_hash.User_command_with_valid_signature.t list )
              list
            * Indexed_pool.Sender_local_state.t
            * Indexed_pool.Update.t )
            list
        ; rejected : Rejected.t
        }
      [@@deriving sexp, to_yojson]

      let reject_overloaded_diff (diffs : verified) : rejected =
        diffs.rejected
        @ List.concat_map diffs.accepted ~f:(fun (cmds, _, _) ->
              List.map cmds ~f:(fun (c, _) ->
                  ( Transaction_hash.User_command_with_valid_signature.command c
                  , Diff_error.Overloaded ) ) )

      let verified_accepted ({ accepted; _ } : verified) =
        List.concat_map accepted ~f:(fun (cs, _, _) ->
            List.map cs ~f:(fun (c, _) ->
                Transaction_hash.User_command_with_valid_signature.command c ) )

      let verified_rejected ({ rejected; _ } : verified) : rejected = rejected

      let empty = []

      let size = List.length

      let score x = Int.max 1 (List.length x)

      let max_per_15_seconds = max_per_15_seconds

      let summary t =
        Printf.sprintf "Transaction diff of length %d" (List.length t)

      let is_empty t = List.is_empty t

      let log_and_punish ?(punish = true) t d e =
        let sender = Envelope.Incoming.sender d in
        let trust_record =
          Trust_system.record_envelope_sender t.config.trust_system t.logger
            sender
        in
        let is_local = Envelope.Sender.(equal Local sender) in
        let metadata =
          [ ("error", Error_json.error_to_yojson e)
          ; ("sender", Envelope.Sender.to_yojson sender)
          ]
        in
        [%log' error t.logger] ~metadata
          "Error verifying transaction pool diff from $sender: $error" ;
        if punish && not is_local then
          (* TODO: Make this error more specific (could also be a bad signature. *)
          trust_record
            ( Trust_system.Actions.Sent_invalid_proof
            , Some ("Error verifying transaction pool diff: $error", metadata)
            )
        else Deferred.return ()

      let of_indexed_pool_error e =
        (diff_error_of_indexed_pool_error e, indexed_pool_error_metadata e)

      let handle_command_error t ~trust_record ~is_sender_local tx
          (e : Indexed_pool.Command_error.t) =
        let yojson_fail_reason =
          Fn.compose
            (fun s -> `String s)
            (function
              | Indexed_pool.Command_error.Invalid_nonce _ ->
                  "invalid nonce"
              | Insufficient_funds _ ->
                  "insufficient funds"
              | Verification_failed ->
                  "transaction had bad proof/signature or was malformed"
              | Insufficient_replace_fee _ ->
                  "insufficient replace fee"
              | Overflow ->
                  "overflow"
              | Bad_token ->
                  "bad token"
              | Unwanted_fee_token _ ->
                  "unwanted fee token"
              | Expired _ ->
                  "expired" )
        in
        let open Async in
        let%map () =
          match e with
          | Insufficient_replace_fee (`Replace_fee rfee, fee) ->
              (* We can't punish peers for this, since an
                  attacker can simultaneously send different
                  transactions at the same nonce to different
                  nodes, which will then naturally gossip them.
              *)
              let f_log =
                if is_sender_local then [%log' error t.logger]
                else [%log' debug t.logger]
              in
              f_log
                "rejecting $cmd because of insufficient replace fee ($rfee > \
                 $fee)"
                ~metadata:
                  [ ("cmd", User_command.to_yojson tx)
                  ; ("rfee", Currency.Fee.to_yojson rfee)
                  ; ("fee", Currency.Fee.to_yojson fee)
                  ] ;
              Deferred.unit
          | Unwanted_fee_token fee_token ->
              (* We can't punish peers for this, since these
                    are our specific preferences.
              *)
              let f_log =
                if is_sender_local then [%log' error t.logger]
                else [%log' debug t.logger]
              in
              f_log "rejecting $cmd because we don't accept fees in $token"
                ~metadata:
                  [ ("cmd", User_command.to_yojson tx)
                  ; ("token", Token_id.to_yojson fee_token)
                  ] ;
              Deferred.unit
          | Verification_failed ->
              trust_record
                ( Trust_system.Actions.Sent_useless_gossip
                , Some
                    ( "rejecting command because had invalid signature or was \
                       malformed"
                    , [] ) )
          | err ->
              let diff_err, error_extra = of_indexed_pool_error err in
              if is_sender_local then
                [%str_log' error t.logger]
                  (Rejecting_command_for_reason
                     { command = tx; reason = diff_err; error_extra } ) ;
              trust_record
                ( Trust_system.Actions.Sent_useless_gossip
                , Some
                    ( "rejecting $cmd because of $reason. ($error_extra)"
                    , [ ("cmd", User_command.to_yojson tx)
                      ; ("reason", yojson_fail_reason err)
                      ; ("error_extra", `Assoc error_extra)
                      ] ) )
        in
        if Indexed_pool.Command_error.grounds_for_diff_rejection e then `Reject
        else `Ignore

      let verify' ~allow_failures_for_tests (t : pool)
          (diffs : t Envelope.Incoming.t) :
          verified Envelope.Incoming.t Deferred.Or_error.t =
        let open Deferred.Let_syntax in
        let trust_record =
          Trust_system.record_envelope_sender t.config.trust_system t.logger
            diffs.sender
        in
        let config = Indexed_pool.config t.pool in
        let global_slot = Indexed_pool.global_slot_since_genesis t.pool in
        let pool_max_size = t.config.pool_max_size in
        let sender = Envelope.Incoming.sender diffs in
        let is_sender_local = Envelope.Sender.(equal sender Local) in
        let diffs_are_valid () =
          List.for_all (Envelope.Incoming.data diffs) ~f:(fun cmd ->
              let is_valid = not (User_command.has_insufficient_fee cmd) in
              if not is_valid then
                [%log' debug t.logger]
                  "Filtering user command with insufficient fee from \
                   transaction-pool diff $cmd from $sender"
                  ~metadata:
                    [ ("cmd", User_command.to_yojson cmd)
                    ; ( "sender"
                      , Envelope.(Sender.to_yojson (Incoming.sender diffs)) )
                    ] ;
              is_valid )
        in
        let h = Lru_cache.T.hash diffs.data in
        let (`Already_mem already_mem) = Lru_cache.add t.recently_seen h in
        if (not allow_failures_for_tests) && already_mem && not is_sender_local
        then
          (* We only reject here if the command was from the network: the user
             may want to re-issue a transaction if it is no longer being
             rebroadcast but also never made it into a block for some reason.
          *)
          Deferred.Or_error.error_string "already saw this"
        else if (not allow_failures_for_tests) && not (diffs_are_valid ()) then
          Deferred.Or_error.error_string
            "at least one user command had an insufficient fee"
        else
          match t.best_tip_ledger with
          | None ->
              Deferred.Or_error.error_string
                "We don't have a transition frontier at the moment, so we're \
                 unable to verify any transactions."
          | Some ledger -> (
              let data' =
                List.map diffs.data
                  ~f:
                    (User_command.to_verifiable ~ledger ~get:Base_ledger.get
                       ~location_of_account:Base_ledger.location_of_account )
              in
              let by_sender =
                List.fold data' ~init:Account_id.Map.empty
                  ~f:(fun by_sender c ->
                    Map.add_multi by_sender
                      ~key:(User_command.Verifiable.fee_payer c)
                      ~data:c )
                |> Map.map ~f:List.rev |> Map.to_alist
              in
              let failures = ref (Ok ()) in
              let add_failure err =
                match !failures with
                | Ok () ->
                    failures := Error [ err ]
                | Error errs ->
                    failures := Error (err :: errs)
              in
              let%map diffs' =
                Deferred.List.map by_sender ~how:`Parallel
                  ~f:(fun (signer, cs) ->
                    let account =
                      Option.bind
                        (Base_ledger.location_of_account ledger signer)
                        ~f:(Base_ledger.get ledger)
                    in
                    match account with
                    | None ->
                        let%map _ =
                          trust_record
                            ( Trust_system.Actions.Sent_useless_gossip
                            , Some
                                ( "account does not exist for id: $account_id"
                                , [ ("account_id", Account_id.to_yojson signer)
                                  ] ) )
                        in
                        add_failure
                          (Command_failure
                             Diff_error.Fee_payer_account_not_found ) ;
                        Error `Invalid_command
                    | Some account ->
                        if not (Account.has_permission ~to_:`Send account) then (
                          add_failure
                            (Command_failure
                               Diff_error.Fee_payer_not_permitted_to_send ) ;
                          return (Error `Invalid_command) )
                        else
                          let signer_lock =
                            Hashtbl.find_or_add t.sender_mutex signer
                              ~default:Mutex.create
                          in
                          (*This lock is released in apply function unless
                            there's an error that causes all the transactions from
                            this signer to be discarded*)
                          let%bind () = Mutex.acquire signer_lock in
                          let rec go sender_local_state u_acc acc
                              (rejected : Rejected.t) = function
                            | [] ->
                                (* We keep the signer lock until this verified diff is applied. *)
                                return
                                  (Ok
                                     ( List.rev acc
                                     , List.rev rejected
                                     , sender_local_state
                                     , u_acc ) )
                            | c :: cs ->
                                let uc = User_command.of_verifiable c in
                                if Result.is_error !failures then (
                                  Mutex.release signer_lock ;
                                  return (Error `Other_command_failed) )
                                else
                                  let tx' =
                                    Transaction_hash.User_command.create uc
                                  in
                                  if Indexed_pool.member t.pool tx' then
                                    if is_sender_local then (
                                      [%log' info t.logger]
                                        "Received local $cmd already present \
                                         in the pool"
                                        ~metadata:
                                          [ ("cmd", User_command.to_yojson uc) ] ;
                                      match
                                        Indexed_pool.find_by_hash t.pool
                                          (Transaction_hash.User_command.hash
                                             tx' )
                                      with
                                      | Some validated_uc ->
                                          go sender_local_state
                                            Indexed_pool.Update.empty
                                            ((validated_uc, []) :: acc)
                                            rejected cs
                                      | None ->
                                          (*We just checked for membership, fail?*)
                                          go sender_local_state u_acc acc
                                            ( ( uc
                                              , Diff_versioned.Diff_error
                                                .Duplicate )
                                            :: rejected )
                                            cs )
                                    else
                                      let%bind _ =
                                        trust_record
                                          ( Trust_system.Actions.Sent_old_gossip
                                          , None )
                                      in
                                      go sender_local_state u_acc acc
                                        ( ( uc
                                          , Diff_versioned.Diff_error.Duplicate
                                          )
                                        :: rejected )
                                        cs
                                  else if
                                    has_sufficient_fee t.pool ~pool_max_size uc
                                  then
                                    match%bind
                                      Indexed_pool.add_from_gossip_exn_async
                                        ~config ~sender_local_state
                                        ~verify:(fun c ->
                                          match%map
                                            Batcher.verify t.batcher
                                              { diffs with data = [ c ] }
                                          with
                                          | Error e ->
                                              [%log' error t.logger]
                                                "Transaction verification \
                                                 error: $error"
                                                ~metadata:
                                                  [ ( "error"
                                                    , `String
                                                        (Error.to_string_hum e)
                                                    )
                                                  ] ;
                                              None
                                          | Ok (Error invalid) ->
                                              [%log' error t.logger]
                                                "Batch verification failed \
                                                 when adding from gossip"
                                                ~metadata:
                                                  [ ( "error"
                                                    , `String
                                                        (Verifier
                                                         .invalid_to_string
                                                           invalid ) )
                                                  ] ;
                                              add_failure
                                                (Invalid_failure invalid) ;
                                              None
                                          | Ok (Ok [ c ]) ->
                                              Some c
                                          | Ok (Ok _) ->
                                              assert false )
                                        (`Unchecked
                                          ( Transaction_hash.User_command.create
                                              uc
                                          , c ) )
                                        account.nonce
                                        (Currency.Balance.to_amount
                                           (balance_of_account ~global_slot
                                              account ) )
                                    with
                                    | Error e -> (
                                        match%bind
                                          handle_command_error t ~trust_record
                                            ~is_sender_local uc e
                                        with
                                        | `Reject ->
                                            add_failure
                                              (Command_failure
                                                 (diff_error_of_indexed_pool_error
                                                    e ) ) ;
                                            Mutex.release signer_lock ;
                                            return (Error `Invalid_command)
                                        | `Ignore ->
                                            go sender_local_state u_acc acc
                                              ( ( uc
                                                , diff_error_of_indexed_pool_error
                                                    e )
                                              :: rejected )
                                              cs )
                                    | Ok (res, sender_local_state, u) ->
                                        let%bind _ =
                                          trust_record
                                            ( Trust_system.Actions
                                              .Sent_useful_gossip
                                            , Some
                                                ( "$cmd"
                                                , [ ( "cmd"
                                                    , User_command.to_yojson uc
                                                    )
                                                  ] ) )
                                        in
                                        go sender_local_state
                                          (Indexed_pool.Update.merge u_acc u)
                                          (res :: acc) rejected cs
                                  else
                                    let%bind () =
                                      trust_record
                                        ( Trust_system.Actions
                                          .Sent_useless_gossip
                                        , Some
                                            ( sprintf
                                                "rejecting command $cmd due to \
                                                 insufficient fee."
                                            , [ ( "cmd"
                                                , User_command.to_yojson uc )
                                              ] ) )
                                    in
                                    go sender_local_state u_acc acc
                                      ((uc, Insufficient_fee) :: rejected)
                                      cs
                          in
                          go
                            (Indexed_pool.get_sender_local_state t.pool signer)
                            Indexed_pool.Update.empty [] [] cs )
              in
              match !failures with
              | Error errs when not allow_failures_for_tests ->
                  let errs_string =
                    List.map errs ~f:(fun err ->
                        match err with
                        | Command_failure cmd_err ->
                            Yojson.Safe.to_string (Diff_error.to_yojson cmd_err)
                        | Invalid_failure invalid ->
                            Verifier.invalid_to_string invalid )
                    |> String.concat ~sep:", "
                  in
                  Or_error.errorf "Diff failed with verification failure(s): %s"
                    errs_string
              | Error errs ->
                  let errs_string =
                    List.map errs ~f:(fun err ->
                        match err with
                        | Command_failure cmd_err ->
                            Yojson.Safe.to_string (Diff_error.to_yojson cmd_err)
                        | Invalid_failure invalid ->
                            Verifier.invalid_to_string invalid )
                    |> String.concat ~sep:", "
                  in
                  failwith errs_string
              | Ok () ->
                  let data =
                    List.filter_map diffs' ~f:(function
                      | Error (`Invalid_command | `Other_command_failed) ->
                          (* `Invalid_command should be handled in the Error
                             case above and `Other_command_failed should be
                             triggered only if there's an `Invalid_command*)
                          assert false
                      | Error `Account_not_found ->
                          (* We can just skip this set of commands *)
                          None
                      | Ok t ->
                          Some t )
                  in
                  let data : verified =
                    { accepted =
                        List.map data ~f:(fun (cs, _rej, local_state, u) ->
                            (cs, local_state, u) )
                    ; rejected =
                        List.concat_map data ~f:(fun (_, rej, _, _) -> rej)
                    }
                  in
                  Ok { diffs with data } )

      (** The function checks proofs and signatures in the diffs and applies
      valid diffs to the local sender state (sequence of transactions from the
      pool) for each sender/fee-payer. The local sender state is then included
      in the verified diff returned by this function which will be committed to
      the transaction pool in the apply function*)
      let verify (t : pool) (diffs : t Envelope.Incoming.t) :
          verified Envelope.Incoming.t Deferred.Or_error.t =
        verify' ~allow_failures_for_tests:false t diffs

      let register_locally_generated t txn =
        Hashtbl.update t.locally_generated_uncommitted txn ~f:(function
          | Some (_, `Batch batch_num) ->
              (* Use the existing [batch_num] on a re-issue, to avoid splitting
                 existing batches.
              *)
              (Time.now (), `Batch batch_num)
          | None ->
              let batch_num =
                if t.remaining_in_batch > 0 then (
                  t.remaining_in_batch <- t.remaining_in_batch - 1 ;
                  t.current_batch )
                else (
                  t.remaining_in_batch <- max_per_15_seconds - 1 ;
                  t.current_batch <- t.current_batch + 1 ;
                  t.current_batch )
              in
              (Time.now (), `Batch batch_num) )

      let apply t (env : verified Envelope.Incoming.t) =
        let module Cs = struct
          type t = Transaction_hash.User_command_with_valid_signature.t list
          [@@deriving to_yojson]
        end in
        let sender = Envelope.Incoming.sender env in
        let is_sender_local = Envelope.Sender.(equal sender Local) in
        let pool_max_size = t.config.pool_max_size in
        let check_dropped dropped =
          let locally_generated_dropped =
            Sequence.filter dropped ~f:(fun tx_dropped ->
                Hashtbl.find_and_remove t.locally_generated_uncommitted
                  tx_dropped
                |> Option.is_some )
            |> Sequence.to_list
          in
          if not (List.is_empty locally_generated_dropped) then
            [%log' info t.logger]
              "Dropped locally generated commands $cmds from transaction pool \
               due to replacement or max size"
              ~metadata:
                [ ( "cmds"
                  , `List
                      (List.map
                         ~f:
                           Transaction_hash.User_command_with_valid_signature
                           .to_yojson locally_generated_dropped ) )
                ]
        in
        let pool, add_results =
          let open Indexed_pool in
          List.fold_map ~init:t.pool env.data.accepted
            ~f:(fun acc (cs, local_state, u) ->
              let sender = Sender_local_state.sender local_state in
              Option.iter (Hashtbl.find t.sender_mutex sender) ~f:Mutex.release ;
              if Sender_local_state.is_remove local_state then
                Hashtbl.remove t.sender_mutex sender ;
              (set_sender_local_state acc local_state |> Update.apply u, cs) )
        in
        let add_results = List.concat add_results in
        let pool, dropped_for_size =
          drop_until_below_max_size pool ~pool_max_size
        in
        if not (Sequence.is_empty dropped_for_size) then
          [%log' debug t.logger] "dropped commands to maintain max size: $cmds"
            ~metadata:
              [ ("cmds", Cs.to_yojson (Sequence.to_list dropped_for_size)) ] ;
        check_dropped dropped_for_size ;
        t.pool <- pool ;
        Mina_metrics.(
          Gauge.set Transaction_pool.pool_size
            (Float.of_int (Indexed_pool.size pool)) ;
          Counter.inc_one Transaction_pool.transactions_added_to_pool) ;
        let trust_record =
          Trust_system.record_envelope_sender t.config.trust_system t.logger
            sender
        in
        let rec go txs =
          let open Interruptible.Deferred_let_syntax in
          match txs with
          | [] ->
              Interruptible.Or_error.return ()
          | (verified, dropped) :: txs ->
              let tx =
                Transaction_hash.User_command_with_valid_signature.command
                  verified
              in
              let tx' = Transaction_hash.User_command.of_checked verified in
              if Indexed_pool.member t.pool tx' then
                if is_sender_local then (
                  [%log' info t.logger]
                    "Rebroadcasting $cmd already present in the pool"
                    ~metadata:[ ("cmd", User_command.to_yojson tx) ] ;
                  register_locally_generated t verified ;
                  go txs )
                else
                  let%bind _ =
                    trust_record (Trust_system.Actions.Sent_old_gossip, None)
                  in
                  go txs
              else (
                if is_sender_local then register_locally_generated t verified ;
                if not (List.is_empty dropped) then
                  [%log' debug t.logger]
                    "dropped commands due to transaction replacement: $dropped"
                    ~metadata:[ ("dropped", Cs.to_yojson dropped) ] ;
                check_dropped (Sequence.of_list dropped) ;
                go txs )
        in
        match t.best_tip_ledger with
        | None ->
            Deferred.Or_error.error_string
              "Got transaction pool diff when transition frontier is \
               unavailable, ignoring."
        | Some ledger -> (
            match%map
              Interruptible.force
              @@
              let open Interruptible.Let_syntax in
              let signal =
                Deferred.map (Base_ledger.detached_signal ledger) ~f:(fun () ->
                    Error.createf "Ledger was detached"
                    |> Error.tag ~tag:"Transaction_pool.apply" )
              in
              let%bind () = Interruptible.lift Deferred.unit signal in
              go add_results
            with
            | Ok res ->
                res
            | Error err ->
                Error err )

      let unsafe_apply (t : pool) (diff : verified Envelope.Incoming.t) :
          (t * rejected, _) Deferred.Result.t =
        match%map apply t diff with
        | Ok () ->
            let accepted = verified_accepted diff.data in
            let rejected = verified_rejected diff.data in
            ( if not (List.is_empty accepted) then
              Mina_metrics.(
                Gauge.set Transaction_pool.useful_transactions_received_time_sec
                  (let x =
                     Time.(now () |> to_span_since_epoch |> Span.to_sec)
                   in
                   x -. Mina_metrics.time_offset_sec )) ) ;
            Ok (accepted, rejected)
        | Error e ->
            Error (`Other e)

      type Structured_log_events.t +=
        | Transactions_received of { txns : t; sender : Envelope.Sender.t }
        [@@deriving
          register_event
            { msg = "Received transaction-pool diff $txns from $sender" }]

      let update_metrics envelope valid_cb gossip_heard_logger_option =
        Mina_metrics.(Counter.inc_one Network.gossip_messages_received) ;
        Mina_metrics.(Gauge.inc_one Network.transaction_pool_diff_received) ;
        let diff = Envelope.Incoming.data envelope in
        Option.iter gossip_heard_logger_option ~f:(fun logger ->
            [%str_log debug]
              (Transactions_received
                 { txns = diff; sender = Envelope.Incoming.sender envelope } ) ) ;
        Mina_net2.Validation_callback.set_message_type valid_cb `Transaction ;
        Mina_metrics.(Counter.inc_one Network.Transaction.received)
    end

    let get_rebroadcastable (t : t) ~has_timed_out =
      let metadata ~key ~time =
        [ ( "cmd"
          , Transaction_hash.User_command_with_valid_signature.to_yojson key )
        ; ("time", `String (Time.to_string_abs ~zone:Time.Zone.utc time))
        ]
      in
      let added_str =
        "it was added at $time and its rebroadcast period is now expired."
      in
      let logger = t.logger in
      Hashtbl.filteri_inplace t.locally_generated_uncommitted
        ~f:(fun ~key ~data:(time, `Batch _) ->
          match has_timed_out time with
          | `Timed_out ->
              [%log info]
                "No longer rebroadcasting uncommitted command $cmd, %s"
                added_str ~metadata:(metadata ~key ~time) ;
              false
          | `Ok ->
              true ) ;
      Hashtbl.filteri_inplace t.locally_generated_committed
        ~f:(fun ~key ~data:(time, `Batch _) ->
          match has_timed_out time with
          | `Timed_out ->
              [%log debug]
                "Removing committed locally generated command $cmd from \
                 possible rebroadcast pool, %s"
                added_str ~metadata:(metadata ~key ~time) ;
              false
          | `Ok ->
              true ) ;
      (* Important to maintain ordering here *)
      let rebroadcastable_txs =
        Hashtbl.to_alist t.locally_generated_uncommitted
        |> List.sort
             ~compare:(fun (txn1, (_, `Batch batch1)) (txn2, (_, `Batch batch2))
                      ->
               let cmp = compare batch1 batch2 in
               let get_hash =
                 Transaction_hash.User_command_with_valid_signature.hash
               in
               let get_nonce txn =
                 Transaction_hash.User_command_with_valid_signature.command txn
                 |> User_command.applicable_at_nonce
               in
               if cmp <> 0 then cmp
               else
                 let cmp =
                   Mina_numbers.Account_nonce.compare (get_nonce txn1)
                     (get_nonce txn2)
                 in
                 if cmp <> 0 then cmp
                 else Transaction_hash.compare (get_hash txn1) (get_hash txn2) )
        |> List.group
             ~break:(fun (_, (_, `Batch batch1)) (_, (_, `Batch batch2)) ->
               batch1 <> batch2 )
        |> List.map
             ~f:
               (List.map ~f:(fun (txn, _) ->
                    Transaction_hash.User_command_with_valid_signature.command
                      txn ) )
      in
      rebroadcastable_txs
  end

  include Network_pool_base.Make (Transition_frontier) (Resource_pool)
end

(* Use this one in downstream consumers *)
module Make (Staged_ledger : sig
  type t

  val ledger : t -> Mina_ledger.Ledger.t
end)
(Transition_frontier : Transition_frontier_intf
                         with type staged_ledger := Staged_ledger.t) :
  S with type transition_frontier := Transition_frontier.t =
  Make0 (Mina_ledger.Ledger) (Staged_ledger) (Transition_frontier)

(* TODO: defunctor or remove monkey patching (#3731) *)
include
  Make
    (Staged_ledger)
    (struct
      include Transition_frontier

      type best_tip_diff = Extensions.Best_tip_diff.view =
        { new_commands : User_command.Valid.t With_status.t list
        ; removed_commands : User_command.Valid.t With_status.t list
        ; reorg_best_tip : bool
        }

      let best_tip_diff_pipe t =
        Extensions.(get_view_pipe (extensions t) Best_tip_diff)
    end)

let%test_module _ =
  ( module struct
    module Mock_base_ledger = Mocks.Base_ledger
    module Mock_staged_ledger = Mocks.Staged_ledger

    let num_test_keys = 10

    (* keys for accounts in the ledger *)
    let test_keys =
      Array.init num_test_keys ~f:(fun _ -> Signature_lib.Keypair.create ())

    let num_extra_keys = 30

    (* keys that can be used when generating new accounts *)
    let extra_keys =
      Array.init num_extra_keys ~f:(fun _ -> Signature_lib.Keypair.create ())

    let precomputed_values = Lazy.force Precomputed_values.for_unit_tests

    let constraint_constants = precomputed_values.constraint_constants

    let consensus_constants = precomputed_values.consensus_constants

    let proof_level = precomputed_values.proof_level

    let logger = Logger.null ()

    let time_controller = Block_time.Controller.basic ~logger

    let expiry_ns =
      Time_ns.Span.of_hr
        (Float.of_int precomputed_values.genesis_constants.transaction_expiry_hr)

    let verifier =
      Async.Thread_safe.block_on_async_exn (fun () ->
          Verifier.create ~logger ~proof_level ~constraint_constants
            ~conf_dir:None
            ~pids:(Child_processes.Termination.create_pid_table ()) )

<<<<<<< HEAD
    let `VK vk, `Prover _ =
=======
    let `VK vk, `Prover prover =
>>>>>>> 8e16bfbe
      Transaction_snark.For_tests.create_trivial_snapp ~constraint_constants ()

    module Mock_transition_frontier = struct
      module Breadcrumb = struct
        type t = Mock_staged_ledger.t

        let staged_ledger = Fn.id
      end

      type best_tip_diff =
        { new_commands : User_command.Valid.t With_status.t list
        ; removed_commands : User_command.Valid.t With_status.t list
        ; reorg_best_tip : bool
        }

      type t = best_tip_diff Broadcast_pipe.Reader.t * Breadcrumb.t ref

      let create : unit -> t * best_tip_diff Broadcast_pipe.Writer.t =
       fun () ->
        let pipe_r, pipe_w =
          Broadcast_pipe.create
            { new_commands = []; removed_commands = []; reorg_best_tip = false }
        in
        let accounts =
          List.map (Array.to_list test_keys) ~f:(fun kp ->
              let compressed = Public_key.compress kp.public_key in
              let account_id = Account_id.create compressed Token_id.default in
              ( account_id
              , Account.create account_id
                @@ Currency.Balance.of_formatted_string "900000000.0" ) )
        in
        let zkappify_account (account : Account.t) : Account.t =
          let zkapp =
            Some { Zkapp_account.default with verification_key = Some vk }
          in
          { account with zkapp }
        in
        let accounts =
          List.mapi accounts ~f:(fun ndx (account_id, account) ->
              if ndx mod 2 = 0 then (account_id, account)
              else (account_id, zkappify_account account) )
        in
        let ledger = Account_id.Table.of_alist_exn accounts in
        ((pipe_r, ref ledger), pipe_w)

      let best_tip (_, best_tip_ref) = !best_tip_ref

      let best_tip_diff_pipe (pipe, _) = pipe
    end

    module Test =
      Make0 (Mock_base_ledger) (Mock_staged_ledger) (Mock_transition_frontier)

    let pool_max_size = 25

    let () =
      Core.Backtrace.elide := false ;
      Async.Scheduler.set_record_backtraces true

    let replace_parties_authorizations ~keymap cmds =
      Deferred.List.map
        (cmds : User_command.t list)
        ~f:(function
          | Parties parties_dummy_auths ->
              let%map parties =
                Parties_builder.replace_authorizations ~keymap ~prover
                  parties_dummy_auths
              in
              User_command.Parties parties
          | Signed_command _ ->
              failwith "Expected Parties user command" )

    let replace_valid_parties_authorizations ~keymap ~ledger valid_cmds :
        User_command.Valid.t list Deferred.t =
      Deferred.List.map
        (valid_cmds : User_command.Valid.t list)
        ~f:(function
          | Parties parties_dummy_auths ->
              let%map parties =
                Parties_builder.replace_authorizations ~keymap ~prover
                  (Parties.Valid.forget parties_dummy_auths)
              in
              let valid_parties =
                let open Mina_ledger.Ledger in
                match
                  Parties.Valid.to_valid ~ledger ~get ~location_of_account
                    parties
                with
                | Some ps ->
                    ps
                | None ->
                    failwith "Could not create Parties.Valid.t"
              in
              User_command.Parties valid_parties
          | Signed_command _ ->
              failwith "Expected Parties valid user command" )

    (** Assert the invariants of the locally generated command tracking system. *)
    let assert_locally_generated (pool : Test.Resource_pool.t) =
      ignore
        ( Hashtbl.merge pool.locally_generated_committed
            pool.locally_generated_uncommitted ~f:(fun ~key -> function
            | `Both ((committed, _), (uncommitted, _)) ->
                failwithf
                  !"Command \
                    %{sexp:Transaction_hash.User_command_with_valid_signature.t} \
                    in both locally generated committed and uncommitted with \
                    times %s and %s"
                  key (Time.to_string committed)
                  (Time.to_string uncommitted)
                  ()
            | `Left cmd ->
                Some cmd
            | `Right cmd ->
                (* Locally generated uncommitted transactions should be in the
                   pool, so long as we're not in the middle of updating it. *)
                assert (
                  Indexed_pool.member pool.pool
                    (Transaction_hash.User_command.of_checked key) ) ;
                Some cmd )
          : ( Transaction_hash.User_command_with_valid_signature.t
            , Time.t * [ `Batch of int ] )
            Hashtbl.t )

    let assert_fee_wu_ordering (pool : Test.Resource_pool.t) =
      let txns =
        Test.Resource_pool.transactions pool ~logger |> Sequence.to_list
      in
      let compare txn1 txn2 =
        let open Transaction_hash.User_command_with_valid_signature in
        let cmd1 = command txn1 in
        let cmd2 = command txn2 in
        (* ascending order of nonces, if same fee payer *)
        if
          Account_id.equal
            (User_command.fee_payer cmd1)
            (User_command.fee_payer cmd2)
        then
          Account.Nonce.compare
            (User_command.applicable_at_nonce cmd1)
            (User_command.applicable_at_nonce cmd2)
        else
          let get_fee_wu cmd = User_command.fee_per_wu cmd in
          (* descending order of fee/weight *)
          Currency.Fee_rate.compare (get_fee_wu cmd2) (get_fee_wu cmd1)
      in
      assert (List.is_sorted txns ~compare)

    let setup_test ?expiry () =
      let tf, best_tip_diff_w = Mock_transition_frontier.create () in
      let tf_pipe_r, _tf_pipe_w = Broadcast_pipe.create @@ Some tf in
      let trust_system = Trust_system.null () in
      let config =
        Test.Resource_pool.make_config ~trust_system ~pool_max_size ~verifier
      in
      let expiry_ns = match expiry with None -> expiry_ns | Some t -> t in
      let pool_, _, _ =
        Test.create ~config ~logger ~constraint_constants ~consensus_constants
          ~time_controller ~expiry_ns ~frontier_broadcast_pipe:tf_pipe_r
          ~log_gossip_heard:false ~on_remote_push:(Fn.const Deferred.unit)
      in
      let pool = Test.resource_pool pool_ in
      let%map () = Async.Scheduler.yield () in
      ( (fun txs ->
          Indexed_pool.For_tests.assert_invariants pool.pool ;
          assert_locally_generated pool ;
          assert_fee_wu_ordering pool ;
          [%test_eq: User_command.t List.t]
            ( Test.Resource_pool.transactions ~logger pool
            |> Sequence.map
                 ~f:Transaction_hash.User_command_with_valid_signature.command
            |> Sequence.to_list
            |> List.sort ~compare:User_command.compare )
            (List.sort ~compare:User_command.compare txs) )
      , pool
      , best_tip_diff_w
      , tf )

    let independent_cmds : User_command.Valid.t list =
      let rec go n cmds =
        let open Quickcheck.Generator.Let_syntax in
        if n < Array.length test_keys then
          let%bind cmd =
            let sender = test_keys.(n) in
            User_command.Valid.Gen.payment ~sign_type:`Real
              ~key_gen:
                (Quickcheck.Generator.tuple2 (return sender)
                   (Quickcheck_lib.of_array test_keys) )
              ~max_amount:1_000_000_000 ~fee_range:1_000_000_000 ()
          in
          go (n + 1) (cmd :: cmds)
        else Quickcheck.Generator.return @@ List.rev cmds
      in
      Quickcheck.random_value ~seed:(`Deterministic "constant") (go 0 [])

    let independent_cmds' : User_command.t list =
      List.map independent_cmds ~f:User_command.forget_check

    let mk_parties_cmds (pool : Test.Resource_pool.t) :
        Mina_ledger.Ledger.t
        * Private_key.t Public_key.Compressed.Map.t
        * User_command.Valid.t list =
      let best_tip_ledger = Option.value_exn pool.best_tip_ledger in
      let mk_ledger () =
        (* the Snapp generators want a Ledger.t, these tests have Base_ledger.t map, so
           we build the Ledger.t from the map
        *)
        let ledger =
          Mina_ledger.Ledger.create
            ~depth:precomputed_values.constraint_constants.ledger_depth ()
        in
        Account_id.Table.iteri best_tip_ledger
          ~f:(fun ~key:acct_id ~data:acct ->
            match
              Mina_ledger.Ledger.get_or_create_account ledger acct_id acct
            with
            | Error err ->
                failwithf
                  "mk_parties_cmds: error adding account for account id: %s, \
                   error: %s@."
                  (Account_id.to_yojson acct_id |> Yojson.Safe.to_string)
                  (Error.to_string_hum err) ()
            | Ok (`Existed, _) ->
                failwithf
                  "mk_parties_cmds: account for account id already exists: %s@."
                  (Account_id.to_yojson acct_id |> Yojson.Safe.to_string)
                  ()
            | Ok (`Added, _) ->
                () ) ;
        ledger
      in
      let keymap =
        Array.fold (Array.append test_keys extra_keys)
          ~init:Public_key.Compressed.Map.empty
          ~f:(fun map { public_key; private_key } ->
            let key = Public_key.compress public_key in
            Public_key.Compressed.Map.add_exn map ~key ~data:private_key )
      in
      let ledger = mk_ledger () in
      let rec go n cmds =
        let open Quickcheck.Generator.Let_syntax in
        if n < Array.length test_keys / 2 then
          let%bind cmd =
            let fee_payer_keypair = test_keys.(n) in
            let%map (parties_dummy_auths : Parties.t) =
              Mina_generators.Parties_generators.gen_parties_from ~keymap
                ~fee_payer_keypair ~ledger ()
            in
            let parties =
              Option.value_exn
                (Parties.Valid.to_valid ~ledger ~get:Mina_ledger.Ledger.get
                   ~location_of_account:Mina_ledger.Ledger.location_of_account
                   parties_dummy_auths )
            in
            User_command.Parties parties
          in
          go (n + 1) (cmd :: cmds)
        else Quickcheck.Generator.return @@ List.rev cmds
      in
      let result =
        Quickcheck.random_value ~seed:(`Deterministic "parties") (go 0 [])
      in
      (ledger, keymap, result)

    let mk_parties_cmds' (pool : Test.Resource_pool.t) :
        Private_key.t Public_key.Compressed.Map.t * User_command.t list =
      let _ledger, keymap, cmds = mk_parties_cmds pool in
      (* don't need to return the ledger, which is needed to re-validate Parties.t after
         replacing authorizations; unlike mk_parties_cmds, the returned commands are not
         User_command.Valid.t's
      *)
      (keymap, List.map cmds ~f:User_command.forget_check)

    type pool_apply = (User_command.t list, [ `Other of Error.t ]) Result.t
    [@@deriving sexp, compare]

    let canonicalize t =
      Result.map t ~f:(List.sort ~compare:User_command.compare)

    let compare_pool_apply (t1 : pool_apply) (t2 : pool_apply) =
      compare_pool_apply (canonicalize t1) (canonicalize t2)

    let accepted_commands = Result.map ~f:fst

    let mk_with_status (cmd : User_command.Valid.t) =
      { With_status.data = cmd; status = Applied }

    let verify_and_apply (pool : Test.Resource_pool.t) cs =
      let tm0 = Time.now () in
      let%bind verified =
        Test.Resource_pool.Diff.verify' ~allow_failures_for_tests:true pool
          (Envelope.Incoming.local cs)
        >>| Or_error.ok_exn
      in
      let result = Test.Resource_pool.Diff.unsafe_apply pool verified in
      let tm1 = Time.now () in
      [%log' info pool.logger] "Time for verify_and_apply: %0.04f sec"
        (Time.diff tm1 tm0 |> Time.Span.to_sec) ;
      result

    let mk_linear_case_test assert_pool_txs pool best_tip_diff_w cmds =
      assert_pool_txs [] ;
      let%bind apply_res = verify_and_apply pool cmds in
      [%test_eq: pool_apply] (accepted_commands apply_res) (Ok cmds) ;
      assert_pool_txs cmds ;
      let%bind () =
        Broadcast_pipe.Writer.write best_tip_diff_w
          ( { new_commands = [ mk_with_status (List.hd_exn independent_cmds) ]
            ; removed_commands = []
            ; reorg_best_tip = false
            }
            : Mock_transition_frontier.best_tip_diff )
      in
      let%bind () = Async.Scheduler.yield_until_no_jobs_remain () in
      assert_pool_txs (List.tl_exn cmds) ;
      let%bind () =
        Broadcast_pipe.Writer.write best_tip_diff_w
          { new_commands =
              List.map ~f:mk_with_status
                (List.take (List.tl_exn independent_cmds) 2)
          ; removed_commands = []
          ; reorg_best_tip = false
          }
      in
      let%bind () = Async.Scheduler.yield_until_no_jobs_remain () in
      assert_pool_txs (List.drop cmds 3) ;
      Deferred.unit

    let%test_unit "transactions are removed in linear case (user cmds)" =
      Thread_safe.block_on_async_exn (fun () ->
          let%bind assert_pool_txs, pool, best_tip_diff_w, _frontier =
            setup_test ()
          in
          mk_linear_case_test assert_pool_txs pool best_tip_diff_w
            independent_cmds' )

    let%test_unit "transactions are removed in linear case (zkapps)" =
      Thread_safe.block_on_async_exn (fun () ->
          let%bind assert_pool_txs, pool, best_tip_diff_w, _frontier =
            setup_test ()
          in
          let keymap, parties_dummy_auths = mk_parties_cmds' pool in
          let%bind parties =
            replace_parties_authorizations ~keymap parties_dummy_auths
          in
          mk_linear_case_test assert_pool_txs pool best_tip_diff_w parties )

    let modify_ledger ~best_tip_ledger ~idx ~balance ~nonce =
      let acct_id =
        Account_id.create
          (Signature_lib.Public_key.compress test_keys.(idx).public_key)
          Token_id.default
      in
      Account_id.Table.update best_tip_ledger acct_id ~f:(function
        | None ->
            failwith "modify_ledger: fail to find the account"
        | Some account ->
            ( { account with
                balance = Currency.Balance.of_int balance
              ; nonce = Account.Nonce.of_int nonce
              }
              : Account.t ) )

    let mk_remove_and_add_test assert_pool_txs pool best_tip_diff_w best_tip_ref
        valid_cmds =
      let cmds' = List.map valid_cmds ~f:User_command.forget_check in
      assert_pool_txs [] ;
      (* omit the 1st (0-based) command *)
      let cmds_to_apply = List.hd_exn cmds' :: List.drop cmds' 2 in
      let%bind apply_res = verify_and_apply pool cmds_to_apply in
      [%test_eq: pool_apply] (accepted_commands apply_res) (Ok cmds_to_apply) ;
      modify_ledger ~best_tip_ledger:!best_tip_ref ~idx:1
        ~balance:1_000_000_000_000 ~nonce:1 ;
      let%bind () =
        Broadcast_pipe.Writer.write best_tip_diff_w
          ( { new_commands = List.map ~f:mk_with_status @@ List.take valid_cmds 1
            ; removed_commands =
                List.map ~f:mk_with_status @@ [ List.nth_exn valid_cmds 1 ]
            ; reorg_best_tip = true
            }
            : Mock_transition_frontier.best_tip_diff )
      in
      assert_pool_txs (List.tl_exn cmds') ;
      Deferred.unit

    let%test_unit "Transactions are removed and added back in fork changes \
                   (user cmds)" =
      Thread_safe.block_on_async_exn (fun () ->
          let%bind assert_pool_txs, pool, best_tip_diff_w, (_, best_tip_ref) =
            setup_test ()
          in
          mk_remove_and_add_test assert_pool_txs pool best_tip_diff_w
            best_tip_ref independent_cmds )

    let%test_unit "Transactions are removed and added back in fork changes \
                   (zkapps)" =
      Thread_safe.block_on_async_exn (fun () ->
          let%bind assert_pool_txs, pool, best_tip_diff_w, (_, best_tip_ref) =
            setup_test ()
          in
          let ledger, keymap, parties_dummy_auths = mk_parties_cmds pool in
          let%bind parties =
            replace_valid_parties_authorizations ~keymap ~ledger
              parties_dummy_auths
          in
          mk_remove_and_add_test assert_pool_txs pool best_tip_diff_w
            best_tip_ref parties )

    let mk_invalid_test assert_pool_txs pool best_tip_diff_w best_tip_ref cmds'
        =
      assert_pool_txs [] ;
      modify_ledger ~best_tip_ledger:!best_tip_ref ~idx:0 ~balance:0 ~nonce:0 ;
      modify_ledger ~best_tip_ledger:!best_tip_ref ~idx:1
        ~balance:1_000_000_000_000 ~nonce:1 ;
      (* need a best tip diff so the ref is actually read *)
      let%bind _ =
        Broadcast_pipe.Writer.write best_tip_diff_w
          ( { new_commands = []; removed_commands = []; reorg_best_tip = false }
            : Mock_transition_frontier.best_tip_diff )
      in
      let%bind apply_res = verify_and_apply pool cmds' in
      [%test_eq: pool_apply]
        (Ok (List.drop cmds' 2))
        (accepted_commands apply_res) ;
      assert_pool_txs (List.drop cmds' 2) ;
      Deferred.unit

    let%test_unit "invalid transactions are not accepted (user cmds)" =
      Thread_safe.block_on_async_exn (fun () ->
          let%bind assert_pool_txs, pool, best_tip_diff_w, (_, best_tip_ref) =
            setup_test ()
          in
          mk_invalid_test assert_pool_txs pool best_tip_diff_w best_tip_ref
            independent_cmds' )

    let%test_unit "invalid transactions are not accepted (zkapps)" =
      Thread_safe.block_on_async_exn (fun () ->
          let%bind assert_pool_txs, pool, best_tip_diff_w, (_, best_tip_ref) =
            setup_test ()
          in
          let keymap, parties_dummy_auths = mk_parties_cmds' pool in
          let%bind parties =
            replace_parties_authorizations ~keymap parties_dummy_auths
          in
          mk_invalid_test assert_pool_txs pool best_tip_diff_w best_tip_ref
            parties )

    let mk_payment' ?valid_until ~sender_idx ~receiver_idx ~fee ~nonce ~amount
        () =
      let get_pk idx = Public_key.compress test_keys.(idx).public_key in
      Signed_command.sign test_keys.(sender_idx)
        (Signed_command_payload.create ~fee:(Currency.Fee.of_int fee)
           ~fee_payer_pk:(get_pk sender_idx) ~valid_until
           ~nonce:(Account.Nonce.of_int nonce)
           ~memo:(Signed_command_memo.create_by_digesting_string_exn "foo")
           ~body:
             (Signed_command_payload.Body.Payment
                { source_pk = get_pk sender_idx
                ; receiver_pk = get_pk receiver_idx
                ; amount = Currency.Amount.of_int amount
                } ) )

    let mk_transfer_parties ?valid_period ?fee_payer_idx ~sender_idx
        ~receiver_idx ~fee ~nonce ~amount () =
      let sender_kp = test_keys.(sender_idx) in
      let sender_nonce = Account.Nonce.of_int nonce in
      let sender = (sender_kp, sender_nonce) in
      let amount = Currency.Amount.of_int amount in
      let receiver_kp = test_keys.(receiver_idx) in
      let receiver =
        receiver_kp.public_key |> Signature_lib.Public_key.compress
      in
      let fee_payer =
        match fee_payer_idx with
        | None ->
            None
        | Some (idx, nonce) ->
            let fee_payer_kp = test_keys.(idx) in
            let fee_payer_nonce = Account.Nonce.of_int nonce in
            Some (fee_payer_kp, fee_payer_nonce)
      in
      let fee = Currency.Fee.of_int fee in
      let protocol_state_precondition =
        match valid_period with
        | None ->
            Zkapp_precondition.Protocol_state.accept
        | Some time ->
            Zkapp_precondition.Protocol_state.valid_until time
      in
      let test_spec : Transaction_snark.For_tests.Spec.t =
        { sender
        ; fee_payer
        ; fee
        ; receivers = [ (receiver, amount) ]
        ; amount
        ; zkapp_account_keypairs = []
        ; memo = Signed_command_memo.create_from_string_exn "expiry tests"
        ; new_zkapp_account = false
        ; snapp_update = Party.Update.dummy
        ; current_auth = Permissions.Auth_required.Signature
        ; call_data = Snark_params.Tick.Field.zero
        ; events = []
        ; sequence_events = []
        ; preconditions =
            Some
              { Party.Preconditions.network = protocol_state_precondition
              ; account = Party.Account_precondition.Accept
              }
        }
      in
      let parties = Transaction_snark.For_tests.multiple_transfers test_spec in
      let parties =
        Option.value_exn
          (Parties.Valid.to_valid ~ledger:()
             ~get:(fun _ _ -> failwith "Not expecting proof parties")
             ~location_of_account:(fun _ _ ->
               failwith "Not expecting proof parties" )
             parties )
      in
      User_command.Parties parties

    let mk_payment ?valid_until ~sender_idx ~receiver_idx ~fee ~nonce ~amount ()
        =
      User_command.Signed_command
        (mk_payment' ?valid_until ~sender_idx ~fee ~nonce ~receiver_idx ~amount
           () )

    let current_global_slot () =
      let current_time = Block_time.now time_controller in
      Consensus.Data.Consensus_time.(
        of_time_exn ~constants:consensus_constants current_time
        |> to_global_slot)

    let mk_now_invalid_test assert_pool_txs pool best_tip_diff_w best_tip_ref
        cmds =
      let cmds' = List.map cmds ~f:User_command.forget_check in
      assert_pool_txs [] ;
      modify_ledger ~best_tip_ledger:!best_tip_ref ~idx:0
        ~balance:1_000_000_000_000 ~nonce:1 ;
      let%bind _ =
        Broadcast_pipe.Writer.write best_tip_diff_w
          ( { new_commands = List.map ~f:mk_with_status @@ List.take cmds 2
            ; removed_commands = []
            ; reorg_best_tip = false
            }
            : Mock_transition_frontier.best_tip_diff )
      in
      assert_pool_txs [] ;
      let cmd1 =
        let sender = test_keys.(0) in
        Quickcheck.random_value
          (User_command.Valid.Gen.payment ~sign_type:`Real
             ~key_gen:
               Quickcheck.Generator.(
                 tuple2 (return sender) (Quickcheck_lib.of_array test_keys))
             ~nonce:(Account.Nonce.of_int 1) ~max_amount:100_000_000_000
             ~fee_range:10_000_000_000 () )
      in
      let%bind apply_res =
        verify_and_apply pool [ User_command.forget_check cmd1 ]
      in
      [%test_eq: pool_apply]
        (accepted_commands apply_res)
        (Ok [ User_command.forget_check cmd1 ]) ;
      assert_pool_txs [ User_command.forget_check cmd1 ] ;
      let cmd2 =
        mk_payment ~sender_idx:0 ~fee:1_000_000_000 ~nonce:0 ~receiver_idx:5
          ~amount:999_000_000_000 ()
      in
      modify_ledger ~best_tip_ledger:!best_tip_ref ~idx:0 ~balance:0 ~nonce:1 ;
      let%bind _ =
        Broadcast_pipe.Writer.write best_tip_diff_w
          ( { new_commands =
                List.map ~f:mk_with_status @@ (cmd2 :: List.drop cmds 2)
            ; removed_commands = List.map ~f:mk_with_status @@ List.take cmds 2
            ; reorg_best_tip = true
            }
            : Mock_transition_frontier.best_tip_diff )
      in
      (* first cmd from removed_commands gets replaced by cmd2 (same sender), cmd1 is invalid because of insufficient balance,
         and so only the second cmd from removed_commands is expected to be in the pool
      *)
      assert_pool_txs [ List.nth_exn cmds' 1 ] ;
      Deferred.unit

    let%test_unit "Now-invalid transactions are removed from the pool on fork \
                   changes (user cmds)" =
      Thread_safe.block_on_async_exn (fun () ->
          let%bind assert_pool_txs, pool, best_tip_diff_w, (_, best_tip_ref) =
            setup_test ()
          in
          mk_now_invalid_test assert_pool_txs pool best_tip_diff_w best_tip_ref
            independent_cmds )

    let%test_unit "Now-invalid transactions are removed from the pool on fork \
                   changes (zkapps)" =
      Thread_safe.block_on_async_exn (fun () ->
          let%bind assert_pool_txs, pool, best_tip_diff_w, (_, best_tip_ref) =
            setup_test ()
          in
          let ledger, keymap, parties_dummy_auths = mk_parties_cmds pool in
          let%bind parties =
            replace_valid_parties_authorizations ~keymap ~ledger
              parties_dummy_auths
          in
          mk_now_invalid_test assert_pool_txs pool best_tip_diff_w best_tip_ref
            parties )

    let mk_expired_not_accepted_test assert_pool_txs pool ~padding cmds =
      assert_pool_txs [] ;
      let%bind () =
        let current_time = Block_time.now time_controller in
        let slot_end =
          Consensus.Data.Consensus_time.(
            of_time_exn ~constants:consensus_constants current_time
            |> end_time ~constants:consensus_constants)
        in
        at (Block_time.to_time_exn slot_end)
      in
      let curr_slot = current_global_slot () in
      let slot_padding = Mina_numbers.Global_slot.of_int padding in
      let curr_slot_plus_padding =
        Mina_numbers.Global_slot.add curr_slot slot_padding
      in
      let valid_command =
        mk_payment ~valid_until:curr_slot_plus_padding ~sender_idx:1
          ~fee:1_000_000_000 ~nonce:1 ~receiver_idx:9 ~amount:1_000_000_000 ()
      in
      let expired_commands =
        [ mk_payment ~valid_until:curr_slot ~sender_idx:0 ~fee:1_000_000_000
            ~nonce:1 ~receiver_idx:9 ~amount:1_000_000_000 ()
        ; mk_payment ~sender_idx:0 ~fee:1_000_000_000 ~nonce:2 ~receiver_idx:9
            ~amount:1_000_000_000 ()
        ]
      in
      (* Wait till global slot increases by 1 which invalidates
         the commands with valid_until = curr_slot
      *)
      let%bind () =
        after
          (Block_time.Span.to_time_span
             consensus_constants.block_window_duration_ms )
      in
      let all_valid_commands = cmds @ [ valid_command ] in
      let%bind apply_res =
        verify_and_apply pool
          (List.map
             (all_valid_commands @ expired_commands)
             ~f:User_command.forget_check )
      in
      let cmds_wo_check =
        List.map all_valid_commands ~f:User_command.forget_check
      in
      [%test_eq: pool_apply] (Ok cmds_wo_check) (accepted_commands apply_res) ;
      assert_pool_txs cmds_wo_check ;
      Deferred.unit

    let%test_unit "expired transactions are not accepted (user cmds)" =
      Thread_safe.block_on_async_exn (fun () ->
          let%bind assert_pool_txs, pool, _best_tip_diff_w, (_, _best_tip_ref) =
            setup_test ()
          in
          mk_expired_not_accepted_test assert_pool_txs pool ~padding:10
            independent_cmds )

    let%test_unit "expired transactions are not accepted (zkapps)" =
      Thread_safe.block_on_async_exn (fun () ->
          let%bind assert_pool_txs, pool, _best_tip_diff_w, (_, _best_tip_ref) =
            setup_test ()
          in
          let ledger, keymap, parties_dummy_auths = mk_parties_cmds pool in
          let%bind parties =
            replace_valid_parties_authorizations ~keymap ~ledger
              parties_dummy_auths
          in
          mk_expired_not_accepted_test assert_pool_txs pool ~padding:55 parties )

    let%test_unit "Expired transactions that are already in the pool are \
                   removed from the pool when best tip changes (user commands)"
        =
      Thread_safe.block_on_async_exn (fun () ->
          let%bind assert_pool_txs, pool, best_tip_diff_w, (_, best_tip_ref) =
            setup_test ()
          in
          assert_pool_txs [] ;
          let curr_slot = current_global_slot () in
          let curr_slot_plus_three =
            Mina_numbers.Global_slot.(add curr_slot (of_int 3))
          in
          let curr_slot_plus_seven =
            Mina_numbers.Global_slot.(add curr_slot (of_int 7))
          in
          let few_now =
            List.take independent_cmds (List.length independent_cmds / 2)
          in
          let expires_later1 =
            mk_payment ~valid_until:curr_slot_plus_three ~sender_idx:0
              ~fee:1_000_000_000 ~nonce:1 ~receiver_idx:9 ~amount:10_000_000_000
              ()
          in
          let expires_later2 =
            mk_payment ~valid_until:curr_slot_plus_seven ~sender_idx:0
              ~fee:1_000_000_000 ~nonce:2 ~receiver_idx:9 ~amount:10_000_000_000
              ()
          in
          let valid_commands = few_now @ [ expires_later1; expires_later2 ] in
          let cmds_wo_check =
            List.map valid_commands ~f:User_command.forget_check
          in
          let%bind apply_res = verify_and_apply pool cmds_wo_check in
          [%test_eq: pool_apply] (accepted_commands apply_res) (Ok cmds_wo_check) ;
          assert_pool_txs cmds_wo_check ;
          (* new commands from best tip diff should be removed from the pool *)
          (* update the nonce to be consistent with the commands in the block *)
          modify_ledger ~best_tip_ledger:!best_tip_ref ~idx:0
            ~balance:1_000_000_000_000_000 ~nonce:2 ;
          let%bind _ =
            Broadcast_pipe.Writer.write best_tip_diff_w
              ( { new_commands =
                    List.map ~f:mk_with_status
                      [ List.nth_exn few_now 0; expires_later1 ]
                ; removed_commands = []
                ; reorg_best_tip = false
                }
                : Mock_transition_frontier.best_tip_diff )
          in
          let cmds_wo_check =
            List.map ~f:User_command.forget_check
              (expires_later2 :: List.drop few_now 1)
          in
          let%bind () = Async.Scheduler.yield_until_no_jobs_remain () in
          assert_pool_txs cmds_wo_check ;
          (* Add new commands, remove old commands some of which are now expired *)
          let expired_command =
            mk_payment ~valid_until:curr_slot ~sender_idx:9 ~fee:1_000_000_000
              ~nonce:0 ~receiver_idx:5 ~amount:1_000_000_000 ()
          in
          let unexpired_command =
            mk_payment ~valid_until:curr_slot_plus_seven ~sender_idx:8
              ~fee:1_000_000_000 ~nonce:0 ~receiver_idx:9 ~amount:1_000_000_000
              ()
          in
          let valid_forever = List.nth_exn few_now 0 in
          let removed_commands =
            [ valid_forever
            ; expires_later1
            ; expired_command
            ; unexpired_command
            ]
            |> List.map ~f:mk_with_status
          in
          let n_block_times n =
            Int64.(
              Block_time.Span.to_ms consensus_constants.block_window_duration_ms
              * n)
            |> Block_time.Span.of_ms
          in
          let%bind () =
            after (Block_time.Span.to_time_span (n_block_times 3L))
          in
          let%bind _ =
            Broadcast_pipe.Writer.write best_tip_diff_w
              ( { new_commands = [ mk_with_status valid_forever ]
                ; removed_commands
                ; reorg_best_tip = true
                }
                : Mock_transition_frontier.best_tip_diff )
          in
          (* expired_command should not be in the pool because they are expired
             and (List.nth few_now 0) because it was committed in a block
          *)
          let cmds_wo_check =
            List.map ~f:User_command.forget_check
              ( expires_later1 :: expires_later2 :: unexpired_command
              :: List.drop few_now 1 )
          in
          let%bind () = Async.Scheduler.yield_until_no_jobs_remain () in
          assert_pool_txs cmds_wo_check ;
          (* after 5 block times there should be no expired transactions *)
          let%bind () =
            after (Block_time.Span.to_time_span (n_block_times 5L))
          in
          let%bind _ =
            Broadcast_pipe.Writer.write best_tip_diff_w
              ( { new_commands = []
                ; removed_commands = []
                ; reorg_best_tip = false
                }
                : Mock_transition_frontier.best_tip_diff )
          in
          let cmds_wo_check =
            List.map ~f:User_command.forget_check (List.drop few_now 1)
          in
          let%bind () = Async.Scheduler.yield_until_no_jobs_remain () in
          assert_pool_txs cmds_wo_check ;
          Deferred.unit )

    let%test_unit "Expired transactions that are already in the pool are \
                   removed from the pool when best tip changes (zkapps)" =
      Thread_safe.block_on_async_exn (fun () ->
          let eight_block_time =
            Int64.(
              Block_time.Span.to_ms consensus_constants.block_window_duration_ms
              * 8L)
            |> Int64.to_int |> Option.value_exn |> Time_ns.Span.of_int_ms
          in
          (* Since expiration for zkapp and transaction_pool uses the same constant, so I use the duration_of_the_test which is 8_slot + 1 sec as the expiration, so that the transaction won't be expired before the test is over. *)
          let expiry = Time_ns.Span.(eight_block_time + of_sec 1.) in
          let eight_block =
            Block_time.Span.of_time_span
            @@ Time_ns.Span.to_span_float_round_nearest eight_block_time
          in
          let%bind assert_pool_txs, pool, best_tip_diff_w, (_, best_tip_ref) =
            setup_test ~expiry ()
          in
          assert_pool_txs [] ;
          let curr_time =
            Block_time.sub (Block_time.of_time (Time.now ())) eight_block
          in
          let n_block_times n =
            Int64.(
              Block_time.Span.to_ms consensus_constants.block_window_duration_ms
              * n)
            |> Block_time.Span.of_ms
          in
          let three_slot = n_block_times 3L in
          let seven_slot = n_block_times 7L in
          let curr_time_plus_three = Block_time.add curr_time three_slot in
          let curr_time_plus_seven = Block_time.add curr_time seven_slot in
          let few_now =
            List.take independent_cmds (List.length independent_cmds / 2)
          in
          let expires_later1 =
            mk_transfer_parties
              ~valid_period:{ lower = curr_time; upper = curr_time_plus_three }
              ~fee_payer_idx:(0, 1) ~sender_idx:1 ~receiver_idx:9
              ~fee:1_000_000_000 ~amount:10_000_000_000 ~nonce:1 ()
          in
          let expires_later2 =
            mk_transfer_parties
              ~valid_period:{ lower = curr_time; upper = curr_time_plus_seven }
              ~fee_payer_idx:(0, 2) ~sender_idx:1 ~receiver_idx:9
              ~fee:1_000_000_000 ~amount:10_000_000_000 ~nonce:2 ()
          in
          let valid_commands = few_now @ [ expires_later1; expires_later2 ] in
          let cmds_wo_check =
            List.map valid_commands ~f:User_command.forget_check
          in
          let%bind apply_res = verify_and_apply pool cmds_wo_check in
          [%test_eq: pool_apply] (accepted_commands apply_res) (Ok cmds_wo_check) ;
          assert_pool_txs cmds_wo_check ;
          (* new commands from best tip diff should be removed from the pool *)
          (* update the nonce to be consistent with the commands in the block *)
          modify_ledger ~best_tip_ledger:!best_tip_ref ~idx:0
            ~balance:1_000_000_000_000_000 ~nonce:2 ;
          modify_ledger ~best_tip_ledger:!best_tip_ref ~idx:1
            ~balance:1_000_000_000_000_000 ~nonce:2 ;
          let%bind _ =
            Broadcast_pipe.Writer.write best_tip_diff_w
              ( { new_commands =
                    List.map ~f:mk_with_status
                      [ List.nth_exn few_now 0; expires_later1 ]
                ; removed_commands = []
                ; reorg_best_tip = false
                }
                : Mock_transition_frontier.best_tip_diff )
          in
          let cmds_wo_check =
            List.map ~f:User_command.forget_check
              (expires_later2 :: List.drop few_now 1)
          in
          let%bind () = Async.Scheduler.yield_until_no_jobs_remain () in
          assert_pool_txs cmds_wo_check ;
          (* Add new commands, remove old commands some of which are now expired *)
          let expired_zkapp =
            mk_transfer_parties
              ~valid_period:{ lower = curr_time; upper = curr_time }
              ~fee_payer_idx:(9, 0) ~sender_idx:1 ~fee:1_000_000_000 ~nonce:3
              ~receiver_idx:5 ~amount:1_000_000_000 ()
          in
          let unexpired_zkapp =
            mk_transfer_parties
              ~valid_period:{ lower = curr_time; upper = curr_time_plus_seven }
              ~fee_payer_idx:(8, 0) ~sender_idx:1 ~fee:1_000_000_000 ~nonce:4
              ~receiver_idx:9 ~amount:1_000_000_000 ()
          in
          let valid_forever = List.nth_exn few_now 0 in
          let removed_commands =
            [ valid_forever; expires_later1; expired_zkapp; unexpired_zkapp ]
            |> List.map ~f:mk_with_status
          in
          let n_block_times n =
            Int64.(
              Block_time.Span.to_ms consensus_constants.block_window_duration_ms
              * n)
            |> Block_time.Span.of_ms
          in
          let%bind () =
            after (Block_time.Span.to_time_span (n_block_times 3L))
          in
          let%bind _ =
            Broadcast_pipe.Writer.write best_tip_diff_w
              ( { new_commands = [ mk_with_status valid_forever ]
                ; removed_commands
                ; reorg_best_tip = true
                }
                : Mock_transition_frontier.best_tip_diff )
          in
          (* expired_command should not be in the pool because they are expired
             and (List.nth few_now 0) because it was committed in a block
          *)
          let cmds_wo_check =
            List.map ~f:User_command.forget_check
              ( expires_later1 :: expires_later2 :: unexpired_zkapp
              :: List.drop few_now 1 )
          in
          let%bind () = Async.Scheduler.yield_until_no_jobs_remain () in
          assert_pool_txs cmds_wo_check ;
          (* after 5 block times there should be no expired transactions *)
          let%bind () =
            after (Block_time.Span.to_time_span (n_block_times 5L))
          in
          let%bind _ =
            Broadcast_pipe.Writer.write best_tip_diff_w
              ( { new_commands = []
                ; removed_commands = []
                ; reorg_best_tip = false
                }
                : Mock_transition_frontier.best_tip_diff )
          in
          let cmds_wo_check =
            List.map ~f:User_command.forget_check (List.drop few_now 1)
          in
          let%bind () = Async.Scheduler.yield_until_no_jobs_remain () in
          assert_pool_txs cmds_wo_check ;
          Deferred.unit )

    let%test_unit "Aged-based expiry (zkapps)" =
      Thread_safe.block_on_async_exn (fun () ->
          let expiry = Time_ns.Span.of_sec 1. in
          let%bind assert_pool_txs, pool, best_tip_diff_w, _ =
            setup_test ~expiry ()
          in
          assert_pool_txs [] ;
          let party_transfer =
            mk_transfer_parties ~fee_payer_idx:(0, 0) ~sender_idx:1
              ~receiver_idx:9 ~fee:1_000_000_000 ~amount:10_000_000_000 ~nonce:0
              ()
          in
          let valid_commands = [ party_transfer ] in
          let cmds_wo_check =
            List.map valid_commands ~f:User_command.forget_check
          in
          let%bind apply_res = verify_and_apply pool cmds_wo_check in
          [%test_eq: pool_apply] (accepted_commands apply_res) (Ok cmds_wo_check) ;
          assert_pool_txs cmds_wo_check ;
          let%bind () = after (Time.Span.of_sec 2.) in
          let%map _ =
            Broadcast_pipe.Writer.write best_tip_diff_w
              ( { new_commands = []
                ; removed_commands = []
                ; reorg_best_tip = false
                }
                : Mock_transition_frontier.best_tip_diff )
          in
          assert_pool_txs [] )

    let%test_unit "Now-invalid transactions are removed from the pool when the \
                   transition frontier is recreated (user cmds)" =
      Thread_safe.block_on_async_exn (fun () ->
          (* Set up initial frontier *)
          let frontier_pipe_r, frontier_pipe_w = Broadcast_pipe.create None in
          let trust_system = Trust_system.null () in
          let config =
            Test.Resource_pool.make_config ~trust_system ~pool_max_size
              ~verifier
          in
          let pool_, _, _ =
            Test.create ~config ~logger ~constraint_constants
              ~consensus_constants ~time_controller ~expiry_ns
              ~frontier_broadcast_pipe:frontier_pipe_r ~log_gossip_heard:false
              ~on_remote_push:(Fn.const Deferred.unit)
          in
          let pool = Test.resource_pool pool_ in
          let assert_pool_txs txs =
            [%test_eq: User_command.t List.t]
              ( Test.Resource_pool.transactions ~logger pool
              |> Sequence.map
                   ~f:Transaction_hash.User_command_with_valid_signature.command
              |> Sequence.to_list
              |> List.sort ~compare:User_command.compare )
            @@ List.sort ~compare:User_command.compare txs
          in
          assert_pool_txs [] ;
          let frontier1, best_tip_diff_w1 =
            Mock_transition_frontier.create ()
          in
          let%bind _ =
            Broadcast_pipe.Writer.write frontier_pipe_w (Some frontier1)
          in
          let%bind _ = verify_and_apply pool independent_cmds' in
          assert_pool_txs independent_cmds' ;
          (* Destroy initial frontier *)
          Broadcast_pipe.Writer.close best_tip_diff_w1 ;
          let%bind _ = Broadcast_pipe.Writer.write frontier_pipe_w None in
          (* Set up second frontier *)
          let ((_, ledger_ref2) as frontier2), _best_tip_diff_w2 =
            Mock_transition_frontier.create ()
          in
          modify_ledger ~best_tip_ledger:!ledger_ref2 ~idx:0
            ~balance:20_000_000_000_000 ~nonce:5 ;
          modify_ledger ~best_tip_ledger:!ledger_ref2 ~idx:1 ~balance:0 ~nonce:0 ;
          modify_ledger ~best_tip_ledger:!ledger_ref2 ~idx:2 ~balance:0 ~nonce:1 ;
          let%bind _ =
            Broadcast_pipe.Writer.write frontier_pipe_w (Some frontier2)
          in
          assert_pool_txs @@ List.drop independent_cmds' 3 ;
          Deferred.unit )

    let%test_unit "transaction replacement works" =
      Thread_safe.block_on_async_exn
      @@ fun () ->
      let%bind assert_pool_txs, pool, _best_tip_diff_w, frontier =
        setup_test ()
      in
      let set_sender idx (tx : Signed_command.t) =
        let sender_kp = test_keys.(idx) in
        let sender_pk = Public_key.compress sender_kp.public_key in
        let payload : Signed_command.Payload.t =
          match tx.payload with
          | { common; body = Payment payload } ->
              { common = { common with fee_payer_pk = sender_pk }
              ; body = Payment { payload with source_pk = sender_pk }
              }
          | { common; body = Stake_delegation (Set_delegate payload) } ->
              { common = { common with fee_payer_pk = sender_pk }
              ; body =
                  Stake_delegation
                    (Set_delegate { payload with delegator = sender_pk })
              }
        in
        User_command.Signed_command (Signed_command.sign sender_kp payload)
      in
      let txs0 =
        [ mk_payment' ~sender_idx:0 ~fee:1_000_000_000 ~nonce:0 ~receiver_idx:9
            ~amount:20_000_000_000 ()
        ; mk_payment' ~sender_idx:0 ~fee:1_000_000_000 ~nonce:1 ~receiver_idx:9
            ~amount:12_000_000_000 ()
        ; mk_payment' ~sender_idx:0 ~fee:1_000_000_000 ~nonce:2 ~receiver_idx:9
            ~amount:500_000_000_000 ()
        ]
      in
      let txs0' = List.map txs0 ~f:Signed_command.forget_check in
      let txs1 = List.map ~f:(set_sender 1) txs0' in
      let txs2 = List.map ~f:(set_sender 2) txs0' in
      let txs3 = List.map ~f:(set_sender 3) txs0' in
      let txs_all =
        List.map ~f:(fun x -> User_command.Signed_command x) txs0
        @ txs1 @ txs2 @ txs3
      in
      let txs_all = List.map txs_all ~f:User_command.forget_check in
      let%bind apply_res = verify_and_apply pool txs_all in
      [%test_eq: pool_apply] (Ok txs_all) (accepted_commands apply_res) ;
      assert_pool_txs @@ txs_all ;
      let replace_txs =
        [ (* sufficient fee *)
          mk_payment ~sender_idx:0 ~fee:16_000_000_000 ~nonce:0 ~receiver_idx:1
            ~amount:440_000_000_000 ()
        ; (* insufficient fee *)
          mk_payment ~sender_idx:1 ~fee:1_000_000_000 ~nonce:0 ~receiver_idx:1
            ~amount:788_000_000_000 ()
        ; (* sufficient *)
          mk_payment ~sender_idx:2 ~fee:20_000_000_000 ~nonce:1 ~receiver_idx:4
            ~amount:721_000_000_000 ()
        ; (* insufficient *)
          (let amount = 927_000_000_000 in
           let fee =
             let ledger = Mock_transition_frontier.best_tip frontier in
             let sender_kp = test_keys.(3) in
             let sender_pk = Public_key.compress sender_kp.public_key in
             let sender_aid = Account_id.create sender_pk Token_id.default in
             let location =
               Mock_base_ledger.location_of_account ledger sender_aid
               |> Option.value_exn
             in
             (* Spend all of the tokens in the account. Should fail because the
                command with nonce=0 will already have spent some.
             *)
             let account =
               Mock_base_ledger.get ledger location |> Option.value_exn
             in
             Currency.Balance.to_int account.balance - amount
           in
           mk_payment ~sender_idx:3 ~fee ~nonce:1 ~receiver_idx:4 ~amount () )
        ]
      in
      let replace_txs = List.map replace_txs ~f:User_command.forget_check in
      let%bind apply_res_2 = verify_and_apply pool replace_txs in
      [%test_eq: pool_apply]
        (Ok [ List.nth_exn replace_txs 0; List.nth_exn replace_txs 2 ])
        (accepted_commands apply_res_2) ;
      Deferred.unit

    let%test_unit "it drops queued transactions if a committed one makes there \
                   be insufficient funds" =
      Thread_safe.block_on_async_exn
      @@ fun () ->
      let%bind assert_pool_txs, pool, best_tip_diff_w, (_, best_tip_ref) =
        setup_test ()
      in
      let txs =
        [ mk_payment ~sender_idx:0 ~fee:5_000_000_000 ~nonce:0 ~receiver_idx:9
            ~amount:20_000_000_000 ()
        ; mk_payment ~sender_idx:0 ~fee:6_000_000_000 ~nonce:1 ~receiver_idx:5
            ~amount:77_000_000_000 ()
        ; mk_payment ~sender_idx:0 ~fee:1_000_000_000 ~nonce:2 ~receiver_idx:3
            ~amount:891_000_000_000 ()
        ]
      in
      let committed_tx =
        mk_payment ~sender_idx:0 ~fee:5_000_000_000 ~nonce:0 ~receiver_idx:2
          ~amount:25_000_000_000 ()
      in
      let txs = txs |> List.map ~f:User_command.forget_check in
      let%bind apply_res = verify_and_apply pool txs in
      [%test_eq: pool_apply] (Ok txs) (accepted_commands apply_res) ;
      assert_pool_txs @@ txs ;
      modify_ledger ~best_tip_ledger:!best_tip_ref ~idx:0
        ~balance:970_000_000_000 ~nonce:1 ;
      let%bind () =
        Broadcast_pipe.Writer.write best_tip_diff_w
          { new_commands = List.map ~f:mk_with_status @@ [ committed_tx ]
          ; removed_commands = []
          ; reorg_best_tip = false
          }
      in
      assert_pool_txs [ List.nth_exn txs 1 ] ;
      Deferred.unit

    let%test_unit "max size is maintained" =
      Quickcheck.test ~trials:500
        (let open Quickcheck.Generator.Let_syntax in
        let%bind init_ledger_state =
          Mina_ledger.Ledger.gen_initial_ledger_state
        in
        let%bind cmds_count = Int.gen_incl pool_max_size (pool_max_size * 2) in
        let%bind cmds =
          User_command.Valid.Gen.sequence ~sign_type:`Real ~length:cmds_count
            init_ledger_state
        in
        return (init_ledger_state, cmds))
        ~f:(fun (init_ledger_state, cmds) ->
          Thread_safe.block_on_async_exn (fun () ->
              let%bind _assert_pool_txs, pool, best_tip_diff_w, (_, best_tip_ref)
                  =
                setup_test ()
              in
              let mock_ledger =
                Account_id.Table.of_alist_exn
                  ( init_ledger_state |> Array.to_sequence
                  |> Sequence.map ~f:(fun (kp, balance, nonce, timing) ->
                         let public_key = Public_key.compress kp.public_key in
                         let account_id =
                           Account_id.create public_key Token_id.default
                         in
                         ( account_id
                         , { (Account.initialize account_id) with
                             balance =
                               Currency.Balance.of_uint64
                                 (Currency.Amount.to_uint64 balance)
                           ; nonce
                           ; timing
                           } ) )
                  |> Sequence.to_list )
              in
              best_tip_ref := mock_ledger ;
              let%bind () =
                Broadcast_pipe.Writer.write best_tip_diff_w
                  { new_commands = []
                  ; removed_commands = []
                  ; reorg_best_tip = true
                  }
              in
              let cmds1, cmds2 = List.split_n cmds pool_max_size in
              let%bind apply_res1 =
                verify_and_apply pool
                  (List.map cmds1 ~f:User_command.forget_check)
              in
              assert (Result.is_ok apply_res1) ;
              [%test_eq: int] pool_max_size (Indexed_pool.size pool.pool) ;
              let%map _apply_res2 =
                verify_and_apply pool
                  (List.map cmds2 ~f:User_command.forget_check)
              in
              (* N.B. Adding a transaction when the pool is full may drop > 1
                 command, so the size now is not necessarily the maximum.
                 Applying the diff may also return an error if none of the new
                 commands have higher fee than the lowest one already in the
                 pool.
              *)
              assert (Indexed_pool.size pool.pool <= pool_max_size) ) )

    let assert_rebroadcastable pool cmds =
      let normalize = List.sort ~compare:User_command.compare in
      let expected =
        match normalize cmds with [] -> [] | normalized -> [ normalized ]
      in
      [%test_eq: User_command.t list list]
        ( List.map ~f:normalize
        @@ Test.Resource_pool.get_rebroadcastable pool
             ~has_timed_out:(Fn.const `Ok) )
        expected

    let mock_sender =
      Envelope.Sender.Remote
        (Peer.create
           (Unix.Inet_addr.of_string "1.2.3.4")
           ~peer_id:(Peer.Id.unsafe_of_string "contents should be irrelevant")
           ~libp2p_port:8302 )

    let mk_rebroadcastable_test assert_pool_txs pool best_tip_diff_w cmds =
      assert_pool_txs [] ;
      let local_cmds = List.take cmds 5 in
      let local_cmds' = List.map local_cmds ~f:User_command.forget_check in
      let remote_cmds = List.drop cmds 5 in
      let remote_cmds' = List.map remote_cmds ~f:User_command.forget_check in
      (* Locally generated transactions are rebroadcastable *)
      let%bind apply_res_1 = verify_and_apply pool local_cmds' in
      [%test_eq: pool_apply] (accepted_commands apply_res_1) (Ok local_cmds') ;
      assert_pool_txs local_cmds' ;
      assert_rebroadcastable pool local_cmds' ;
      (* Adding non-locally-generated transactions doesn't affect
         rebroadcastable pool *)
      let%bind apply_res_2 =
        let%bind verified =
          Test.Resource_pool.Diff.verify pool
            (Envelope.Incoming.wrap ~data:remote_cmds' ~sender:mock_sender)
          >>| Or_error.ok_exn
        in
        Test.Resource_pool.Diff.unsafe_apply pool verified
      in
      [%test_eq: pool_apply] (accepted_commands apply_res_2) (Ok remote_cmds') ;
      assert_pool_txs (local_cmds' @ remote_cmds') ;
      assert_rebroadcastable pool local_cmds' ;
      (* When locally generated transactions are committed they are no
         longer rebroadcastable *)
      let%bind () =
        Broadcast_pipe.Writer.write best_tip_diff_w
          ( { new_commands =
                List.map ~f:mk_with_status @@ List.take local_cmds 2
                @ List.take remote_cmds 3
            ; removed_commands = []
            ; reorg_best_tip = false
            }
            : Mock_transition_frontier.best_tip_diff )
      in
      assert_pool_txs (List.drop local_cmds' 2 @ List.drop remote_cmds' 3) ;
      assert_rebroadcastable pool (List.drop local_cmds' 2) ;
      (* Reorgs put locally generated transactions back into the
         rebroadcastable pool, if they were removed and not re-added *)
      let%bind () =
        Broadcast_pipe.Writer.write best_tip_diff_w
          ( { new_commands = List.map ~f:mk_with_status @@ List.take local_cmds 1
            ; removed_commands =
                List.map ~f:mk_with_status @@ List.take local_cmds 2
            ; reorg_best_tip = true
            }
            : Mock_transition_frontier.best_tip_diff )
      in
      assert_pool_txs (List.tl_exn local_cmds' @ List.drop remote_cmds' 3) ;
      assert_rebroadcastable pool (List.tl_exn local_cmds') ;
      (* Committing them again removes them from the pool again. *)
      let%bind () =
        Broadcast_pipe.Writer.write best_tip_diff_w
          ( { new_commands =
                List.map ~f:mk_with_status @@ List.tl_exn local_cmds
                @ List.drop remote_cmds 3
            ; removed_commands = []
            ; reorg_best_tip = false
            }
            : Mock_transition_frontier.best_tip_diff )
      in
      assert_pool_txs [] ;
      assert_rebroadcastable pool [] ;
      (* A reorg that doesn't re-add anything puts the right things back
         into the rebroadcastable pool. *)
      let%bind () =
        Broadcast_pipe.Writer.write best_tip_diff_w
          ( { new_commands = []
            ; removed_commands =
                List.map ~f:mk_with_status @@ List.drop local_cmds 3
                @ remote_cmds
            ; reorg_best_tip = true
            }
            : Mock_transition_frontier.best_tip_diff )
      in
      assert_pool_txs (List.drop local_cmds' 3 @ remote_cmds') ;
      assert_rebroadcastable pool (List.drop local_cmds' 3) ;
      (* Committing again removes them. (Checking this works in both one and
         two step reorg processes) *)
      let%bind () =
        Broadcast_pipe.Writer.write best_tip_diff_w
          ( { new_commands =
                List.map ~f:mk_with_status @@ [ List.nth_exn local_cmds 3 ]
            ; removed_commands = []
            ; reorg_best_tip = false
            }
            : Mock_transition_frontier.best_tip_diff )
      in
      assert_pool_txs (List.drop local_cmds' 4 @ remote_cmds') ;
      assert_rebroadcastable pool (List.drop local_cmds' 4) ;
      (* When transactions expire from rebroadcast pool they are gone. This
         doesn't affect the main pool.
      *)
      ignore
        ( Test.Resource_pool.get_rebroadcastable pool
            ~has_timed_out:(Fn.const `Timed_out)
          : User_command.t list list ) ;
      assert_pool_txs (List.drop local_cmds' 4 @ remote_cmds') ;
      assert_rebroadcastable pool [] ;
      Deferred.unit

    let%test_unit "rebroadcastable transaction behavior (user cmds)" =
      Thread_safe.block_on_async_exn (fun () ->
          let%bind assert_pool_txs, pool, best_tip_diff_w, _frontier =
            setup_test ()
          in
          mk_rebroadcastable_test assert_pool_txs pool best_tip_diff_w
            independent_cmds )

    let%test_unit "rebroadcastable transaction behavior (zkapps)" =
      Thread_safe.block_on_async_exn (fun () ->
          let%bind assert_pool_txs, pool, best_tip_diff_w, _frontier =
            setup_test ()
          in
          let ledger, keymap, parties_dummy_auths = mk_parties_cmds pool in
          let%bind parties =
            replace_valid_parties_authorizations ~keymap ~ledger
              parties_dummy_auths
          in
          mk_rebroadcastable_test assert_pool_txs pool best_tip_diff_w parties )

    let%test_unit "apply user cmds and zkapps" =
      Thread_safe.block_on_async_exn (fun () ->
          let%bind assert_pool_txs, pool, _best_tip_diff_w, _frontier =
            setup_test ()
          in
          let num_cmds = Array.length test_keys in
          (* the user cmds and snapp cmds are taken from the same list of keys,
             so splitting by the order from that list makes sure that they
             don't share fee payer keys
             therefore, the original nonces in the accounts are valid
          *)
          let take_len = num_cmds / 2 in
          let keymap, parties_dummy_auths = mk_parties_cmds' pool in
          let%bind zkapp_cmds =
            replace_parties_authorizations ~keymap
              (List.take parties_dummy_auths take_len)
          in
          let user_cmds = List.drop independent_cmds' take_len in
          let all_cmds = zkapp_cmds @ user_cmds in
          assert_pool_txs [] ;
          let%bind apply_res = verify_and_apply pool all_cmds in
          [%test_eq: pool_apply] (accepted_commands apply_res) (Ok all_cmds) ;
          assert_pool_txs all_cmds ;
          Deferred.unit )
  end )<|MERGE_RESOLUTION|>--- conflicted
+++ resolved
@@ -1388,18 +1388,7 @@
                   in
                   Or_error.errorf "Diff failed with verification failure(s): %s"
                     errs_string
-              | Error errs ->
-                  let errs_string =
-                    List.map errs ~f:(fun err ->
-                        match err with
-                        | Command_failure cmd_err ->
-                            Yojson.Safe.to_string (Diff_error.to_yojson cmd_err)
-                        | Invalid_failure invalid ->
-                            Verifier.invalid_to_string invalid )
-                    |> String.concat ~sep:", "
-                  in
-                  failwith errs_string
-              | Ok () ->
+              | Error _ | Ok () ->
                   let data =
                     List.filter_map diffs' ~f:(function
                       | Error (`Invalid_command | `Other_command_failed) ->
@@ -1734,11 +1723,7 @@
             ~conf_dir:None
             ~pids:(Child_processes.Termination.create_pid_table ()) )
 
-<<<<<<< HEAD
-    let `VK vk, `Prover _ =
-=======
     let `VK vk, `Prover prover =
->>>>>>> 8e16bfbe
       Transaction_snark.For_tests.create_trivial_snapp ~constraint_constants ()
 
     module Mock_transition_frontier = struct
