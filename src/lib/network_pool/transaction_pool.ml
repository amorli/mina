--- conflicted
+++ resolved
@@ -1847,17 +1847,10 @@
         if n < num_cmds then
           let%bind cmd =
             let fee_payer_keypair = test_keys.(n) in
-<<<<<<< HEAD
-            let%map (parties : Parties.t) =
-              Mina_generators.Parties_generators.gen_parties_from
-                ~max_token_parties:1 ~keymap ~account_state_tbl
-                ~fee_payer_keypair ~ledger:best_tip_ledger ()
-=======
             let%map (zkapp_command : Zkapp_command.t) =
               Mina_generators.Zkapp_command_generators.gen_zkapp_command_from
-                ~keymap ~account_state_tbl ~fee_payer_keypair
-                ~ledger:best_tip_ledger ()
->>>>>>> 74b65277
+                ~max_token_updates:1 ~keymap ~account_state_tbl
+                ~fee_payer_keypair ~ledger:best_tip_ledger ()
             in
             let zkapp_command =
               { zkapp_command with
