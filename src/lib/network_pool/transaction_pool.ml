(** A pool of transactions that can be included in future blocks. Combined with
    the Network_pool module, this handles storing and gossiping the correct
    transactions (user commands) and providing them to the block producer code.
*)

(* Only show stdout for failed inline tests.*)
open Inline_test_quiet_logs
open Core
open Async
open Mina_base
open Mina_transaction
open Pipe_lib
open Signature_lib
open Network_peer

let max_per_15_seconds = 10

(* TEMP HACK UNTIL DEFUNCTORING: transition frontier interface is simplified *)
module type Transition_frontier_intf = sig
  type t

  type staged_ledger

  module Breadcrumb : sig
    type t

    val staged_ledger : t -> staged_ledger
  end

  type best_tip_diff =
    { new_commands : User_command.Valid.t With_status.t list
    ; removed_commands : User_command.Valid.t With_status.t list
    ; reorg_best_tip : bool
    }

  val best_tip : t -> Breadcrumb.t

  val best_tip_diff_pipe : t -> best_tip_diff Broadcast_pipe.Reader.t
end

(* versioned type, outside of functors *)
module Diff_versioned = struct
  [%%versioned
  module Stable = struct
    [@@@no_toplevel_latest_type]

    module V2 = struct
      type t = User_command.Stable.V2.t list [@@deriving sexp, yojson, hash]

      let to_latest = Fn.id
    end
  end]

  (* We defer do any checking on signed-commands until the call to
     [add_from_gossip_gossip_exn].

     The real solution would be to have more explicit queueing to make sure things don't happen out of order, factor
     [add_from_gossip_gossip_exn] into [check_from_gossip_exn] (which just does
     the checks) and [set_from_gossip_exn] (which just does the mutating the pool),
     and do the same for snapp commands as well.
  *)
  type t = User_command.t list [@@deriving sexp, yojson]

  module Diff_error = struct
    [%%versioned
    module Stable = struct
      [@@@no_toplevel_latest_type]

      module V2 = struct
        type t =
          | Insufficient_replace_fee
          | Verification_failed
          | Duplicate
          | Sender_account_does_not_exist
          | Invalid_nonce
          | Insufficient_funds
          | Insufficient_fee
          | Overflow
          | Bad_token
          | Unwanted_fee_token
          | Expired
          | Overloaded
          | Fee_payer_account_not_found
        [@@deriving sexp, yojson, compare]

        let to_latest = Fn.id
      end
    end]

    (* IMPORTANT! Do not change the names of these errors as to adjust the
     * to_yojson output without updating Rosetta's construction API to handle
     * the changes *)
    type t = Stable.Latest.t =
      | Insufficient_replace_fee
      | Verification_failed
      | Duplicate
      | Sender_account_does_not_exist
      | Invalid_nonce
      | Insufficient_funds
      | Insufficient_fee
      | Overflow
      | Bad_token
      | Unwanted_fee_token
      | Expired
      | Overloaded
      | Fee_payer_account_not_found
    [@@deriving sexp, yojson]

    let to_string_name = function
      | Insufficient_replace_fee ->
          "insufficient_replace_fee"
      | Verification_failed ->
          "verification_failed"
      | Duplicate ->
          "duplicate"
      | Sender_account_does_not_exist ->
          "sender_account_does_not_exist"
      | Invalid_nonce ->
          "invalid_nonce"
      | Insufficient_funds ->
          "insufficient_funds"
      | Insufficient_fee ->
          "insufficient_fee"
      | Overflow ->
          "overflow"
      | Bad_token ->
          "bad_token"
      | Unwanted_fee_token ->
          "unwanted_fee_token"
      | Expired ->
          "expired"
      | Overloaded ->
          "overloaded"
      | Fee_payer_account_not_found ->
          "fee_payer_account_not_found"

    let to_string_hum = function
      | Insufficient_replace_fee ->
          "This transaction would have replaced an existing transaction in the \
           pool, but the fee was too low"
      | Verification_failed ->
          "This transaction had an invalid proof/signature"
      | Duplicate ->
          "This transaction is a duplicate of one already in the pool"
      | Sender_account_does_not_exist ->
          "The fee-payer's account for this transaction could not be found in \
           the ledger"
      | Invalid_nonce ->
          "This transaction had an invalid nonce"
      | Insufficient_funds ->
          "There are not enough funds in the fee-payer's account to execute \
           this transaction"
      | Insufficient_fee ->
          "The fee for this transaction is too low"
      | Overflow ->
          "Executing this transaction would result in an integer overflow"
      | Bad_token ->
          "This transaction uses non-default tokens where they are not \
           permitted"
      | Unwanted_fee_token ->
          "This transaction pays fees in a non-default token that this pool \
           does not accept"
      | Expired ->
          "This transaction has expired"
      | Overloaded ->
          "The diff containing this transaction was too large"
      | Fee_payer_account_not_found ->
          "Fee payer account was not found in the best tip ledger"
  end

  module Rejected = struct
    [%%versioned
    module Stable = struct
      [@@@no_toplevel_latest_type]

      module V3 = struct
        type t = (User_command.Stable.V2.t * Diff_error.Stable.V2.t) list
        [@@deriving sexp, yojson, compare]

        let to_latest = Fn.id
      end
    end]

    type t = Stable.Latest.t [@@deriving sexp, yojson, compare]
  end

  type rejected = Rejected.t [@@deriving sexp, yojson, compare]

  type verified =
    { accepted :
        ( ( Transaction_hash.User_command_with_valid_signature.t
          * Transaction_hash.User_command_with_valid_signature.t list )
          list
        * Indexed_pool.Sender_local_state.t
        * Indexed_pool.Update.t )
        list
    ; rejected : Rejected.t
    }
  [@@deriving sexp, to_yojson]

  let summary t = Printf.sprintf "Transaction diff of length %d" (List.length t)

  let is_empty t = List.is_empty t
end

type Structured_log_events.t +=
  | Rejecting_command_for_reason of
      { command : User_command.t
      ; reason : Diff_versioned.Diff_error.t
      ; error_extra : (string * Yojson.Safe.t) list
      }
  [@@deriving register_event { msg = "Rejecting command because: $reason" }]

module type S = sig
  open Intf

  type transition_frontier

  module Resource_pool : sig
    include
      Transaction_resource_pool_intf
        with type transition_frontier := transition_frontier

    module Diff :
      Transaction_pool_diff_intf
        with type resource_pool := t
         and type Diff_error.t = Diff_versioned.Diff_error.t
         and type Rejected.t = Diff_versioned.Rejected.t
  end

  include
    Network_pool_base_intf
      with type resource_pool := Resource_pool.t
       and type transition_frontier := transition_frontier
       and type resource_pool_diff := Diff_versioned.t
       and type resource_pool_diff_verified := Diff_versioned.verified
       and type config := Resource_pool.Config.t
       and type transition_frontier_diff :=
        Resource_pool.transition_frontier_diff
       and type rejected_diff := Diff_versioned.rejected
end

(* Functor over user command, base ledger and transaction validator for
   mocking. *)
module Make0
    (Base_ledger : Intf.Base_ledger_intf) (Staged_ledger : sig
      type t

      val ledger : t -> Base_ledger.t
    end)
    (Transition_frontier : Transition_frontier_intf
                             with type staged_ledger := Staged_ledger.t) =
struct
  type verification_failure =
    | Command_failure of Diff_versioned.Diff_error.t
    | Invalid_failure of Verifier.invalid
  [@@deriving to_yojson]

  module Breadcrumb = Transition_frontier.Breadcrumb

  module Resource_pool = struct
    type transition_frontier_diff =
      Transition_frontier.best_tip_diff * Base_ledger.t

    let label = "transaction_pool"

    module Config = struct
      type t =
        { trust_system : (Trust_system.t[@sexp.opaque])
        ; pool_max_size : int
              (* note this value needs to be mostly the same across gossipping nodes, so
                 nodes with larger pools don't send nodes with smaller pools lots of
                 low fee transactions the smaller-pooled nodes consider useless and get
                 themselves banned.
              *)
        ; verifier : (Verifier.t[@sexp.opaque])
        }
      [@@deriving sexp_of, make]
    end

    let make_config = Config.make

    module Batcher = Batcher.Transaction_pool

    module Lru_cache = struct
      let max_size = 2048

      module T = struct
        type t = User_command.t list [@@deriving hash]
      end

      module Q = Hash_queue.Make (Int)

      type t = unit Q.t

      let add t h =
        if not (Q.mem t h) then (
          if Q.length t >= max_size then ignore (Q.dequeue_front t : 'a option) ;
          Q.enqueue_back_exn t h () ;
          `Already_mem false )
        else (
          ignore (Q.lookup_and_move_to_back t h : unit option) ;
          `Already_mem true )
    end

    module Mutex = struct
      open Async

      type t = unit Mvar.Read_write.t

      let acquire (t : t) = Mvar.take t

      let release (t : t) =
        assert (Mvar.is_empty t) ;
        don't_wait_for (Mvar.put t ())

      let with_ t ~f =
        let%bind () = acquire t in
        let%map x = f () in
        release t ; x

      let create () =
        let t = Mvar.create () in
        don't_wait_for (Mvar.put t ()) ;
        t
    end

    type t =
      { mutable pool : Indexed_pool.t
      ; sender_mutex : (Mutex.t Account_id.Table.t[@sexp.opaque])
      ; recently_seen : (Lru_cache.t[@sexp.opaque])
      ; locally_generated_uncommitted :
          ( Transaction_hash.User_command_with_valid_signature.t
          , Time.t * [ `Batch of int ] )
          Hashtbl.t
            (** Commands generated on this machine, that are not included in the
                current best tip, along with the time they were added. *)
      ; locally_generated_committed :
          ( Transaction_hash.User_command_with_valid_signature.t
          , Time.t * [ `Batch of int ] )
          Hashtbl.t
            (** Ones that are included in the current best tip. *)
      ; mutable current_batch : int
      ; mutable remaining_in_batch : int
      ; config : Config.t
      ; logger : (Logger.t[@sexp.opaque])
      ; batcher : Batcher.t
      ; mutable best_tip_diff_relay : (unit Deferred.t[@sexp.opaque]) Option.t
      ; mutable best_tip_ledger : (Base_ledger.t[@sexp.opaque]) Option.t
      }
    [@@deriving sexp_of]

    let member t x =
      Indexed_pool.member t.pool (Transaction_hash.User_command.of_checked x)

    let transactions' ~logger p =
      Sequence.unfold ~init:p ~f:(fun pool ->
          match Indexed_pool.get_highest_fee pool with
          | Some cmd -> (
              match
                Indexed_pool.handle_committed_txn pool
                  cmd
                  (* we have the invariant that the transactions currently
                     in the pool are always valid against the best tip, so
                     no need to check balances here *)
                  ~fee_payer_balance:Currency.Amount.max_int
                  ~fee_payer_nonce:
                    ( Transaction_hash.User_command_with_valid_signature.command
                        cmd
                    |> User_command.application_nonce )
              with
              | Ok (t, _) ->
                  Some (cmd, t)
              | Error (`Queued_txns_by_sender (error_str, queued_cmds)) ->
                  [%log error]
                    "Error handling committed transaction $cmd: $error "
                    ~metadata:
                      [ ( "cmd"
                        , Transaction_hash.User_command_with_valid_signature
                          .to_yojson cmd )
                      ; ("error", `String error_str)
                      ; ( "queue"
                        , `List
                            (List.map (Sequence.to_list queued_cmds)
                               ~f:(fun c ->
                                 Transaction_hash
                                 .User_command_with_valid_signature
                                 .to_yojson c ) ) )
                      ] ;
                  failwith error_str )
          | None ->
              None )

    let transactions ~logger t = transactions' ~logger t.pool

    let all_from_account { pool; _ } = Indexed_pool.all_from_account pool

    let get_all { pool; _ } = Indexed_pool.get_all pool

    let find_by_hash x hash = Indexed_pool.find_by_hash x.pool hash

    (** Get the best tip ledger*)
    let get_best_tip_ledger frontier =
      Transition_frontier.best_tip frontier
      |> Breadcrumb.staged_ledger |> Staged_ledger.ledger

    let drop_until_below_max_size :
           pool_max_size:int
        -> Indexed_pool.t
        -> Indexed_pool.t
           * Transaction_hash.User_command_with_valid_signature.t Sequence.t =
     fun ~pool_max_size pool ->
      let rec go pool' dropped =
        if Indexed_pool.size pool' > pool_max_size then (
          let dropped', pool'' = Indexed_pool.remove_lowest_fee pool' in
          assert (not (Sequence.is_empty dropped')) ;
          go pool'' @@ Sequence.append dropped dropped' )
        else (pool', dropped)
      in
      go pool @@ Sequence.empty

    let has_sufficient_fee ~pool_max_size pool cmd : bool =
      match Indexed_pool.min_fee pool with
      | None ->
          true
      | Some min_fee ->
          if Indexed_pool.size pool >= pool_max_size then
            Currency.Fee_rate.(User_command.fee_per_wu cmd > min_fee)
          else true

    let diff_error_of_indexed_pool_error :
        Indexed_pool.Command_error.t -> Diff_versioned.Diff_error.t = function
      | Invalid_nonce _ ->
          Invalid_nonce
      | Insufficient_funds _ ->
          Insufficient_funds
      | Insufficient_replace_fee _ ->
          Insufficient_replace_fee
      | Overflow ->
          Overflow
      | Bad_token ->
          Bad_token
      | Verification_failed ->
          Verification_failed
      | Unwanted_fee_token _ ->
          Unwanted_fee_token
      | Expired _ ->
          Expired

    let indexed_pool_error_metadata = function
      | Indexed_pool.Command_error.Invalid_nonce (`Between (low, hi), nonce) ->
          let nonce_json = Account.Nonce.to_yojson in
          [ ( "between"
            , `Assoc [ ("low", nonce_json low); ("hi", nonce_json hi) ] )
          ; ("nonce", nonce_json nonce)
          ]
      | Invalid_nonce (`Expected enonce, nonce) ->
          let nonce_json = Account.Nonce.to_yojson in
          [ ("expected_nonce", nonce_json enonce); ("nonce", nonce_json nonce) ]
      | Insufficient_funds (`Balance bal, amt) ->
          let amt_json = Currency.Amount.to_yojson in
          [ ("balance", amt_json bal); ("amount", amt_json amt) ]
      | Insufficient_replace_fee (`Replace_fee rfee, fee) ->
          let fee_json = Currency.Fee.to_yojson in
          [ ("replace_fee", fee_json rfee); ("fee", fee_json fee) ]
      | Overflow ->
          []
      | Bad_token ->
          []
      | Verification_failed ->
          []
      | Unwanted_fee_token fee_token ->
          [ ("fee_token", Token_id.to_yojson fee_token) ]
      | Expired
          ( `Valid_until valid_until
          , `Global_slot_since_genesis global_slot_since_genesis ) ->
          [ ("valid_until", Mina_numbers.Global_slot.to_yojson valid_until)
          ; ( "current_global_slot"
            , Mina_numbers.Global_slot.to_yojson global_slot_since_genesis )
          ]
      | Expired
          ( `Timestamp_predicate expiry_ns
          , `Global_slot_since_genesis global_slot_since_genesis ) ->
          [ ("expiry_ns", `String expiry_ns)
          ; ( "current_global_slot"
            , Mina_numbers.Global_slot.to_yojson global_slot_since_genesis )
          ]

    let indexed_pool_error_log_info e =
      ( Diff_versioned.Diff_error.to_string_name
          (diff_error_of_indexed_pool_error e)
      , indexed_pool_error_metadata e )

    let balance_of_account ~global_slot (account : Account.t) =
      match account.timing with
      | Untimed ->
          account.balance
      | Timed
          { initial_minimum_balance
          ; cliff_time
          ; cliff_amount
          ; vesting_period
          ; vesting_increment
          } ->
          Currency.Balance.sub_amount account.balance
            (Currency.Balance.to_amount
               (Account.min_balance_at_slot ~global_slot ~cliff_time
                  ~cliff_amount ~vesting_period ~vesting_increment
                  ~initial_minimum_balance ) )
          |> Option.value ~default:Currency.Balance.zero

    let handle_transition_frontier_diff
        ( ({ new_commands; removed_commands; reorg_best_tip = _ } :
            Transition_frontier.best_tip_diff )
        , best_tip_ledger ) t =
      (* This runs whenever the best tip changes. The simple case is when the
         new best tip is an extension of the old one. There, we just remove any
         user commands that were included in it from the transaction pool.
         Dealing with a fork is more intricate. In general we want to remove any
         commands from the pool that are included in the new best tip; and add
         any commands to the pool that were included in the old one but not the
         new one, provided they are still valid against the ledger of the best
         tip. The goal is that transactions are carried from losing forks to
         winning ones as much as possible.

         The locally generated commands need to move from
         locally_generated_uncommitted to locally_generated_committed and vice
         versa so those hashtables remain in sync with reality.
      *)
      let global_slot = Indexed_pool.global_slot_since_genesis t.pool in
      t.best_tip_ledger <- Some best_tip_ledger ;
      let pool_max_size = t.config.pool_max_size in
      let log_indexed_pool_error error_str ~metadata cmd =
        [%log' debug t.logger]
          "Couldn't re-add locally generated command $cmd, not valid against \
           new ledger. Error: $error"
          ~metadata:
            ( [ ( "cmd"
                , Transaction_hash.User_command_with_valid_signature.to_yojson
                    cmd )
              ; ("error", `String error_str)
              ]
            @ metadata )
      in
      [%log' trace t.logger]
        ~metadata:
          [ ( "removed"
            , `List
                (List.map removed_commands
                   ~f:(With_status.to_yojson User_command.Valid.to_yojson) ) )
          ; ( "added"
            , `List
                (List.map new_commands
                   ~f:(With_status.to_yojson User_command.Valid.to_yojson) ) )
          ]
        "Diff: removed: $removed added: $added from best tip" ;
      let pool', dropped_backtrack =
        Sequence.fold
          ( removed_commands |> List.rev |> Sequence.of_list
          |> Sequence.map ~f:(fun unchecked ->
                 unchecked.data
                 |> Transaction_hash.User_command_with_valid_signature.create )
          )
          ~init:(t.pool, Sequence.empty)
          ~f:(fun (pool, dropped_so_far) cmd ->
            ( match
                Hashtbl.find_and_remove t.locally_generated_committed cmd
              with
            | None ->
                ()
            | Some time_added ->
                Hashtbl.add_exn t.locally_generated_uncommitted ~key:cmd
                  ~data:time_added ) ;
            let pool', dropped_seq =
              match cmd |> Indexed_pool.add_from_backtrack pool with
              | Error e ->
                  let error_str, metadata = indexed_pool_error_log_info e in
                  log_indexed_pool_error error_str ~metadata cmd ;
                  (pool, Sequence.empty)
              | Ok indexed_pool ->
                  drop_until_below_max_size ~pool_max_size indexed_pool
            in
            (pool', Sequence.append dropped_so_far dropped_seq) )
      in
      (* Track what locally generated commands were removed from the pool
         during backtracking due to the max size constraint. *)
      let locally_generated_dropped =
        Sequence.filter dropped_backtrack
          ~f:(Hashtbl.mem t.locally_generated_uncommitted)
        |> Sequence.to_list_rev
      in
      if not (List.is_empty locally_generated_dropped) then
        [%log' debug t.logger]
          "Dropped locally generated commands $cmds during backtracking to \
           maintain max size. Will attempt to re-add after forwardtracking."
          ~metadata:
            [ ( "cmds"
              , `List
                  (List.map
                     ~f:
                       Transaction_hash.User_command_with_valid_signature
                       .to_yojson locally_generated_dropped ) )
            ] ;
      let pool'', dropped_commit_conflicts =
        List.fold new_commands ~init:(pool', Sequence.empty)
          ~f:(fun (p, dropped_so_far) cmd ->
            let balance account_id =
              match
                Base_ledger.location_of_account best_tip_ledger account_id
              with
              | None ->
                  (Currency.Amount.zero, Mina_base.Account.Nonce.zero)
              | Some loc ->
                  let acc =
                    Option.value_exn
                      ~message:"public key has location but no account"
                      (Base_ledger.get best_tip_ledger loc)
                  in
                  ( Currency.Balance.to_amount
                      (balance_of_account ~global_slot acc)
                  , acc.nonce )
            in
            let fee_payer = User_command.(fee_payer (forget_check cmd.data)) in
            let fee_payer_balance, fee_payer_nonce = balance fee_payer in
            let cmd' =
              Transaction_hash.User_command_with_valid_signature.create cmd.data
            in
            ( match
                Hashtbl.find_and_remove t.locally_generated_uncommitted cmd'
              with
            | None ->
                ()
            | Some time_added ->
                [%log' info t.logger]
                  "Locally generated command $cmd committed in a block!"
                  ~metadata:
                    [ ( "cmd"
                      , With_status.to_yojson User_command.Valid.to_yojson cmd
                      )
                    ] ;
                Hashtbl.add_exn t.locally_generated_committed ~key:cmd'
                  ~data:time_added ) ;
            let p', dropped =
              match
                Indexed_pool.handle_committed_txn p cmd' ~fee_payer_balance
                  ~fee_payer_nonce
              with
              | Ok res ->
                  res
              | Error (`Queued_txns_by_sender (error_str, queued_cmds)) ->
                  [%log' error t.logger]
                    "Error handling committed transaction $cmd: $error "
                    ~metadata:
                      [ ( "cmd"
                        , With_status.to_yojson User_command.Valid.to_yojson cmd
                        )
                      ; ("error", `String error_str)
                      ; ( "queue"
                        , `List
                            (List.map (Sequence.to_list queued_cmds)
                               ~f:(fun c ->
                                 Transaction_hash
                                 .User_command_with_valid_signature
                                 .to_yojson c ) ) )
                      ] ;
                  failwith error_str
            in
            (p', Sequence.append dropped_so_far dropped) )
      in
      let commit_conflicts_locally_generated =
        Sequence.filter dropped_commit_conflicts ~f:(fun cmd ->
            Hashtbl.find_and_remove t.locally_generated_uncommitted cmd
            |> Option.is_some )
      in
      if not @@ Sequence.is_empty commit_conflicts_locally_generated then
        [%log' info t.logger]
          "Locally generated commands $cmds dropped because they conflicted \
           with a committed command."
          ~metadata:
            [ ( "cmds"
              , `List
                  (Sequence.to_list
                     (Sequence.map commit_conflicts_locally_generated
                        ~f:
                          Transaction_hash.User_command_with_valid_signature
                          .to_yojson ) ) )
            ] ;
      [%log' debug t.logger]
        !"Finished handling diff. Old pool size %i, new pool size %i. Dropped \
          %i commands during backtracking to maintain max size."
        (Indexed_pool.size t.pool) (Indexed_pool.size pool'')
        (Sequence.length dropped_backtrack) ;
      Mina_metrics.(
        Gauge.set Transaction_pool.pool_size
          (Float.of_int (Indexed_pool.size pool''))) ;
      t.pool <- pool'' ;
      List.iter locally_generated_dropped ~f:(fun cmd ->
          (* If the dropped transaction was included in the winning chain, it'll
             be in locally_generated_committed. If it wasn't, try re-adding to
             the pool. *)
          let remove_cmd () =
            assert (
              Option.is_some
              @@ Hashtbl.find_and_remove t.locally_generated_uncommitted cmd )
          in
          let log_and_remove ?(metadata = []) error_str =
            log_indexed_pool_error error_str ~metadata cmd ;
            remove_cmd ()
          in
          if not (Hashtbl.mem t.locally_generated_committed cmd) then
            if
              not
                (has_sufficient_fee t.pool
                   (Transaction_hash.User_command_with_valid_signature.command
                      cmd )
                   ~pool_max_size )
            then (
              [%log' info t.logger]
                "Not re-adding locally generated command $cmd to pool, \
                 insufficient fee"
                ~metadata:
                  [ ( "cmd"
                    , Transaction_hash.User_command_with_valid_signature
                      .to_yojson cmd )
                  ] ;
              remove_cmd () )
            else
              let unchecked =
                Transaction_hash.User_command_with_valid_signature.command cmd
              in
              match
                Option.bind
                  (Base_ledger.location_of_account best_tip_ledger
                     (User_command.fee_payer unchecked) )
                  ~f:(Base_ledger.get best_tip_ledger)
              with
              | Some acct -> (
                  match
                    Indexed_pool.add_from_gossip_exn t.pool (`Checked cmd)
                      acct.nonce
                      ~verify:(fun _ -> assert false)
                      ( balance_of_account ~global_slot acct
                      |> Currency.Balance.to_amount )
                  with
                  | Error e ->
                      let error_str, metadata = indexed_pool_error_log_info e in
                      log_and_remove error_str
                        ~metadata:
                          ( ("user_command", User_command.to_yojson unchecked)
                          :: metadata )
                  | Ok (_, pool''', _) ->
                      [%log' debug t.logger]
                        "re-added locally generated command $cmd to \
                         transaction pool after reorg"
                        ~metadata:
                          [ ( "cmd"
                            , Transaction_hash.User_command_with_valid_signature
                              .to_yojson cmd )
                          ] ;
                      Mina_metrics.(
                        Gauge.set Transaction_pool.pool_size
                          (Float.of_int (Indexed_pool.size pool'''))) ;
                      t.pool <- pool''' )
              | None ->
                  log_and_remove "Fee_payer_account not found"
                    ~metadata:
                      [ ("user_command", User_command.to_yojson unchecked) ] ) ;
      (*Remove any expired user commands*)
      let expired_commands, pool = Indexed_pool.remove_expired t.pool in
      Sequence.iter expired_commands ~f:(fun cmd ->
          [%log' debug t.logger]
            "Dropping expired user command from the pool $cmd"
            ~metadata:
              [ ( "cmd"
                , Transaction_hash.User_command_with_valid_signature.to_yojson
                    cmd )
              ] ;
          ignore
            ( Hashtbl.find_and_remove t.locally_generated_uncommitted cmd
              : (Time.t * [ `Batch of int ]) option ) ) ;
      Mina_metrics.(
        Gauge.set Transaction_pool.pool_size
          (Float.of_int (Indexed_pool.size pool))) ;
      t.pool <- pool ;
      Deferred.unit

    let create ~constraint_constants ~consensus_constants ~time_controller
        ~expiry_ns ~frontier_broadcast_pipe ~config ~logger ~tf_diff_writer =
      let t =
        { pool =
            Indexed_pool.empty ~constraint_constants ~consensus_constants
              ~time_controller ~expiry_ns
        ; sender_mutex = Account_id.Table.create ()
        ; locally_generated_uncommitted =
            Hashtbl.create
              ( module Transaction_hash.User_command_with_valid_signature.Stable
                       .Latest )
        ; locally_generated_committed =
            Hashtbl.create
              ( module Transaction_hash.User_command_with_valid_signature.Stable
                       .Latest )
        ; current_batch = 0
        ; remaining_in_batch = max_per_15_seconds
        ; config
        ; logger
        ; batcher = Batcher.create config.verifier
        ; best_tip_diff_relay = None
        ; recently_seen = Lru_cache.Q.create ()
        ; best_tip_ledger = None
        }
      in
      don't_wait_for
        (Broadcast_pipe.Reader.iter frontier_broadcast_pipe
           ~f:(fun frontier_opt ->
             match frontier_opt with
             | None -> (
                 [%log debug] "no frontier" ;
                 t.best_tip_ledger <- None ;
                 (* Sanity check: the view pipe should have been closed before
                    the frontier was destroyed. *)
                 match t.best_tip_diff_relay with
                 | None ->
                     Deferred.unit
                 | Some hdl ->
                     let is_finished = ref false in
                     Deferred.any_unit
                       [ (let%map () = hdl in
                          t.best_tip_diff_relay <- None ;
                          is_finished := true )
                       ; (let%map () = Async.after (Time.Span.of_sec 5.) in
                          if not !is_finished then (
                            [%log fatal]
                              "Transition frontier closed without first \
                               closing best tip view pipe" ;
                            assert false )
                          else () )
                       ] )
             | Some frontier ->
                 [%log debug] "Got frontier!" ;
                 let validation_ledger = get_best_tip_ledger frontier in
                 (* update our cache *)
                 t.best_tip_ledger <- Some validation_ledger ;
                 (* The frontier has changed, so transactions in the pool may
                    not be valid against the current best tip. *)
                 let global_slot =
                   Indexed_pool.global_slot_since_genesis t.pool
                 in
                 let new_pool, dropped =
                   Indexed_pool.revalidate t.pool (fun sender ->
                       match
                         Base_ledger.location_of_account validation_ledger
                           sender
                       with
                       | None ->
                           (Account.Nonce.zero, Currency.Amount.zero)
                       | Some loc ->
                           let acc =
                             Option.value_exn
                               ~message:
                                 "Somehow a public key has a location but no \
                                  account"
                               (Base_ledger.get validation_ledger loc)
                           in
                           ( acc.nonce
                           , balance_of_account ~global_slot acc
                             |> Currency.Balance.to_amount ) )
                 in
                 let dropped_locally_generated =
                   Sequence.filter dropped ~f:(fun cmd ->
                       let find_remove_bool tbl =
                         Hashtbl.find_and_remove tbl cmd |> Option.is_some
                       in
                       let dropped_committed =
                         find_remove_bool t.locally_generated_committed
                       in
                       let dropped_uncommitted =
                         find_remove_bool t.locally_generated_uncommitted
                       in
                       (* Nothing should be in both tables. *)
                       assert (not (dropped_committed && dropped_uncommitted)) ;
                       dropped_committed || dropped_uncommitted )
                 in
                 (* In this situation we don't know whether the commands aren't
                    valid against the new ledger because they were already
                    committed or because they conflict with others,
                    unfortunately. *)
                 if not (Sequence.is_empty dropped_locally_generated) then
                   [%log info]
                     "Dropped locally generated commands $cmds from pool when \
                      transition frontier was recreated."
                     ~metadata:
                       [ ( "cmds"
                         , `List
                             (List.map
                                (Sequence.to_list dropped_locally_generated)
                                ~f:
                                  Transaction_hash
                                  .User_command_with_valid_signature
                                  .to_yojson ) )
                       ] ;
                 [%log debug]
                   !"Re-validated transaction pool after restart: dropped %i \
                     of %i previously in pool"
                   (Sequence.length dropped) (Indexed_pool.size t.pool) ;
                 Mina_metrics.(
                   Gauge.set Transaction_pool.pool_size
                     (Float.of_int (Indexed_pool.size new_pool))) ;
                 t.pool <- new_pool ;
                 t.best_tip_diff_relay <-
                   Some
                     (Broadcast_pipe.Reader.iter
                        (Transition_frontier.best_tip_diff_pipe frontier)
                        ~f:(fun diff ->
                          Strict_pipe.Writer.write tf_diff_writer
                            (diff, get_best_tip_ledger frontier)
                          |> Deferred.don't_wait_for ;
                          Deferred.unit ) ) ;
                 Deferred.unit ) ) ;
      t

    type pool = t

    module Diff = struct
      type t = User_command.t list [@@deriving sexp, yojson]

      type _unused = unit constraint t = Diff_versioned.t

      module Diff_error = struct
        type t = Diff_versioned.Diff_error.t =
          | Insufficient_replace_fee
          | Verification_failed
          | Duplicate
          | Sender_account_does_not_exist
          | Invalid_nonce
          | Insufficient_funds
          | Insufficient_fee
          | Overflow
          | Bad_token
          | Unwanted_fee_token
          | Expired
          | Overloaded
          | Fee_payer_account_not_found
        [@@deriving sexp, yojson, compare]

        let to_string_hum = Diff_versioned.Diff_error.to_string_hum
      end

      module Rejected = struct
        type t = (User_command.t * Diff_error.t) list
        [@@deriving sexp, yojson, compare]

        type _unused = unit constraint t = Diff_versioned.Rejected.t
      end

      type rejected = Rejected.t [@@deriving sexp, yojson, compare]

      type verified = Diff_versioned.verified =
        { accepted :
            ( ( Transaction_hash.User_command_with_valid_signature.t
              * Transaction_hash.User_command_with_valid_signature.t list )
              list
            * Indexed_pool.Sender_local_state.t
            * Indexed_pool.Update.t )
            list
        ; rejected : Rejected.t
        }
      [@@deriving sexp, to_yojson]

      let reject_overloaded_diff (diffs : verified) : rejected =
        diffs.rejected
        @ List.concat_map diffs.accepted ~f:(fun (cmds, _, _) ->
              List.map cmds ~f:(fun (c, _) ->
                  ( Transaction_hash.User_command_with_valid_signature.command c
                  , Diff_error.Overloaded ) ) )

      let verified_accepted ({ accepted; _ } : verified) =
        List.concat_map accepted ~f:(fun (cs, _, _) ->
            List.map cs ~f:(fun (c, _) ->
                Transaction_hash.User_command_with_valid_signature.command c ) )

      let verified_rejected ({ rejected; _ } : verified) : rejected = rejected

      let empty = []

      let size = List.length

      let score x = Int.max 1 (List.length x)

      let max_per_15_seconds = max_per_15_seconds

      let summary t =
        Printf.sprintf "Transaction diff of length %d" (List.length t)

      let is_empty t = List.is_empty t

      let log_and_punish ?(punish = true) t d e =
        let sender = Envelope.Incoming.sender d in
        let trust_record =
          Trust_system.record_envelope_sender t.config.trust_system t.logger
            sender
        in
        let is_local = Envelope.Sender.(equal Local sender) in
        let metadata =
          [ ("error", Error_json.error_to_yojson e)
          ; ("sender", Envelope.Sender.to_yojson sender)
          ]
        in
        [%log' error t.logger] ~metadata
          "Error verifying transaction pool diff from $sender: $error" ;
        if punish && not is_local then
          (* TODO: Make this error more specific (could also be a bad signature. *)
          trust_record
            ( Trust_system.Actions.Sent_invalid_proof
            , Some ("Error verifying transaction pool diff: $error", metadata)
            )
        else Deferred.return ()

      let of_indexed_pool_error e =
        (diff_error_of_indexed_pool_error e, indexed_pool_error_metadata e)

      let handle_command_error t ~trust_record ~is_sender_local tx
          (e : Indexed_pool.Command_error.t) =
        let yojson_fail_reason =
          Fn.compose
            (fun s -> `String s)
            (function
              | Indexed_pool.Command_error.Invalid_nonce _ ->
                  "invalid nonce"
              | Insufficient_funds _ ->
                  "insufficient funds"
              | Verification_failed ->
                  "transaction had bad proof/signature or was malformed"
              | Insufficient_replace_fee _ ->
                  "insufficient replace fee"
              | Overflow ->
                  "overflow"
              | Bad_token ->
                  "bad token"
              | Unwanted_fee_token _ ->
                  "unwanted fee token"
              | Expired _ ->
                  "expired" )
        in
        let open Async in
        let%map () =
          match e with
          | Insufficient_replace_fee (`Replace_fee rfee, fee) ->
              (* We can't punish peers for this, since an
                  attacker can simultaneously send different
                  transactions at the same nonce to different
                  nodes, which will then naturally gossip them.
              *)
              let f_log =
                if is_sender_local then [%log' error t.logger]
                else [%log' debug t.logger]
              in
              f_log
                "rejecting $cmd because of insufficient replace fee ($rfee > \
                 $fee)"
                ~metadata:
                  [ ("cmd", User_command.to_yojson tx)
                  ; ("rfee", Currency.Fee.to_yojson rfee)
                  ; ("fee", Currency.Fee.to_yojson fee)
                  ] ;
              Deferred.unit
          | Unwanted_fee_token fee_token ->
              (* We can't punish peers for this, since these
                    are our specific preferences.
              *)
              let f_log =
                if is_sender_local then [%log' error t.logger]
                else [%log' debug t.logger]
              in
              f_log "rejecting $cmd because we don't accept fees in $token"
                ~metadata:
                  [ ("cmd", User_command.to_yojson tx)
                  ; ("token", Token_id.to_yojson fee_token)
                  ] ;
              Deferred.unit
          | Verification_failed ->
              trust_record
                ( Trust_system.Actions.Sent_useless_gossip
                , Some
                    ( "rejecting command because had invalid signature or was \
                       malformed"
                    , [] ) )
          | err ->
              let diff_err, error_extra = of_indexed_pool_error err in
              if is_sender_local then
                [%str_log' error t.logger]
                  (Rejecting_command_for_reason
                     { command = tx; reason = diff_err; error_extra } ) ;
              trust_record
                ( Trust_system.Actions.Sent_useless_gossip
                , Some
                    ( "rejecting $cmd because of $reason. ($error_extra)"
                    , [ ("cmd", User_command.to_yojson tx)
                      ; ("reason", yojson_fail_reason err)
                      ; ("error_extra", `Assoc error_extra)
                      ] ) )
        in
        if Indexed_pool.Command_error.grounds_for_diff_rejection e then `Reject
        else `Ignore

      let verify' ~allow_failures_for_tests (t : pool)
          (diffs : t Envelope.Incoming.t) :
          verified Envelope.Incoming.t Deferred.Or_error.t =
        let open Deferred.Let_syntax in
        let trust_record =
          Trust_system.record_envelope_sender t.config.trust_system t.logger
            diffs.sender
        in
        let config = Indexed_pool.config t.pool in
        let global_slot = Indexed_pool.global_slot_since_genesis t.pool in
        let pool_max_size = t.config.pool_max_size in
        let sender = Envelope.Incoming.sender diffs in
        let is_sender_local = Envelope.Sender.(equal sender Local) in
        let diffs_are_valid () =
          List.for_all (Envelope.Incoming.data diffs) ~f:(fun cmd ->
              let is_valid = not (User_command.has_insufficient_fee cmd) in
              if not is_valid then
                [%log' debug t.logger]
                  "Filtering user command with insufficient fee from \
                   transaction-pool diff $cmd from $sender"
                  ~metadata:
                    [ ("cmd", User_command.to_yojson cmd)
                    ; ( "sender"
                      , Envelope.(Sender.to_yojson (Incoming.sender diffs)) )
                    ] ;
              is_valid )
        in
        let h = Lru_cache.T.hash diffs.data in
        let (`Already_mem already_mem) = Lru_cache.add t.recently_seen h in
        if (not allow_failures_for_tests) && already_mem && not is_sender_local
        then
          (* We only reject here if the command was from the network: the user
             may want to re-issue a transaction if it is no longer being
             rebroadcast but also never made it into a block for some reason.
          *)
          Deferred.Or_error.error_string "already saw this"
        else if (not allow_failures_for_tests) && not (diffs_are_valid ()) then
          Deferred.Or_error.error_string
            "at least one user command had an insufficient fee"
        else
          match t.best_tip_ledger with
          | None ->
              Deferred.Or_error.error_string
                "We don't have a transition frontier at the moment, so we're \
                 unable to verify any transactions."
          | Some ledger -> (
              let data' =
                List.map diffs.data
                  ~f:
                    (User_command.to_verifiable ~ledger ~get:Base_ledger.get
                       ~location_of_account:Base_ledger.location_of_account )
              in
              let by_sender =
                List.fold data' ~init:Account_id.Map.empty
                  ~f:(fun by_sender c ->
                    Map.add_multi by_sender
                      ~key:(User_command.Verifiable.fee_payer c)
                      ~data:c )
                |> Map.map ~f:List.rev |> Map.to_alist
              in
              let failures = ref (Ok ()) in
              let add_failure err =
                match !failures with
                | Ok () ->
                    failures := Error [ err ]
                | Error errs ->
                    failures := Error (err :: errs)
              in
              let%map diffs' =
                Deferred.List.map by_sender ~how:`Parallel
                  ~f:(fun (signer, cs) ->
                    let account =
                      Option.bind
                        (Base_ledger.location_of_account ledger signer)
                        ~f:(Base_ledger.get ledger)
                    in
                    match account with
                    | None ->
                        let%map _ =
                          trust_record
                            ( Trust_system.Actions.Sent_useless_gossip
                            , Some
                                ( "account does not exist for id: $account_id"
                                , [ ("account_id", Account_id.to_yojson signer)
                                  ] ) )
                        in
                        add_failure
                          (Command_failure
                             Diff_error.Fee_payer_account_not_found ) ;
                        Error `Invalid_command
                    | Some account ->
                        let signer_lock =
                          Hashtbl.find_or_add t.sender_mutex signer
                            ~default:Mutex.create
                        in
                        (*This lock is released in apply function unless
                          there's an error that causes all the transactions from
                          this signer to be discarded*)
                        let%bind () = Mutex.acquire signer_lock in
                        let rec go sender_local_state u_acc acc
                            (rejected : Rejected.t) = function
                          | [] ->
                              (* We keep the signer lock until this verified diff is applied. *)
                              return
                                (Ok
                                   ( List.rev acc
                                   , List.rev rejected
                                   , sender_local_state
                                   , u_acc ) )
                          | c :: cs ->
                              let uc = User_command.of_verifiable c in
                              if Result.is_error !failures then (
                                Mutex.release signer_lock ;
                                return (Error `Other_command_failed) )
                              else
                                let tx' =
                                  Transaction_hash.User_command.create uc
                                in
                                if Indexed_pool.member t.pool tx' then
                                  if is_sender_local then (
                                    [%log' info t.logger]
                                      "Received local $cmd already present in \
                                       the pool"
                                      ~metadata:
                                        [ ("cmd", User_command.to_yojson uc) ] ;
                                    match
                                      Indexed_pool.find_by_hash t.pool
                                        (Transaction_hash.User_command.hash tx')
                                    with
                                    | Some validated_uc ->
                                        go sender_local_state
                                          Indexed_pool.Update.empty
                                          ((validated_uc, []) :: acc)
                                          rejected cs
                                    | None ->
                                        (*We just checked for membership, fail?*)
                                        go sender_local_state u_acc acc
                                          ( ( uc
                                            , Diff_versioned.Diff_error
                                              .Duplicate )
                                          :: rejected )
                                          cs )
                                  else
                                    let%bind _ =
                                      trust_record
                                        ( Trust_system.Actions.Sent_old_gossip
                                        , None )
                                    in
                                    go sender_local_state u_acc acc
                                      ( (uc, Diff_versioned.Diff_error.Duplicate)
                                      :: rejected )
                                      cs
                                else if
                                  has_sufficient_fee t.pool ~pool_max_size uc
                                then
                                  match%bind
                                    Indexed_pool.add_from_gossip_exn_async
                                      ~config ~sender_local_state
                                      ~verify:(fun c ->
                                        match%map
                                          Batcher.verify t.batcher
                                            { diffs with data = [ c ] }
                                        with
                                        | Error e ->
                                            [%log' error t.logger]
                                              "Transaction verification error: \
                                               $error"
                                              ~metadata:
                                                [ ( "error"
                                                  , `String
                                                      (Error.to_string_hum e) )
                                                ] ;
                                            None
                                        | Ok (Error invalid) ->
                                            [%log' error t.logger]
                                              "Batch verification failed when \
                                               adding from gossip"
                                              ~metadata:
                                                [ ( "error"
                                                  , `String
                                                      (Verifier
                                                       .invalid_to_string
                                                         invalid ) )
                                                ] ;
                                            add_failure (Invalid_failure invalid) ;
                                            None
                                        | Ok (Ok [ c ]) ->
                                            Some c
                                        | Ok (Ok _) ->
                                            assert false )
                                      (`Unchecked
                                        ( Transaction_hash.User_command.create uc
                                        , c ) )
                                      account.nonce
                                      (Currency.Balance.to_amount
                                         (balance_of_account ~global_slot
                                            account ) )
                                  with
                                  | Error e -> (
                                      match%bind
                                        handle_command_error t ~trust_record
                                          ~is_sender_local uc e
                                      with
                                      | `Reject ->
                                          add_failure
                                            (Command_failure
                                               (diff_error_of_indexed_pool_error
                                                  e ) ) ;
                                          Mutex.release signer_lock ;
                                          return (Error `Invalid_command)
                                      | `Ignore ->
                                          go sender_local_state u_acc acc
                                            ( ( uc
                                              , diff_error_of_indexed_pool_error
                                                  e )
                                            :: rejected )
                                            cs )
                                  | Ok (res, sender_local_state, u) ->
                                      let%bind _ =
                                        trust_record
                                          ( Trust_system.Actions
                                            .Sent_useful_gossip
                                          , Some
                                              ( "$cmd"
                                              , [ ( "cmd"
                                                  , User_command.to_yojson uc )
                                                ] ) )
                                      in
                                      go sender_local_state
                                        (Indexed_pool.Update.merge u_acc u)
                                        (res :: acc) rejected cs
                                else
                                  let%bind () =
                                    trust_record
                                      ( Trust_system.Actions.Sent_useless_gossip
                                      , Some
                                          ( sprintf
                                              "rejecting command $cmd due to \
                                               insufficient fee."
                                          , [ ("cmd", User_command.to_yojson uc)
                                            ] ) )
                                  in
                                  go sender_local_state u_acc acc
                                    ((uc, Insufficient_fee) :: rejected)
                                    cs
                        in
                        go
                          (Indexed_pool.get_sender_local_state t.pool signer)
                          Indexed_pool.Update.empty [] [] cs )
              in
              match !failures with
              | Error errs when not allow_failures_for_tests ->
                  let errs_string =
                    List.map errs ~f:(fun err ->
                        match err with
                        | Command_failure cmd_err ->
                            Yojson.Safe.to_string (Diff_error.to_yojson cmd_err)
                        | Invalid_failure invalid ->
                            Verifier.invalid_to_string invalid )
                    |> String.concat ~sep:", "
                  in
                  Or_error.errorf "Diff failed with verification failure(s): %s"
                    errs_string
              | Error errs ->
                  let errs_string =
                    List.map errs ~f:(fun err ->
                        match err with
                        | Command_failure cmd_err ->
                            Yojson.Safe.to_string (Diff_error.to_yojson cmd_err)
                        | Invalid_failure invalid ->
                            Verifier.invalid_to_string invalid )
                    |> String.concat ~sep:", "
                  in
                  failwith errs_string
              | Ok () ->
                  let data =
                    List.filter_map diffs' ~f:(function
                      | Error (`Invalid_command | `Other_command_failed) ->
                          (* `Invalid_command should be handled in the Error
                             case above and `Other_command_failed should be
                             triggered only if there's an `Invalid_command*)
                          assert false
                      | Error `Account_not_found ->
                          (* We can just skip this set of commands *)
                          None
                      | Ok t ->
                          Some t )
                  in
                  let data : verified =
                    { accepted =
                        List.map data ~f:(fun (cs, _rej, local_state, u) ->
                            (cs, local_state, u) )
                    ; rejected =
                        List.concat_map data ~f:(fun (_, rej, _, _) -> rej)
                    }
                  in
                  Ok { diffs with data } )

      (** The function checks proofs and signatures in the diffs and applies
      valid diffs to the local sender state (sequence of transactions from the
      pool) for each sender/fee-payer. The local sender state is then included
      in the verified diff returned by this function which will be committed to
      the transaction pool in the apply function*)
      let verify (t : pool) (diffs : t Envelope.Incoming.t) :
          verified Envelope.Incoming.t Deferred.Or_error.t =
        verify' ~allow_failures_for_tests:false t diffs

      let register_locally_generated t txn =
        Hashtbl.update t.locally_generated_uncommitted txn ~f:(function
          | Some (_, `Batch batch_num) ->
              (* Use the existing [batch_num] on a re-issue, to avoid splitting
                 existing batches.
              *)
              (Time.now (), `Batch batch_num)
          | None ->
              let batch_num =
                if t.remaining_in_batch > 0 then (
                  t.remaining_in_batch <- t.remaining_in_batch - 1 ;
                  t.current_batch )
                else (
                  t.remaining_in_batch <- max_per_15_seconds - 1 ;
                  t.current_batch <- t.current_batch + 1 ;
                  t.current_batch )
              in
              (Time.now (), `Batch batch_num) )

      let apply t (env : verified Envelope.Incoming.t) =
        let module Cs = struct
          type t = Transaction_hash.User_command_with_valid_signature.t list
          [@@deriving to_yojson]
        end in
        let sender = Envelope.Incoming.sender env in
        let is_sender_local = Envelope.Sender.(equal sender Local) in
        let pool_max_size = t.config.pool_max_size in
        let check_dropped dropped =
          let locally_generated_dropped =
            Sequence.filter dropped ~f:(fun tx_dropped ->
                Hashtbl.find_and_remove t.locally_generated_uncommitted
                  tx_dropped
                |> Option.is_some )
            |> Sequence.to_list
          in
          if not (List.is_empty locally_generated_dropped) then
            [%log' info t.logger]
              "Dropped locally generated commands $cmds from transaction pool \
               due to replacement or max size"
              ~metadata:
                [ ( "cmds"
                  , `List
                      (List.map
                         ~f:
                           Transaction_hash.User_command_with_valid_signature
                           .to_yojson locally_generated_dropped ) )
                ]
        in
        let pool, add_results =
          let open Indexed_pool in
          List.fold_map ~init:t.pool env.data.accepted
            ~f:(fun acc (cs, local_state, u) ->
              let sender = Sender_local_state.sender local_state in
              Option.iter (Hashtbl.find t.sender_mutex sender) ~f:Mutex.release ;
              if Sender_local_state.is_remove local_state then
                Hashtbl.remove t.sender_mutex sender ;
              (set_sender_local_state acc local_state |> Update.apply u, cs) )
        in
        let add_results = List.concat add_results in
        let pool, dropped_for_size =
          drop_until_below_max_size pool ~pool_max_size
        in
        if not (Sequence.is_empty dropped_for_size) then
          [%log' debug t.logger] "dropped commands to maintain max size: $cmds"
            ~metadata:
              [ ("cmds", Cs.to_yojson (Sequence.to_list dropped_for_size)) ] ;
        check_dropped dropped_for_size ;
        t.pool <- pool ;
        Mina_metrics.(
          Gauge.set Transaction_pool.pool_size
            (Float.of_int (Indexed_pool.size pool)) ;
          Counter.inc_one Transaction_pool.transactions_added_to_pool) ;
        let trust_record =
          Trust_system.record_envelope_sender t.config.trust_system t.logger
            sender
        in
        let rec go txs =
          let open Interruptible.Deferred_let_syntax in
          match txs with
          | [] ->
              Interruptible.Or_error.return ()
          | (verified, dropped) :: txs ->
              let tx =
                Transaction_hash.User_command_with_valid_signature.command
                  verified
              in
              let tx' = Transaction_hash.User_command.of_checked verified in
              if Indexed_pool.member t.pool tx' then
                if is_sender_local then (
                  [%log' info t.logger]
                    "Rebroadcasting $cmd already present in the pool"
                    ~metadata:[ ("cmd", User_command.to_yojson tx) ] ;
                  register_locally_generated t verified ;
                  go txs )
                else
                  let%bind _ =
                    trust_record (Trust_system.Actions.Sent_old_gossip, None)
                  in
                  go txs
              else (
                if is_sender_local then register_locally_generated t verified ;
                if not (List.is_empty dropped) then
                  [%log' debug t.logger]
                    "dropped commands due to transaction replacement: $dropped"
                    ~metadata:[ ("dropped", Cs.to_yojson dropped) ] ;
                check_dropped (Sequence.of_list dropped) ;
                go txs )
        in
        match t.best_tip_ledger with
        | None ->
            Deferred.Or_error.error_string
              "Got transaction pool diff when transition frontier is \
               unavailable, ignoring."
        | Some ledger -> (
            match%map
              Interruptible.force
              @@
              let open Interruptible.Let_syntax in
              let signal =
                Deferred.map (Base_ledger.detached_signal ledger) ~f:(fun () ->
                    Error.createf "Ledger was detached"
                    |> Error.tag ~tag:"Transaction_pool.apply" )
              in
              let%bind () = Interruptible.lift Deferred.unit signal in
              go add_results
            with
            | Ok res ->
                res
            | Error err ->
                Error err )

      let unsafe_apply (t : pool) (diff : verified Envelope.Incoming.t) :
          (t * rejected, _) Deferred.Result.t =
        match%map apply t diff with
        | Ok () ->
            let accepted = verified_accepted diff.data in
            let rejected = verified_rejected diff.data in
            ( if not (List.is_empty accepted) then
              Mina_metrics.(
                Gauge.set Transaction_pool.useful_transactions_received_time_sec
                  (let x =
                     Time.(now () |> to_span_since_epoch |> Span.to_sec)
                   in
                   x -. Mina_metrics.time_offset_sec )) ) ;
            Ok (accepted, rejected)
        | Error e ->
            Error (`Other e)

      type Structured_log_events.t +=
        | Transactions_received of { txns : t; sender : Envelope.Sender.t }
        [@@deriving
          register_event
            { msg = "Received transaction-pool diff $txns from $sender" }]

      let update_metrics envelope valid_cb gossip_heard_logger_option =
        Mina_metrics.(Counter.inc_one Network.gossip_messages_received) ;
        Mina_metrics.(Gauge.inc_one Network.transaction_pool_diff_received) ;
        let diff = Envelope.Incoming.data envelope in
        Option.iter gossip_heard_logger_option ~f:(fun logger ->
            [%str_log debug]
              (Transactions_received
                 { txns = diff; sender = Envelope.Incoming.sender envelope } ) ) ;
        Mina_net2.Validation_callback.set_message_type valid_cb `Transaction ;
        Mina_metrics.(Counter.inc_one Network.Transaction.received)
    end

    let get_rebroadcastable (t : t) ~has_timed_out =
      let metadata ~key ~time =
        [ ( "cmd"
          , Transaction_hash.User_command_with_valid_signature.to_yojson key )
        ; ("time", `String (Time.to_string_abs ~zone:Time.Zone.utc time))
        ]
      in
      let added_str =
        "it was added at $time and its rebroadcast period is now expired."
      in
      let logger = t.logger in
      Hashtbl.filteri_inplace t.locally_generated_uncommitted
        ~f:(fun ~key ~data:(time, `Batch _) ->
          match has_timed_out time with
          | `Timed_out ->
              [%log info]
                "No longer rebroadcasting uncommitted command $cmd, %s"
                added_str ~metadata:(metadata ~key ~time) ;
              false
          | `Ok ->
              true ) ;
      Hashtbl.filteri_inplace t.locally_generated_committed
        ~f:(fun ~key ~data:(time, `Batch _) ->
          match has_timed_out time with
          | `Timed_out ->
              [%log debug]
                "Removing committed locally generated command $cmd from \
                 possible rebroadcast pool, %s"
                added_str ~metadata:(metadata ~key ~time) ;
              false
          | `Ok ->
              true ) ;
      (* Important to maintain ordering here *)
      let rebroadcastable_txs =
        Hashtbl.to_alist t.locally_generated_uncommitted
        |> List.sort
             ~compare:(fun (txn1, (_, `Batch batch1)) (txn2, (_, `Batch batch2))
                      ->
               let cmp = compare batch1 batch2 in
               let get_hash =
                 Transaction_hash.User_command_with_valid_signature.hash
               in
               let get_nonce txn =
                 Transaction_hash.User_command_with_valid_signature.command txn
                 |> User_command.application_nonce
               in
               if cmp <> 0 then cmp
               else
                 let cmp =
                   Mina_numbers.Account_nonce.compare (get_nonce txn1)
                     (get_nonce txn2)
                 in
                 if cmp <> 0 then cmp
                 else Transaction_hash.compare (get_hash txn1) (get_hash txn2) )
        |> List.group
             ~break:(fun (_, (_, `Batch batch1)) (_, (_, `Batch batch2)) ->
               batch1 <> batch2 )
        |> List.map
             ~f:
               (List.map ~f:(fun (txn, _) ->
                    Transaction_hash.User_command_with_valid_signature.command
                      txn ) )
      in
      rebroadcastable_txs
  end

  include Network_pool_base.Make (Transition_frontier) (Resource_pool)
end

(* Use this one in downstream consumers *)
module Make (Staged_ledger : sig
  type t

  val ledger : t -> Mina_ledger.Ledger.t
end)
(Transition_frontier : Transition_frontier_intf
                         with type staged_ledger := Staged_ledger.t) :
  S with type transition_frontier := Transition_frontier.t =
  Make0 (Mina_ledger.Ledger) (Staged_ledger) (Transition_frontier)

(* TODO: defunctor or remove monkey patching (#3731) *)
include
  Make
    (Staged_ledger)
    (struct
      include Transition_frontier

      type best_tip_diff = Extensions.Best_tip_diff.view =
        { new_commands : User_command.Valid.t With_status.t list
        ; removed_commands : User_command.Valid.t With_status.t list
        ; reorg_best_tip : bool
        }

      let best_tip_diff_pipe t =
        Extensions.(get_view_pipe (extensions t) Best_tip_diff)
    end)

let%test_module _ =
  ( module struct
    module Mock_base_ledger = Mocks.Base_ledger
    module Mock_staged_ledger = Mocks.Staged_ledger

    let num_test_keys = 10

    (* keys for accounts in the ledger *)
    let test_keys =
      Array.init num_test_keys ~f:(fun _ -> Signature_lib.Keypair.create ())

    let num_extra_keys = 30

    (* keys that can be used when generating new accounts *)
    let extra_keys =
      Array.init num_extra_keys ~f:(fun _ -> Signature_lib.Keypair.create ())

    let precomputed_values = Lazy.force Precomputed_values.for_unit_tests

    let constraint_constants = precomputed_values.constraint_constants

    let consensus_constants = precomputed_values.consensus_constants

    let proof_level = precomputed_values.proof_level

    let logger = Logger.null ()

    let time_controller = Block_time.Controller.basic ~logger

    let expiry_ns =
      Time_ns.Span.of_hr
        (Float.of_int precomputed_values.genesis_constants.transaction_expiry_hr)

    let verifier =
      Async.Thread_safe.block_on_async_exn (fun () ->
          Verifier.create ~logger ~proof_level ~constraint_constants
            ~conf_dir:None
            ~pids:(Child_processes.Termination.create_pid_table ()) )

    let `VK vk, `Prover _ =
      Transaction_snark.For_tests.create_trivial_snapp ~constraint_constants ()

    module Mock_transition_frontier = struct
      module Breadcrumb = struct
        type t = Mock_staged_ledger.t

        let staged_ledger = Fn.id
      end

      type best_tip_diff =
        { new_commands : User_command.Valid.t With_status.t list
        ; removed_commands : User_command.Valid.t With_status.t list
        ; reorg_best_tip : bool
        }

      type t = best_tip_diff Broadcast_pipe.Reader.t * Breadcrumb.t ref

      let create : unit -> t * best_tip_diff Broadcast_pipe.Writer.t =
       fun () ->
        let pipe_r, pipe_w =
          Broadcast_pipe.create
            { new_commands = []; removed_commands = []; reorg_best_tip = false }
        in
        let accounts =
          List.map (Array.to_list test_keys) ~f:(fun kp ->
              let compressed = Public_key.compress kp.public_key in
              let account_id = Account_id.create compressed Token_id.default in
              ( account_id
              , Account.create account_id
                @@ Currency.Balance.of_formatted_string "900000000.0" ) )
        in
        let zkappify_account (account : Account.t) : Account.t =
          let zkapp =
            Some { Zkapp_account.default with verification_key = Some vk }
          in
          { account with zkapp }
        in
        let accounts =
          List.mapi accounts ~f:(fun ndx (account_id, account) ->
              if ndx mod 2 = 0 then (account_id, account)
              else (account_id, zkappify_account account) )
        in
        let ledger = Account_id.Table.of_alist_exn accounts in
        ((pipe_r, ref ledger), pipe_w)

      let best_tip (_, best_tip_ref) = !best_tip_ref

      let best_tip_diff_pipe (pipe, _) = pipe
    end

    module Test =
      Make0 (Mock_base_ledger) (Mock_staged_ledger) (Mock_transition_frontier)

    let pool_max_size = 25

    let () =
      Core.Backtrace.elide := false ;
      Async.Scheduler.set_record_backtraces true

    (** Assert the invariants of the locally generated command tracking system.
    *)

    let `VK _, `Prover prover =
      Lazy.force Transaction_snark_tests.Util.trivial_zkapp

    let replace_parties_authorizations ~keymap cmds =
      Deferred.List.map
        (cmds : User_command.t list)
        ~f:(function
          | Parties parties_dummy_auths ->
              let%map parties =
                Parties_builder.replace_authorizations ~keymap ~prover
                  parties_dummy_auths
              in
              User_command.Parties parties
          | Signed_command _ ->
              failwith "Expected Parties user command" )

    let replace_valid_parties_authorizations ~keymap ~ledger valid_cmds :
        User_command.Valid.t list Deferred.t =
      Deferred.List.map
        (valid_cmds : User_command.Valid.t list)
        ~f:(function
          | Parties parties_dummy_auths ->
              let%map parties =
                Parties_builder.replace_authorizations ~keymap ~prover
                  (Parties.Valid.forget parties_dummy_auths)
              in
              let valid_parties =
                let open Mina_ledger.Ledger in
                match
                  Parties.Valid.to_valid ~ledger ~get ~location_of_account
                    parties
                with
                | Some ps ->
                    ps
                | None ->
                    failwith "Could not create Parties.Valid.t"
              in
              User_command.Parties valid_parties
          | Signed_command _ ->
              failwith "Expected Parties valid user command" )

    (** Assert the invariants of the locally generated command tracking system. *)
    let assert_locally_generated (pool : Test.Resource_pool.t) =
      ignore
        ( Hashtbl.merge pool.locally_generated_committed
            pool.locally_generated_uncommitted ~f:(fun ~key -> function
            | `Both ((committed, _), (uncommitted, _)) ->
                failwithf
                  !"Command \
                    %{sexp:Transaction_hash.User_command_with_valid_signature.t} \
                    in both locally generated committed and uncommitted with \
                    times %s and %s"
                  key (Time.to_string committed)
                  (Time.to_string uncommitted)
                  ()
            | `Left cmd ->
                Some cmd
            | `Right cmd ->
                (* Locally generated uncommitted transactions should be in the
                   pool, so long as we're not in the middle of updating it. *)
                assert (
                  Indexed_pool.member pool.pool
                    (Transaction_hash.User_command.of_checked key) ) ;
                Some cmd )
          : ( Transaction_hash.User_command_with_valid_signature.t
            , Time.t * [ `Batch of int ] )
            Hashtbl.t )

    let assert_fee_wu_ordering (pool : Test.Resource_pool.t) =
      let txns =
        Test.Resource_pool.transactions pool ~logger |> Sequence.to_list
      in
      let compare txn1 txn2 =
        let open Transaction_hash.User_command_with_valid_signature in
        let cmd1 = command txn1 in
        let cmd2 = command txn2 in
        (* ascending order of nonces, if same fee payer *)
        if
          Account_id.equal
            (User_command.fee_payer cmd1)
            (User_command.fee_payer cmd2)
        then
          Account.Nonce.compare
            (User_command.application_nonce cmd1)
            (User_command.application_nonce cmd2)
        else
          let get_fee_wu cmd = User_command.fee_per_wu cmd in
          (* descending order of fee/weight *)
          Currency.Fee_rate.compare (get_fee_wu cmd2) (get_fee_wu cmd1)
      in
      assert (List.is_sorted txns ~compare)

    let setup_test ?expiry () =
      let tf, best_tip_diff_w = Mock_transition_frontier.create () in
      let tf_pipe_r, _tf_pipe_w = Broadcast_pipe.create @@ Some tf in
      let trust_system = Trust_system.null () in
      let config =
        Test.Resource_pool.make_config ~trust_system ~pool_max_size ~verifier
      in
      let expiry_ns = match expiry with None -> expiry_ns | Some t -> t in
      let pool_, _, _ =
        Test.create ~config ~logger ~constraint_constants ~consensus_constants
          ~time_controller ~expiry_ns ~frontier_broadcast_pipe:tf_pipe_r
          ~log_gossip_heard:false ~on_remote_push:(Fn.const Deferred.unit)
      in
      let pool = Test.resource_pool pool_ in
      let%map () = Async.Scheduler.yield () in
      ( (fun txs ->
          Indexed_pool.For_tests.assert_invariants pool.pool ;
          assert_locally_generated pool ;
          assert_fee_wu_ordering pool ;
          [%test_eq: User_command.t List.t]
            ( Test.Resource_pool.transactions ~logger pool
            |> Sequence.map
                 ~f:Transaction_hash.User_command_with_valid_signature.command
            |> Sequence.to_list
            |> List.sort ~compare:User_command.compare )
            (List.sort ~compare:User_command.compare txs) )
      , pool
      , best_tip_diff_w
      , tf )

    let independent_cmds : User_command.Valid.t list =
      let rec go n cmds =
        let open Quickcheck.Generator.Let_syntax in
        if n < Array.length test_keys then
          let%bind cmd =
            let sender = test_keys.(n) in
            User_command.Valid.Gen.payment ~sign_type:`Real
              ~key_gen:
                (Quickcheck.Generator.tuple2 (return sender)
                   (Quickcheck_lib.of_array test_keys) )
              ~max_amount:1_000_000_000 ~fee_range:1_000_000_000 ()
          in
          go (n + 1) (cmd :: cmds)
        else Quickcheck.Generator.return @@ List.rev cmds
      in
      Quickcheck.random_value ~seed:(`Deterministic "constant") (go 0 [])

    let independent_cmds' : User_command.t list =
      List.map independent_cmds ~f:User_command.forget_check

    let mk_parties_cmds (pool : Test.Resource_pool.t) :
        Mina_ledger.Ledger.t
        * Private_key.t Public_key.Compressed.Map.t
        * User_command.Valid.t list =
      let best_tip_ledger = Option.value_exn pool.best_tip_ledger in
      let mk_ledger () =
        (* the Snapp generators want a Ledger.t, these tests have Base_ledger.t map, so
           we build the Ledger.t from the map
        *)
        let ledger =
          Mina_ledger.Ledger.create
            ~depth:precomputed_values.constraint_constants.ledger_depth ()
        in
        Account_id.Table.iteri best_tip_ledger
          ~f:(fun ~key:acct_id ~data:acct ->
            match
              Mina_ledger.Ledger.get_or_create_account ledger acct_id acct
            with
            | Error err ->
                failwithf
                  "mk_parties_cmds: error adding account for account id: %s, \
                   error: %s@."
                  (Account_id.to_yojson acct_id |> Yojson.Safe.to_string)
                  (Error.to_string_hum err) ()
            | Ok (`Existed, _) ->
                failwithf
                  "mk_parties_cmds: account for account id already exists: %s@."
                  (Account_id.to_yojson acct_id |> Yojson.Safe.to_string)
                  ()
            | Ok (`Added, _) ->
                () ) ;
        ledger
      in
      let keymap =
        Array.fold (Array.append test_keys extra_keys)
          ~init:Public_key.Compressed.Map.empty
          ~f:(fun map { public_key; private_key } ->
            let key = Public_key.compress public_key in
            Public_key.Compressed.Map.add_exn map ~key ~data:private_key )
      in
<<<<<<< HEAD
=======
      (* ledger that gets updated by the zkApp generators *)
>>>>>>> f26f659d
      let ledger = mk_ledger () in
      let rec go n cmds =
        let open Quickcheck.Generator.Let_syntax in
        if n < Array.length test_keys / 2 then
          let%bind cmd =
            let fee_payer_keypair = test_keys.(n) in
            let%map (parties_dummy_auths : Parties.t) =
              Mina_generators.Parties_generators.gen_parties_from ~keymap
                ~fee_payer_keypair ~ledger ()
            in
            let parties =
              Option.value_exn
                (Parties.Valid.to_valid ~ledger ~get:Mina_ledger.Ledger.get
                   ~location_of_account:Mina_ledger.Ledger.location_of_account
                   parties_dummy_auths )
            in
            User_command.Parties parties
          in
          go (n + 1) (cmd :: cmds)
        else Quickcheck.Generator.return @@ List.rev cmds
      in
      let result =
        Quickcheck.random_value ~seed:(`Deterministic "parties") (go 0 [])
      in
<<<<<<< HEAD
      result

    let mk_parties_cmds' (pool : Test.Resource_pool.t) : User_command.t list =
      List.map (mk_parties_cmds pool) ~f:User_command.forget_check
=======
      (* add new accounts to best tip ledger *)
      let ledger_accounts =
        Mina_ledger.Ledger.to_list ledger
        |> List.filter ~f:(fun acct -> Option.is_some acct.zkapp)
      in
      List.iter ledger_accounts ~f:(fun account ->
          let account_id =
            Account_id.create account.public_key account.token_id
          in
          ignore
            ( Mock_base_ledger.add best_tip_ledger ~account_id ~account
              : [ `Duplicate | `Ok ] ) ) ;
      (ledger, keymap, result)

    let mk_parties_cmds' (pool : Test.Resource_pool.t) :
        Private_key.t Public_key.Compressed.Map.t * User_command.t list =
      let _ledger, keymap, cmds = mk_parties_cmds pool in
      (* don't need to return the ledger, which is needed to re-validate Parties.t after
         replacing authorizations; unlike mk_parties_cmds, the returned commands are not
         User_command.Valid.t's
      *)
      (keymap, List.map cmds ~f:User_command.forget_check)
>>>>>>> f26f659d

    type pool_apply = (User_command.t list, [ `Other of Error.t ]) Result.t
    [@@deriving sexp, compare]

    let canonicalize t =
      Result.map t ~f:(List.sort ~compare:User_command.compare)

    let compare_pool_apply (t1 : pool_apply) (t2 : pool_apply) =
      compare_pool_apply (canonicalize t1) (canonicalize t2)

    let accepted_commands = Result.map ~f:fst

    let mk_with_status (cmd : User_command.Valid.t) =
      { With_status.data = cmd; status = Applied }

    let verify_and_apply (pool : Test.Resource_pool.t) cs =
      let tm0 = Time.now () in
      let%bind verified =
        Test.Resource_pool.Diff.verify' ~allow_failures_for_tests:true pool
          (Envelope.Incoming.local cs)
        >>| Or_error.ok_exn
      in
      let result = Test.Resource_pool.Diff.unsafe_apply pool verified in
      let tm1 = Time.now () in
      [%log' info pool.logger] "Time for verify_and_apply: %0.04f sec"
        (Time.diff tm1 tm0 |> Time.Span.to_sec) ;
      result

    let mk_linear_case_test assert_pool_txs pool best_tip_diff_w cmds =
      assert_pool_txs [] ;
      let%bind apply_res = verify_and_apply pool cmds in
      [%test_eq: pool_apply] (accepted_commands apply_res) (Ok cmds) ;
      assert_pool_txs cmds ;
      let%bind () =
        Broadcast_pipe.Writer.write best_tip_diff_w
          ( { new_commands = [ mk_with_status (List.hd_exn independent_cmds) ]
            ; removed_commands = []
            ; reorg_best_tip = false
            }
            : Mock_transition_frontier.best_tip_diff )
      in
      let%bind () = Async.Scheduler.yield_until_no_jobs_remain () in
      assert_pool_txs (List.tl_exn cmds) ;
      let%bind () =
        Broadcast_pipe.Writer.write best_tip_diff_w
          { new_commands =
              List.map ~f:mk_with_status
                (List.take (List.tl_exn independent_cmds) 2)
          ; removed_commands = []
          ; reorg_best_tip = false
          }
      in
      let%bind () = Async.Scheduler.yield_until_no_jobs_remain () in
      assert_pool_txs (List.drop cmds 3) ;
      Deferred.unit

    let%test_unit "transactions are removed in linear case (user cmds)" =
      Thread_safe.block_on_async_exn (fun () ->
          let%bind assert_pool_txs, pool, best_tip_diff_w, _frontier =
            setup_test ()
          in
          mk_linear_case_test assert_pool_txs pool best_tip_diff_w
            independent_cmds' )

    let%test_unit "transactions are removed in linear case (zkapps)" =
      Thread_safe.block_on_async_exn (fun () ->
          let%bind assert_pool_txs, pool, best_tip_diff_w, _frontier =
            setup_test ()
          in
          let keymap, parties_dummy_auths = mk_parties_cmds' pool in
          let%bind parties =
            replace_parties_authorizations ~keymap parties_dummy_auths
          in
          mk_linear_case_test assert_pool_txs pool best_tip_diff_w parties )

    let modify_ledger ~best_tip_ledger ~idx ~balance ~nonce =
      let acct_id =
        Account_id.create
          (Signature_lib.Public_key.compress test_keys.(idx).public_key)
          Token_id.default
      in
      Account_id.Table.update best_tip_ledger acct_id ~f:(function
        | None ->
            failwith "modify_ledger: fail to find the account"
        | Some account ->
            ( { account with
                balance = Currency.Balance.of_int balance
              ; nonce = Account.Nonce.of_int nonce
              }
              : Account.t ) )

    let mk_remove_and_add_test assert_pool_txs pool best_tip_diff_w best_tip_ref
        valid_cmds =
      let cmds' = List.map valid_cmds ~f:User_command.forget_check in
      assert_pool_txs [] ;
      (* omit the 1st (0-based) command *)
      let cmds_to_apply = List.hd_exn cmds' :: List.drop cmds' 2 in
      let%bind apply_res = verify_and_apply pool cmds_to_apply in
      [%test_eq: pool_apply] (accepted_commands apply_res) (Ok cmds_to_apply) ;
      modify_ledger ~best_tip_ledger:!best_tip_ref ~idx:1
        ~balance:1_000_000_000_000 ~nonce:1 ;
      let%bind () =
        Broadcast_pipe.Writer.write best_tip_diff_w
          ( { new_commands = List.map ~f:mk_with_status @@ List.take valid_cmds 1
            ; removed_commands =
                List.map ~f:mk_with_status @@ [ List.nth_exn valid_cmds 1 ]
            ; reorg_best_tip = true
            }
            : Mock_transition_frontier.best_tip_diff )
      in
      assert_pool_txs (List.tl_exn cmds') ;
      Deferred.unit

    let%test_unit "Transactions are removed and added back in fork changes \
                   (user cmds)" =
      Thread_safe.block_on_async_exn (fun () ->
          let%bind assert_pool_txs, pool, best_tip_diff_w, (_, best_tip_ref) =
            setup_test ()
          in
          mk_remove_and_add_test assert_pool_txs pool best_tip_diff_w
            best_tip_ref independent_cmds )

    let%test_unit "Transactions are removed and added back in fork changes \
                   (zkapps)" =
      Thread_safe.block_on_async_exn (fun () ->
          let%bind assert_pool_txs, pool, best_tip_diff_w, (_, best_tip_ref) =
            setup_test ()
          in
          let ledger, keymap, parties_dummy_auths = mk_parties_cmds pool in
          let%bind parties =
            replace_valid_parties_authorizations ~keymap ~ledger
              parties_dummy_auths
          in
          mk_remove_and_add_test assert_pool_txs pool best_tip_diff_w
            best_tip_ref parties )

    let mk_invalid_test assert_pool_txs pool best_tip_diff_w best_tip_ref cmds'
        =
      assert_pool_txs [] ;
      modify_ledger ~best_tip_ledger:!best_tip_ref ~idx:0 ~balance:0 ~nonce:0 ;
      modify_ledger ~best_tip_ledger:!best_tip_ref ~idx:1
        ~balance:1_000_000_000_000 ~nonce:1 ;
      (* need a best tip diff so the ref is actually read *)
      let%bind _ =
        Broadcast_pipe.Writer.write best_tip_diff_w
          ( { new_commands = []; removed_commands = []; reorg_best_tip = false }
            : Mock_transition_frontier.best_tip_diff )
      in
      let%bind apply_res = verify_and_apply pool cmds' in
      [%test_eq: pool_apply]
        (Ok (List.drop cmds' 2))
        (accepted_commands apply_res) ;
      assert_pool_txs (List.drop cmds' 2) ;
      Deferred.unit

    let%test_unit "invalid transactions are not accepted (user cmds)" =
      Thread_safe.block_on_async_exn (fun () ->
          let%bind assert_pool_txs, pool, best_tip_diff_w, (_, best_tip_ref) =
            setup_test ()
          in
          mk_invalid_test assert_pool_txs pool best_tip_diff_w best_tip_ref
            independent_cmds' )

    let%test_unit "invalid transactions are not accepted (zkapps)" =
      Thread_safe.block_on_async_exn (fun () ->
          let%bind assert_pool_txs, pool, best_tip_diff_w, (_, best_tip_ref) =
            setup_test ()
          in
          let keymap, parties_dummy_auths = mk_parties_cmds' pool in
          let%bind parties =
            replace_parties_authorizations ~keymap parties_dummy_auths
          in
          mk_invalid_test assert_pool_txs pool best_tip_diff_w best_tip_ref
            parties )

    let mk_payment' ?valid_until ~sender_idx ~receiver_idx ~fee ~nonce ~amount
        () =
      let get_pk idx = Public_key.compress test_keys.(idx).public_key in
      Signed_command.sign test_keys.(sender_idx)
        (Signed_command_payload.create ~fee:(Currency.Fee.of_int fee)
           ~fee_payer_pk:(get_pk sender_idx) ~valid_until
           ~nonce:(Account.Nonce.of_int nonce)
           ~memo:(Signed_command_memo.create_by_digesting_string_exn "foo")
           ~body:
             (Signed_command_payload.Body.Payment
                { source_pk = get_pk sender_idx
                ; receiver_pk = get_pk receiver_idx
                ; amount = Currency.Amount.of_int amount
                } ) )

    let mk_transfer_parties ?valid_period ?fee_payer_idx ~sender_idx
        ~receiver_idx ~fee ~nonce ~amount () =
      let sender_kp = test_keys.(sender_idx) in
      let sender_nonce = Account.Nonce.of_int nonce in
      let sender = (sender_kp, sender_nonce) in
      let amount = Currency.Amount.of_int amount in
      let receiver_kp = test_keys.(receiver_idx) in
      let receiver =
        receiver_kp.public_key |> Signature_lib.Public_key.compress
      in
      let fee_payer =
        match fee_payer_idx with
        | None ->
            None
        | Some (idx, nonce) ->
            let fee_payer_kp = test_keys.(idx) in
            let fee_payer_nonce = Account.Nonce.of_int nonce in
            Some (fee_payer_kp, fee_payer_nonce)
      in
      let fee = Currency.Fee.of_int fee in
      let protocol_state_precondition =
        match valid_period with
        | None ->
            Zkapp_precondition.Protocol_state.accept
        | Some time ->
            Zkapp_precondition.Protocol_state.valid_until time
      in
      let test_spec : Transaction_snark.For_tests.Spec.t =
        { sender
        ; fee_payer
        ; fee
        ; receivers = [ (receiver, amount) ]
        ; amount
        ; zkapp_account_keypairs = []
        ; memo = Signed_command_memo.create_from_string_exn "expiry tests"
        ; new_zkapp_account = false
        ; snapp_update = Party.Update.dummy
        ; current_auth = Permissions.Auth_required.Signature
        ; call_data = Snark_params.Tick.Field.zero
        ; events = []
        ; sequence_events = []
        ; preconditions =
            Some
              { Party.Preconditions.network = protocol_state_precondition
              ; account = Party.Account_precondition.Accept
              }
        }
      in
      let parties = Transaction_snark.For_tests.multiple_transfers test_spec in
      let parties =
        Option.value_exn
          (Parties.Valid.to_valid ~ledger:()
             ~get:(fun _ _ -> failwith "Not expecting proof parties")
             ~location_of_account:(fun _ _ ->
               failwith "Not expecting proof parties" )
             parties )
      in
      User_command.Parties parties

    let mk_payment ?valid_until ~sender_idx ~receiver_idx ~fee ~nonce ~amount ()
        =
      User_command.Signed_command
        (mk_payment' ?valid_until ~sender_idx ~fee ~nonce ~receiver_idx ~amount
           () )

    let current_global_slot () =
      let current_time = Block_time.now time_controller in
      Consensus.Data.Consensus_time.(
        of_time_exn ~constants:consensus_constants current_time
        |> to_global_slot)

    let mk_now_invalid_test assert_pool_txs pool best_tip_diff_w best_tip_ref
        cmds =
      let cmds' = List.map cmds ~f:User_command.forget_check in
      assert_pool_txs [] ;
      modify_ledger ~best_tip_ledger:!best_tip_ref ~idx:0
        ~balance:1_000_000_000_000 ~nonce:1 ;
      let%bind _ =
        Broadcast_pipe.Writer.write best_tip_diff_w
          ( { new_commands = List.map ~f:mk_with_status @@ List.take cmds 2
            ; removed_commands = []
            ; reorg_best_tip = false
            }
            : Mock_transition_frontier.best_tip_diff )
      in
      assert_pool_txs [] ;
      let cmd1 =
        let sender = test_keys.(0) in
        Quickcheck.random_value
          (User_command.Valid.Gen.payment ~sign_type:`Real
             ~key_gen:
               Quickcheck.Generator.(
                 tuple2 (return sender) (Quickcheck_lib.of_array test_keys))
             ~nonce:(Account.Nonce.of_int 1) ~max_amount:100_000_000_000
             ~fee_range:10_000_000_000 () )
      in
      let%bind apply_res =
        verify_and_apply pool [ User_command.forget_check cmd1 ]
      in
      [%test_eq: pool_apply]
        (accepted_commands apply_res)
        (Ok [ User_command.forget_check cmd1 ]) ;
      assert_pool_txs [ User_command.forget_check cmd1 ] ;
      let cmd2 =
        mk_payment ~sender_idx:0 ~fee:1_000_000_000 ~nonce:0 ~receiver_idx:5
          ~amount:999_000_000_000 ()
      in
      modify_ledger ~best_tip_ledger:!best_tip_ref ~idx:0 ~balance:0 ~nonce:1 ;
      let%bind _ =
        Broadcast_pipe.Writer.write best_tip_diff_w
          ( { new_commands =
                List.map ~f:mk_with_status @@ (cmd2 :: List.drop cmds 2)
            ; removed_commands = List.map ~f:mk_with_status @@ List.take cmds 2
            ; reorg_best_tip = true
            }
            : Mock_transition_frontier.best_tip_diff )
      in
      (* first cmd from removed_commands gets replaced by cmd2 (same sender), cmd1 is invalid because of insufficient balance,
         and so only the second cmd from removed_commands is expected to be in the pool
      *)
      assert_pool_txs [ List.nth_exn cmds' 1 ] ;
      Deferred.unit

    let%test_unit "Now-invalid transactions are removed from the pool on fork \
                   changes (user cmds)" =
      Thread_safe.block_on_async_exn (fun () ->
          let%bind assert_pool_txs, pool, best_tip_diff_w, (_, best_tip_ref) =
            setup_test ()
          in
          mk_now_invalid_test assert_pool_txs pool best_tip_diff_w best_tip_ref
            independent_cmds )

    let%test_unit "Now-invalid transactions are removed from the pool on fork \
                   changes (zkapps)" =
      Thread_safe.block_on_async_exn (fun () ->
          let%bind assert_pool_txs, pool, best_tip_diff_w, (_, best_tip_ref) =
            setup_test ()
          in
          let ledger, keymap, parties_dummy_auths = mk_parties_cmds pool in
          let%bind parties =
            replace_valid_parties_authorizations ~keymap ~ledger
              parties_dummy_auths
          in
          mk_now_invalid_test assert_pool_txs pool best_tip_diff_w best_tip_ref
            parties )

    let mk_expired_not_accepted_test assert_pool_txs pool ~padding cmds =
      assert_pool_txs [] ;
      let%bind () =
        let current_time = Block_time.now time_controller in
        let slot_end =
          Consensus.Data.Consensus_time.(
            of_time_exn ~constants:consensus_constants current_time
            |> end_time ~constants:consensus_constants)
        in
        at (Block_time.to_time slot_end)
      in
      let curr_slot = current_global_slot () in
      let slot_padding = Mina_numbers.Global_slot.of_int padding in
      let curr_slot_plus_padding =
        Mina_numbers.Global_slot.add curr_slot slot_padding
      in
      let valid_command =
        mk_payment ~valid_until:curr_slot_plus_padding ~sender_idx:1
          ~fee:1_000_000_000 ~nonce:1 ~receiver_idx:9 ~amount:1_000_000_000 ()
      in
      let expired_commands =
        [ mk_payment ~valid_until:curr_slot ~sender_idx:0 ~fee:1_000_000_000
            ~nonce:1 ~receiver_idx:9 ~amount:1_000_000_000 ()
        ; mk_payment ~sender_idx:0 ~fee:1_000_000_000 ~nonce:2 ~receiver_idx:9
            ~amount:1_000_000_000 ()
        ]
      in
      (* Wait till global slot increases by 1 which invalidates
         the commands with valid_until = curr_slot
      *)
      let%bind () =
        after
          (Block_time.Span.to_time_span
             consensus_constants.block_window_duration_ms )
      in
      let all_valid_commands = cmds @ [ valid_command ] in
      let%bind apply_res =
        verify_and_apply pool
          (List.map
             (all_valid_commands @ expired_commands)
             ~f:User_command.forget_check )
      in
      let cmds_wo_check =
        List.map all_valid_commands ~f:User_command.forget_check
      in
      [%test_eq: pool_apply] (Ok cmds_wo_check) (accepted_commands apply_res) ;
      assert_pool_txs cmds_wo_check ;
      Deferred.unit

    let%test_unit "expired transactions are not accepted (user cmds)" =
      Thread_safe.block_on_async_exn (fun () ->
          let%bind assert_pool_txs, pool, _best_tip_diff_w, (_, _best_tip_ref) =
            setup_test ()
          in
          mk_expired_not_accepted_test assert_pool_txs pool ~padding:10
            independent_cmds )

    let%test_unit "expired transactions are not accepted (zkapps)" =
      Thread_safe.block_on_async_exn (fun () ->
          let%bind assert_pool_txs, pool, _best_tip_diff_w, (_, _best_tip_ref) =
            setup_test ()
          in
          let ledger, keymap, parties_dummy_auths = mk_parties_cmds pool in
          let%bind parties =
            replace_valid_parties_authorizations ~keymap ~ledger
              parties_dummy_auths
          in
          mk_expired_not_accepted_test assert_pool_txs pool ~padding:55 parties )

    let%test_unit "Expired transactions that are already in the pool are \
                   removed from the pool when best tip changes (user commands)"
        =
      Thread_safe.block_on_async_exn (fun () ->
          let%bind assert_pool_txs, pool, best_tip_diff_w, (_, best_tip_ref) =
            setup_test ()
          in
          assert_pool_txs [] ;
          let curr_slot = current_global_slot () in
          let curr_slot_plus_three =
            Mina_numbers.Global_slot.(add curr_slot (of_int 3))
          in
          let curr_slot_plus_seven =
            Mina_numbers.Global_slot.(add curr_slot (of_int 7))
          in
          let few_now =
            List.take independent_cmds (List.length independent_cmds / 2)
          in
          let expires_later1 =
            mk_payment ~valid_until:curr_slot_plus_three ~sender_idx:0
              ~fee:1_000_000_000 ~nonce:1 ~receiver_idx:9 ~amount:10_000_000_000
              ()
          in
          let expires_later2 =
            mk_payment ~valid_until:curr_slot_plus_seven ~sender_idx:0
              ~fee:1_000_000_000 ~nonce:2 ~receiver_idx:9 ~amount:10_000_000_000
              ()
          in
          let valid_commands = few_now @ [ expires_later1; expires_later2 ] in
          let cmds_wo_check =
            List.map valid_commands ~f:User_command.forget_check
          in
          let%bind apply_res = verify_and_apply pool cmds_wo_check in
          [%test_eq: pool_apply] (accepted_commands apply_res) (Ok cmds_wo_check) ;
          assert_pool_txs cmds_wo_check ;
          (* new commands from best tip diff should be removed from the pool *)
          (* update the nonce to be consistent with the commands in the block *)
          modify_ledger ~best_tip_ledger:!best_tip_ref ~idx:0
            ~balance:1_000_000_000_000_000 ~nonce:2 ;
          let%bind _ =
            Broadcast_pipe.Writer.write best_tip_diff_w
              ( { new_commands =
                    List.map ~f:mk_with_status
                      [ List.nth_exn few_now 0; expires_later1 ]
                ; removed_commands = []
                ; reorg_best_tip = false
                }
                : Mock_transition_frontier.best_tip_diff )
          in
          let cmds_wo_check =
            List.map ~f:User_command.forget_check
              (expires_later2 :: List.drop few_now 1)
          in
          let%bind () = Async.Scheduler.yield_until_no_jobs_remain () in
          assert_pool_txs cmds_wo_check ;
          (* Add new commands, remove old commands some of which are now expired *)
          let expired_command =
            mk_payment ~valid_until:curr_slot ~sender_idx:9 ~fee:1_000_000_000
              ~nonce:0 ~receiver_idx:5 ~amount:1_000_000_000 ()
          in
          let unexpired_command =
            mk_payment ~valid_until:curr_slot_plus_seven ~sender_idx:8
              ~fee:1_000_000_000 ~nonce:0 ~receiver_idx:9 ~amount:1_000_000_000
              ()
          in
          let valid_forever = List.nth_exn few_now 0 in
          let removed_commands =
            [ valid_forever
            ; expires_later1
            ; expired_command
            ; unexpired_command
            ]
            |> List.map ~f:mk_with_status
          in
          let n_block_times n =
            Int64.(
              Block_time.Span.to_ms consensus_constants.block_window_duration_ms
              * n)
            |> Block_time.Span.of_ms
          in
          let%bind () =
            after (Block_time.Span.to_time_span (n_block_times 3L))
          in
          let%bind _ =
            Broadcast_pipe.Writer.write best_tip_diff_w
              ( { new_commands = [ mk_with_status valid_forever ]
                ; removed_commands
                ; reorg_best_tip = true
                }
                : Mock_transition_frontier.best_tip_diff )
          in
          (* expired_command should not be in the pool because they are expired
             and (List.nth few_now 0) because it was committed in a block
          *)
          let cmds_wo_check =
            List.map ~f:User_command.forget_check
              ( expires_later1 :: expires_later2 :: unexpired_command
              :: List.drop few_now 1 )
          in
          let%bind () = Async.Scheduler.yield_until_no_jobs_remain () in
          assert_pool_txs cmds_wo_check ;
          (* after 5 block times there should be no expired transactions *)
          let%bind () =
            after (Block_time.Span.to_time_span (n_block_times 5L))
          in
          let%bind _ =
            Broadcast_pipe.Writer.write best_tip_diff_w
              ( { new_commands = []
                ; removed_commands = []
                ; reorg_best_tip = false
                }
                : Mock_transition_frontier.best_tip_diff )
          in
          let cmds_wo_check =
            List.map ~f:User_command.forget_check (List.drop few_now 1)
          in
          let%bind () = Async.Scheduler.yield_until_no_jobs_remain () in
          assert_pool_txs cmds_wo_check ;
          Deferred.unit )

    let%test_unit "Expired transactions that are already in the pool are \
                   removed from the pool when best tip changes (zkapps)" =
      Thread_safe.block_on_async_exn (fun () ->
          let eight_block_time =
            Int64.(
              Block_time.Span.to_ms consensus_constants.block_window_duration_ms
              * 8L)
            |> Int64.to_int |> Option.value_exn |> Time_ns.Span.of_int_ms
          in
          (* Since expiration for zkapp and transaction_pool uses the same constant, so I use the duration_of_the_test which is 8_slot + 1 sec as the expiration, so that the transaction won't be expired before the test is over. *)
          let expiry = Time_ns.Span.(eight_block_time + of_sec 1.) in
          let eight_block =
            Block_time.Span.of_time_span
            @@ Time_ns.Span.to_span_float_round_nearest eight_block_time
          in
          let%bind assert_pool_txs, pool, best_tip_diff_w, (_, best_tip_ref) =
            setup_test ~expiry ()
          in
          assert_pool_txs [] ;
          let curr_time =
            Block_time.sub (Block_time.of_time (Time.now ())) eight_block
          in
          let n_block_times n =
            Int64.(
              Block_time.Span.to_ms consensus_constants.block_window_duration_ms
              * n)
            |> Block_time.Span.of_ms
          in
          let three_slot = n_block_times 3L in
          let seven_slot = n_block_times 7L in
          let curr_time_plus_three = Block_time.add curr_time three_slot in
          let curr_time_plus_seven = Block_time.add curr_time seven_slot in
          let few_now =
            List.take independent_cmds (List.length independent_cmds / 2)
          in
          let expires_later1 =
            mk_transfer_parties
              ~valid_period:{ lower = curr_time; upper = curr_time_plus_three }
              ~fee_payer_idx:(0, 1) ~sender_idx:1 ~receiver_idx:9
              ~fee:1_000_000_000 ~amount:10_000_000_000 ~nonce:1 ()
          in
          let expires_later2 =
            mk_transfer_parties
              ~valid_period:{ lower = curr_time; upper = curr_time_plus_seven }
              ~fee_payer_idx:(0, 2) ~sender_idx:1 ~receiver_idx:9
              ~fee:1_000_000_000 ~amount:10_000_000_000 ~nonce:2 ()
          in
          let valid_commands = few_now @ [ expires_later1; expires_later2 ] in
          let cmds_wo_check =
            List.map valid_commands ~f:User_command.forget_check
          in
          let%bind apply_res = verify_and_apply pool cmds_wo_check in
          [%test_eq: pool_apply] (accepted_commands apply_res) (Ok cmds_wo_check) ;
          assert_pool_txs cmds_wo_check ;
          (* new commands from best tip diff should be removed from the pool *)
          (* update the nonce to be consistent with the commands in the block *)
          modify_ledger ~best_tip_ledger:!best_tip_ref ~idx:0
            ~balance:1_000_000_000_000_000 ~nonce:2 ;
          modify_ledger ~best_tip_ledger:!best_tip_ref ~idx:1
            ~balance:1_000_000_000_000_000 ~nonce:2 ;
          let%bind _ =
            Broadcast_pipe.Writer.write best_tip_diff_w
              ( { new_commands =
                    List.map ~f:mk_with_status
                      [ List.nth_exn few_now 0; expires_later1 ]
                ; removed_commands = []
                ; reorg_best_tip = false
                }
                : Mock_transition_frontier.best_tip_diff )
          in
          let cmds_wo_check =
            List.map ~f:User_command.forget_check
              (expires_later2 :: List.drop few_now 1)
          in
          let%bind () = Async.Scheduler.yield_until_no_jobs_remain () in
          assert_pool_txs cmds_wo_check ;
          (* Add new commands, remove old commands some of which are now expired *)
          let expired_zkapp =
            mk_transfer_parties
              ~valid_period:{ lower = curr_time; upper = curr_time }
              ~fee_payer_idx:(9, 0) ~sender_idx:1 ~fee:1_000_000_000 ~nonce:3
              ~receiver_idx:5 ~amount:1_000_000_000 ()
          in
          let unexpired_zkapp =
            mk_transfer_parties
              ~valid_period:{ lower = curr_time; upper = curr_time_plus_seven }
              ~fee_payer_idx:(8, 0) ~sender_idx:1 ~fee:1_000_000_000 ~nonce:4
              ~receiver_idx:9 ~amount:1_000_000_000 ()
          in
          let valid_forever = List.nth_exn few_now 0 in
          let removed_commands =
            [ valid_forever; expires_later1; expired_zkapp; unexpired_zkapp ]
            |> List.map ~f:mk_with_status
          in
          let n_block_times n =
            Int64.(
              Block_time.Span.to_ms consensus_constants.block_window_duration_ms
              * n)
            |> Block_time.Span.of_ms
          in
          let%bind () =
            after (Block_time.Span.to_time_span (n_block_times 3L))
          in
          let%bind _ =
            Broadcast_pipe.Writer.write best_tip_diff_w
              ( { new_commands = [ mk_with_status valid_forever ]
                ; removed_commands
                ; reorg_best_tip = true
                }
                : Mock_transition_frontier.best_tip_diff )
          in
          (* expired_command should not be in the pool because they are expired
             and (List.nth few_now 0) because it was committed in a block
          *)
          let cmds_wo_check =
            List.map ~f:User_command.forget_check
              ( expires_later1 :: expires_later2 :: unexpired_zkapp
              :: List.drop few_now 1 )
          in
          let%bind () = Async.Scheduler.yield_until_no_jobs_remain () in
          assert_pool_txs cmds_wo_check ;
          (* after 5 block times there should be no expired transactions *)
          let%bind () =
            after (Block_time.Span.to_time_span (n_block_times 5L))
          in
          let%bind _ =
            Broadcast_pipe.Writer.write best_tip_diff_w
              ( { new_commands = []
                ; removed_commands = []
                ; reorg_best_tip = false
                }
                : Mock_transition_frontier.best_tip_diff )
          in
          let cmds_wo_check =
            List.map ~f:User_command.forget_check (List.drop few_now 1)
          in
          let%bind () = Async.Scheduler.yield_until_no_jobs_remain () in
          assert_pool_txs cmds_wo_check ;
          Deferred.unit )

    let%test_unit "Aged-based expiry (zkapps)" =
      Thread_safe.block_on_async_exn (fun () ->
          let expiry = Time_ns.Span.of_sec 1. in
          let%bind assert_pool_txs, pool, best_tip_diff_w, _ =
            setup_test ~expiry ()
          in
          assert_pool_txs [] ;
          let party_transfer =
            mk_transfer_parties ~fee_payer_idx:(0, 0) ~sender_idx:1
              ~receiver_idx:9 ~fee:1_000_000_000 ~amount:10_000_000_000 ~nonce:0
              ()
          in
          let valid_commands = [ party_transfer ] in
          let cmds_wo_check =
            List.map valid_commands ~f:User_command.forget_check
          in
          let%bind apply_res = verify_and_apply pool cmds_wo_check in
          [%test_eq: pool_apply] (accepted_commands apply_res) (Ok cmds_wo_check) ;
          assert_pool_txs cmds_wo_check ;
          let%bind () = after (Time.Span.of_sec 2.) in
          let%map _ =
            Broadcast_pipe.Writer.write best_tip_diff_w
              ( { new_commands = []
                ; removed_commands = []
                ; reorg_best_tip = false
                }
                : Mock_transition_frontier.best_tip_diff )
          in
          assert_pool_txs [] )

    let%test_unit "Now-invalid transactions are removed from the pool when the \
                   transition frontier is recreated (user cmds)" =
      Thread_safe.block_on_async_exn (fun () ->
          (* Set up initial frontier *)
          let frontier_pipe_r, frontier_pipe_w = Broadcast_pipe.create None in
          let trust_system = Trust_system.null () in
          let config =
            Test.Resource_pool.make_config ~trust_system ~pool_max_size
              ~verifier
          in
          let pool_, _, _ =
            Test.create ~config ~logger ~constraint_constants
              ~consensus_constants ~time_controller ~expiry_ns
              ~frontier_broadcast_pipe:frontier_pipe_r ~log_gossip_heard:false
              ~on_remote_push:(Fn.const Deferred.unit)
          in
          let pool = Test.resource_pool pool_ in
          let assert_pool_txs txs =
            [%test_eq: User_command.t List.t]
              ( Test.Resource_pool.transactions ~logger pool
              |> Sequence.map
                   ~f:Transaction_hash.User_command_with_valid_signature.command
              |> Sequence.to_list
              |> List.sort ~compare:User_command.compare )
            @@ List.sort ~compare:User_command.compare txs
          in
          assert_pool_txs [] ;
          let frontier1, best_tip_diff_w1 =
            Mock_transition_frontier.create ()
          in
          let%bind _ =
            Broadcast_pipe.Writer.write frontier_pipe_w (Some frontier1)
          in
          let%bind _ = verify_and_apply pool independent_cmds' in
          assert_pool_txs independent_cmds' ;
          (* Destroy initial frontier *)
          Broadcast_pipe.Writer.close best_tip_diff_w1 ;
          let%bind _ = Broadcast_pipe.Writer.write frontier_pipe_w None in
          (* Set up second frontier *)
          let ((_, ledger_ref2) as frontier2), _best_tip_diff_w2 =
            Mock_transition_frontier.create ()
          in
          modify_ledger ~best_tip_ledger:!ledger_ref2 ~idx:0
            ~balance:20_000_000_000_000 ~nonce:5 ;
          modify_ledger ~best_tip_ledger:!ledger_ref2 ~idx:1 ~balance:0 ~nonce:0 ;
          modify_ledger ~best_tip_ledger:!ledger_ref2 ~idx:2 ~balance:0 ~nonce:1 ;
          let%bind _ =
            Broadcast_pipe.Writer.write frontier_pipe_w (Some frontier2)
          in
          assert_pool_txs @@ List.drop independent_cmds' 3 ;
          Deferred.unit )

    let%test_unit "transaction replacement works" =
      Thread_safe.block_on_async_exn
      @@ fun () ->
      let%bind assert_pool_txs, pool, _best_tip_diff_w, frontier =
        setup_test ()
      in
      let set_sender idx (tx : Signed_command.t) =
        let sender_kp = test_keys.(idx) in
        let sender_pk = Public_key.compress sender_kp.public_key in
        let payload : Signed_command.Payload.t =
          match tx.payload with
          | { common; body = Payment payload } ->
              { common = { common with fee_payer_pk = sender_pk }
              ; body = Payment { payload with source_pk = sender_pk }
              }
          | { common; body = Stake_delegation (Set_delegate payload) } ->
              { common = { common with fee_payer_pk = sender_pk }
              ; body =
                  Stake_delegation
                    (Set_delegate { payload with delegator = sender_pk })
              }
        in
        User_command.Signed_command (Signed_command.sign sender_kp payload)
      in
      let txs0 =
        [ mk_payment' ~sender_idx:0 ~fee:1_000_000_000 ~nonce:0 ~receiver_idx:9
            ~amount:20_000_000_000 ()
        ; mk_payment' ~sender_idx:0 ~fee:1_000_000_000 ~nonce:1 ~receiver_idx:9
            ~amount:12_000_000_000 ()
        ; mk_payment' ~sender_idx:0 ~fee:1_000_000_000 ~nonce:2 ~receiver_idx:9
            ~amount:500_000_000_000 ()
        ]
      in
      let txs0' = List.map txs0 ~f:Signed_command.forget_check in
      let txs1 = List.map ~f:(set_sender 1) txs0' in
      let txs2 = List.map ~f:(set_sender 2) txs0' in
      let txs3 = List.map ~f:(set_sender 3) txs0' in
      let txs_all =
        List.map ~f:(fun x -> User_command.Signed_command x) txs0
        @ txs1 @ txs2 @ txs3
      in
      let txs_all = List.map txs_all ~f:User_command.forget_check in
      let%bind apply_res = verify_and_apply pool txs_all in
      [%test_eq: pool_apply] (Ok txs_all) (accepted_commands apply_res) ;
      assert_pool_txs @@ txs_all ;
      let replace_txs =
        [ (* sufficient fee *)
          mk_payment ~sender_idx:0 ~fee:16_000_000_000 ~nonce:0 ~receiver_idx:1
            ~amount:440_000_000_000 ()
        ; (* insufficient fee *)
          mk_payment ~sender_idx:1 ~fee:1_000_000_000 ~nonce:0 ~receiver_idx:1
            ~amount:788_000_000_000 ()
        ; (* sufficient *)
          mk_payment ~sender_idx:2 ~fee:20_000_000_000 ~nonce:1 ~receiver_idx:4
            ~amount:721_000_000_000 ()
        ; (* insufficient *)
          (let amount = 927_000_000_000 in
           let fee =
             let ledger = Mock_transition_frontier.best_tip frontier in
             let sender_kp = test_keys.(3) in
             let sender_pk = Public_key.compress sender_kp.public_key in
             let sender_aid = Account_id.create sender_pk Token_id.default in
             let location =
               Mock_base_ledger.location_of_account ledger sender_aid
               |> Option.value_exn
             in
             (* Spend all of the tokens in the account. Should fail because the
                command with nonce=0 will already have spent some.
             *)
             let account =
               Mock_base_ledger.get ledger location |> Option.value_exn
             in
             Currency.Balance.to_int account.balance - amount
           in
           mk_payment ~sender_idx:3 ~fee ~nonce:1 ~receiver_idx:4 ~amount () )
        ]
      in
      let replace_txs = List.map replace_txs ~f:User_command.forget_check in
      let%bind apply_res_2 = verify_and_apply pool replace_txs in
      [%test_eq: pool_apply]
        (Ok [ List.nth_exn replace_txs 0; List.nth_exn replace_txs 2 ])
        (accepted_commands apply_res_2) ;
      Deferred.unit

    let%test_unit "it drops queued transactions if a committed one makes there \
                   be insufficient funds" =
      Thread_safe.block_on_async_exn
      @@ fun () ->
      let%bind assert_pool_txs, pool, best_tip_diff_w, (_, best_tip_ref) =
        setup_test ()
      in
      let txs =
        [ mk_payment ~sender_idx:0 ~fee:5_000_000_000 ~nonce:0 ~receiver_idx:9
            ~amount:20_000_000_000 ()
        ; mk_payment ~sender_idx:0 ~fee:6_000_000_000 ~nonce:1 ~receiver_idx:5
            ~amount:77_000_000_000 ()
        ; mk_payment ~sender_idx:0 ~fee:1_000_000_000 ~nonce:2 ~receiver_idx:3
            ~amount:891_000_000_000 ()
        ]
      in
      let committed_tx =
        mk_payment ~sender_idx:0 ~fee:5_000_000_000 ~nonce:0 ~receiver_idx:2
          ~amount:25_000_000_000 ()
      in
      let txs = txs |> List.map ~f:User_command.forget_check in
      let%bind apply_res = verify_and_apply pool txs in
      [%test_eq: pool_apply] (Ok txs) (accepted_commands apply_res) ;
      assert_pool_txs @@ txs ;
      modify_ledger ~best_tip_ledger:!best_tip_ref ~idx:0
        ~balance:970_000_000_000 ~nonce:1 ;
      let%bind () =
        Broadcast_pipe.Writer.write best_tip_diff_w
          { new_commands = List.map ~f:mk_with_status @@ [ committed_tx ]
          ; removed_commands = []
          ; reorg_best_tip = false
          }
      in
      assert_pool_txs [ List.nth_exn txs 1 ] ;
      Deferred.unit

    let%test_unit "max size is maintained" =
      Quickcheck.test ~trials:500
        (let open Quickcheck.Generator.Let_syntax in
        let%bind init_ledger_state =
          Mina_ledger.Ledger.gen_initial_ledger_state
        in
        let%bind cmds_count = Int.gen_incl pool_max_size (pool_max_size * 2) in
        let%bind cmds =
          User_command.Valid.Gen.sequence ~sign_type:`Real ~length:cmds_count
            init_ledger_state
        in
        return (init_ledger_state, cmds))
        ~f:(fun (init_ledger_state, cmds) ->
          Thread_safe.block_on_async_exn (fun () ->
              let%bind _assert_pool_txs, pool, best_tip_diff_w, (_, best_tip_ref)
                  =
                setup_test ()
              in
              let mock_ledger =
                Account_id.Table.of_alist_exn
                  ( init_ledger_state |> Array.to_sequence
                  |> Sequence.map ~f:(fun (kp, balance, nonce, timing) ->
                         let public_key = Public_key.compress kp.public_key in
                         let account_id =
                           Account_id.create public_key Token_id.default
                         in
                         ( account_id
                         , { (Account.initialize account_id) with
                             balance =
                               Currency.Balance.of_uint64
                                 (Currency.Amount.to_uint64 balance)
                           ; nonce
                           ; timing
                           } ) )
                  |> Sequence.to_list )
              in
              best_tip_ref := mock_ledger ;
              let%bind () =
                Broadcast_pipe.Writer.write best_tip_diff_w
                  { new_commands = []
                  ; removed_commands = []
                  ; reorg_best_tip = true
                  }
              in
              let cmds1, cmds2 = List.split_n cmds pool_max_size in
              let%bind apply_res1 =
                verify_and_apply pool
                  (List.map cmds1 ~f:User_command.forget_check)
              in
              assert (Result.is_ok apply_res1) ;
              [%test_eq: int] pool_max_size (Indexed_pool.size pool.pool) ;
              let%map _apply_res2 =
                verify_and_apply pool
                  (List.map cmds2 ~f:User_command.forget_check)
              in
              (* N.B. Adding a transaction when the pool is full may drop > 1
                 command, so the size now is not necessarily the maximum.
                 Applying the diff may also return an error if none of the new
                 commands have higher fee than the lowest one already in the
                 pool.
              *)
              assert (Indexed_pool.size pool.pool <= pool_max_size) ) )

    let assert_rebroadcastable pool cmds =
      let normalize = List.sort ~compare:User_command.compare in
      let expected =
        match normalize cmds with [] -> [] | normalized -> [ normalized ]
      in
      [%test_eq: User_command.t list list]
        ( List.map ~f:normalize
        @@ Test.Resource_pool.get_rebroadcastable pool
             ~has_timed_out:(Fn.const `Ok) )
        expected

    let mock_sender =
      Envelope.Sender.Remote
        (Peer.create
           (Unix.Inet_addr.of_string "1.2.3.4")
           ~peer_id:(Peer.Id.unsafe_of_string "contents should be irrelevant")
           ~libp2p_port:8302 )

    let mk_rebroadcastable_test assert_pool_txs pool best_tip_diff_w cmds =
      assert_pool_txs [] ;
      let local_cmds = List.take cmds 5 in
      let local_cmds' = List.map local_cmds ~f:User_command.forget_check in
      let remote_cmds = List.drop cmds 5 in
      let remote_cmds' = List.map remote_cmds ~f:User_command.forget_check in
      (* Locally generated transactions are rebroadcastable *)
      let%bind apply_res_1 = verify_and_apply pool local_cmds' in
      [%test_eq: pool_apply] (accepted_commands apply_res_1) (Ok local_cmds') ;
      assert_pool_txs local_cmds' ;
      assert_rebroadcastable pool local_cmds' ;
      (* Adding non-locally-generated transactions doesn't affect
         rebroadcastable pool *)
      let%bind apply_res_2 =
        let%bind verified =
          Test.Resource_pool.Diff.verify pool
            (Envelope.Incoming.wrap ~data:remote_cmds' ~sender:mock_sender)
          >>| Or_error.ok_exn
        in
        Test.Resource_pool.Diff.unsafe_apply pool verified
      in
      [%test_eq: pool_apply] (accepted_commands apply_res_2) (Ok remote_cmds') ;
      assert_pool_txs (local_cmds' @ remote_cmds') ;
      assert_rebroadcastable pool local_cmds' ;
      (* When locally generated transactions are committed they are no
         longer rebroadcastable *)
      let%bind () =
        Broadcast_pipe.Writer.write best_tip_diff_w
          ( { new_commands =
                List.map ~f:mk_with_status @@ List.take local_cmds 2
                @ List.take remote_cmds 3
            ; removed_commands = []
            ; reorg_best_tip = false
            }
            : Mock_transition_frontier.best_tip_diff )
      in
      assert_pool_txs (List.drop local_cmds' 2 @ List.drop remote_cmds' 3) ;
      assert_rebroadcastable pool (List.drop local_cmds' 2) ;
      (* Reorgs put locally generated transactions back into the
         rebroadcastable pool, if they were removed and not re-added *)
      let%bind () =
        Broadcast_pipe.Writer.write best_tip_diff_w
          ( { new_commands = List.map ~f:mk_with_status @@ List.take local_cmds 1
            ; removed_commands =
                List.map ~f:mk_with_status @@ List.take local_cmds 2
            ; reorg_best_tip = true
            }
            : Mock_transition_frontier.best_tip_diff )
      in
      assert_pool_txs (List.tl_exn local_cmds' @ List.drop remote_cmds' 3) ;
      assert_rebroadcastable pool (List.tl_exn local_cmds') ;
      (* Committing them again removes them from the pool again. *)
      let%bind () =
        Broadcast_pipe.Writer.write best_tip_diff_w
          ( { new_commands =
                List.map ~f:mk_with_status @@ List.tl_exn local_cmds
                @ List.drop remote_cmds 3
            ; removed_commands = []
            ; reorg_best_tip = false
            }
            : Mock_transition_frontier.best_tip_diff )
      in
      assert_pool_txs [] ;
      assert_rebroadcastable pool [] ;
      (* A reorg that doesn't re-add anything puts the right things back
         into the rebroadcastable pool. *)
      let%bind () =
        Broadcast_pipe.Writer.write best_tip_diff_w
          ( { new_commands = []
            ; removed_commands =
                List.map ~f:mk_with_status @@ List.drop local_cmds 3
                @ remote_cmds
            ; reorg_best_tip = true
            }
            : Mock_transition_frontier.best_tip_diff )
      in
      assert_pool_txs (List.drop local_cmds' 3 @ remote_cmds') ;
      assert_rebroadcastable pool (List.drop local_cmds' 3) ;
      (* Committing again removes them. (Checking this works in both one and
         two step reorg processes) *)
      let%bind () =
        Broadcast_pipe.Writer.write best_tip_diff_w
          ( { new_commands =
                List.map ~f:mk_with_status @@ [ List.nth_exn local_cmds 3 ]
            ; removed_commands = []
            ; reorg_best_tip = false
            }
            : Mock_transition_frontier.best_tip_diff )
      in
      assert_pool_txs (List.drop local_cmds' 4 @ remote_cmds') ;
      assert_rebroadcastable pool (List.drop local_cmds' 4) ;
      (* When transactions expire from rebroadcast pool they are gone. This
         doesn't affect the main pool.
      *)
      ignore
        ( Test.Resource_pool.get_rebroadcastable pool
            ~has_timed_out:(Fn.const `Timed_out)
          : User_command.t list list ) ;
      assert_pool_txs (List.drop local_cmds' 4 @ remote_cmds') ;
      assert_rebroadcastable pool [] ;
      Deferred.unit

    let%test_unit "rebroadcastable transaction behavior (user cmds)" =
      Thread_safe.block_on_async_exn (fun () ->
          let%bind assert_pool_txs, pool, best_tip_diff_w, _frontier =
            setup_test ()
          in
          mk_rebroadcastable_test assert_pool_txs pool best_tip_diff_w
            independent_cmds )

    let%test_unit "rebroadcastable transaction behavior (zkapps)" =
      Thread_safe.block_on_async_exn (fun () ->
          let%bind assert_pool_txs, pool, best_tip_diff_w, _frontier =
            setup_test ()
          in
          let ledger, keymap, parties_dummy_auths = mk_parties_cmds pool in
          let%bind parties =
            replace_valid_parties_authorizations ~keymap ~ledger
              parties_dummy_auths
          in
          mk_rebroadcastable_test assert_pool_txs pool best_tip_diff_w parties )

    let%test_unit "apply user cmds and zkapps" =
      Thread_safe.block_on_async_exn (fun () ->
          let%bind assert_pool_txs, pool, _best_tip_diff_w, _frontier =
            setup_test ()
          in
          let num_cmds = Array.length test_keys in
          (* the user cmds and snapp cmds are taken from the same list of keys,
             so splitting by the order from that list makes sure that they
             don't share fee payer keys
             therefore, the original nonces in the accounts are valid
          *)
          let take_len = num_cmds / 2 in
          let keymap, parties_dummy_auths = mk_parties_cmds' pool in
          let%bind zkapp_cmds =
            replace_parties_authorizations ~keymap
              (List.take parties_dummy_auths take_len)
          in
          let user_cmds = List.drop independent_cmds' take_len in
          let all_cmds = zkapp_cmds @ user_cmds in
          assert_pool_txs [] ;
          let%bind apply_res = verify_and_apply pool all_cmds in
          [%test_eq: pool_apply] (accepted_commands apply_res) (Ok all_cmds) ;
          assert_pool_txs all_cmds ;
          Deferred.unit )
  end )<|MERGE_RESOLUTION|>--- conflicted
+++ resolved
@@ -1956,10 +1956,6 @@
             let key = Public_key.compress public_key in
             Public_key.Compressed.Map.add_exn map ~key ~data:private_key )
       in
-<<<<<<< HEAD
-=======
-      (* ledger that gets updated by the zkApp generators *)
->>>>>>> f26f659d
       let ledger = mk_ledger () in
       let rec go n cmds =
         let open Quickcheck.Generator.Let_syntax in
@@ -1984,24 +1980,6 @@
       let result =
         Quickcheck.random_value ~seed:(`Deterministic "parties") (go 0 [])
       in
-<<<<<<< HEAD
-      result
-
-    let mk_parties_cmds' (pool : Test.Resource_pool.t) : User_command.t list =
-      List.map (mk_parties_cmds pool) ~f:User_command.forget_check
-=======
-      (* add new accounts to best tip ledger *)
-      let ledger_accounts =
-        Mina_ledger.Ledger.to_list ledger
-        |> List.filter ~f:(fun acct -> Option.is_some acct.zkapp)
-      in
-      List.iter ledger_accounts ~f:(fun account ->
-          let account_id =
-            Account_id.create account.public_key account.token_id
-          in
-          ignore
-            ( Mock_base_ledger.add best_tip_ledger ~account_id ~account
-              : [ `Duplicate | `Ok ] ) ) ;
       (ledger, keymap, result)
 
     let mk_parties_cmds' (pool : Test.Resource_pool.t) :
@@ -2012,7 +1990,6 @@
          User_command.Valid.t's
       *)
       (keymap, List.map cmds ~f:User_command.forget_check)
->>>>>>> f26f659d
 
     type pool_apply = (User_command.t list, [ `Other of Error.t ]) Result.t
     [@@deriving sexp, compare]
