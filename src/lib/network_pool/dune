(library
 (name network_pool)
 (public_name network_pool)
 (inline_tests)
 (library_flags -linkall)
 (libraries
   ;; opam libraries
   result
   async_unix
   base.base_internalhash_types
   base
   stdio
   async_kernel
   core_kernel
   core
   async
   sexplib0
   base.caml
   bin_prot.shape
   ppx_inline_test.config
   integers
   ;; local libraries
   mina_compile_config
   mina_generators
   sgn
   transition_frontier_base
   staged_ledger
   child_processes
   precomputed_values
   o1trace
   snark_work_lib
   mina_net2
   logger
   transaction_snark_work
   genesis_constants
   mina_numbers
   mina_transaction_logic
   transition_frontier
   ledger_proof
   verifier
   pipe_lib
   one_or_two
   quickcheck_lib
   mina_base
   mina_transaction
<<<<<<< HEAD
=======
   mina_state
>>>>>>> 897a81d1
   transaction_snark
   transaction_snark_tests
   consensus
   network_peer
   currency
   trust_system
   block_time
   transition_frontier_extensions
   signature_lib
   inline_test_quiet_logs
   pickles
   pickles_types
   pickles.backend
   random_oracle
   error_json
   mina_metrics
   interruptible
   merkle_ledger
   data_hash_lib
   with_hash
   mina_ledger
   mina_base.import
   snark_params
   parties_builder
   ppx_version.runtime
<<<<<<< HEAD
=======
   random_oracle_input
   kimchi_backend
   kimchi_backend_common
   kimchi_backend.pasta
   genesis_ledger
   staged_ledger_diff
>>>>>>> 897a81d1
 )
 (preprocessor_deps "../../config.mlh")
 (instrumentation (backend bisect_ppx))
 (preprocess (pps ppx_base ppx_mina ppx_version ppx_register_event ppx_let ppx_assert ppx_pipebang ppx_deriving.std ppx_sexp_conv ppx_bin_prot ppx_custom_printf ppx_inline_test ppx_optcomp ppx_snarky ppx_deriving_yojson ppx_fields_conv))
 (synopsis
   "Network pool is an interface that processes incoming diffs and then broadcasts them"))<|MERGE_RESOLUTION|>--- conflicted
+++ resolved
@@ -43,10 +43,7 @@
    quickcheck_lib
    mina_base
    mina_transaction
-<<<<<<< HEAD
-=======
    mina_state
->>>>>>> 897a81d1
    transaction_snark
    transaction_snark_tests
    consensus
@@ -72,15 +69,12 @@
    snark_params
    parties_builder
    ppx_version.runtime
-<<<<<<< HEAD
-=======
    random_oracle_input
    kimchi_backend
    kimchi_backend_common
    kimchi_backend.pasta
    genesis_ledger
    staged_ledger_diff
->>>>>>> 897a81d1
  )
  (preprocessor_deps "../../config.mlh")
  (instrumentation (backend bisect_ppx))
