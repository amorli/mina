--- conflicted
+++ resolved
@@ -1841,12 +1841,8 @@
                             Zkapp_precondition.Protocol_state.accept
                         ; account = Account_update.Account_precondition.Accept
                         }
-<<<<<<< HEAD
                     ; call_type = Blind_call
-=======
-                    ; call_type = Call
                     ; implicit_account_creation_fee = false
->>>>>>> 8fa98e41
                     ; use_full_commitment = not increment_receiver
                     ; authorization_kind = None_given
                     }
