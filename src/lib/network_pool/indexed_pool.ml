(* See the .mli for a description of the purpose of this module. *)
open Core
open Mina_base
open Mina_numbers
open Signature_lib

(* Fee increase required to replace a transaction. This represents the cost to
   the network as a whole of checking, gossiping, and storing a transaction
   until it is included in a block. I did some napkin math and came up with
   $0.00007. Ideally we'd fetch an exchange rate and convert that into an amount
   of currency, but a made up number will do for the testnets at least. See
   issue #2385.
*)
let replace_fee : Currency.Fee.t = Currency.Fee.of_int 5_000_000_000

(* Invariants, maintained whenever a t is exposed from this module:
   * Iff a command is in all_by_fee it is also in all_by_sender.
   * Iff a command is in all_by_fee it is also in all_by_hash.
   * Iff a command is at the head of its sender's queue it is also in
     applicable_by_fee.
   * Sequences in all_by_sender are ordered by nonce and "dense".
   * Only commands with an expiration <> Global_slot.max_value is added to transactions_with_expiration.
   * There are no empty sets or sequences.
   * Fee indices are correct.
   * Total currency required is correct.
   * size = the sum of sizes of the sets in all_by_fee = the sum of the lengths
     of the queues in all_by_sender
*)
type t =
  { applicable_by_fee:
      Transaction_hash.User_command_with_valid_signature.Set.t
      Currency.Fee.Map.t
        (** Transactions valid against the current ledger, indexed by fee. *)
  ; all_by_sender:
      ( Transaction_hash.User_command_with_valid_signature.t F_sequence.t
      * Currency.Amount.t )
      Account_id.Map.t
        (** All pending transactions along with the total currency required to
            execute them -- plus any currency spent from this account by
            transactions from other accounts -- indexed by sender account.
            Ordered by nonce inside the accounts. *)
  ; all_by_fee:
      Transaction_hash.User_command_with_valid_signature.Set.t
      Currency.Fee.Map.t
        (** All transactions in the pool indexed by fee. *)
  ; all_by_hash:
      Transaction_hash.User_command_with_valid_signature.t
      Transaction_hash.Map.t
  ; transactions_with_expiration:
      Transaction_hash.User_command_with_valid_signature.Set.t
      Global_slot.Map.t
        (*Only transactions that have an expiry*)
  ; size: int
  ; constraint_constants: Genesis_constants.Constraint_constants.t
  ; consensus_constants: Consensus.Constants.t
  ; time_controller: Block_time.Controller.t }
[@@deriving sexp_of]

module Command_error = struct
  type t =
    | Invalid_nonce of
        [ `Expected of Account.Nonce.t
        | `Between of Account.Nonce.t * Account.Nonce.t ]
        * Account.Nonce.t
    | Insufficient_funds of [`Balance of Currency.Amount.t] * Currency.Amount.t
    | (* NOTE: don't punish for this, attackers can induce nodes to banlist
          each other that way! *)
        Insufficient_replace_fee of
        [`Replace_fee of Currency.Fee.t] * Currency.Fee.t
    | Overflow
    | Bad_token
    | Expired of
        [`Valid_until of Mina_numbers.Global_slot.t]
        * [`Current_global_slot of Mina_numbers.Global_slot.t]
    | Unwanted_fee_token of Token_id.t
    | Invalid_transaction
  [@@deriving sexp_of, to_yojson]
end

(* Compute the total currency required from the sender to execute a command.
   Returns None in case of overflow.
*)
let currency_consumed_unchecked :
       constraint_constants:Genesis_constants.Constraint_constants.t
    -> User_command.t
    -> Currency.Amount.t option =
 fun ~constraint_constants cmd ->
  let fee_amt = Currency.Amount.of_fee @@ User_command.fee_exn cmd in
  let open Currency.Amount in
  let amt =
    match cmd with
    | Signed_command c -> (
      match c.payload.body with
      | Payment ({amount; _} as payload) ->
          if
            Token_id.equal c.payload.common.fee_token
              (Payment_payload.token payload)
          then
            (* The fee-payer is also the sender account, include the amount. *)
            amount
          else (* The payment won't affect the balance of this account. *)
            zero
      | Stake_delegation _ ->
          zero
      | Create_new_token _ ->
          Currency.Amount.of_fee constraint_constants.account_creation_fee
      | Create_token_account _ ->
          Currency.Amount.of_fee constraint_constants.account_creation_fee
      | Mint_tokens _ ->
          zero )
    | Snapp_command c -> (
        let open Snapp_command.Party in
        let f (x1 : ((Body.t, _) Predicated.Poly.t, _) Authorized.Poly.t)
            (x2 : ((Body.t, _) Predicated.Poly.t, _) Authorized.Poly.t option)
            token_id (fee_payment : Mina_base.Other_fee_payer.t option) =
          let fee_payer =
            match fee_payment with
            | Some {payload= {pk; token_id; _}; _} ->
                Some (Account_id.create pk token_id)
            | None ->
                None
          in
          let ps =
            x1.data.body
            :: Option.(to_list (map x2 ~f:(fun x2 -> x2.data.body)))
          in
          List.find_map ps ~f:(fun p ->
              match fee_payer with
              | Some fee_payer
                when not
                       (Account_id.equal fee_payer
                          (Account_id.create p.pk token_id)) ->
                  (* Fee payer is distinct from this account. *)
                  None
              | _ -> (
                match p.delta.sgn with
                | Pos ->
                    None
                | Neg ->
                    Some p.delta.magnitude ) )
          |> Option.value ~default:Currency.Amount.zero
        in
        match c with
        | Proved_proved r ->
            f r.one (Some r.two) r.token_id r.fee_payment
        | Proved_signed r ->
            f r.one (Some r.two) r.token_id r.fee_payment
        | Signed_signed r ->
            f r.one (Some r.two) r.token_id r.fee_payment
        | Proved_empty r ->
            f r.one r.two r.token_id r.fee_payment
        | Signed_empty r ->
            f r.one r.two r.token_id r.fee_payment )
  in
  fee_amt + amt

let currency_consumed ~constraint_constants cmd =
  currency_consumed_unchecked ~constraint_constants
    (Transaction_hash.User_command_with_valid_signature.command cmd)

let currency_consumed' :
       constraint_constants:Genesis_constants.Constraint_constants.t
    -> User_command.t
    -> (Currency.Amount.t, Command_error.t) Result.t =
 fun ~constraint_constants cmd ->
  cmd
  |> currency_consumed_unchecked ~constraint_constants
  |> Result.of_option ~error:Command_error.Overflow

module For_tests = struct
  (* Check the invariants of the pool structure as listed in the comment above.
  *)
  let assert_invariants : t -> unit =
   fun { applicable_by_fee
       ; all_by_sender
       ; all_by_fee
       ; all_by_hash
       ; size
       ; constraint_constants
       ; _ } ->
    let assert_all_by_fee tx =
      if
        Set.mem
          (Map.find_exn all_by_fee
             ( Transaction_hash.User_command_with_valid_signature.command tx
             |> User_command.fee_exn ))
          tx
      then ()
      else
        failwith
        @@ sprintf
             !"Not found in all_by_fee: %{sexp: \
               Transaction_hash.User_command_with_valid_signature.t }"
             tx
    in
    let assert_all_by_hash tx =
      [%test_eq: Transaction_hash.User_command_with_valid_signature.t] tx
        (Map.find_exn all_by_hash
           (Transaction_hash.User_command_with_valid_signature.hash tx))
    in
    Map.iteri applicable_by_fee ~f:(fun ~key ~data ->
        Set.iter data ~f:(fun tx ->
            let unchecked =
              Transaction_hash.User_command_with_valid_signature.command tx
            in
            [%test_eq: Currency.Fee.t] key (User_command.fee_exn unchecked) ;
            let tx' =
              Map.find_exn all_by_sender (User_command.fee_payer unchecked)
              |> Tuple2.get1 |> F_sequence.head_exn
            in
            [%test_eq: Transaction_hash.User_command_with_valid_signature.t] tx
              tx' ;
            assert_all_by_fee tx ;
            assert_all_by_hash tx ) ) ;
    Map.iteri all_by_sender
      ~f:(fun ~key:fee_payer ~data:(tx_seq, currency_reserved) ->
        assert (F_sequence.length tx_seq > 0) ;
        let check_consistent tx =
          [%test_eq: Account_id.t]
            ( Transaction_hash.User_command_with_valid_signature.command tx
            |> User_command.fee_payer )
            fee_payer ;
          assert_all_by_fee tx ;
          assert_all_by_hash tx
        in
        let applicable, inapplicables =
          Option.value_exn (F_sequence.uncons tx_seq)
        in
        let applicable_unchecked =
          Transaction_hash.User_command_with_valid_signature.command applicable
        in
        check_consistent applicable ;
        assert (
          Set.mem
            (Map.find_exn applicable_by_fee
               (User_command.fee_exn applicable_unchecked))
            applicable ) ;
        let _last_nonce, currency_reserved' =
          F_sequence.foldl
            (fun (prev_nonce, currency_acc) tx ->
              let unchecked =
                Transaction_hash.User_command_with_valid_signature.command tx
              in
              [%test_eq: Account_nonce.t]
                (User_command.nonce_exn unchecked)
                (Account_nonce.succ prev_nonce) ;
              check_consistent tx ;
              ( User_command.nonce_exn unchecked
              , Option.value_exn
                  Currency.Amount.(
                    Option.value_exn
                      (currency_consumed ~constraint_constants tx)
                    + currency_acc) ) )
            ( User_command.nonce_exn applicable_unchecked
            , Option.value_exn
                (currency_consumed ~constraint_constants applicable) )
            inapplicables
        in
        [%test_eq: Currency.Amount.t] currency_reserved currency_reserved' ) ;
    let check_sender_applicable fee tx =
      let unchecked =
        Transaction_hash.User_command_with_valid_signature.command tx
      in
      [%test_eq: Currency.Fee.t] fee (User_command.fee_exn unchecked) ;
      let sender_txs, _currency_reserved =
        Map.find_exn all_by_sender (User_command.fee_payer unchecked)
      in
      let applicable, _inapplicables =
        Option.value_exn (F_sequence.uncons sender_txs)
      in
      assert (
        Set.mem
          (Map.find_exn applicable_by_fee
             ( applicable
             |> Transaction_hash.User_command_with_valid_signature.command
             |> User_command.fee_exn ))
          applicable ) ;
      let first_nonce =
        applicable
        |> Transaction_hash.User_command_with_valid_signature.command
        |> User_command.nonce_exn |> Account_nonce.to_int
      in
      let _split_l, split_r =
        F_sequence.split_at sender_txs
          ( Account_nonce.to_int (User_command.nonce_exn unchecked)
          - first_nonce )
      in
      let tx' = F_sequence.head_exn split_r in
      [%test_eq: Transaction_hash.User_command_with_valid_signature.t] tx tx'
    in
    Map.iteri all_by_fee ~f:(fun ~key:fee ~data:tx_set ->
        Set.iter tx_set ~f:(fun tx ->
            check_sender_applicable fee tx ;
            assert_all_by_hash tx ) ) ;
    Map.iter all_by_hash ~f:(fun tx ->
        check_sender_applicable
          (User_command.fee_exn
             (Transaction_hash.User_command_with_valid_signature.command tx))
          tx ;
        assert_all_by_fee tx ) ;
    [%test_eq: int] (Map.length all_by_hash) size
end

let empty ~constraint_constants ~consensus_constants ~time_controller : t =
  { applicable_by_fee= Currency.Fee.Map.empty
  ; all_by_sender= Account_id.Map.empty
  ; all_by_fee= Currency.Fee.Map.empty
  ; all_by_hash= Transaction_hash.Map.empty
  ; transactions_with_expiration= Global_slot.Map.empty
  ; size= 0
  ; constraint_constants
  ; consensus_constants
  ; time_controller }

let size : t -> int = fun t -> t.size

let min_fee : t -> Currency.Fee.t option =
 fun {all_by_fee; _} -> Option.map ~f:Tuple2.get1 @@ Map.min_elt all_by_fee

let member : t -> Transaction_hash.User_command.t -> bool =
 fun t cmd ->
  Option.is_some
    (Map.find t.all_by_hash (Transaction_hash.User_command.hash cmd))

let all_from_account :
       t
    -> Account_id.t
    -> Transaction_hash.User_command_with_valid_signature.t list =
 fun {all_by_sender; _} account_id ->
  Option.value_map ~default:[] (Map.find all_by_sender account_id)
    ~f:(fun (user_commands, _) -> F_sequence.to_list user_commands)

let get_all {all_by_hash; _} :
    Transaction_hash.User_command_with_valid_signature.t list =
  Map.data all_by_hash

let find_by_hash :
       t
    -> Transaction_hash.t
    -> Transaction_hash.User_command_with_valid_signature.t option =
 fun {all_by_hash; _} hash -> Map.find all_by_hash hash

let current_global_slot t =
  let current_time = Block_time.now t.time_controller in
  let current_slot =
    Consensus.Data.Consensus_time.(
      of_time_exn ~constants:t.consensus_constants current_time
      |> to_global_slot)
  in
  match t.constraint_constants.fork with
  | Some {previous_global_slot; _} ->
      Mina_numbers.Global_slot.(add previous_global_slot current_slot)
  | None ->
      current_slot

let check_expiry t (cmd : User_command.t) =
  let current_global_slot = current_global_slot t in
  let valid_until = User_command.valid_until cmd in
  if Global_slot.(valid_until < current_global_slot) then
    Error
      (Command_error.Expired
         (`Valid_until valid_until, `Current_global_slot current_global_slot))
  else Ok ()

(* a cmd is in the transactions_with_expiration map only if it has an expiry*)
let update_expiration_map expiration_map cmd op =
  let user_cmd =
    Transaction_hash.User_command_with_valid_signature.command cmd
  in
  let expiry = User_command.valid_until user_cmd in
  if Global_slot.(expiry <> max_value) then
    match op with
    | `Add ->
        Map_set.insert
          (module Transaction_hash.User_command_with_valid_signature)
          expiration_map expiry cmd
    | `Del ->
        Map_set.remove_exn expiration_map expiry cmd
  else expiration_map

let remove_from_expiration_exn expiration_map cmd =
  update_expiration_map expiration_map cmd `Del

let add_to_expiration expiration_map cmd =
  update_expiration_map expiration_map cmd `Add

(* Remove a command from the applicable_by_fee field. This may break an
   invariant. *)
let remove_applicable_exn :
    t -> Transaction_hash.User_command_with_valid_signature.t -> t =
 fun t cmd ->
  let fee =
    Transaction_hash.User_command_with_valid_signature.command cmd
    |> User_command.fee_exn
  in
  {t with applicable_by_fee= Map_set.remove_exn t.applicable_by_fee fee cmd}

(* Remove a command from the all_by_fee and all_by_hash fields, and decrement
   size. This may break an invariant. *)
let remove_all_by_fee_and_hash_and_expiration_exn :
    t -> Transaction_hash.User_command_with_valid_signature.t -> t =
 fun t cmd ->
  let fee =
    Transaction_hash.User_command_with_valid_signature.command cmd
    |> User_command.fee_exn
  in
  { t with
    all_by_fee= Map_set.remove_exn t.all_by_fee fee cmd
  ; all_by_hash=
      Map.remove t.all_by_hash
        (Transaction_hash.User_command_with_valid_signature.hash cmd)
  ; transactions_with_expiration=
      remove_from_expiration_exn t.transactions_with_expiration cmd
  ; size= t.size - 1 }

(* Remove a given command from the pool, as well as any commands that depend on
   it. Called from revalidate and remove_lowest_fee, and when replacing
   transactions. *)
let remove_with_dependents_exn :
       t
    -> Transaction_hash.User_command_with_valid_signature.t
    -> Transaction_hash.User_command_with_valid_signature.t Sequence.t * t =
 fun ({constraint_constants; _} as t) cmd ->
  let unchecked =
    Transaction_hash.User_command_with_valid_signature.command cmd
  in
  let sender = User_command.fee_payer unchecked in
  let sender_queue, reserved_currency = Map.find_exn t.all_by_sender sender in
  assert (not @@ F_sequence.is_empty sender_queue) ;
  let first_cmd = F_sequence.head_exn sender_queue in
  let first_nonce =
    Transaction_hash.User_command_with_valid_signature.command first_cmd
    |> User_command.nonce_exn |> Account_nonce.to_int
  in
  let cmd_nonce = User_command.nonce_exn unchecked |> Account_nonce.to_int in
  assert (cmd_nonce >= first_nonce) ;
  let index = cmd_nonce - first_nonce in
  let keep_queue, drop_queue = F_sequence.split_at sender_queue index in
  assert (not (F_sequence.is_empty drop_queue)) ;
  let currency_to_remove =
    F_sequence.foldl
      (fun acc cmd' ->
        Option.value_exn
          (* safe because we check for overflow when we add commands. *)
          (let open Option.Let_syntax in
          let%bind consumed = currency_consumed ~constraint_constants cmd' in
          Currency.Amount.(consumed + acc)) )
      Currency.Amount.zero drop_queue
  in
  let reserved_currency' =
    (* This is safe because the currency in a subset of the commands much be <=
       total currency in all the commands. *)
    Option.value_exn Currency.Amount.(reserved_currency - currency_to_remove)
  in
  let t' =
    F_sequence.foldl
      (fun acc cmd' -> remove_all_by_fee_and_hash_and_expiration_exn acc cmd')
      t drop_queue
  in
  ( F_sequence.to_seq drop_queue
  , { t' with
      all_by_sender=
        ( if not (F_sequence.is_empty keep_queue) then
          Map.set t'.all_by_sender ~key:sender
            ~data:(keep_queue, reserved_currency')
        else (
          assert (Currency.Amount.(equal reserved_currency' zero)) ;
          Map.remove t'.all_by_sender sender ) )
    ; applicable_by_fee=
        ( if
          Transaction_hash.User_command_with_valid_signature.equal first_cmd
            cmd
        then
          Map_set.remove_exn t'.applicable_by_fee
            (User_command.fee_exn unchecked)
            cmd
        else t'.applicable_by_fee ) } )

(** Drop commands from the end of the queue until the total currency consumed is
    <= the current balance. *)
let drop_until_sufficient_balance :
       constraint_constants:Genesis_constants.Constraint_constants.t
    -> Transaction_hash.User_command_with_valid_signature.t F_sequence.t
       * Currency.Amount.t
    -> Currency.Amount.t
    -> Transaction_hash.User_command_with_valid_signature.t F_sequence.t
       * Currency.Amount.t
       * Transaction_hash.User_command_with_valid_signature.t Sequence.t =
 fun ~constraint_constants (queue, currency_reserved) current_balance ->
  let rec go queue' currency_reserved' dropped_so_far =
    if Currency.Amount.(currency_reserved' <= current_balance) then
      (queue', currency_reserved', dropped_so_far)
    else
      let daeh, liat =
        Option.value_exn
          ~message:
            "couldn't drop any more transactions when trying to preserve \
             sufficient balance"
          (F_sequence.unsnoc queue')
      in
      let consumed =
        Option.value_exn (currency_consumed ~constraint_constants liat)
      in
      go daeh
        (Option.value_exn Currency.Amount.(currency_reserved' - consumed))
        (Sequence.append dropped_so_far @@ Sequence.singleton liat)
  in
  go queue currency_reserved Sequence.empty

(* Iterate over all commands in the pool, removing them if they require too much
   currency or have too low of a nonce.
*)
let revalidate :
       t
    -> (Account_id.t -> Account_nonce.t * Currency.Amount.t)
    -> t * Transaction_hash.User_command_with_valid_signature.t Sequence.t =
 fun ({constraint_constants; _} as t) f ->
  Map.fold t.all_by_sender ~init:(t, Sequence.empty)
    ~f:(fun ~key:sender
       ~data:(queue, currency_reserved)
       ((t', dropped_acc) as acc)
       ->
      let current_nonce, current_balance = f sender in
      let first_cmd = F_sequence.head_exn queue in
      let first_nonce =
        first_cmd |> Transaction_hash.User_command_with_valid_signature.command
        |> User_command.nonce_exn
      in
      if Account_nonce.(current_nonce < first_nonce) then
        let dropped, t'' = remove_with_dependents_exn t first_cmd in
        (t'', Sequence.append dropped_acc dropped)
      else
        (* current_nonce >= first_nonce *)
        let idx = Account_nonce.(to_int current_nonce - to_int first_nonce) in
        let drop_queue, keep_queue = F_sequence.split_at queue idx in
        let currency_reserved' =
          F_sequence.foldl
            (fun c cmd ->
              Option.value_exn
                Currency.Amount.(
                  c
                  - Option.value_exn
                      (currency_consumed ~constraint_constants cmd)) )
            currency_reserved drop_queue
        in
        let keep_queue', currency_reserved'', dropped_for_balance =
          drop_until_sufficient_balance ~constraint_constants
            (keep_queue, currency_reserved')
            current_balance
        in
        let to_drop =
          Sequence.append (F_sequence.to_seq drop_queue) dropped_for_balance
        in
        match Sequence.next to_drop with
        | None ->
            acc
        | Some (head, tail) ->
            let t'' =
              Sequence.fold tail
                ~init:
                  (remove_all_by_fee_and_hash_and_expiration_exn
                     (remove_applicable_exn t' head)
                     head)
                ~f:remove_all_by_fee_and_hash_and_expiration_exn
            in
            ( { t'' with
                all_by_sender=
                  Map.set t''.all_by_sender ~key:sender
                    ~data:(keep_queue', currency_reserved'') }
            , Sequence.append dropped_acc to_drop ) )

let remove_expired t :
    Transaction_hash.User_command_with_valid_signature.t Sequence.t * t =
  let current_global_slot = current_global_slot t in
  let expired, _, _ =
    Map.split t.transactions_with_expiration current_global_slot
  in
  Map.fold expired ~init:(Sequence.empty, t) ~f:(fun ~key:_ ~data:cmds acc ->
      Set.fold cmds ~init:acc ~f:(fun acc' cmd ->
          let dropped_acc, t = acc' in
          (*[cmd] would not be in [t] if it depended on an expired transaction already handled*)
          if member t (Transaction_hash.User_command.of_checked cmd) then
            let removed, t' = remove_with_dependents_exn t cmd in
            (Sequence.append dropped_acc removed, t')
          else acc' ) )

let handle_committed_txn :
       t
    -> Transaction_hash.User_command_with_valid_signature.t
    -> fee_payer_balance:Currency.Amount.t
    -> fee_payer_nonce:Mina_base.Account.Nonce.t
    -> ( t * Transaction_hash.User_command_with_valid_signature.t Sequence.t
       , [ `Queued_txns_by_sender of
           string
           * Transaction_hash.User_command_with_valid_signature.t Sequence.t ]
       )
       Result.t =
 fun ({constraint_constants; _} as t) committed ~fee_payer_balance
     ~fee_payer_nonce ->
  let committed' =
    Transaction_hash.User_command_with_valid_signature.command committed
  in
  let fee_payer = User_command.fee_payer committed' in
  match Map.find t.all_by_sender fee_payer with
  | None ->
      Ok (t, Sequence.empty)
  | Some (cmds, currency_reserved) ->
      let first_cmd, rest_cmds = Option.value_exn (F_sequence.uncons cmds) in
      (*
    let nonce_to_remove = Option.try_with (fun () -> User_command.nonce_exn committed') in
      let first_nonce =
        first_cmd |> Transaction_hash.User_command_with_valid_signature.command
        |> User_command.nonce_exn
      in
      if Option.value_map ~default:true nonce_to_remove ~f:(fun nonce_to_remove ->
        Account_nonce.(nonce_to_remove <> first_nonce) ) then
        Error
          (`Queued_txns_by_sender
            ( "Tried to handle a committed transaction in the pool but its \
               nonce doesn't match the head of the queue for that sender"
            , F_sequence.to_seq cmds ))
      else
*)
      let first_cmd_consumed =
        (* safe since we checked this when we added it to the pool originally *)
        Option.value_exn (currency_consumed ~constraint_constants first_cmd)
      in
      let currency_reserved' =
        (* safe since the sum reserved must be >= reserved by any individual
             command *)
<<<<<<< HEAD
        Option.value_exn
          Currency.Amount.(currency_reserved - first_cmd_consumed)
      in
      let t1 =
        t
        |> Fn.flip remove_applicable_exn first_cmd
        |> Fn.flip remove_all_by_fee_and_hash_and_expiration_exn first_cmd
      in
      let new_queued_cmds, currency_reserved'', dropped_cmds =
        drop_until_sufficient_balance ~constraint_constants
          (rest_cmds, currency_reserved')
          fee_payer_balance
      in
      let t2 =
        Sequence.fold dropped_cmds ~init:t1
          ~f:remove_all_by_fee_and_hash_and_expiration_exn
      in
      let set_all_by_sender account_id commands currency_reserved t =
        match F_sequence.uncons commands with
        | None ->
            {t with all_by_sender= Map.remove t.all_by_sender account_id}
        | Some (head_cmd, _) ->
            { t with
              all_by_sender=
                Map.set t.all_by_sender ~key:account_id
                  ~data:(commands, currency_reserved)
            ; applicable_by_fee=
                Map_set.insert
                  (module Transaction_hash.User_command_with_valid_signature)
                  t.applicable_by_fee
                  ( head_cmd
                  |> Transaction_hash.User_command_with_valid_signature.command
                  |> User_command.fee_exn )
                  head_cmd }
      in
      let t3 =
        set_all_by_sender fee_payer new_queued_cmds currency_reserved'' t2
      in
      Ok
        ( t3
        , Sequence.append
            ( if
              Transaction_hash.User_command_with_valid_signature.equal
                committed first_cmd
            then Sequence.empty
            else Sequence.singleton first_cmd )
            dropped_cmds )
=======
          Option.value_exn
            Currency.Amount.(currency_reserved - first_cmd_consumed)
        in
        let t1 =
          t
          |> Fn.flip remove_applicable_exn first_cmd
          |> Fn.flip remove_all_by_fee_and_hash_and_expiration_exn first_cmd
        in
        let new_queued_cmds, currency_reserved'', dropped_cmds =
          (*removed the first cmd, check if there are anymore committed transactions from the fee payer*)
          if Mina_base.Account.Nonce.(equal (succ first_nonce) fee_payer_nonce)
          then
            (* remove user_commands that consume more currency than what the latest fee_payer_balance is*)
            drop_until_sufficient_balance ~constraint_constants
              (rest_cmds, currency_reserved')
              fee_payer_balance
          else
            (* Don't check if the balance is sufficient, there are other committed user_commands in the pool from the current fee payer that has been accounted for in the fee_payer_balance*)
            (rest_cmds, currency_reserved', Sequence.empty)
        in
        let t2 =
          Sequence.fold dropped_cmds ~init:t1
            ~f:remove_all_by_fee_and_hash_and_expiration_exn
        in
        let set_all_by_sender account_id commands currency_reserved t =
          match F_sequence.uncons commands with
          | None ->
              {t with all_by_sender= Map.remove t.all_by_sender account_id}
          | Some (head_cmd, _) ->
              { t with
                all_by_sender=
                  Map.set t.all_by_sender ~key:account_id
                    ~data:(commands, currency_reserved)
              ; applicable_by_fee=
                  Map_set.insert
                    (module Transaction_hash.User_command_with_valid_signature)
                    t.applicable_by_fee
                    ( head_cmd
                    |> Transaction_hash.User_command_with_valid_signature
                       .command |> User_command.fee_exn )
                    head_cmd }
        in
        let t3 =
          set_all_by_sender fee_payer new_queued_cmds currency_reserved'' t2
        in
        Ok
          ( t3
          , Sequence.append
              ( if
                Transaction_hash.User_command_with_valid_signature.equal
                  committed first_cmd
              then Sequence.empty
              else Sequence.singleton first_cmd )
              dropped_cmds )
>>>>>>> 40fd4118

let remove_lowest_fee :
    t -> Transaction_hash.User_command_with_valid_signature.t Sequence.t * t =
 fun t ->
  match Map.min_elt t.all_by_fee with
  | None ->
      (Sequence.empty, t)
  | Some (_min_fee, min_fee_set) ->
      remove_with_dependents_exn t @@ Set.min_elt_exn min_fee_set

let get_highest_fee :
    t -> Transaction_hash.User_command_with_valid_signature.t option =
 fun t ->
  Option.map ~f:(Fn.compose Set.min_elt_exn Tuple2.get2)
  @@ Map.max_elt t.applicable_by_fee

(* Add a command that came in from gossip, or return an error. We need to check
   a whole bunch of conditions here and return the appropriate errors.
   Conditions:
   1. Command nonce must be >= account nonce.
   1a. If the sender's queue is empty, command nonce must equal account nonce.
   1b. If the sender's queue is non-empty, command nonce must be <= the nonce of
       the last queued command + 1
   2. The sum of the currency consumed by all queued commands for the sender
      must be <= the sender's balance.
   3. If a command is replaced, the new command must have a fee greater than the
      replaced command by at least replace fee * (number of commands after the
      the replaced command + 1)
   4. No integer overflows are allowed.

   These conditions are referenced in the comments below.
*)
let rec add_from_gossip_exn :
       t
    -> verify:(User_command.t -> User_command.Valid.t option)
    -> [ `Unchecked of Transaction_hash.User_command.t
       | `Checked of Transaction_hash.User_command_with_valid_signature.t ]
    -> Account_nonce.t
    -> Currency.Amount.t
    -> ( Transaction_hash.User_command_with_valid_signature.t
         * t
         * Transaction_hash.User_command_with_valid_signature.t Sequence.t
       , Command_error.t )
       Result.t =
 fun ({constraint_constants; consensus_constants; time_controller; _} as t)
     ~verify cmd0 current_nonce balance ->
  let open Command_error in
  let open Result.Let_syntax in
  let unchecked_cmd =
    match cmd0 with
    | `Unchecked x ->
        x
    | `Checked x ->
        Transaction_hash.User_command.of_checked x
  in
  let unchecked = Transaction_hash.User_command.data unchecked_cmd in
  let verified () =
    match cmd0 with
    | `Checked x ->
        Ok x
    | `Unchecked _ ->
        let%map x =
          Result.of_option (verify unchecked) ~error:Invalid_transaction
        in
        Transaction_hash.(
          User_command_with_valid_signature.make x
            (User_command.hash unchecked_cmd))
  in
  let fee = User_command.fee_exn unchecked in
  let fee_payer = User_command.fee_payer unchecked in
  let nonce =
    Option.try_with (fun () -> User_command.nonce_exn unchecked)
    (* Hack for snapps demo *)
  in
  (* Result errors indicate problems with the command, while assert failures
     indicate bugs in Coda. *)
  let%bind () = check_expiry t unchecked in
  let%bind consumed = currency_consumed' ~constraint_constants unchecked in
  let%bind () =
    if User_command.check_tokens unchecked then return () else Error Bad_token
  in
  let%bind () =
    (* TODO: Proper exchange rate mechanism. *)
    let fee_token = User_command.fee_token unchecked in
    if Token_id.(equal default) fee_token then return ()
    else Error (Unwanted_fee_token fee_token)
  in
  (* C4 *)
  match Map.find t.all_by_sender fee_payer with
  | None ->
      (* nothing queued for this sender *)
      let%bind () =
        match nonce with
        | None ->
            Ok ()
        | Some nonce ->
            Result.ok_if_true
              (Account_nonce.equal current_nonce nonce)
              ~error:(Invalid_nonce (`Expected current_nonce, nonce))
        (* C1/1a *)
      in
      let%bind () =
        Result.ok_if_true
          Currency.Amount.(consumed <= balance)
          ~error:(Insufficient_funds (`Balance balance, consumed))
        (* C2 *)
      in
      let%map cmd = verified () in
      ( cmd
      , { applicable_by_fee=
            Map_set.insert
              (module Transaction_hash.User_command_with_valid_signature)
              t.applicable_by_fee fee cmd
        ; all_by_sender=
            Map.set t.all_by_sender ~key:fee_payer
              ~data:(F_sequence.singleton cmd, consumed)
        ; all_by_fee=
            Map_set.insert
              (module Transaction_hash.User_command_with_valid_signature)
              t.all_by_fee fee cmd
        ; all_by_hash=
            Map.set t.all_by_hash
              ~key:
                (Transaction_hash.User_command_with_valid_signature.hash cmd)
              ~data:cmd
        ; transactions_with_expiration=
            add_to_expiration t.transactions_with_expiration cmd
        ; size= t.size + 1
        ; constraint_constants
        ; consensus_constants
        ; time_controller }
      , Sequence.empty )
  | Some (queued_cmds, reserved_currency) ->
      (* commands queued for this sender *)
      assert (not @@ F_sequence.is_empty queued_cmds) ;
      let last_queued_nonce =
        F_sequence.last_exn queued_cmds
        |> Transaction_hash.User_command_with_valid_signature.command
        |> fun c -> Option.try_with (fun () -> User_command.nonce_exn c)
      in
      if
        match (last_queued_nonce, nonce) with
        | Some x, Some y ->
            Account_nonce.equal (Account_nonce.succ x) y
        | _ ->
            true
      then
        (* this command goes on the end *)
        let%bind reserved_currency' =
          Currency.Amount.(consumed + reserved_currency)
          |> Result.of_option ~error:Overflow
          (* C4 *)
        in
        let%bind () =
          Result.ok_if_true
            Currency.Amount.(balance >= reserved_currency')
            ~error:(Insufficient_funds (`Balance balance, reserved_currency'))
          (* C2 *)
        in
        let%map cmd = verified () in
        ( cmd
        , { t with
            all_by_sender=
              Map.set t.all_by_sender ~key:fee_payer
                ~data:(F_sequence.snoc queued_cmds cmd, reserved_currency')
          ; all_by_fee=
              Map_set.insert
                (module Transaction_hash.User_command_with_valid_signature)
                t.all_by_fee fee cmd
          ; all_by_hash=
              Map.set t.all_by_hash
                ~key:
                  (Transaction_hash.User_command_with_valid_signature.hash cmd)
                ~data:cmd
          ; transactions_with_expiration=
              add_to_expiration t.transactions_with_expiration cmd
          ; size= t.size + 1 }
        , Sequence.empty )
      else
        let nonce = Option.value_exn nonce in
        (* we're replacing a command *)
        let first_queued_nonce =
          F_sequence.head_exn queued_cmds
          |> Transaction_hash.User_command_with_valid_signature.command
          |> User_command.nonce_exn
        in
        let last_queued_nonce = Option.value_exn last_queued_nonce in
        assert (Account_nonce.equal first_queued_nonce current_nonce) ;
        let%bind () =
          Result.ok_if_true
            (Account_nonce.between ~low:first_queued_nonce
               ~high:last_queued_nonce nonce)
            ~error:
              (Invalid_nonce
                 (`Between (first_queued_nonce, last_queued_nonce), nonce))
          (* C1/C1b *)
        in
        assert (
          F_sequence.length queued_cmds
          = Account_nonce.to_int last_queued_nonce
            - Account_nonce.to_int first_queued_nonce
            + 1 ) ;
        let _keep_queue, drop_queue =
          F_sequence.split_at queued_cmds
            ( Account_nonce.to_int nonce
            - Account_nonce.to_int first_queued_nonce )
        in
        let to_drop =
          F_sequence.head_exn drop_queue
          |> Transaction_hash.User_command_with_valid_signature.command
        in
        assert (Account_nonce.equal (User_command.nonce_exn to_drop) nonce) ;
        (* We check the fee increase twice because we need to be sure the
           subtraction is safe. *)
        let%bind () =
          let replace_fee = User_command.fee_exn to_drop in
          Result.ok_if_true
            Currency.Fee.(fee >= replace_fee)
            ~error:(Insufficient_replace_fee (`Replace_fee replace_fee, fee))
          (* C3 *)
        in
        let dropped, t' =
          remove_with_dependents_exn t @@ F_sequence.head_exn drop_queue
        in
        (* check remove_exn dropped the right things *)
        [%test_eq:
          Transaction_hash.User_command_with_valid_signature.t Sequence.t]
          dropped
          (F_sequence.to_seq drop_queue) ;
        let%bind cmd = verified () in
        (* Add the new transaction *)
        let%bind cmd, t'', _ =
          match
            add_from_gossip_exn t' ~verify (`Checked cmd) current_nonce balance
          with
          | Ok (v, t'', dropped') ->
              (* We've already removed them, so this should always be empty. *)
              assert (Sequence.is_empty dropped') ;
              Result.Ok (v, t'', dropped)
          | Error err ->
              Error err
        in
        let drop_head, drop_tail = Option.value_exn (Sequence.next dropped) in
        let increment =
          Option.value_exn Currency.Fee.(fee - User_command.fee_exn to_drop)
        in
        (* Re-add all of the transactions we dropped until there are none left,
           or until the fees from dropped transactions exceed the fee increase
           over the first transaction.
        *)
        let%bind t'', increment, dropped' =
          let rec go t' increment dropped dropped' current_nonce =
            match (Sequence.next dropped, dropped') with
            | None, Some dropped' ->
                Ok (t', increment, dropped')
            | None, None ->
                Ok (t', increment, Sequence.empty)
            | Some (cmd, dropped), Some _ -> (
                let cmd_unchecked =
                  Transaction_hash.User_command_with_valid_signature.command
                    cmd
                in
                let replace_fee = User_command.fee_exn cmd_unchecked in
                match Currency.Fee.(increment - replace_fee) with
                | Some increment ->
                    go t' increment dropped dropped' current_nonce
                | None ->
                    Error
                      (Insufficient_replace_fee
                         (`Replace_fee replace_fee, increment)) )
            | Some (cmd, dropped'), None -> (
                let current_nonce = Account_nonce.succ current_nonce in
                match
                  add_from_gossip_exn t' ~verify (`Checked cmd) current_nonce
                    balance
                with
                | Ok (_v, t', dropped_) ->
                    assert (Sequence.is_empty dropped_) ;
                    go t' increment dropped' None current_nonce
                | Error _err ->
                    (* Re-evaluate with the same [dropped] to calculate the new
                       fee increment.
                    *)
                    go t' increment dropped (Some dropped') current_nonce )
          in
          go t'' increment drop_tail None current_nonce
        in
        let%map () =
          Result.ok_if_true
            Currency.Fee.(increment >= replace_fee)
            ~error:
              (Insufficient_replace_fee (`Replace_fee replace_fee, increment))
          (* C3 *)
        in
        (cmd, t'', Sequence.(append (return drop_head) dropped'))

let add_from_backtrack :
       t
    -> Transaction_hash.User_command_with_valid_signature.t
    -> (t, Command_error.t) Result.t =
 fun ({constraint_constants; consensus_constants; time_controller; _} as t) cmd ->
  let open Result.Let_syntax in
  let unchecked =
    Transaction_hash.User_command_with_valid_signature.command cmd
  in
  let%map () = check_expiry t unchecked in
  let fee_payer = User_command.fee_payer unchecked in
  let fee = User_command.fee_exn unchecked in
  let consumed =
    Option.value_exn (currency_consumed ~constraint_constants cmd)
  in
  match Map.find t.all_by_sender fee_payer with
  | None ->
      { all_by_sender=
          (* If the command comes from backtracking, then we know it doesn't
             cause overflow, so it's OK to throw here.
          *)
          Map.add_exn t.all_by_sender ~key:fee_payer
            ~data:(F_sequence.singleton cmd, consumed)
      ; all_by_fee=
          Map_set.insert
            (module Transaction_hash.User_command_with_valid_signature)
            t.all_by_fee fee cmd
      ; all_by_hash=
          Map.set t.all_by_hash
            ~key:(Transaction_hash.User_command_with_valid_signature.hash cmd)
            ~data:cmd
      ; applicable_by_fee=
          Map_set.insert
            (module Transaction_hash.User_command_with_valid_signature)
            t.applicable_by_fee fee cmd
      ; transactions_with_expiration=
          add_to_expiration t.transactions_with_expiration cmd
      ; size= t.size + 1
      ; constraint_constants
      ; consensus_constants
      ; time_controller }
  | Some (queue, currency_reserved) ->
      let first_queued = F_sequence.head_exn queue in
      if
        not
          (Account_nonce.equal
             (unchecked |> User_command.nonce_exn |> Account_nonce.succ)
             ( first_queued
             |> Transaction_hash.User_command_with_valid_signature.command
             |> User_command.nonce_exn ))
      then
        failwith
        @@ sprintf
             !"indexed pool nonces inconsistent when adding from backtrack. \
               Trying to add \
               %{sexp:Transaction_hash.User_command_with_valid_signature.t} \
               to %{sexp: t}"
             cmd t ;
      let t' = remove_applicable_exn t first_queued in
      { applicable_by_fee=
          Map_set.insert
            (module Transaction_hash.User_command_with_valid_signature)
            t'.applicable_by_fee fee cmd
      ; all_by_fee=
          Map_set.insert
            (module Transaction_hash.User_command_with_valid_signature)
            t'.all_by_fee fee cmd
      ; all_by_hash=
          Map.set t.all_by_hash
            ~key:(Transaction_hash.User_command_with_valid_signature.hash cmd)
            ~data:cmd
      ; all_by_sender=
          Map.set t'.all_by_sender ~key:fee_payer
            ~data:
              ( F_sequence.cons cmd queue
              , Option.value_exn Currency.Amount.(currency_reserved + consumed)
              )
      ; transactions_with_expiration=
          add_to_expiration t.transactions_with_expiration cmd
      ; size= t.size + 1
      ; constraint_constants
      ; consensus_constants
      ; time_controller }

let%test_module _ =
  ( module struct
    open For_tests

    let test_keys = Array.init 10 ~f:(fun _ -> Signature_lib.Keypair.create ())

    let gen_cmd ?sign_type ?nonce ?fee_token ?payment_token () =
      User_command.Valid.Gen.payment_with_random_participants ~keys:test_keys
        ~max_amount:1000 ~fee_range:10 ?sign_type ?nonce ?fee_token
        ?payment_token ()
      |> Quickcheck.Generator.map
           ~f:Transaction_hash.User_command_with_valid_signature.create

    let precomputed_values = Lazy.force Precomputed_values.for_unit_tests

    let constraint_constants = precomputed_values.constraint_constants

    let consensus_constants = precomputed_values.consensus_constants

    let logger = Logger.null ()

    let time_controller = Block_time.Controller.basic ~logger

    let empty =
      empty ~constraint_constants ~consensus_constants ~time_controller

    let%test_unit "empty invariants" = assert_invariants empty

    let don't_verify _ = None

    let%test_unit "singleton properties" =
      Quickcheck.test (gen_cmd ()) ~f:(fun cmd ->
          let pool = empty in
          let add_res =
            add_from_gossip_exn pool (`Checked cmd) Account_nonce.zero
              ~verify:don't_verify
              (Currency.Amount.of_int 500)
          in
          if
            Option.value_exn (currency_consumed ~constraint_constants cmd)
            |> Currency.Amount.to_int > 500
          then
            match add_res with
            | Error (Insufficient_funds _) ->
                ()
            | _ ->
                failwith "should've returned insufficient_funds"
          else
            match add_res with
            | Ok (_, pool', dropped) ->
                assert_invariants pool' ;
                assert (Sequence.is_empty dropped) ;
                [%test_eq: int] (size pool') 1 ;
                [%test_eq:
                  Transaction_hash.User_command_with_valid_signature.t option]
                  (get_highest_fee pool') (Some cmd) ;
                let dropped', pool'' = remove_lowest_fee pool' in
                [%test_eq:
                  Transaction_hash.User_command_with_valid_signature.t
                  Sequence.t] dropped' (Sequence.singleton cmd) ;
                [%test_eq: t] pool pool''
            | _ ->
                failwith "should've succeeded" )

    let%test_unit "sequential adds (all valid)" =
      let gen :
          ( Ledger.init_state
          * Transaction_hash.User_command_with_valid_signature.t list )
          Quickcheck.Generator.t =
        let open Quickcheck.Generator.Let_syntax in
        let%bind ledger_init = Ledger.gen_initial_ledger_state in
        let%map cmds = User_command.Valid.Gen.sequence ledger_init in
        ( ledger_init
        , List.map ~f:Transaction_hash.User_command_with_valid_signature.create
            cmds )
      in
      let shrinker :
          ( Ledger.init_state
          * Transaction_hash.User_command_with_valid_signature.t list )
          Quickcheck.Shrinker.t =
        Quickcheck.Shrinker.create (fun (init_state, cmds) ->
            Sequence.singleton
              (init_state, List.take cmds (List.length cmds - 1)) )
      in
      Quickcheck.test gen
        ~sexp_of:
          [%sexp_of:
            Ledger.init_state
            * Transaction_hash.User_command_with_valid_signature.t list]
        ~shrinker ~shrink_attempts:`Exhaustive ~seed:(`Deterministic "d")
        ~sizes:(Sequence.repeat 10) ~f:(fun (ledger_init, cmds) ->
          let account_init_states_seq = Array.to_sequence ledger_init in
          let balances = Hashtbl.create (module Public_key.Compressed) in
          let nonces = Hashtbl.create (module Public_key.Compressed) in
          Sequence.iter account_init_states_seq
            ~f:(fun (kp, balance, nonce, _) ->
              let compressed = Public_key.compress kp.public_key in
              Hashtbl.add_exn balances ~key:compressed ~data:balance ;
              Hashtbl.add_exn nonces ~key:compressed ~data:nonce ) ;
          let pool = ref empty in
          let rec go cmds_acc =
            match cmds_acc with
            | [] ->
                ()
            | cmd :: rest -> (
                let unchecked =
                  Transaction_hash.User_command_with_valid_signature.command
                    cmd
                in
                let account_id = User_command.fee_payer unchecked in
                let pk = Account_id.public_key account_id in
                let add_res =
                  add_from_gossip_exn !pool (`Checked cmd) ~verify:don't_verify
                    (Hashtbl.find_exn nonces pk)
                    (Hashtbl.find_exn balances pk)
                in
                match add_res with
                | Ok (_, pool', dropped) ->
                    [%test_eq:
                      Transaction_hash.User_command_with_valid_signature.t
                      Sequence.t] dropped Sequence.empty ;
                    assert_invariants pool' ;
                    pool := pool' ;
                    go rest
                | Error (Invalid_nonce (`Expected want, got)) ->
                    failwithf
                      !"Bad nonce. Expected: %{sexp: Account.Nonce.t}. Got: \
                        %{sexp: Account.Nonce.t}"
                      want got ()
                | Error (Invalid_nonce (`Between (low, high), got)) ->
                    failwithf
                      !"Bad nonce. Expected between %{sexp: Account.Nonce.t} \
                        and %{sexp:Account.Nonce.t}. Got: %{sexp: \
                        Account.Nonce.t}"
                      low high got ()
                | Error (Insufficient_funds (`Balance bal, amt)) ->
                    failwithf
                      !"Insufficient funds. Balance: %{sexp: \
                        Currency.Amount.t}. Amount: %{sexp: Currency.Amount.t}"
                      bal amt ()
                | Error (Insufficient_replace_fee (`Replace_fee rfee, fee)) ->
                    failwithf
                      !"Insufficient fee for replacement. Needed at least \
                        %{sexp: Currency.Fee.t} but got \
                        %{sexp:Currency.Fee.t}."
                      rfee fee ()
                | Error Overflow ->
                    failwith "Overflow."
                | Error Bad_token ->
                    failwith "Token is incompatible with the command."
                | Error Invalid_transaction ->
                    failwith
                      "Transaction had invalid signature or was malformed"
                | Error (Unwanted_fee_token fee_token) ->
                    failwithf
                      !"Bad fee token. The fees are paid in token %{sexp: \
                        Token_id.t}, which we are not accepting fees in."
                      fee_token ()
                | Error
                    (Expired
                      ( `Valid_until valid_until
                      , `Current_global_slot current_global_slot )) ->
                    failwithf
                      !"Expired user command. Current global slot is \
                        %{sexp:Mina_numbers.Global_slot.t} but user command \
                        is only valid until %{sexp:Mina_numbers.Global_slot.t}"
                      current_global_slot valid_until () )
          in
          go cmds )

    let%test_unit "replacement" =
      let modify_payment (c : User_command.t) ~sender ~common:fc ~body:fb =
        let modified_payload : Signed_command.Payload.t =
          match c with
          | Signed_command {payload= {body= Payment payment_payload; common}; _}
            ->
              { common= fc common
              ; body= Signed_command.Payload.Body.Payment (fb payment_payload)
              }
          | _ ->
              failwith "generated user command that wasn't a payment"
        in
        Signed_command
          (Signed_command.For_tests.fake_sign sender modified_payload)
        |> Transaction_hash.User_command_with_valid_signature.create
      in
      let gen :
          ( Account_nonce.t
          * Currency.Amount.t
          * Transaction_hash.User_command_with_valid_signature.t list
          * Transaction_hash.User_command_with_valid_signature.t )
          Quickcheck.Generator.t =
        let open Quickcheck.Generator.Let_syntax in
        let%bind sender_index = Int.gen_incl 0 9 in
        let sender = test_keys.(sender_index) in
        let%bind init_nonce =
          Quickcheck.Generator.map ~f:Account_nonce.of_int
          @@ Int.gen_incl 0 1000
        in
        let init_balance = Currency.Amount.of_int 100_000_000_000_000 in
        let%bind size = Quickcheck.Generator.size in
        let%bind amounts =
          Quickcheck.Generator.map ~f:Array.of_list
          @@ Quickcheck_lib.gen_division_currency init_balance (size + 1)
        in
        let rec go current_nonce current_balance n =
          if n > 0 then
            let%bind cmd =
              let key_gen =
                Quickcheck.Generator.tuple2 (return sender)
                  (Quickcheck_lib.of_array test_keys)
              in
              User_command.Gen.payment ~sign_type:`Fake ~key_gen
                ~nonce:current_nonce ~max_amount:1 ~fee_range:0 ()
            in
            let cmd_currency = amounts.(n - 1) in
            let%bind fee =
              Currency.Amount.(gen_incl zero (min (of_int 10) cmd_currency))
            in
            let amount =
              Option.value_exn Currency.Amount.(cmd_currency - fee)
            in
            let cmd' =
              modify_payment cmd ~sender
                ~common:(fun c -> {c with fee= Currency.Amount.to_fee fee})
                ~body:(fun b -> {b with amount})
            in
            let consumed =
              Option.value_exn (currency_consumed ~constraint_constants cmd')
            in
            let%map rest =
              go
                (Account_nonce.succ current_nonce)
                (Option.value_exn Currency.Amount.(current_balance - consumed))
                (n - 1)
            in
            cmd' :: rest
          else return []
        in
        let%bind setup_cmds = go init_nonce init_balance (size + 1) in
        let init_nonce_int = Account.Nonce.to_int init_nonce in
        let%bind replaced_nonce =
          Int.gen_incl init_nonce_int
            (init_nonce_int + List.length setup_cmds - 1)
        in
        let%map replace_cmd_skeleton =
          let key_gen =
            Quickcheck.Generator.tuple2 (return sender)
              (Quickcheck_lib.of_array test_keys)
          in
          User_command.Gen.payment ~sign_type:`Fake ~key_gen
            ~nonce:(Account_nonce.of_int replaced_nonce)
            ~max_amount:(Currency.Amount.to_int init_balance)
            ~fee_range:0 ()
        in
        let replace_cmd =
          modify_payment replace_cmd_skeleton ~sender ~body:Fn.id
            ~common:(fun c ->
              { c with
                fee=
                  Currency.Fee.of_int ((10 + (5 * (size + 1))) * 1_000_000_000)
              } )
        in
        (init_nonce, init_balance, setup_cmds, replace_cmd)
      in
      Quickcheck.test ~trials:20 gen
        ~sexp_of:
          [%sexp_of:
            Account_nonce.t
            * Currency.Amount.t
            * Transaction_hash.User_command_with_valid_signature.t list
            * Transaction_hash.User_command_with_valid_signature.t]
        ~f:(fun (init_nonce, init_balance, setup_cmds, replace_cmd) ->
          let t =
            List.fold_left setup_cmds ~init:empty ~f:(fun t cmd ->
                match
                  add_from_gossip_exn t (`Checked cmd) init_nonce init_balance
                    ~verify:don't_verify
                with
                | Ok (_, t', removed) ->
                    [%test_eq:
                      Transaction_hash.User_command_with_valid_signature.t
                      Sequence.t] removed Sequence.empty ;
                    t'
                | _ ->
                    failwith
                    @@ sprintf
                         !"adding command %{sexp: \
                           Transaction_hash.User_command_with_valid_signature.t} \
                           failed"
                         cmd )
          in
          let replaced_idx =
            Account_nonce.to_int
              ( replace_cmd
              |> Transaction_hash.User_command_with_valid_signature.command
              |> User_command.nonce_exn )
            - Account_nonce.to_int
                ( List.hd_exn setup_cmds
                |> Transaction_hash.User_command_with_valid_signature.command
                |> User_command.nonce_exn )
          in
          let currency_consumed_pre_replace =
            List.fold_left
              (List.take setup_cmds (replaced_idx + 1))
              ~init:Currency.Amount.zero
              ~f:(fun consumed_so_far cmd ->
                Option.value_exn
                  Option.(
                    currency_consumed ~constraint_constants cmd
                    >>= fun consumed ->
                    Currency.Amount.(consumed + consumed_so_far)) )
          in
          assert (
            Currency.Amount.(currency_consumed_pre_replace <= init_balance) ) ;
          let currency_consumed_post_replace =
            Option.value_exn
              (let open Option.Let_syntax in
              let%bind replaced_currency_consumed =
                currency_consumed ~constraint_constants
                @@ List.nth_exn setup_cmds replaced_idx
              in
              let%bind replacer_currency_consumed =
                currency_consumed ~constraint_constants replace_cmd
              in
              let%bind a =
                Currency.Amount.(
                  currency_consumed_pre_replace - replaced_currency_consumed)
              in
              Currency.Amount.(a + replacer_currency_consumed))
          in
          let add_res =
            add_from_gossip_exn t (`Checked replace_cmd) init_nonce
              init_balance ~verify:don't_verify
          in
          if Currency.Amount.(currency_consumed_post_replace <= init_balance)
          then
            match add_res with
            | Ok (_, t', dropped) ->
                assert (not (Sequence.is_empty dropped)) ;
                assert_invariants t'
            | Error _ ->
                failwith "adding command failed"
          else
            match add_res with
            | Error (Insufficient_funds _) ->
                ()
            | _ ->
                failwith "should've returned insufficient_funds" )
  end )<|MERGE_RESOLUTION|>--- conflicted
+++ resolved
@@ -628,7 +628,6 @@
       let currency_reserved' =
         (* safe since the sum reserved must be >= reserved by any individual
              command *)
-<<<<<<< HEAD
         Option.value_exn
           Currency.Amount.(currency_reserved - first_cmd_consumed)
       in
@@ -638,9 +637,17 @@
         |> Fn.flip remove_all_by_fee_and_hash_and_expiration_exn first_cmd
       in
       let new_queued_cmds, currency_reserved'', dropped_cmds =
+        ignore fee_payer_nonce ;
+        (*(*removed the first cmd, check if there are anymore committed transactions from the fee payer*)
+          if Mina_base.Account.Nonce.(equal (succ first_nonce) fee_payer_nonce)
+          then*)
+        (* remove user_commands that consume more currency than what the latest fee_payer_balance is*)
         drop_until_sufficient_balance ~constraint_constants
           (rest_cmds, currency_reserved')
           fee_payer_balance
+        (*else
+            (* Don't check if the balance is sufficient, there are other committed user_commands in the pool from the current fee payer that has been accounted for in the fee_payer_balance*)
+            (rest_cmds, currency_reserved', Sequence.empty)*)
       in
       let t2 =
         Sequence.fold dropped_cmds ~init:t1
@@ -676,62 +683,6 @@
             then Sequence.empty
             else Sequence.singleton first_cmd )
             dropped_cmds )
-=======
-          Option.value_exn
-            Currency.Amount.(currency_reserved - first_cmd_consumed)
-        in
-        let t1 =
-          t
-          |> Fn.flip remove_applicable_exn first_cmd
-          |> Fn.flip remove_all_by_fee_and_hash_and_expiration_exn first_cmd
-        in
-        let new_queued_cmds, currency_reserved'', dropped_cmds =
-          (*removed the first cmd, check if there are anymore committed transactions from the fee payer*)
-          if Mina_base.Account.Nonce.(equal (succ first_nonce) fee_payer_nonce)
-          then
-            (* remove user_commands that consume more currency than what the latest fee_payer_balance is*)
-            drop_until_sufficient_balance ~constraint_constants
-              (rest_cmds, currency_reserved')
-              fee_payer_balance
-          else
-            (* Don't check if the balance is sufficient, there are other committed user_commands in the pool from the current fee payer that has been accounted for in the fee_payer_balance*)
-            (rest_cmds, currency_reserved', Sequence.empty)
-        in
-        let t2 =
-          Sequence.fold dropped_cmds ~init:t1
-            ~f:remove_all_by_fee_and_hash_and_expiration_exn
-        in
-        let set_all_by_sender account_id commands currency_reserved t =
-          match F_sequence.uncons commands with
-          | None ->
-              {t with all_by_sender= Map.remove t.all_by_sender account_id}
-          | Some (head_cmd, _) ->
-              { t with
-                all_by_sender=
-                  Map.set t.all_by_sender ~key:account_id
-                    ~data:(commands, currency_reserved)
-              ; applicable_by_fee=
-                  Map_set.insert
-                    (module Transaction_hash.User_command_with_valid_signature)
-                    t.applicable_by_fee
-                    ( head_cmd
-                    |> Transaction_hash.User_command_with_valid_signature
-                       .command |> User_command.fee_exn )
-                    head_cmd }
-        in
-        let t3 =
-          set_all_by_sender fee_payer new_queued_cmds currency_reserved'' t2
-        in
-        Ok
-          ( t3
-          , Sequence.append
-              ( if
-                Transaction_hash.User_command_with_valid_signature.equal
-                  committed first_cmd
-              then Sequence.empty
-              else Sequence.singleton first_cmd )
-              dropped_cmds )
->>>>>>> 40fd4118
 
 let remove_lowest_fee :
     t -> Transaction_hash.User_command_with_valid_signature.t Sequence.t * t =
