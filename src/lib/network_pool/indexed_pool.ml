--- conflicted
+++ resolved
@@ -745,13 +745,8 @@
              None)
   |> Sequence.filter ~f:(fun (_, ps) ->
          ps.other_parties
-<<<<<<< HEAD
          |> Parties.Call_forest.exists ~f:(fun party ->
-                let predicate = Party.protocol_state party in
-=======
-         |> List.map ~f:Party.protocol_state_precondition
-         |> List.exists ~f:(fun predicate ->
->>>>>>> 380f4654
+                let predicate = Party.protocol_state_precondition party in
                 match predicate.timestamp with
                 | Check { upper; _ } ->
                     let upper =
@@ -943,13 +938,8 @@
         true
     | User_command.Parties ps ->
         ps.other_parties
-<<<<<<< HEAD
         |> Parties.Call_forest.exists ~f:(fun party ->
-               let predicate = Party.protocol_state party in
-=======
-        |> List.map ~f:Party.protocol_state_precondition
-        |> List.exists ~f:(fun predicate ->
->>>>>>> 380f4654
+               let predicate = Party.protocol_state_precondition party in
                match predicate.timestamp with
                | Check { lower; upper } ->
                    let lower =
