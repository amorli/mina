(* See the .mli for a description of the purpose of this module. *)
open Core
open Mina_base
open Mina_numbers
open Signature_lib

(* Fee increase required to replace a transaction. This represents the cost to
   the network as a whole of checking, gossiping, and storing a transaction
   until it is included in a block. I did some napkin math and came up with
   $0.00007. Ideally we'd fetch an exchange rate and convert that into an amount
   of currency, but a made up number will do for the testnets at least. See
   issue #2385.
*)
let replace_fee : Currency.Fee.t = Currency.Fee.of_int 5_000_000_000

(* Invariants, maintained whenever a t is exposed from this module:
   * Iff a command is in all_by_fee it is also in all_by_sender.
   * Iff a command is in all_by_fee it is also in all_by_hash.
   * Iff a command is at the head of its sender's queue it is also in
     applicable_by_fee.
   * Sequences in all_by_sender are ordered by nonce and "dense".
   * Only commands with an expiration <> Global_slot.max_value is added to transactions_with_expiration.
   * There are no empty sets or sequences.
   * Fee indices are correct.
   * Total currency required is correct.
   * size = the sum of sizes of the sets in all_by_fee = the sum of the lengths
     of the queues in all_by_sender
*)

module Config = struct
  type t =
    { constraint_constants : Genesis_constants.Constraint_constants.t
    ; consensus_constants : Consensus.Constants.t
    ; time_controller : Block_time.Controller.t
    }
  [@@deriving sexp_of, equal, compare]
end

type t =
  { applicable_by_fee :
      Transaction_hash.User_command_with_valid_signature.Set.t
      Currency.Fee_rate.Map.t
        (** Transactions valid against the current ledger, indexed by fee per
            weight unit. *)
  ; all_by_sender :
      ( Transaction_hash.User_command_with_valid_signature.t F_sequence.t
      * Currency.Amount.t )
      Account_id.Map.t
        (** All pending transactions along with the total currency required to
            execute them -- plus any currency spent from this account by
            transactions from other accounts -- indexed by sender account.
            Ordered by nonce inside the accounts. *)
  ; all_by_fee :
      Transaction_hash.User_command_with_valid_signature.Set.t
      Currency.Fee_rate.Map.t
        (** All transactions in the pool indexed by fee per weight unit. *)
  ; all_by_hash :
      Transaction_hash.User_command_with_valid_signature.t
      Transaction_hash.Map.t
  ; transactions_with_expiration :
      Transaction_hash.User_command_with_valid_signature.Set.t Global_slot.Map.t
        (*Only transactions that have an expiry*)
  ; size : int
  ; config : Config.t
  }
[@@deriving sexp_of, equal, compare]

let config t = t.config

module Command_error = struct
  type t =
    | Invalid_nonce of
        [ `Expected of Account.Nonce.t
        | `Between of Account.Nonce.t * Account.Nonce.t ]
        * Account.Nonce.t
    | Insufficient_funds of
        [ `Balance of Currency.Amount.t ] * Currency.Amount.t
    | (* NOTE: don't punish for this, attackers can induce nodes to banlist
          each other that way! *)
        Insufficient_replace_fee of
        [ `Replace_fee of Currency.Fee.t ] * Currency.Fee.t
    | Overflow
    | Bad_token
    | Expired of
        [ `Valid_until of Mina_numbers.Global_slot.t ]
        * [ `Global_slot_since_genesis of Mina_numbers.Global_slot.t ]
    | Unwanted_fee_token of Token_id.t
    | Invalid_transaction
  [@@deriving sexp, to_yojson]

  let grounds_for_diff_rejection : t -> bool = function
    | Expired _
    | Invalid_nonce _
    | Insufficient_funds _
    | Insufficient_replace_fee _ ->
        false
    | Overflow | Bad_token | Unwanted_fee_token _ | Invalid_transaction ->
        true
end

(* Compute the total currency required from the sender to execute a command.
   Returns None in case of overflow.
*)
let currency_consumed_unchecked :
       constraint_constants:Genesis_constants.Constraint_constants.t
    -> User_command.t
    -> Currency.Amount.t option =
 fun ~constraint_constants cmd ->
  let fee_amt = Currency.Amount.of_fee @@ User_command.fee cmd in
  let open Currency.Amount in
  let amt =
    match cmd with
    | Signed_command c -> (
        match c.payload.body with
        | Payment ({ amount; _ } as payload) ->
            if
              Token_id.equal c.payload.common.fee_token
                (Payment_payload.token payload)
            then
              (* The fee-payer is also the sender account, include the amount. *)
              amount
            else (* The payment won't affect the balance of this account. *)
              zero
        | Stake_delegation _ ->
            zero
        | Create_new_token _ ->
            Currency.Amount.of_fee constraint_constants.account_creation_fee
        | Create_token_account _ ->
            Currency.Amount.of_fee constraint_constants.account_creation_fee
        | Mint_tokens _ ->
            zero )
    | Parties _ ->
        (*TODO: document- txns succeeds with source amount insufficient in the case of snapps*)
        zero
  in
  fee_amt + amt

let currency_consumed ~constraint_constants cmd =
  currency_consumed_unchecked ~constraint_constants
    (Transaction_hash.User_command_with_valid_signature.command cmd)

let currency_consumed' :
       constraint_constants:Genesis_constants.Constraint_constants.t
    -> User_command.t
    -> (Currency.Amount.t, Command_error.t) Result.t =
 fun ~constraint_constants cmd ->
  cmd
  |> currency_consumed_unchecked ~constraint_constants
  |> Result.of_option ~error:Command_error.Overflow

module For_tests = struct
  (* Check the invariants of the pool structure as listed in the comment above.
  *)
  let assert_invariants : t -> unit =
   fun { applicable_by_fee
       ; all_by_sender
       ; all_by_fee
       ; all_by_hash
       ; size
       ; config = { constraint_constants; _ }
       ; _
       } ->
    let assert_all_by_fee tx =
      if
        Set.mem
          (Map.find_exn all_by_fee
             ( Transaction_hash.User_command_with_valid_signature.command tx
             |> User_command.fee_per_wu ))
          tx
      then ()
      else
        failwith
        @@ sprintf
             !"Not found in all_by_fee: %{sexp: \
               Transaction_hash.User_command_with_valid_signature.t }"
             tx
    in
    let assert_all_by_hash tx =
      [%test_eq: Transaction_hash.User_command_with_valid_signature.t] tx
        (Map.find_exn all_by_hash
           (Transaction_hash.User_command_with_valid_signature.hash tx))
    in
    Map.iteri applicable_by_fee ~f:(fun ~key ~data ->
        Set.iter data ~f:(fun tx ->
            let unchecked =
              Transaction_hash.User_command_with_valid_signature.command tx
            in
            [%test_eq: Currency.Fee_rate.t] key
              (User_command.fee_per_wu unchecked) ;
            let tx' =
              Map.find_exn all_by_sender (User_command.fee_payer unchecked)
              |> Tuple2.get1 |> F_sequence.head_exn
            in
            [%test_eq: Transaction_hash.User_command_with_valid_signature.t] tx
              tx' ;
            assert_all_by_fee tx ;
            assert_all_by_hash tx)) ;
    Map.iteri all_by_sender
      ~f:(fun ~key:fee_payer ~data:(tx_seq, currency_reserved) ->
        assert (F_sequence.length tx_seq > 0) ;
        let check_consistent tx =
          [%test_eq: Account_id.t]
            ( Transaction_hash.User_command_with_valid_signature.command tx
            |> User_command.fee_payer )
            fee_payer ;
          assert_all_by_fee tx ;
          assert_all_by_hash tx
        in
        let applicable, inapplicables =
          Option.value_exn (F_sequence.uncons tx_seq)
        in
        let applicable_unchecked =
          Transaction_hash.User_command_with_valid_signature.command applicable
        in
        check_consistent applicable ;
        assert (
          Set.mem
            (Map.find_exn applicable_by_fee
               (User_command.fee_per_wu applicable_unchecked))
            applicable ) ;
        let _last_nonce, currency_reserved' =
          F_sequence.foldl
            (fun (prev_nonce, currency_acc) tx ->
              let unchecked =
                Transaction_hash.User_command_with_valid_signature.command tx
              in
              [%test_eq: Account_nonce.t]
                (User_command.nonce_exn unchecked)
                (Account_nonce.succ prev_nonce) ;
              check_consistent tx ;
              ( User_command.nonce_exn unchecked
              , Option.value_exn
                  Currency.Amount.(
                    Option.value_exn
                      (currency_consumed ~constraint_constants tx)
                    + currency_acc) ))
            ( User_command.nonce_exn applicable_unchecked
            , Option.value_exn
                (currency_consumed ~constraint_constants applicable) )
            inapplicables
        in
        [%test_eq: Currency.Amount.t] currency_reserved currency_reserved') ;
    let check_sender_applicable fee tx =
      let unchecked =
        Transaction_hash.User_command_with_valid_signature.command tx
      in
      [%test_eq: Currency.Fee.t] fee (User_command.fee unchecked) ;
      let sender_txs, _currency_reserved =
        Map.find_exn all_by_sender (User_command.fee_payer unchecked)
      in
      let applicable, _inapplicables =
        Option.value_exn (F_sequence.uncons sender_txs)
      in
      assert (
        Set.mem
          (Map.find_exn applicable_by_fee
             ( applicable
             |> Transaction_hash.User_command_with_valid_signature.command
             |> User_command.fee_per_wu ))
          applicable ) ;
      let first_nonce =
        applicable |> Transaction_hash.User_command_with_valid_signature.command
        |> User_command.nonce_exn |> Account_nonce.to_int
      in
      let _split_l, split_r =
        F_sequence.split_at sender_txs
          (Account_nonce.to_int (User_command.nonce_exn unchecked) - first_nonce)
      in
      let tx' = F_sequence.head_exn split_r in
      [%test_eq: Transaction_hash.User_command_with_valid_signature.t] tx tx'
    in
    Map.iteri all_by_fee ~f:(fun ~key:fee_per_wu ~data:tx_set ->
        Set.iter tx_set ~f:(fun tx ->
            let command =
              Transaction_hash.User_command_with_valid_signature.command tx
            in
            let wu = User_command.weight command in
            let fee =
              Currency.Fee_rate.scale_exn fee_per_wu wu
              |> Currency.Fee_rate.to_uint64_exn |> Currency.Fee.of_uint64
            in
            check_sender_applicable fee tx ;
            assert_all_by_hash tx)) ;
    Map.iter all_by_hash ~f:(fun tx ->
        check_sender_applicable
          (User_command.fee
             (Transaction_hash.User_command_with_valid_signature.command tx))
          tx ;
        assert_all_by_fee tx) ;
    [%test_eq: int] (Map.length all_by_hash) size
end

let empty ~constraint_constants ~consensus_constants ~time_controller : t =
  { applicable_by_fee = Currency.Fee_rate.Map.empty
  ; all_by_sender = Account_id.Map.empty
  ; all_by_fee = Currency.Fee_rate.Map.empty
  ; all_by_hash = Transaction_hash.Map.empty
  ; transactions_with_expiration = Global_slot.Map.empty
  ; size = 0
  ; config = { constraint_constants; consensus_constants; time_controller }
  }

let size : t -> int = fun t -> t.size

(* The least fee per weight unit of all transactions in the transaction pool *)
let min_fee : t -> Currency.Fee_rate.t option =
 fun { all_by_fee; _ } -> Option.map ~f:Tuple2.get1 @@ Map.min_elt all_by_fee

let member : t -> Transaction_hash.User_command.t -> bool =
 fun t cmd ->
  Option.is_some
    (Map.find t.all_by_hash (Transaction_hash.User_command.hash cmd))

let all_from_account :
       t
    -> Account_id.t
    -> Transaction_hash.User_command_with_valid_signature.t list =
 fun { all_by_sender; _ } account_id ->
  Option.value_map ~default:[] (Map.find all_by_sender account_id)
    ~f:(fun (user_commands, _) -> F_sequence.to_list user_commands)

let get_all { all_by_hash; _ } :
    Transaction_hash.User_command_with_valid_signature.t list =
  Map.data all_by_hash

let find_by_hash :
       t
    -> Transaction_hash.t
    -> Transaction_hash.User_command_with_valid_signature.t option =
 fun { all_by_hash; _ } hash -> Map.find all_by_hash hash

let global_slot_since_genesis conf =
  let current_time = Block_time.now conf.Config.time_controller in
  let current_slot =
    Consensus.Data.Consensus_time.(
      of_time_exn ~constants:conf.consensus_constants current_time
      |> to_global_slot)
  in
  match conf.constraint_constants.fork with
  | Some { previous_global_slot; _ } ->
      Mina_numbers.Global_slot.(add previous_global_slot current_slot)
  | None ->
      current_slot

let check_expiry t (cmd : User_command.t) =
  let global_slot_since_genesis = global_slot_since_genesis t in
  let valid_until = User_command.valid_until cmd in
  if Global_slot.(valid_until < global_slot_since_genesis) then
    Error
      (Command_error.Expired
         ( `Valid_until valid_until
         , `Global_slot_since_genesis global_slot_since_genesis ))
  else Ok ()

(* a cmd is in the transactions_with_expiration map only if it has an expiry*)
let update_expiration_map expiration_map cmd op =
  let user_cmd =
    Transaction_hash.User_command_with_valid_signature.command cmd
  in
  let expiry = User_command.valid_until user_cmd in
  if Global_slot.(expiry <> max_value) then
    match op with
    | `Add ->
        Map_set.insert
          (module Transaction_hash.User_command_with_valid_signature)
          expiration_map expiry cmd
    | `Del ->
        Map_set.remove_exn expiration_map expiry cmd
  else expiration_map

let remove_from_expiration_exn expiration_map cmd =
  update_expiration_map expiration_map cmd `Del

let add_to_expiration expiration_map cmd =
  update_expiration_map expiration_map cmd `Add

(* Remove a command from the applicable_by_fee field. This may break an
   invariant. *)
let remove_applicable_exn :
    t -> Transaction_hash.User_command_with_valid_signature.t -> t =
 fun t cmd ->
  let fee_per_wu =
    Transaction_hash.User_command_with_valid_signature.command cmd
    |> User_command.fee_per_wu
  in
  { t with
    applicable_by_fee = Map_set.remove_exn t.applicable_by_fee fee_per_wu cmd
  }

(* Remove a command from the all_by_fee and all_by_hash fields, and decrement
   size. This may break an invariant. *)
let remove_all_by_fee_and_hash_and_expiration_exn :
    t -> Transaction_hash.User_command_with_valid_signature.t -> t =
 fun t cmd ->
  let fee_per_wu =
    Transaction_hash.User_command_with_valid_signature.command cmd
    |> User_command.fee_per_wu
  in
  { t with
    all_by_fee = Map_set.remove_exn t.all_by_fee fee_per_wu cmd
  ; all_by_hash =
      Map.remove t.all_by_hash
        (Transaction_hash.User_command_with_valid_signature.hash cmd)
  ; transactions_with_expiration =
      remove_from_expiration_exn t.transactions_with_expiration cmd
  ; size = t.size - 1
  }

module Sender_local_state = struct
  type t0 =
    { sender : Account_id.t
    ; data :
        ( Transaction_hash.User_command_with_valid_signature.t F_sequence.t
        * Currency.Amount.t )
        option
    }

  type t = (t0[@sexp.opaque]) [@@deriving sexp]

  let sender { sender; _ } = sender

  let to_yojson _ = `String "<per_sender>"

  let is_remove t = Option.is_none t.data
end

let set_sender_local_state (t : t) ({ sender; data } : Sender_local_state.t) : t
    =
  { t with
    all_by_sender = Map.change t.all_by_sender sender ~f:(fun _ -> data)
  }

let get_sender_local_state (t : t) sender : Sender_local_state.t =
  { sender; data = Map.find t.all_by_sender sender }

module Update = struct
  module F_seq = struct
    type 'a t = 'a F_sequence.t

    include Sexpable.Of_sexpable1
              (List)
              (struct
                type 'a t = 'a F_sequence.t

                let to_sexpable = F_sequence.to_list

                let of_sexpable xs =
                  List.fold xs ~init:F_sequence.empty ~f:F_sequence.snoc
              end)
  end

  type single =
    | Add of
        { command : Transaction_hash.User_command_with_valid_signature.t
        ; fee_per_wu : Currency.Fee_rate.t
        ; add_to_applicable_by_fee : bool
        }
    | Remove_all_by_fee_and_hash_and_expiration of
        Transaction_hash.User_command_with_valid_signature.t F_seq.t
    | Remove_from_applicable_by_fee of
        { fee_per_wu : Currency.Fee_rate.t
        ; command : Transaction_hash.User_command_with_valid_signature.t
        }
  [@@deriving sexp]

  type t = single Writer_result.Tree.t (* [@sexp.opaque] *) [@@deriving sexp]

  let to_yojson _ = `String "<update>"

  let apply acc (u : single) =
    match u with
    | Add { command = cmd; fee_per_wu; add_to_applicable_by_fee } ->
        let acc =
          if add_to_applicable_by_fee then
            { acc with
              applicable_by_fee =
                Map_set.insert
                  (module Transaction_hash.User_command_with_valid_signature)
                  acc.applicable_by_fee fee_per_wu cmd
            }
          else acc
        in
        { acc with
          all_by_fee =
            Map_set.insert
              (module Transaction_hash.User_command_with_valid_signature)
              acc.all_by_fee fee_per_wu cmd
        ; all_by_hash =
            Map.set acc.all_by_hash
              ~key:(Transaction_hash.User_command_with_valid_signature.hash cmd)
              ~data:cmd
        ; transactions_with_expiration =
            add_to_expiration acc.transactions_with_expiration cmd
        ; size = acc.size + 1
        }
    | Remove_all_by_fee_and_hash_and_expiration cmds ->
        F_sequence.foldl
          (fun acc cmd -> remove_all_by_fee_and_hash_and_expiration_exn acc cmd)
          acc cmds
    | Remove_from_applicable_by_fee { fee_per_wu; command } ->
        { acc with
          applicable_by_fee =
            Map_set.remove_exn acc.applicable_by_fee fee_per_wu command
        }

  let apply (us : t) t = Writer_result.Tree.fold ~init:t us ~f:apply

  let merge (t1 : t) (t2 : t) = Writer_result.Tree.append t1 t2

  let empty : t = Empty
end

let run :
    type a e.
       sender:Account_id.t
    -> t
    -> (Sender_local_state.t ref -> (a, Update.single, e) Writer_result.t)
    -> (a * t, e) Result.t =
 fun ~sender t a ->
  let r = ref (get_sender_local_state t sender) in
  let res = Writer_result.run (a r) in
  Result.map res ~f:(fun (a, updates) ->
      let t = set_sender_local_state t !r in
      (a, Update.apply updates t))

(* Remove a given command from the pool, as well as any commands that depend on
   it. Called from revalidate and remove_lowest_fee, and when replacing
   transactions. *)
let remove_with_dependents_exn :
       constraint_constants:_
    -> Transaction_hash.User_command_with_valid_signature.t
    -> Sender_local_state.t ref
    -> ( Transaction_hash.User_command_with_valid_signature.t Sequence.t
       , Update.single
       , _ )
       Writer_result.t =
 fun ~constraint_constants (* ({ constraint_constants; _ } as t) *) cmd state ->
  let unchecked =
    Transaction_hash.User_command_with_valid_signature.command cmd
  in
  let open Writer_result.Let_syntax in
  let sender_queue, reserved_currency = Option.value_exn !state.data in
  assert (not @@ F_sequence.is_empty sender_queue) ;
  let first_cmd = F_sequence.head_exn sender_queue in
  let first_nonce =
    Transaction_hash.User_command_with_valid_signature.command first_cmd
    |> User_command.nonce_exn |> Account_nonce.to_int
  in
  let cmd_nonce = User_command.nonce_exn unchecked |> Account_nonce.to_int in
  assert (cmd_nonce >= first_nonce) ;
  let index = cmd_nonce - first_nonce in
  let keep_queue, drop_queue = F_sequence.split_at sender_queue index in
  assert (not (F_sequence.is_empty drop_queue)) ;
  let currency_to_remove =
    F_sequence.foldl
      (fun acc cmd' ->
        Option.value_exn
          (* safe because we check for overflow when we add commands. *)
          (let open Option.Let_syntax in
          let%bind consumed = currency_consumed ~constraint_constants cmd' in
          Currency.Amount.(consumed + acc)))
      Currency.Amount.zero drop_queue
  in
  let reserved_currency' =
    (* This is safe because the currency in a subset of the commands much be <=
       total currency in all the commands. *)
    Option.value_exn Currency.Amount.(reserved_currency - currency_to_remove)
  in
  let%map () =
    Writer_result.write
      (Update.Remove_all_by_fee_and_hash_and_expiration drop_queue)
  and () =
    if Transaction_hash.User_command_with_valid_signature.equal first_cmd cmd
    then
      Writer_result.write
        (Update.Remove_from_applicable_by_fee
           { fee_per_wu = User_command.fee_per_wu unchecked; command = cmd })
    else Writer_result.return ()
  in
  state :=
    { !state with
      data =
        ( if not (F_sequence.is_empty keep_queue) then
          Some (keep_queue, reserved_currency')
        else (
          assert (Currency.Amount.(equal reserved_currency' zero)) ;
          None ) )
    } ;
  F_sequence.to_seq drop_queue

let run' t cmd x =
  run t
    ~sender:
      (User_command.fee_payer
         (Transaction_hash.User_command_with_valid_signature.command cmd))
    x

let remove_with_dependents_exn' t cmd =
  match
    run' t cmd
      (remove_with_dependents_exn
         ~constraint_constants:t.config.constraint_constants cmd)
  with
  | Ok x ->
      x
  | Error _ ->
      failwith "remove_with_dependents_exn"

(** Drop commands from the end of the queue until the total currency consumed is
    <= the current balance. *)
let drop_until_sufficient_balance :
       constraint_constants:Genesis_constants.Constraint_constants.t
    -> Transaction_hash.User_command_with_valid_signature.t F_sequence.t
       * Currency.Amount.t
    -> Currency.Amount.t
    -> Transaction_hash.User_command_with_valid_signature.t F_sequence.t
       * Currency.Amount.t
       * Transaction_hash.User_command_with_valid_signature.t Sequence.t =
 fun ~constraint_constants (queue, currency_reserved) current_balance ->
  let rec go queue' currency_reserved' dropped_so_far =
    if Currency.Amount.(currency_reserved' <= current_balance) then
      (queue', currency_reserved', dropped_so_far)
    else
      let daeh, liat =
        Option.value_exn
          ~message:
            "couldn't drop any more transactions when trying to preserve \
             sufficient balance"
          (F_sequence.unsnoc queue')
      in
      let consumed =
        Option.value_exn (currency_consumed ~constraint_constants liat)
      in
      go daeh
        (Option.value_exn Currency.Amount.(currency_reserved' - consumed))
        (Sequence.append dropped_so_far @@ Sequence.singleton liat)
  in
  go queue currency_reserved Sequence.empty

(* Iterate over all commands in the pool, removing them if they require too much
   currency or have too low of a nonce.
*)
let revalidate :
       t
    -> (Account_id.t -> Account_nonce.t * Currency.Amount.t)
    -> t * Transaction_hash.User_command_with_valid_signature.t Sequence.t =
 fun ({ config = { constraint_constants; _ }; _ } as t) f ->
  Map.fold t.all_by_sender ~init:(t, Sequence.empty)
    ~f:(fun
         ~key:sender
         ~data:(queue, currency_reserved)
         ((t', dropped_acc) as acc)
       ->
      let current_nonce, current_balance = f sender in
      let first_cmd = F_sequence.head_exn queue in
      let first_nonce =
        first_cmd |> Transaction_hash.User_command_with_valid_signature.command
        |> User_command.nonce_exn
      in
      if Account_nonce.(current_nonce < first_nonce) then
        let dropped, t'' = remove_with_dependents_exn' t first_cmd in
        (t'', Sequence.append dropped_acc dropped)
      else
        (* current_nonce >= first_nonce *)
        let idx = Account_nonce.(to_int current_nonce - to_int first_nonce) in
        let drop_queue, keep_queue = F_sequence.split_at queue idx in
        let currency_reserved' =
          F_sequence.foldl
            (fun c cmd ->
              Option.value_exn
                Currency.Amount.(
                  c
                  - Option.value_exn
                      (currency_consumed ~constraint_constants cmd)))
            currency_reserved drop_queue
        in
        let keep_queue', currency_reserved'', dropped_for_balance =
          drop_until_sufficient_balance ~constraint_constants
            (keep_queue, currency_reserved')
            current_balance
        in
        let to_drop =
          Sequence.append (F_sequence.to_seq drop_queue) dropped_for_balance
        in
        match Sequence.next to_drop with
        | None ->
            acc
        | Some (head, tail) ->
            let t'' =
              Sequence.fold tail
                ~init:
                  (remove_all_by_fee_and_hash_and_expiration_exn
                     (remove_applicable_exn t' head)
                     head)
                ~f:remove_all_by_fee_and_hash_and_expiration_exn
            in
            ( { t'' with
                all_by_sender =
                  Map.set t''.all_by_sender ~key:sender
                    ~data:(keep_queue', currency_reserved'')
              }
            , Sequence.append dropped_acc to_drop ))

let remove_expired t :
    Transaction_hash.User_command_with_valid_signature.t Sequence.t * t =
  let global_slot_since_genesis = global_slot_since_genesis t.config in
  let expired, _, _ =
    Map.split t.transactions_with_expiration global_slot_since_genesis
  in
  Map.fold expired ~init:(Sequence.empty, t) ~f:(fun ~key:_ ~data:cmds acc ->
      Set.fold cmds ~init:acc ~f:(fun acc' cmd ->
          let dropped_acc, t = acc' in
          (*[cmd] would not be in [t] if it depended on an expired transaction already handled*)
          if member t (Transaction_hash.User_command.of_checked cmd) then
            let removed, t' = remove_with_dependents_exn' t cmd in
            (Sequence.append dropped_acc removed, t')
          else acc'))

let handle_committed_txn :
       t
    -> Transaction_hash.User_command_with_valid_signature.t
    -> fee_payer_balance:Currency.Amount.t
    -> fee_payer_nonce:Mina_base.Account.Nonce.t
    -> ( t * Transaction_hash.User_command_with_valid_signature.t Sequence.t
       , [ `Queued_txns_by_sender of
           string
           * Transaction_hash.User_command_with_valid_signature.t Sequence.t ]
       )
       Result.t =
 fun ({ config = { constraint_constants; _ }; _ } as t) committed
     ~fee_payer_balance ~fee_payer_nonce ->
  let committed' =
    Transaction_hash.User_command_with_valid_signature.command committed
  in
  let fee_payer = User_command.fee_payer committed' in
  let nonce_to_remove = User_command.nonce_exn committed' in
  match Map.find t.all_by_sender fee_payer with
  | None ->
      Ok (t, Sequence.empty)
  | Some (cmds, currency_reserved) ->
      let first_cmd, rest_cmds = Option.value_exn (F_sequence.uncons cmds) in
      let first_nonce =
        first_cmd |> Transaction_hash.User_command_with_valid_signature.command
        |> User_command.nonce_exn
      in
      if Account_nonce.(nonce_to_remove <> first_nonce) then
        Error
          (`Queued_txns_by_sender
            ( "Tried to handle a committed transaction in the pool but its \
               nonce doesn't match the head of the queue for that sender"
            , F_sequence.to_seq cmds ))
      else
        let first_cmd_consumed =
          (* safe since we checked this when we added it to the pool originally *)
          Option.value_exn (currency_consumed ~constraint_constants first_cmd)
        in
        let currency_reserved' =
          (* safe since the sum reserved must be >= reserved by any individual
             command *)
          Option.value_exn
            Currency.Amount.(currency_reserved - first_cmd_consumed)
        in
        let t1 =
          t
          |> Fn.flip remove_applicable_exn first_cmd
          |> Fn.flip remove_all_by_fee_and_hash_and_expiration_exn first_cmd
        in
        let new_queued_cmds, currency_reserved'', dropped_cmds =
          (*removed the first cmd, check if there are anymore committed transactions from the fee payer*)
          if Mina_base.Account.Nonce.(equal (succ first_nonce) fee_payer_nonce)
          then
            (* remove user_commands that consume more currency than what the latest fee_payer_balance is*)
            drop_until_sufficient_balance ~constraint_constants
              (rest_cmds, currency_reserved')
              fee_payer_balance
          else
            (* Don't check if the balance is sufficient, there are other committed user_commands in the pool from the current fee payer that has been accounted for in the fee_payer_balance*)
            (rest_cmds, currency_reserved', Sequence.empty)
        in
        let t2 =
          Sequence.fold dropped_cmds ~init:t1
            ~f:remove_all_by_fee_and_hash_and_expiration_exn
        in
        let set_all_by_sender account_id commands currency_reserved t =
          match F_sequence.uncons commands with
          | None ->
              { t with all_by_sender = Map.remove t.all_by_sender account_id }
          | Some (head_cmd, _) ->
              { t with
                all_by_sender =
                  Map.set t.all_by_sender ~key:account_id
                    ~data:(commands, currency_reserved)
              ; applicable_by_fee =
                  Map_set.insert
                    (module Transaction_hash.User_command_with_valid_signature)
                    t.applicable_by_fee
                    ( head_cmd
                    |> Transaction_hash.User_command_with_valid_signature
                       .command |> User_command.fee_per_wu )
                    head_cmd
              }
        in
        let t3 =
          set_all_by_sender fee_payer new_queued_cmds currency_reserved'' t2
        in
        Ok
          ( t3
          , Sequence.append
              ( if
                Transaction_hash.User_command_with_valid_signature.equal
                  committed first_cmd
              then Sequence.empty
              else Sequence.singleton first_cmd )
              dropped_cmds )

let remove_lowest_fee :
    t -> Transaction_hash.User_command_with_valid_signature.t Sequence.t * t =
 fun t ->
  match Map.min_elt t.all_by_fee with
  | None ->
      (Sequence.empty, t)
  | Some (_min_fee, min_fee_set) ->
      remove_with_dependents_exn' t @@ Set.min_elt_exn min_fee_set

let get_highest_fee :
    t -> Transaction_hash.User_command_with_valid_signature.t option =
 fun t ->
  Option.map ~f:(Fn.compose Set.min_elt_exn Tuple2.get2)
  @@ Map.max_elt t.applicable_by_fee

(* Add a command that came in from gossip, or return an error. We need to check
   a whole bunch of conditions here and return the appropriate errors.
   Conditions:
   1. Command nonce must be >= account nonce.
   1a. If the sender's queue is empty, command nonce must equal account nonce.
   1b. If the sender's queue is non-empty, command nonce must be <= the nonce of
       the last queued command + 1
   2. The sum of the currency consumed by all queued commands for the sender
      must be <= the sender's balance.
   3. If a command is replaced, the new command must have a fee greater than the
      replaced command by at least replace fee * (number of commands after the
      the replaced command + 1)
   4. No integer overflows are allowed.

   These conditions are referenced in the comments below.
*)

module Add_from_gossip_exn (M : Writer_result.S) = struct
  let rec add_from_gossip_exn :
         config:Config.t
      -> verify:(User_command.Verifiable.t -> (User_command.Valid.t, _, _) M.t)
      -> [ `Unchecked of
           Transaction_hash.User_command.t * User_command.Verifiable.t
         | `Checked of Transaction_hash.User_command_with_valid_signature.t ]
      -> Account_nonce.t
      -> Currency.Amount.t
      -> Sender_local_state.t ref
      -> ( Transaction_hash.User_command_with_valid_signature.t
           * Transaction_hash.User_command_with_valid_signature.t Sequence.t
         , Update.single
         , Command_error.t )
         M.t =
   fun ~config:({ constraint_constants; _ } as config) ~verify cmd0
       current_nonce balance by_sender ->
    let open Command_error in
    let unchecked_cmd =
      match cmd0 with
      | `Unchecked (x, _) ->
          x
      | `Checked x ->
          Transaction_hash.User_command.of_checked x
    in
    let open M.Let_syntax in
    let verified () =
      match cmd0 with
      | `Checked x ->
          return x
      | `Unchecked (_, unchecked) ->
          let%map x = verify unchecked in
          Transaction_hash.(
            User_command_with_valid_signature.make x
              (User_command.hash unchecked_cmd))
    in
    let unchecked = Transaction_hash.User_command.data unchecked_cmd in
    let fee = User_command.fee unchecked in
    let fee_per_wu = User_command.fee_per_wu unchecked in
    let nonce = User_command.nonce_exn unchecked in
    (* Result errors indicate problems with the command, while assert failures
       indicate bugs in Mina. *)
    let%bind consumed =
      M.of_result
        Result.Let_syntax.(
          let%bind () = check_expiry config unchecked in
          let%bind consumed =
            currency_consumed' ~constraint_constants unchecked
          in
          let%bind () =
            if User_command.check_tokens unchecked then return ()
            else Error Bad_token
          in
          let%map () =
            (* TODO: Proper exchange rate mechanism. *)
            let fee_token = User_command.fee_token unchecked in
            if Token_id.(equal default) fee_token then return ()
            else Error (Unwanted_fee_token fee_token)
          in
          consumed)
    in
    (* C4 *)
    match !by_sender.data with
    | None ->
        let%bind () =
          M.of_result
            Result.Let_syntax.(
              (* nothing queued for this sender *)
              let%bind () =
                Result.ok_if_true
                  (Account_nonce.equal current_nonce nonce)
                  ~error:(Invalid_nonce (`Expected current_nonce, nonce))
                (* C1/1a *)
              in
              let%map () =
                Result.ok_if_true
                  Currency.Amount.(consumed <= balance)
                  ~error:(Insufficient_funds (`Balance balance, consumed))
                (* C2 *)
              in
              ())
        in
        let%bind cmd = verified () in
        let%map () =
          M.write
            (Update.Add
               { command = cmd; fee_per_wu; add_to_applicable_by_fee = true })
        in
        by_sender :=
          { !by_sender with data = Some (F_sequence.singleton cmd, consumed) } ;
        (cmd, Sequence.empty)
    | Some (queued_cmds, reserved_currency) ->
        (* commands queued for this sender *)
        assert (not @@ F_sequence.is_empty queued_cmds) ;
        let last_queued_nonce =
          F_sequence.last_exn queued_cmds
          |> Transaction_hash.User_command_with_valid_signature.command
          |> User_command.nonce_exn
        in
        if Account_nonce.equal (Account_nonce.succ last_queued_nonce) nonce then (
          (* this command goes on the end *)
          let%bind reserved_currency' =
            M.of_result
              Result.Let_syntax.(
                let%bind reserved_currency' =
                  Currency.Amount.(consumed + reserved_currency)
                  |> Result.of_option ~error:Overflow
                  (* C4 *)
                in
                let%map () =
                  Result.ok_if_true
                    Currency.Amount.(balance >= reserved_currency')
                    ~error:
                      (Insufficient_funds (`Balance balance, reserved_currency'))
                  (* C2 *)
                in
                reserved_currency')
          in
          let%bind cmd = verified () in
          let new_state =
            (F_sequence.snoc queued_cmds cmd, reserved_currency')
          in
          let%map () =
            M.write
              (Update.Add
                 { command = cmd; fee_per_wu; add_to_applicable_by_fee = false })
          in
          by_sender := { !by_sender with data = Some new_state } ;
          (cmd, Sequence.empty) )
        else
          (* we're replacing a command *)
          let first_queued_nonce =
            F_sequence.head_exn queued_cmds
            |> Transaction_hash.User_command_with_valid_signature.command
            |> User_command.nonce_exn
          in
          assert (Account_nonce.equal first_queued_nonce current_nonce) ;
          let%bind () =
            Result.ok_if_true
              (Account_nonce.between ~low:first_queued_nonce
                 ~high:last_queued_nonce nonce)
              ~error:
                (Invalid_nonce
                   (`Between (first_queued_nonce, last_queued_nonce), nonce))
            |> M.of_result
            (* C1/C1b *)
          in
          assert (
            F_sequence.length queued_cmds
            = Account_nonce.to_int last_queued_nonce
              - Account_nonce.to_int first_queued_nonce
              + 1 ) ;
          let _keep_queue, drop_queue =
            F_sequence.split_at queued_cmds
              ( Account_nonce.to_int nonce
              - Account_nonce.to_int first_queued_nonce )
          in
          let to_drop =
            F_sequence.head_exn drop_queue
            |> Transaction_hash.User_command_with_valid_signature.command
          in
          assert (Account_nonce.equal (User_command.nonce_exn to_drop) nonce) ;
          (* We check the fee increase twice because we need to be sure the
             subtraction is safe. *)
          let%bind () =
            let replace_fee = User_command.fee to_drop in
            Result.ok_if_true
              Currency.Fee.(fee >= replace_fee)
              ~error:(Insufficient_replace_fee (`Replace_fee replace_fee, fee))
            |> M.of_result
            (* C3 *)
          in
          let%bind dropped =
            remove_with_dependents_exn ~constraint_constants
              (F_sequence.head_exn drop_queue)
              by_sender
            |> M.lift
          in
          (* check remove_exn dropped the right things *)
          [%test_eq:
            Transaction_hash.User_command_with_valid_signature.t Sequence.t]
            dropped
            (F_sequence.to_seq drop_queue) ;
          let%bind cmd = verified () in
          (* Add the new transaction *)
          let%bind cmd, _ =
            let%map v, dropped' =
              add_from_gossip_exn ~config ~verify (`Checked cmd) current_nonce
                balance by_sender
            in
            (* We've already removed them, so this should always be empty. *)
            assert (Sequence.is_empty dropped') ;
            (v, dropped)
          in
          let drop_head, drop_tail = Option.value_exn (Sequence.next dropped) in
          let increment =
            Option.value_exn Currency.Fee.(fee - User_command.fee to_drop)
          in
          (* Re-add all of the transactions we dropped until there are none left,
             or until the fees from dropped transactions exceed the fee increase
             over the first transaction.
          *)
          let%bind increment, dropped' =
            let rec go increment dropped dropped' current_nonce : _ M.t =
              match (Sequence.next dropped, dropped') with
              | None, Some dropped' ->
                  return (increment, dropped')
              | None, None ->
                  return (increment, Sequence.empty)
              | Some (cmd, dropped), Some _ -> (
                  let cmd_unchecked =
                    Transaction_hash.User_command_with_valid_signature.command
                      cmd
                  in
                  let replace_fee = User_command.fee cmd_unchecked in
                  match Currency.Fee.(increment - replace_fee) with
                  | Some increment ->
                      go increment dropped dropped' current_nonce
                  | None ->
                      Error
                        (Insufficient_replace_fee
                           (`Replace_fee replace_fee, increment))
                      |> M.of_result )
              | Some (cmd, dropped'), None ->
                  let current_nonce = Account_nonce.succ current_nonce in
                  let by_sender_pre = !by_sender in
                  M.catch
                    (add_from_gossip_exn ~config ~verify (`Checked cmd)
                       current_nonce balance by_sender)
                    ~f:(function
                      | Ok ((_v, dropped_), ups) ->
                          assert (Sequence.is_empty dropped_) ;
                          let%bind () = M.write_all ups in
                          go increment dropped' None current_nonce
                      | Error _err ->
                          by_sender := by_sender_pre ;
                          (* Re-evaluate with the same [dropped] to calculate the new
                             fee increment.
                          *)
                          go increment dropped (Some dropped') current_nonce)
            in
            go increment drop_tail None current_nonce
          in
          let%map () =
            Result.ok_if_true
              Currency.Fee.(increment >= replace_fee)
              ~error:
                (Insufficient_replace_fee (`Replace_fee replace_fee, increment))
            |> M.of_result
            (* C3 *)
          in
          (cmd, Sequence.(append (return drop_head) dropped'))
end

module Add_from_gossip_exn0 = Add_from_gossip_exn (Writer_result)

let add_from_gossip_exn t ~verify cmd0 nonce balance :
    ( Transaction_hash.User_command_with_valid_signature.t
      * t
      * Transaction_hash.User_command_with_valid_signature.t Sequence.t
    , Command_error.t )
    Result.t =
  let x =
    Add_from_gossip_exn0.add_from_gossip_exn ~config:t.config
      ~verify:(fun c ->
        Result.of_option (verify c) ~error:Command_error.Invalid_transaction
        |> Writer_result.of_result)
      cmd0 nonce balance
  in
  Result.map
    ~f:(fun ((c, cs), t) -> (c, t, cs))
    ( match cmd0 with
    | `Checked cmd ->
        run' t cmd x
    | `Unchecked (cmd, _) ->
        run t
          ~sender:
            (User_command.fee_payer (Transaction_hash.User_command.command cmd))
          x )

module Add_from_gossip_exn_async = Add_from_gossip_exn (Writer_result.Deferred)

let add_from_gossip_exn_async ~config
    ~(sender_local_state : Sender_local_state.t) ~verify cmd0 nonce balance =
  let open Async in
  let r = ref sender_local_state in
  let x =
    Add_from_gossip_exn_async.add_from_gossip_exn ~config
      ~verify:(fun c ->
        Writer_result.Deferred.Deferred
          (Deferred.map (verify c) ~f:(fun r ->
               Result.of_option r ~error:Command_error.Invalid_transaction
               |> Writer_result.of_result)))
      cmd0 nonce balance r
  in
  Deferred.Result.map (Writer_result.Deferred.run x) ~f:(fun ((c, cs), us) ->
      ((c, Sequence.to_list cs), !r, us))

let add_from_backtrack :
       t
    -> Transaction_hash.User_command_with_valid_signature.t
    -> (t, Command_error.t) Result.t =
 fun ({ config = { constraint_constants; _ }; _ } as t) cmd ->
  let open Result.Let_syntax in
  let unchecked =
    Transaction_hash.User_command_with_valid_signature.command cmd
  in
  let%map () = check_expiry t.config unchecked in
  let fee_payer = User_command.fee_payer unchecked in
  let fee_per_wu = User_command.fee_per_wu unchecked in
  let consumed =
    Option.value_exn (currency_consumed ~constraint_constants cmd)
  in
  match Map.find t.all_by_sender fee_payer with
  | None ->
      { all_by_sender =
          (* If the command comes from backtracking, then we know it doesn't
             cause overflow, so it's OK to throw here.
          *)
          Map.add_exn t.all_by_sender ~key:fee_payer
            ~data:(F_sequence.singleton cmd, consumed)
      ; all_by_fee =
          Map_set.insert
            (module Transaction_hash.User_command_with_valid_signature)
            t.all_by_fee fee_per_wu cmd
      ; all_by_hash =
          Map.set t.all_by_hash
            ~key:(Transaction_hash.User_command_with_valid_signature.hash cmd)
            ~data:cmd
      ; applicable_by_fee =
          Map_set.insert
            (module Transaction_hash.User_command_with_valid_signature)
            t.applicable_by_fee fee_per_wu cmd
      ; transactions_with_expiration =
          add_to_expiration t.transactions_with_expiration cmd
      ; size = t.size + 1
      ; config = t.config
      }
  | Some (queue, currency_reserved) ->
      let first_queued = F_sequence.head_exn queue in
      if
        not
          (Account_nonce.equal
             (unchecked |> User_command.nonce_exn |> Account_nonce.succ)
             ( first_queued
             |> Transaction_hash.User_command_with_valid_signature.command
             |> User_command.nonce_exn ))
      then
        failwith
        @@ sprintf
             !"indexed pool nonces inconsistent when adding from backtrack. \
               Trying to add \
               %{sexp:Transaction_hash.User_command_with_valid_signature.t} to \
               %{sexp: t}"
             cmd t ;
      let t' = remove_applicable_exn t first_queued in
      { applicable_by_fee =
          Map_set.insert
            (module Transaction_hash.User_command_with_valid_signature)
            t'.applicable_by_fee fee_per_wu cmd
      ; all_by_fee =
          Map_set.insert
            (module Transaction_hash.User_command_with_valid_signature)
            t'.all_by_fee fee_per_wu cmd
      ; all_by_hash =
          Map.set t.all_by_hash
            ~key:(Transaction_hash.User_command_with_valid_signature.hash cmd)
            ~data:cmd
      ; all_by_sender =
          Map.set t'.all_by_sender ~key:fee_payer
            ~data:
              ( F_sequence.cons cmd queue
              , Option.value_exn Currency.Amount.(currency_reserved + consumed)
              )
      ; transactions_with_expiration =
          add_to_expiration t.transactions_with_expiration cmd
      ; size = t.size + 1
      ; config = t.config
      }

<<<<<<< HEAD
let global_slot_since_genesis t = global_slot_since_genesis t.config
=======
(* Only show stdout for failed inline tests. *)
open Inline_test_quiet_logs
>>>>>>> 27a30776

let%test_module _ =
  ( module struct
    open For_tests

    let test_keys = Array.init 10 ~f:(fun _ -> Signature_lib.Keypair.create ())

    let gen_cmd ?sign_type ?nonce ?fee_token ?payment_token () =
      User_command.Valid.Gen.payment_with_random_participants ~keys:test_keys
        ~max_amount:1000 ~fee_range:10 ?sign_type ?nonce ?fee_token
        ?payment_token ()
      |> Quickcheck.Generator.map
           ~f:Transaction_hash.User_command_with_valid_signature.create

    let precomputed_values = Lazy.force Precomputed_values.for_unit_tests

    let constraint_constants = precomputed_values.constraint_constants

    let consensus_constants = precomputed_values.consensus_constants

    let logger = Logger.null ()

    let time_controller = Block_time.Controller.basic ~logger

    let empty =
      empty ~constraint_constants ~consensus_constants ~time_controller

    let%test_unit "empty invariants" = assert_invariants empty

    let don't_verify _ = None

    let%test_unit "singleton properties" =
      Quickcheck.test (gen_cmd ()) ~f:(fun cmd ->
          let pool = empty in
          let add_res =
            add_from_gossip_exn pool (`Checked cmd) Account_nonce.zero
              ~verify:don't_verify
              (Currency.Amount.of_int 500)
          in
          if
            Option.value_exn (currency_consumed ~constraint_constants cmd)
            |> Currency.Amount.to_int > 500
          then
            match add_res with
            | Error (Insufficient_funds _) ->
                ()
            | _ ->
                failwith "should've returned insufficient_funds"
          else
            match add_res with
            | Ok (_, pool', dropped) ->
                assert_invariants pool' ;
                assert (Sequence.is_empty dropped) ;
                [%test_eq: int] (size pool') 1 ;
                [%test_eq:
                  Transaction_hash.User_command_with_valid_signature.t option]
                  (get_highest_fee pool') (Some cmd) ;
                let dropped', pool'' = remove_lowest_fee pool' in
                [%test_eq:
                  Transaction_hash.User_command_with_valid_signature.t
                  Sequence.t] dropped' (Sequence.singleton cmd) ;
                [%test_eq: t] ~equal pool pool''
            | _ ->
                failwith "should've succeeded")

    let%test_unit "sequential adds (all valid)" =
      let gen :
          ( Ledger.init_state
          * Transaction_hash.User_command_with_valid_signature.t list )
          Quickcheck.Generator.t =
        let open Quickcheck.Generator.Let_syntax in
        let%bind ledger_init = Ledger.gen_initial_ledger_state in
        let%map cmds = User_command.Valid.Gen.sequence ledger_init in
        ( ledger_init
        , List.map ~f:Transaction_hash.User_command_with_valid_signature.create
            cmds )
      in
      let shrinker :
          ( Ledger.init_state
          * Transaction_hash.User_command_with_valid_signature.t list )
          Quickcheck.Shrinker.t =
        Quickcheck.Shrinker.create (fun (init_state, cmds) ->
            Sequence.singleton
              (init_state, List.take cmds (List.length cmds - 1)))
      in
      Quickcheck.test gen ~trials:1000
        ~sexp_of:
          [%sexp_of:
            Ledger.init_state
            * Transaction_hash.User_command_with_valid_signature.t list]
        ~shrinker ~shrink_attempts:`Exhaustive ~seed:(`Deterministic "d")
        ~sizes:(Sequence.repeat 10) ~f:(fun (ledger_init, cmds) ->
          let account_init_states_seq = Array.to_sequence ledger_init in
          let balances = Hashtbl.create (module Public_key.Compressed) in
          let nonces = Hashtbl.create (module Public_key.Compressed) in
          Sequence.iter account_init_states_seq
            ~f:(fun (kp, balance, nonce, _) ->
              let compressed = Public_key.compress kp.public_key in
              Hashtbl.add_exn balances ~key:compressed ~data:balance ;
              Hashtbl.add_exn nonces ~key:compressed ~data:nonce) ;
          let pool = ref empty in
          let rec go cmds_acc =
            match cmds_acc with
            | [] ->
                ()
            | cmd :: rest -> (
                let unchecked =
                  Transaction_hash.User_command_with_valid_signature.command cmd
                in
                let account_id = User_command.fee_payer unchecked in
                let pk = Account_id.public_key account_id in
                let add_res =
                  add_from_gossip_exn !pool (`Checked cmd) ~verify:don't_verify
                    (Hashtbl.find_exn nonces pk)
                    (Hashtbl.find_exn balances pk)
                in
                match add_res with
                | Ok (_, pool', dropped) ->
                    [%test_eq:
                      Transaction_hash.User_command_with_valid_signature.t
                      Sequence.t] dropped Sequence.empty ;
                    assert_invariants pool' ;
                    pool := pool' ;
                    go rest
                | Error (Invalid_nonce (`Expected want, got)) ->
                    failwithf
                      !"Bad nonce. Expected: %{sexp: Account.Nonce.t}. Got: \
                        %{sexp: Account.Nonce.t}"
                      want got ()
                | Error (Invalid_nonce (`Between (low, high), got)) ->
                    failwithf
                      !"Bad nonce. Expected between %{sexp: Account.Nonce.t} \
                        and %{sexp:Account.Nonce.t}. Got: %{sexp: \
                        Account.Nonce.t}"
                      low high got ()
                | Error (Insufficient_funds (`Balance bal, amt)) ->
                    failwithf
                      !"Insufficient funds. Balance: %{sexp: \
                        Currency.Amount.t}. Amount: %{sexp: Currency.Amount.t}"
                      bal amt ()
                | Error (Insufficient_replace_fee (`Replace_fee rfee, fee)) ->
                    failwithf
                      !"Insufficient fee for replacement. Needed at least \
                        %{sexp: Currency.Fee.t} but got \
                        %{sexp:Currency.Fee.t}."
                      rfee fee ()
                | Error Overflow ->
                    failwith "Overflow."
                | Error Bad_token ->
                    failwith "Token is incompatible with the command."
                | Error Invalid_transaction ->
                    failwith
                      "Transaction had invalid signature or was malformed"
                | Error (Unwanted_fee_token fee_token) ->
                    failwithf
                      !"Bad fee token. The fees are paid in token %{sexp: \
                        Token_id.t}, which we are not accepting fees in."
                      fee_token ()
                | Error
                    (Expired
                      ( `Valid_until valid_until
                      , `Global_slot_since_genesis global_slot_since_genesis ))
                  ->
                    failwithf
                      !"Expired user command. Current global slot is \
                        %{sexp:Mina_numbers.Global_slot.t} but user command is \
                        only valid until %{sexp:Mina_numbers.Global_slot.t}"
                      global_slot_since_genesis valid_until () )
          in
          go cmds)

    let%test_unit "replacement" =
      let modify_payment (c : User_command.t) ~sender ~common:fc ~body:fb =
        let modified_payload : Signed_command.Payload.t =
          match c with
          | Signed_command
              { payload = { body = Payment payment_payload; common }; _ } ->
              { common = fc common
              ; body = Signed_command.Payload.Body.Payment (fb payment_payload)
              }
          | _ ->
              failwith "generated user command that wasn't a payment"
        in
        Signed_command
          (Signed_command.For_tests.fake_sign sender modified_payload)
        |> Transaction_hash.User_command_with_valid_signature.create
      in
      let gen :
          ( Account_nonce.t
          * Currency.Amount.t
          * Transaction_hash.User_command_with_valid_signature.t list
          * Transaction_hash.User_command_with_valid_signature.t )
          Quickcheck.Generator.t =
        let open Quickcheck.Generator.Let_syntax in
        let%bind sender_index = Int.gen_incl 0 9 in
        let sender = test_keys.(sender_index) in
        let%bind init_nonce =
          Quickcheck.Generator.map ~f:Account_nonce.of_int
          @@ Int.gen_incl 0 1000
        in
        let init_balance = Currency.Amount.of_int 100_000_000_000_000 in
        let%bind size = Quickcheck.Generator.size in
        let%bind amounts =
          Quickcheck.Generator.map ~f:Array.of_list
          @@ Quickcheck_lib.gen_division_currency init_balance (size + 1)
        in
        let rec go current_nonce current_balance n =
          if n > 0 then
            let%bind cmd =
              let key_gen =
                Quickcheck.Generator.tuple2 (return sender)
                  (Quickcheck_lib.of_array test_keys)
              in
              User_command.Gen.payment ~sign_type:`Fake ~key_gen
                ~nonce:current_nonce ~max_amount:1 ~fee_range:0 ()
            in
            let cmd_currency = amounts.(n - 1) in
            let%bind fee =
              Currency.Amount.(gen_incl zero (min (of_int 10) cmd_currency))
            in
            let amount =
              Option.value_exn Currency.Amount.(cmd_currency - fee)
            in
            let cmd' =
              modify_payment cmd ~sender
                ~common:(fun c -> { c with fee = Currency.Amount.to_fee fee })
                ~body:(fun b -> { b with amount })
            in
            let consumed =
              Option.value_exn (currency_consumed ~constraint_constants cmd')
            in
            let%map rest =
              go
                (Account_nonce.succ current_nonce)
                (Option.value_exn Currency.Amount.(current_balance - consumed))
                (n - 1)
            in
            cmd' :: rest
          else return []
        in
        let%bind setup_cmds = go init_nonce init_balance (size + 1) in
        let init_nonce_int = Account.Nonce.to_int init_nonce in
        let%bind replaced_nonce =
          Int.gen_incl init_nonce_int
            (init_nonce_int + List.length setup_cmds - 1)
        in
        let%map replace_cmd_skeleton =
          let key_gen =
            Quickcheck.Generator.tuple2 (return sender)
              (Quickcheck_lib.of_array test_keys)
          in
          User_command.Gen.payment ~sign_type:`Fake ~key_gen
            ~nonce:(Account_nonce.of_int replaced_nonce)
            ~max_amount:(Currency.Amount.to_int init_balance)
            ~fee_range:0 ()
        in
        let replace_cmd =
          modify_payment replace_cmd_skeleton ~sender ~body:Fn.id
            ~common:(fun c ->
              { c with
                fee =
                  Currency.Fee.of_int ((10 + (5 * (size + 1))) * 1_000_000_000)
              })
        in
        (init_nonce, init_balance, setup_cmds, replace_cmd)
      in
      Quickcheck.test ~trials:20 gen
        ~sexp_of:
          [%sexp_of:
            Account_nonce.t
            * Currency.Amount.t
            * Transaction_hash.User_command_with_valid_signature.t list
            * Transaction_hash.User_command_with_valid_signature.t]
        ~f:(fun (init_nonce, init_balance, setup_cmds, replace_cmd) ->
          let t =
            List.fold_left setup_cmds ~init:empty ~f:(fun t cmd ->
                match
                  add_from_gossip_exn t (`Checked cmd) init_nonce init_balance
                    ~verify:don't_verify
                with
                | Ok (_, t', removed) ->
                    [%test_eq:
                      Transaction_hash.User_command_with_valid_signature.t
                      Sequence.t] removed Sequence.empty ;
                    t'
                | _ ->
                    failwith
                    @@ sprintf
                         !"adding command %{sexp: \
                           Transaction_hash.User_command_with_valid_signature.t} \
                           failed"
                         cmd)
          in
          let replaced_idx =
            Account_nonce.to_int
              ( replace_cmd
              |> Transaction_hash.User_command_with_valid_signature.command
              |> User_command.nonce_exn )
            - Account_nonce.to_int
                ( List.hd_exn setup_cmds
                |> Transaction_hash.User_command_with_valid_signature.command
                |> User_command.nonce_exn )
          in
          let currency_consumed_pre_replace =
            List.fold_left
              (List.take setup_cmds (replaced_idx + 1))
              ~init:Currency.Amount.zero
              ~f:(fun consumed_so_far cmd ->
                Option.value_exn
                  Option.(
                    currency_consumed ~constraint_constants cmd
                    >>= fun consumed ->
                    Currency.Amount.(consumed + consumed_so_far)))
          in
          assert (
            Currency.Amount.(currency_consumed_pre_replace <= init_balance) ) ;
          let currency_consumed_post_replace =
            Option.value_exn
              (let open Option.Let_syntax in
              let%bind replaced_currency_consumed =
                currency_consumed ~constraint_constants
                @@ List.nth_exn setup_cmds replaced_idx
              in
              let%bind replacer_currency_consumed =
                currency_consumed ~constraint_constants replace_cmd
              in
              let%bind a =
                Currency.Amount.(
                  currency_consumed_pre_replace - replaced_currency_consumed)
              in
              Currency.Amount.(a + replacer_currency_consumed))
          in
          let add_res =
            add_from_gossip_exn t (`Checked replace_cmd) init_nonce init_balance
              ~verify:don't_verify
          in
          if Currency.Amount.(currency_consumed_post_replace <= init_balance)
          then
            match add_res with
            | Ok (_, t', dropped) ->
                assert (not (Sequence.is_empty dropped)) ;
                assert_invariants t'
            | Error _ ->
                failwith "adding command failed"
          else
            match add_res with
            | Error (Insufficient_funds _) ->
                ()
            | _ ->
                failwith "should've returned insufficient_funds")

    let%test_unit "applicable_by_fee ordered by fee per wu" =
      let cmds =
        gen_cmd () |> Quickcheck.random_sequence |> Fn.flip Sequence.take 4
        |> Sequence.to_list
      in
      let insert_cmd pool cmd =
        add_from_gossip_exn ~verify:don't_verify pool (`Checked cmd)
          Account_nonce.zero
          (Currency.Amount.of_int (500 * 10_000_000))
        |> Result.ok |> Option.value_exn
        |> fun (_, pool, _) -> pool
      in
      let pool = List.fold_left cmds ~init:empty ~f:insert_cmd in
      let compare cmd0 cmd1 : int =
        Currency.Fee_rate.compare
          (User_command.fee_per_wu cmd0)
          (User_command.fee_per_wu cmd1)
      in
      pool.applicable_by_fee |> Map.data
      |> List.concat_map ~f:Set.to_list
      |> List.map ~f:Transaction_hash.User_command_with_valid_signature.command
      |> List.is_sorted ~compare
      |> fun is_sorted -> assert is_sorted

    let%test_unit "all_by_fee ordered by fee per wu" =
      let cmds =
        gen_cmd () |> Quickcheck.random_sequence |> Fn.flip Sequence.take 4
        |> Sequence.to_list
      in
      let insert_cmd pool cmd =
        add_from_gossip_exn ~verify:don't_verify pool (`Checked cmd)
          Account_nonce.zero
          (Currency.Amount.of_int (500 * 10_000_000))
        |> Result.ok |> Option.value_exn
        |> fun (_, pool, _) -> pool
      in
      let pool = List.fold_left cmds ~init:empty ~f:insert_cmd in
      let compare cmd0 cmd1 : int =
        Currency.Fee_rate.compare
          (User_command.fee_per_wu cmd0)
          (User_command.fee_per_wu cmd1)
      in
      pool.all_by_fee |> Map.data
      |> List.concat_map ~f:Set.to_list
      |> List.map ~f:Transaction_hash.User_command_with_valid_signature.command
      |> List.is_sorted ~compare
      |> fun is_sorted -> assert is_sorted

    let%test_unit "remove_lowest_fee" =
      let cmds =
        gen_cmd () |> Quickcheck.random_sequence |> Fn.flip Sequence.take 4
        |> Sequence.to_list
      in
      let compare cmd0 cmd1 : int =
        let open Transaction_hash.User_command_with_valid_signature in
        Currency.Fee_rate.compare
          (User_command.fee_per_wu @@ command cmd0)
          (User_command.fee_per_wu @@ command cmd1)
      in
      let cmds_sorted_by_fee_per_wu = List.sort ~compare cmds in
      let cmd_lowest_fee, commands_to_keep =
        ( List.hd_exn cmds_sorted_by_fee_per_wu
        , List.tl_exn cmds_sorted_by_fee_per_wu )
      in
      let insert_cmd pool cmd =
        add_from_gossip_exn ~verify:don't_verify pool (`Checked cmd)
          Account_nonce.zero
          (Currency.Amount.of_int (500 * 10_000_000))
        |> Result.ok |> Option.value_exn
        |> fun (_, pool, _) -> pool
      in
      let cmd_equal =
        Transaction_hash.User_command_with_valid_signature.equal
      in
      let removed, pool =
        List.fold_left cmds ~init:empty ~f:insert_cmd |> remove_lowest_fee
      in
      (* check that the lowest fee per wu command is returned *)
      assert (Sequence.(equal cmd_equal removed @@ return cmd_lowest_fee))
      |> fun () ->
      (* check that the lowest fee per wu command is removed from
         applicable_by_fee *)
      pool.applicable_by_fee |> Map.data
      |> List.concat_map ~f:Set.to_list
      |> fun applicable_by_fee_cmds ->
      assert (List.(equal cmd_equal applicable_by_fee_cmds commands_to_keep))
      |> fun () ->
      (* check that the lowest fee per wu command is removed from
         all_by_fee *)
      pool.applicable_by_fee |> Map.data
      |> List.concat_map ~f:Set.to_list
      |> fun all_by_fee_cmds ->
      assert (List.(equal cmd_equal all_by_fee_cmds commands_to_keep))

    let%test_unit "get_highest_fee" =
      let cmds =
        gen_cmd () |> Quickcheck.random_sequence |> Fn.flip Sequence.take 4
        |> Sequence.to_list
      in
      let compare cmd0 cmd1 : int =
        let open Transaction_hash.User_command_with_valid_signature in
        Currency.Fee_rate.compare
          (User_command.fee_per_wu @@ command cmd0)
          (User_command.fee_per_wu @@ command cmd1)
      in
      let max_by_fee_per_wu = List.max_elt ~compare cmds |> Option.value_exn in
      let insert_cmd pool cmd =
        add_from_gossip_exn ~verify:don't_verify pool (`Checked cmd)
          Account_nonce.zero
          (Currency.Amount.of_int (500 * 10_000_000))
        |> Result.ok |> Option.value_exn
        |> fun (_, pool, _) -> pool
      in
      let pool = List.fold_left cmds ~init:empty ~f:insert_cmd in
      let cmd_equal =
        Transaction_hash.User_command_with_valid_signature.equal
      in
      get_highest_fee pool |> Option.value_exn
      |> fun highest_fee -> assert (cmd_equal highest_fee max_by_fee_per_wu)
  end )<|MERGE_RESOLUTION|>--- conflicted
+++ resolved
@@ -1225,12 +1225,10 @@
       ; config = t.config
       }
 
-<<<<<<< HEAD
 let global_slot_since_genesis t = global_slot_since_genesis t.config
-=======
+
 (* Only show stdout for failed inline tests. *)
 open Inline_test_quiet_logs
->>>>>>> 27a30776
 
 let%test_module _ =
   ( module struct
