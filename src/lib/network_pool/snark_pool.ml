--- conflicted
+++ resolved
@@ -671,17 +671,10 @@
 
   let loaded = ref false
 
-<<<<<<< HEAD
-  let load ~config ~logger ~constraint_constants ~consensus_constants
-      ~time_controller ~frontier_broadcast_pipe ~log_gossip_heard
-      ~on_remote_push =
-    if !loaded then
-=======
   let load ?(allow_multiple_instances_for_tests = false) ~config ~logger
-      ~constraint_constants ~consensus_constants ~time_controller ~expiry_ns
+      ~constraint_constants ~consensus_constants ~time_controller
       ~frontier_broadcast_pipe ~log_gossip_heard ~on_remote_push () =
     if (not allow_multiple_instances_for_tests) && !loaded then
->>>>>>> 18f84b0e
       failwith
         "Snark_pool.load should only be called once. It has been called twice." ;
     loaded := true ;
