module Backend = Kimchi_backend.Pasta.Vesta_based_plonk
module Other_backend = Kimchi_backend.Pasta.Pallas_based_plonk
module Impl = Pickles.Impls.Step
module Other_impl = Pickles.Impls.Wrap
module Challenge = Limb_vector.Challenge.Make (Impl)
module Sc =
  Pickles.Scalar_challenge.Make (Impl) (Pickles.Step_main_inputs.Inner_curve)
    (Challenge)
    (Pickles.Endo.Step_inner_curve)
module Js = Js_of_ocaml.Js

let console_log_string s = Js_of_ocaml.Firebug.console##log (Js.string s)

let console_log s = Js_of_ocaml.Firebug.console##log s

let raise_error s =
  Js_of_ocaml.Js_error.(
    raise_ @@ of_error (new%js Js.error_constr (Js.string s)))

let raise_errorf fmt = Core_kernel.ksprintf raise_error fmt

class type field_class =
  object
    method value : Impl.Field.t Js.prop

    method toString : Js.js_string Js.t Js.meth

    method toJSON : < .. > Js.t Js.meth

    method toFields : field_class Js.t Js.js_array Js.t Js.meth
  end

and bool_class =
  object
    method value : Impl.Boolean.var Js.prop

    method toBoolean : bool Js.t Js.meth

    method toField : field_class Js.t Js.meth

    method toJSON : < .. > Js.t Js.meth

    method toFields : field_class Js.t Js.js_array Js.t Js.meth
  end

module As_field = struct
  (* number | string | boolean | field_class | cvar *)
  type t

  let of_field (x : Impl.Field.t) : t = Obj.magic x

  let of_field_obj (x : field_class Js.t) : t = Obj.magic x

  let of_number_exn (value : t) : Impl.Field.t =
    let number : Js.number Js.t = Obj.magic value in
    let float = Js.float_of_number number in
    if Float.is_integer float then
      if float >= 0. then
        Impl.Field.(
          constant @@ Constant.of_string @@ Js.to_string @@ number##toString)
      else
        let number : Js.number Js.t = Obj.magic (-.float) in
        Impl.Field.negate
          Impl.Field.(
            constant @@ Constant.of_string @@ Js.to_string @@ number##toString)
    else raise_error "Cannot convert a float to a field element"

  let of_boolean (value : t) : Impl.Field.t =
    let value = Js.to_bool (Obj.magic value) in
    if value then Impl.Field.one else Impl.Field.zero

  let of_string_exn (value : t) : Impl.Field.t =
    let value : Js.js_string Js.t = Obj.magic value in
    let s = Js.to_string value in
    try
      Impl.Field.constant
        ( if
          String.length s >= 2
          && Char.equal s.[0] '0'
          && Char.equal (Char.lowercase_ascii s.[1]) 'x'
        then Kimchi_pasta.Pasta.Fp.(of_bigint (Bigint.of_hex_string s))
        else if String.length s >= 1 && Char.equal s.[0] '-' then
          String.sub s 1 (String.length s - 1)
          |> Impl.Field.Constant.of_string |> Impl.Field.Constant.negate
        else Impl.Field.Constant.of_string s )
    with Failure e -> raise_error e

  let of_bigint_exn (value : t) : Impl.Field.t =
    let bigint : < toString : Js.js_string Js.t Js.meth > Js.t =
      Obj.magic value
    in
    bigint##toString |> Obj.magic |> of_string_exn

  let value (value : t) : Impl.Field.t =
    match Js.to_string (Js.typeof (Obj.magic value)) with
    | "number" ->
        of_number_exn value
    | "boolean" ->
        of_boolean value
    | "string" ->
        of_string_exn value
    | "bigint" ->
        of_bigint_exn value
    | "object" ->
        let is_array = Js.to_bool (Js.Unsafe.global ##. Array##isArray value) in
        if is_array then
          (* Cvar case *)
          (* TODO: Make this conversion more robust by rejecting invalid cases *)
          Obj.magic value
        else
          (* Object case *)
          Js.Optdef.get
            (Obj.magic value)##.value
            (fun () -> raise_error "Expected object with property \"value\"")
    | s ->
        raise_error
          (Core_kernel.sprintf
             "Type \"%s\" cannot be converted to a field element" s )

  let field_class : < .. > Js.t =
    let f =
      (* We could construct this using Js.wrap_meth_callback, but that returns a
         function that behaves weirdly (from the point-of-view of JS) when partially applied. *)
      Js.Unsafe.eval_string
        {js|
        (function(asFieldValue) {
          return function(x) {
            this.value = asFieldValue(x);
            return this;
          };
        })
      |js}
    in
    Js.Unsafe.(fun_call f [| inject (Js.wrap_callback value) |])

  let field_constr : (t -> field_class Js.t) Js.constr = Obj.magic field_class

  let to_field_obj (x : t) : field_class Js.t =
    match Js.to_string (Js.typeof (Obj.magic value)) with
    | "object" ->
        let is_array = Js.to_bool (Js.Unsafe.global ##. Array##isArray value) in
        if is_array then (* Cvar case *)
          new%js field_constr x else Obj.magic x
    | _ ->
        new%js field_constr x
end

let field_class = As_field.field_class

let field_constr = As_field.field_constr

open Core_kernel

let bool_constant (b : Impl.Boolean.var) =
  match (b :> Impl.Field.t) with
  | Constant b ->
      Some Impl.Field.Constant.(equal one b)
  | _ ->
      None

module As_bool = struct
  (* boolean | bool_class | Boolean.var *)
  type t

  let of_boolean (x : Impl.Boolean.var) : t = Obj.magic x

  let of_bool_obj (x : bool_class Js.t) : t = Obj.magic x

  let of_js_bool (b : bool Js.t) : t = Obj.magic b

  let value (value : t) : Impl.Boolean.var =
    match Js.to_string (Js.typeof (Obj.magic value)) with
    | "boolean" ->
        let value = Js.to_bool (Obj.magic value) in
        Impl.Boolean.var_of_value value
    | "object" ->
        let is_array = Js.to_bool (Js.Unsafe.global ##. Array##isArray value) in
        if is_array then
          (* Cvar case *)
          (* TODO: Make this conversion more robust by rejecting invalid cases *)
          Obj.magic value
        else
          (* Object case *)
          Js.Optdef.get
            (Obj.magic value)##.value
            (fun () -> raise_error "Expected object with property \"value\"")
    | s ->
        raise_error
          (Core_kernel.sprintf "Type \"%s\" cannot be converted to a boolean" s)
end

let bool_class : < .. > Js.t =
  let f =
    Js.Unsafe.eval_string
      {js|
      (function(asBoolValue) {
        return function(x) {
          this.value = asBoolValue(x);
          return this;
        }
      })
    |js}
  in
  Js.Unsafe.(fun_call f [| inject (Js.wrap_callback As_bool.value) |])

let bool_constr : (As_bool.t -> bool_class Js.t) Js.constr =
  Obj.magic bool_class

module Field = Impl.Field
module Boolean = Impl.Boolean
module As_prover = Impl.As_prover
module Constraint = Impl.Constraint
module Bigint = Impl.Bigint
module Keypair = Impl.Keypair
module Verification_key = Impl.Verification_key
module Typ = Impl.Typ

let singleton_array (type a) (x : a) : a Js.js_array Js.t =
  let arr = new%js Js.array_empty in
  arr##push x |> ignore ;
  arr

let handle_constants f f_constant (x : Field.t) =
  match x with Constant x -> f_constant x | _ -> f x

let handle_constants2 f f_constant (x : Field.t) (y : Field.t) =
  match (x, y) with Constant x, Constant y -> f_constant x y | _ -> f x y

let array_get_exn xs i =
  Js.Optdef.get (Js.array_get xs i) (fun () ->
      raise_error (sprintf "array_get_exn: index=%d, length=%d" i xs##.length) )

let array_check_length xs n =
  if xs##.length <> n then raise_error (sprintf "Expected array of length %d" n)

let method_ class_ (name : string) (f : _ Js.t -> _) =
  let prototype = Js.Unsafe.get class_ (Js.string "prototype") in
  Js.Unsafe.set prototype (Js.string name) (Js.wrap_meth_callback f)

let optdef_arg_method (type a) class_ (name : string)
    (f : _ Js.t -> a Js.Optdef.t -> _) =
  let prototype = Js.Unsafe.get class_ (Js.string "prototype") in
  let meth =
    let wrapper =
      Js.Unsafe.eval_string
        {js|
        (function(f) {
          return function(xOptdef) {
            return f(this, xOptdef);
          };
        })|js}
    in
    Js.Unsafe.(fun_call wrapper [| inject (Js.wrap_callback f) |])
  in
  Js.Unsafe.set prototype (Js.string name) meth

let to_js_bigint =
  let bigint_constr = Js.Unsafe.eval_string {js|BigInt|js} in
  fun (s : Js.js_string Js.t) ->
    Js.Unsafe.fun_call bigint_constr [| Js.Unsafe.inject s |]

let to_js_field x : field_class Js.t = new%js field_constr (As_field.of_field x)

let of_js_field (x : field_class Js.t) : Field.t = x##.value

let to_js_field_unchecked x : field_class Js.t =
  x |> Field.constant |> to_js_field

let to_unchecked (x : Field.t) =
  match x with Constant y -> y | y -> Impl.As_prover.read_var y

let of_js_field_unchecked (x : field_class Js.t) = to_unchecked @@ of_js_field x

let () =
  let method_ name (f : field_class Js.t -> _) = method_ field_class name f in
  let to_string (x : Field.t) =
    ( match x with
    | Constant x ->
        x
    | x ->
        (* TODO: Put good error message here. *)
        As_prover.read_var x )
    |> Field.Constant.to_string |> Js.string
  in
  let mk = to_js_field in
  let add_op1 name (f : Field.t -> Field.t) =
    method_ name (fun this : field_class Js.t -> mk (f this##.value))
  in
  let add_op2 name (f : Field.t -> Field.t -> Field.t) =
    method_ name (fun this (y : As_field.t) : field_class Js.t ->
        mk (f this##.value (As_field.value y)) )
  in
  let sub =
    handle_constants2 Field.sub (fun x y ->
        Field.constant (Field.Constant.sub x y) )
  in
  let div =
    handle_constants2 Field.div (fun x y ->
        Field.constant (Field.Constant.( / ) x y) )
  in
  let sqrt =
    handle_constants Field.sqrt (fun x ->
        Field.constant (Field.Constant.sqrt x) )
  in
  add_op2 "add" Field.add ;
  add_op2 "sub" sub ;
  add_op2 "div" div ;
  add_op2 "mul" Field.mul ;
  add_op1 "neg" Field.negate ;
  add_op1 "inv" Field.inv ;
  add_op1 "square" Field.square ;
  add_op1 "sqrt" sqrt ;
  method_ "toString" (fun this : Js.js_string Js.t -> to_string this##.value) ;
  method_ "sizeInFields" (fun _this : int -> 1) ;
  method_ "toFields" (fun this : field_class Js.t Js.js_array Js.t ->
      singleton_array this ) ;
  method_ "toBigInt" (fun this -> to_string this##.value |> to_js_bigint) ;
  ((* TODO: Make this work with arbitrary bit length *)
   let bit_length = Field.size_in_bits - 2 in
   let cmp_method (name, f) =
     method_ name (fun this (y : As_field.t) : unit ->
         f ~bit_length this##.value (As_field.value y) )
   in
   let bool_cmp_method (name, f) =
     method_ name (fun this (y : As_field.t) : bool_class Js.t ->
         new%js bool_constr
           (As_bool.of_boolean
              (f (Field.compare ~bit_length this##.value (As_field.value y))) ) )
   in
   (List.iter ~f:bool_cmp_method)
     [ ("lt", fun { less; _ } -> less)
     ; ("lte", fun { less_or_equal; _ } -> less_or_equal)
     ; ("gt", fun { less_or_equal; _ } -> Boolean.not less_or_equal)
     ; ("gte", fun { less; _ } -> Boolean.not less)
     ] ;
   List.iter ~f:cmp_method
     [ ("assertLt", Field.Assert.lt)
     ; ("assertLte", Field.Assert.lte)
     ; ("assertGt", Field.Assert.gt)
     ; ("assertGte", Field.Assert.gte)
     ] ) ;
  method_ "assertEquals" (fun this (y : As_field.t) : unit ->
      try Field.Assert.equal this##.value (As_field.value y)
      with _ ->
        console_log this ;
        console_log (As_field.to_field_obj y) ;
        let () = raise_error "assertEquals: not equal" in
        () ) ;

  (* TODO: bring back better error msg when .toString works in circuits *)
  (* sprintf "assertEquals: %s != %s"
         (Js.to_string this##toString)
         (Js.to_string (As_field.to_field_obj y)##toString)
     in
     Js.raise_js_error (new%js Js.error_constr (Js.string s))) ; *)
  method_ "assertBoolean" (fun this : unit ->
      Impl.assert_ (Constraint.boolean this##.value) ) ;
  method_ "isZero" (fun this : bool_class Js.t ->
      new%js bool_constr
        (As_bool.of_boolean (Field.equal this##.value Field.zero)) ) ;
  optdef_arg_method field_class "toBits"
    (fun this (length : int Js.Optdef.t) : bool_class Js.t Js.js_array Js.t ->
      let length = Js.Optdef.get length (fun () -> Field.size_in_bits) in
      let k f bits =
        let arr = new%js Js.array_empty in
        List.iter bits ~f:(fun x ->
            arr##push (new%js bool_constr (As_bool.of_boolean (f x))) |> ignore ) ;
        arr
      in
      handle_constants
        (fun v -> k Fn.id (Field.choose_preimage_var ~length v))
        (fun x ->
          let bits = Field.Constant.unpack x in
          let bits, high_bits = List.split_n bits length in
          if List.exists high_bits ~f:Fn.id then
            raise_error
              (sprintf "Value %s did not fit in %d bits"
                 (Field.Constant.to_string x)
                 length ) ;
          k Boolean.var_of_value bits )
        this##.value ) ;
  method_ "equals" (fun this (y : As_field.t) : bool_class Js.t ->
      new%js bool_constr
        (As_bool.of_boolean (Field.equal this##.value (As_field.value y))) ) ;
  let static_op1 name (f : Field.t -> Field.t) =
    Js.Unsafe.set field_class (Js.string name)
      (Js.wrap_callback (fun (x : As_field.t) : field_class Js.t ->
           mk (f (As_field.value x)) ) )
  in
  let static_op2 name (f : Field.t -> Field.t -> Field.t) =
    Js.Unsafe.set field_class (Js.string name)
      (Js.wrap_callback
         (fun (x : As_field.t) (y : As_field.t) : field_class Js.t ->
           mk (f (As_field.value x) (As_field.value y)) ) )
  in
  field_class##.one := mk Field.one ;
  field_class##.zero := mk Field.zero ;
  field_class##.minusOne := mk @@ Field.negate Field.one ;
  Js.Unsafe.set field_class (Js.string "ORDER")
    ( to_js_bigint @@ Js.string @@ Pasta_bindings.BigInt256.to_string
    @@ Pasta_bindings.Fp.size () ) ;
  field_class##.random :=
    Js.wrap_callback (fun () : field_class Js.t ->
        mk (Field.constant (Field.Constant.random ())) ) ;
  static_op2 "add" Field.add ;
  static_op2 "sub" sub ;
  static_op2 "mul" Field.mul ;
  static_op2 "div" div ;
  static_op1 "neg" Field.negate ;
  static_op1 "inv" Field.inv ;
  static_op1 "square" Field.square ;
  static_op1 "sqrt" sqrt ;
  field_class##.toString :=
    Js.wrap_callback (fun (x : As_field.t) : Js.js_string Js.t ->
        to_string (As_field.value x) ) ;
  field_class##.sizeInFields := Js.wrap_callback (fun () : int -> 1) ;
  field_class##.toFields :=
    Js.wrap_callback
      (fun (x : As_field.t) : field_class Js.t Js.js_array Js.t ->
        (As_field.to_field_obj x)##toFields ) ;
  field_class##.ofFields :=
    Js.wrap_callback
      (fun (xs : field_class Js.t Js.js_array Js.t) : field_class Js.t ->
        array_check_length xs 1 ; array_get_exn xs 0 ) ;
  field_class##.assertEqual :=
    Js.wrap_callback (fun (x : As_field.t) (y : As_field.t) : unit ->
        Field.Assert.equal (As_field.value x) (As_field.value y) ) ;
  field_class##.assertBoolean
  := Js.wrap_callback (fun (x : As_field.t) : unit ->
         Impl.assert_ (Constraint.boolean (As_field.value x)) ) ;
  field_class##.isZero :=
    Js.wrap_callback (fun (x : As_field.t) : bool_class Js.t ->
        new%js bool_constr
          (As_bool.of_boolean (Field.equal (As_field.value x) Field.zero)) ) ;
  field_class##.ofBits :=
    Js.wrap_callback
      (fun (bs : As_bool.t Js.js_array Js.t) : field_class Js.t ->
        try
          Array.map (Js.to_array bs) ~f:(fun b ->
              match (As_bool.value b :> Impl.Field.t) with
              | Constant b ->
                  Impl.Field.Constant.(equal one b)
              | _ ->
                  failwith "non-constant" )
          |> Array.to_list |> Field.Constant.project |> Field.constant |> mk
        with _ ->
          mk
            (Field.project
               (List.init bs##.length ~f:(fun i ->
                    Js.Optdef.case (Js.array_get bs i)
                      (fun () -> assert false)
                      As_bool.value ) ) ) ) ;
  (field_class##.toBits :=
     let wrapper =
       Js.Unsafe.eval_string
         {js|
          (function(toField) {
            return function(x, length) {
              return toField(x).toBits(length);
            };
          })|js}
     in
     Js.Unsafe.(
       fun_call wrapper [| inject (Js.wrap_callback As_field.to_field_obj) |])
  ) ;
  field_class##.equal :=
    Js.wrap_callback (fun (x : As_field.t) (y : As_field.t) : bool_class Js.t ->
        new%js bool_constr
          (As_bool.of_boolean
             (Field.equal (As_field.value x) (As_field.value y)) ) ) ;
  let static_method name f =
    Js.Unsafe.set field_class (Js.string name) (Js.wrap_callback f)
  in
  method_ "seal"
    (let seal = Pickles.Util.seal (module Impl) in
     fun (this : field_class Js.t) : field_class Js.t -> mk (seal this##.value)
    ) ;
  method_ "rangeCheckHelper"
    (fun (this : field_class Js.t) (num_bits : int) : field_class Js.t ->
      match this##.value with
      | Constant v ->
          let n = Bigint.of_field v in
          for i = num_bits to Field.size_in_bits - 1 do
            if Bigint.test_bit n i then
              raise_error
                (sprintf
                   !"rangeCheckHelper: Expected %{sexp:Field.Constant.t} to \
                     fit in %d bits"
                   v num_bits )
          done ;
          this
      | v ->
          let _a, _b, n =
            Pickles.Scalar_challenge.to_field_checked' ~num_bits
              (module Impl)
              { inner = v }
          in
          mk n ) ;
  method_ "isConstant" (fun (this : field_class Js.t) : bool Js.t ->
      match this##.value with Constant _ -> Js._true | _ -> Js._false ) ;
  method_ "toConstant" (fun (this : field_class Js.t) : field_class Js.t ->
      let x =
        match this##.value with Constant x -> x | x -> As_prover.read_var x
      in
      mk (Field.constant x) ) ;
  method_ "toJSON" (fun (this : field_class Js.t) : < .. > Js.t ->
      this##toString ) ;
  static_method "toJSON" (fun (this : field_class Js.t) : < .. > Js.t ->
      this##toJSON ) ;
  static_method "fromJSON"
    (fun (value : Js.Unsafe.any) : field_class Js.t Js.Opt.t ->
      let return x =
        Js.Opt.return (new%js field_constr (As_field.of_field x))
      in
      match Js.to_string (Js.typeof (Js.Unsafe.coerce value)) with
      | "number" ->
          let value = Js.float_of_number (Obj.magic value) in
          if Caml.Float.is_integer value then
            return (Field.of_int (Float.to_int value))
          else Js.Opt.empty
      | "boolean" ->
          let value = Js.to_bool (Obj.magic value) in
          return (if value then Field.one else Field.zero)
      | "string" -> (
          let value : Js.js_string Js.t = Obj.magic value in
          let s = Js.to_string value in
          try
            return
              (Field.constant
                 ( if
                   String.length s > 1
                   && Char.equal s.[0] '0'
                   && Char.equal (Char.lowercase s.[1]) 'x'
                 then Kimchi_pasta.Pasta.Fp.(of_bigint (Bigint.of_hex_string s))
                 else Field.Constant.of_string s ) )
          with Failure _ -> Js.Opt.empty )
      | _ ->
          Js.Opt.empty ) ;
  let from f x = new%js field_constr (As_field.of_field (f x)) in
  static_method "fromNumber" (from As_field.of_number_exn) ;
  static_method "fromString" (from As_field.of_string_exn) ;
<<<<<<< HEAD
  static_method "fromBigInt" (from As_field.of_bigint_exn)
=======
  static_method "fromBigInt" (from As_field.of_bigint_exn) ;
  static_method "check" (fun _x -> ())
>>>>>>> 4875597b

let () =
  let handle_constants2 f f_constant (x : Boolean.var) (y : Boolean.var) =
    match ((x :> Field.t), (y :> Field.t)) with
    | Constant x, Constant y ->
        f_constant x y
    | _ ->
        f x y
  in
  let equal =
    handle_constants2 Boolean.equal (fun x y ->
        Boolean.var_of_value (Field.Constant.equal x y) )
  in
  let mk x : bool_class Js.t = new%js bool_constr (As_bool.of_boolean x) in
  let method_ name (f : bool_class Js.t -> _) = method_ bool_class name f in
  let add_op1 name (f : Boolean.var -> Boolean.var) =
    method_ name (fun this : bool_class Js.t -> mk (f this##.value))
  in
  let add_op2 name (f : Boolean.var -> Boolean.var -> Boolean.var) =
    method_ name (fun this (y : As_bool.t) : bool_class Js.t ->
        mk (f this##.value (As_bool.value y)) )
  in
  Js.Unsafe.set bool_class (Js.string "true") (mk Boolean.true_) ;
  Js.Unsafe.set bool_class (Js.string "false") (mk Boolean.false_) ;
  method_ "toField" (fun this : field_class Js.t ->
      new%js field_constr (As_field.of_field (this##.value :> Field.t)) ) ;
  add_op1 "not" Boolean.not ;
  add_op2 "and" Boolean.( &&& ) ;
  add_op2 "or" Boolean.( ||| ) ;
  method_ "assertEquals" (fun this (y : As_bool.t) : unit ->
      Boolean.Assert.( = ) this##.value (As_bool.value y) ) ;
  method_ "assertTrue" (fun this : unit -> Boolean.Assert.is_true this##.value) ;
  method_ "assertFalse" (fun this : unit ->
      Boolean.Assert.( = ) this##.value Boolean.false_ ) ;
  add_op2 "equals" equal ;
  method_ "toBoolean" (fun this : bool Js.t ->
      match (this##.value :> Field.t) with
      | Constant x ->
          Js.bool Field.Constant.(equal one x)
      | _ -> (
          try Js.bool (As_prover.read Boolean.typ this##.value)
          with _ ->
            raise_error
              "Bool.toBoolean can only be called on non-witness values." ) ) ;
  method_ "sizeInFields" (fun _this : int -> 1) ;
  method_ "toString" (fun this ->
      let x =
        match (this##.value :> Field.t) with
        | Constant x ->
            x
        | x ->
            As_prover.read_var x
      in
      if Field.Constant.(equal one) x then "true" else "false" ) ;
  method_ "toFields" (fun this : field_class Js.t Js.js_array Js.t ->
      let arr = new%js Js.array_empty in
      arr##push this##toField |> ignore ;
      arr ) ;
  let static_method name f =
    Js.Unsafe.set bool_class (Js.string name) (Js.wrap_callback f)
  in
  let static_op1 name (f : Boolean.var -> Boolean.var) =
    static_method name (fun (x : As_bool.t) : bool_class Js.t ->
        mk (f (As_bool.value x)) )
  in
  let static_op2 name (f : Boolean.var -> Boolean.var -> Boolean.var) =
    static_method name (fun (x : As_bool.t) (y : As_bool.t) : bool_class Js.t ->
        mk (f (As_bool.value x) (As_bool.value y)) )
  in
  static_method "toField" (fun (x : As_bool.t) ->
      new%js field_constr (As_field.of_field (As_bool.value x :> Field.t)) ) ;
  Js.Unsafe.set bool_class (Js.string "Unsafe")
    (object%js
       method ofField (x : As_field.t) : bool_class Js.t =
         new%js bool_constr
           (As_bool.of_boolean (Boolean.Unsafe.of_cvar (As_field.value x)))
    end ) ;
  static_op1 "not" Boolean.not ;
  static_op2 "and" Boolean.( &&& ) ;
  static_op2 "or" Boolean.( ||| ) ;
  static_method "assertEqual" (fun (x : As_bool.t) (y : As_bool.t) : unit ->
      Boolean.Assert.( = ) (As_bool.value x) (As_bool.value y) ) ;
  static_op2 "equal" equal ;
  static_method "count"
    (fun (bs : As_bool.t Js.js_array Js.t) : field_class Js.t ->
      new%js field_constr
        (As_field.of_field
           (Field.sum
              (List.init bs##.length ~f:(fun i ->
                   ( Js.Optdef.case (Js.array_get bs i)
                       (fun () -> assert false)
                       As_bool.value
                     :> Field.t ) ) ) ) ) ) ;
  static_method "sizeInFields" (fun () : int -> 1) ;
  static_method "toFields"
    (fun (x : As_bool.t) : field_class Js.t Js.js_array Js.t ->
      singleton_array
        (new%js field_constr (As_field.of_field (As_bool.value x :> Field.t))) ) ;
  static_method "ofFields"
    (fun (xs : field_class Js.t Js.js_array Js.t) : bool_class Js.t ->
      if xs##.length = 1 then
        Js.Optdef.case (Js.array_get xs 0)
          (fun () -> assert false)
          (fun x -> mk (Boolean.Unsafe.of_cvar x##.value))
      else raise_error "Expected array of length 1" ) ;
  static_method "check" (fun (x : bool_class Js.t) : unit ->
      Impl.assert_ (Constraint.boolean (x##.value :> Field.t)) ) ;
  method_ "toJSON" (fun (this : bool_class Js.t) : < .. > Js.t ->
      Js.Unsafe.coerce this##toBoolean ) ;
  static_method "toJSON" (fun (this : bool_class Js.t) : < .. > Js.t ->
      this##toJSON ) ;
  static_method "fromJSON"
    (fun (value : Js.Unsafe.any) : bool_class Js.t Js.Opt.t ->
      match Js.to_string (Js.typeof (Js.Unsafe.coerce value)) with
      | "boolean" ->
          Js.Opt.return
            (new%js bool_constr (As_bool.of_js_bool (Js.Unsafe.coerce value)))
      | _ ->
          Js.Opt.empty )

type coords = < x : As_field.t Js.prop ; y : As_field.t Js.prop > Js.t

let group_class : < .. > Js.t =
  let f =
    Js.Unsafe.eval_string
      {js|
      (function(toFieldObj) {
        return function() {
          var err = 'Group constructor expects either 2 arguments (x, y) or a single argument object { x, y }';
          if (arguments.length == 1) {
            var t = arguments[0];
            if (t.x === undefined || t.y === undefined) {
              throw (Error(err));
            } else {
              this.x = toFieldObj(t.x);
              this.y = toFieldObj(t.y);
            }
          } else if (arguments.length == 2) {
            this.x = toFieldObj(arguments[0]);
            this.y = toFieldObj(arguments[1]);
          } else {
            throw (Error(err));
          }
          return this;
        }
      })
      |js}
  in
  Js.Unsafe.fun_call f
    [| Js.Unsafe.inject (Js.wrap_callback As_field.to_field_obj) |]

class type scalar_class =
  object
    method value : Boolean.var array Js.prop

    method constantValue : Other_impl.Field.Constant.t Js.Optdef.t Js.prop

    method toJSON : < .. > Js.t Js.meth
  end

class type endo_scalar_class =
  object
    method value : Boolean.var list Js.prop
  end

module As_group = struct
  (* { x: as_field, y : as_field } | group_class *)
  type t

  class type group_class =
    object
      method x : field_class Js.t Js.prop

      method y : field_class Js.t Js.prop

      method add : group_class Js.t -> group_class Js.t Js.meth

      method add_ : t -> group_class Js.t Js.meth

      method sub_ : t -> group_class Js.t Js.meth

      method neg : group_class Js.t Js.meth

      method scale : scalar_class Js.t -> group_class Js.t Js.meth

      method endoScale : endo_scalar_class Js.t -> group_class Js.t Js.meth

      method assertEquals : t -> unit Js.meth

      method equals : t -> bool_class Js.t Js.meth

      method toJSON : < .. > Js.t Js.meth

      method toFields : field_class Js.t Js.js_array Js.t Js.meth
    end

  let group_constr : (As_field.t -> As_field.t -> group_class Js.t) Js.constr =
    Obj.magic group_class

  let to_coords (t : t) : coords = Obj.magic t

  let value (t : t) =
    let t = to_coords t in
    (As_field.value t##.x, As_field.value t##.y)

  let of_group_obj (t : group_class Js.t) : t = Obj.magic t

  let to_group_obj (t : t) : group_class Js.t =
    if Js.instanceof (Obj.magic t) group_constr then Obj.magic t
    else
      let t = to_coords t in
      new%js group_constr t##.x t##.y
end

class type group_class = As_group.group_class

let group_constr = As_group.group_constr

let to_js_group (x : Impl.Field.t) (y : Impl.Field.t) : group_class Js.t =
  new%js group_constr
    (As_field.of_field_obj (to_js_field x))
    (As_field.of_field_obj (to_js_field y))

let scalar_shift =
  Pickles_types.Shifted_value.Type1.Shift.create (module Other_backend.Field)

let to_constant_scalar (bs : Boolean.var array) :
    Other_backend.Field.t Js.Optdef.t =
  with_return (fun { return } ->
      let bs =
        Array.map bs ~f:(fun b ->
            match (b :> Field.t) with
            | Constant b ->
                Impl.Field.Constant.(equal one b)
            | _ ->
                return Js.Optdef.empty )
      in
      Js.Optdef.return
        (Pickles_types.Shifted_value.Type1.to_field
           (module Other_backend.Field)
           ~shift:scalar_shift
           (Shifted_value (Other_backend.Field.of_bits (Array.to_list bs))) ) )

let scalar_class : < .. > Js.t =
  let f =
    Js.Unsafe.eval_string
      {js|
      (function(toConstantFieldElt) {
        return function(bits, constantValue) {
          this.value = bits;
          if (constantValue !== undefined) {
            this.constantValue = constantValue;
            return this;
          }
          let c = toConstantFieldElt(bits);
          if (c !== undefined) {
            this.constantValue = c;
          }
          return this;
        };
      })
    |js}
  in
  Js.Unsafe.(fun_call f [| inject (Js.wrap_callback to_constant_scalar) |])

let scalar_constr : (Boolean.var array -> scalar_class Js.t) Js.constr =
  Obj.magic scalar_class

let scalar_constr_const :
    (Boolean.var array -> Other_backend.Field.t -> scalar_class Js.t) Js.constr
    =
  Obj.magic scalar_class

let scalar_to_bits x =
  let (Shifted_value x) =
    Pickles_types.Shifted_value.Type1.of_field ~shift:scalar_shift
      (module Other_backend.Field)
      x
  in
  Array.of_list_map (Other_backend.Field.to_bits x) ~f:Boolean.var_of_value

let to_js_scalar x = new%js scalar_constr_const (scalar_to_bits x) x

let () =
  let num_bits = Field.size_in_bits in
  let method_ name (f : scalar_class Js.t -> _) = method_ scalar_class name f in
  let static_method name f =
    Js.Unsafe.set scalar_class (Js.string name) (Js.wrap_callback f)
  in
  let ( ! ) name x =
    Js.Optdef.get x (fun () ->
        raise_error
          (sprintf "Scalar.%s can only be called on non-witness values." name) )
  in
  let bits = scalar_to_bits in
  let constant_op1 name (f : Other_backend.Field.t -> Other_backend.Field.t) =
    method_ name (fun x : scalar_class Js.t ->
        let z = f (!name x##.constantValue) in
        new%js scalar_constr_const (bits z) z )
  in
  let constant_op2 name
      (f :
        Other_backend.Field.t -> Other_backend.Field.t -> Other_backend.Field.t
        ) =
    let ( ! ) = !name in
    method_ name (fun x (y : scalar_class Js.t) : scalar_class Js.t ->
        let z = f !(x##.constantValue) !(y##.constantValue) in
        new%js scalar_constr_const (bits z) z )
  in

  (* It is not necessary to boolean constrain the bits of a scalar for the following
     reasons:

     The only type-safe functions which can be called with a scalar value are

     - if
     - assertEqual
     - equal
     - Group.scale

     The only one of these whose behavior depends on the bit values of the input scalars
     is Group.scale, and that function boolean constrains the scalar input itself.
  *)
  static_method "check" (fun _x -> ()) ;
  constant_op1 "neg" Other_backend.Field.negate ;
  constant_op2 "add" Other_backend.Field.add ;
  constant_op2 "mul" Other_backend.Field.mul ;
  constant_op2 "sub" Other_backend.Field.sub ;
  constant_op2 "div" Other_backend.Field.div ;
  method_ "toFields" (fun x : field_class Js.t Js.js_array Js.t ->
      Array.map x##.value ~f:(fun b ->
          new%js field_constr (As_field.of_field (b :> Field.t)) )
      |> Js.array ) ;
  static_method "toFields"
    (fun (x : scalar_class Js.t) : field_class Js.t Js.js_array Js.t ->
      (Js.Unsafe.coerce x)##toFields ) ;
  static_method "sizeInFields" (fun () : int -> num_bits) ;
  static_method "ofFields"
    (fun (xs : field_class Js.t Js.js_array Js.t) : scalar_class Js.t ->
      new%js scalar_constr
        (Array.map (Js.to_array xs) ~f:(fun x ->
             Boolean.Unsafe.of_cvar x##.value ) ) ) ;
  static_method "random" (fun () : scalar_class Js.t ->
      let x = Other_backend.Field.random () in
      new%js scalar_constr_const (bits x) x ) ;
  static_method "ofBits"
    (fun (bits : bool_class Js.t Js.js_array Js.t) : scalar_class Js.t ->
      new%js scalar_constr
        (Array.map (Js.to_array bits) ~f:(fun b ->
             As_bool.(value (of_bool_obj b)) ) ) ) ;
  method_ "toJSON" (fun (s : scalar_class Js.t) : < .. > Js.t ->
      let s =
        Js.Optdef.case s##.constantValue
          (fun () ->
            Js.Optdef.get
              (to_constant_scalar s##.value)
              (fun () -> raise_error "Cannot convert in-circuit value to JSON")
            )
          Fn.id
      in
      Js.string (Other_impl.Field.Constant.to_string s) ) ;
  static_method "toJSON" (fun (s : scalar_class Js.t) : < .. > Js.t ->
      s##toJSON ) ;
  static_method "fromJSON"
    (fun (value : Js.Unsafe.any) : scalar_class Js.t Js.Opt.t ->
      let return x = Js.Opt.return (new%js scalar_constr_const (bits x) x) in
      match Js.to_string (Js.typeof (Js.Unsafe.coerce value)) with
      | "number" ->
          let value = Js.float_of_number (Obj.magic value) in
          if Caml.Float.is_integer value then
            return (Other_backend.Field.of_int (Float.to_int value))
          else Js.Opt.empty
      | "boolean" ->
          let value = Js.to_bool (Obj.magic value) in
          return Other_backend.(if value then Field.one else Field.zero)
      | "string" -> (
          let value : Js.js_string Js.t = Obj.magic value in
          let s = Js.to_string value in
          try
            return
              ( if Char.equal s.[0] '0' && Char.equal (Char.lowercase s.[1]) 'x'
              then Kimchi_pasta.Pasta.Fq.(of_bigint (Bigint.of_hex_string s))
              else Other_impl.Field.Constant.of_string s )
          with Failure _ -> Js.Opt.empty )
      | _ ->
          Js.Opt.empty )

let () =
  let mk (x, y) : group_class Js.t =
    new%js group_constr (As_field.of_field x) (As_field.of_field y)
  in
  let method_ name (f : group_class Js.t -> _) = method_ group_class name f in
  let static name x = Js.Unsafe.set group_class (Js.string name) x in
  let static_method name f = static name (Js.wrap_callback f) in
  let constant (x, y) = mk Field.(constant x, constant y) in
  method_ "add"
    (fun (p1 : group_class Js.t) (p2 : As_group.t) : group_class Js.t ->
      let p1, p2 =
        (As_group.value (As_group.of_group_obj p1), As_group.value p2)
      in
      match (p1, p2) with
      | (Constant x1, Constant y1), (Constant x2, Constant y2) ->
          constant
            (Pickles.Step_main_inputs.Inner_curve.Constant.( + ) (x1, y1)
               (x2, y2) )
      | _ ->
          Pickles.Step_main_inputs.Ops.add_fast p1 p2 |> mk ) ;
  method_ "neg" (fun (p1 : group_class Js.t) : group_class Js.t ->
      Pickles.Step_main_inputs.Inner_curve.negate
        (As_group.value (As_group.of_group_obj p1))
      |> mk ) ;
  method_ "sub"
    (fun (p1 : group_class Js.t) (p2 : As_group.t) : group_class Js.t ->
      p1##add (As_group.to_group_obj p2)##neg ) ;
  method_ "scale"
    (fun (p1 : group_class Js.t) (s : scalar_class Js.t) : group_class Js.t ->
      match
        ( As_group.(value (of_group_obj p1))
        , Js.Optdef.to_option s##.constantValue )
      with
      | (Constant x, Constant y), Some s ->
          Pickles.Step_main_inputs.Inner_curve.Constant.scale (x, y) s
          |> constant
      | _ ->
          let bits = Array.copy s##.value in
          (* Have to convert LSB -> MSB *)
          Array.rev_inplace bits ;
          Pickles.Step_main_inputs.Ops.scale_fast_msb_bits
            (As_group.value (As_group.of_group_obj p1))
            (Shifted_value bits)
          |> mk ) ;
  (* TODO
     method_ "endoScale"
       (fun (p1 : group_class Js.t) (s : endo_scalar_class Js.t) : group_class Js.t
       ->
         Sc.endo
           (As_group.value (As_group.of_group_obj p1))
           (Scalar_challenge s##.value)
         |> mk) ; *)
  method_ "assertEquals"
    (fun (p1 : group_class Js.t) (p2 : As_group.t) : unit ->
      let x1, y1 = As_group.value (As_group.of_group_obj p1) in
      let x2, y2 = As_group.value p2 in
      Field.Assert.equal x1 x2 ; Field.Assert.equal y1 y2 ) ;
  method_ "equals"
    (fun (p1 : group_class Js.t) (p2 : As_group.t) : bool_class Js.t ->
      let x1, y1 = As_group.value (As_group.of_group_obj p1) in
      let x2, y2 = As_group.value p2 in
      new%js bool_constr
        (As_bool.of_boolean
           (Boolean.all [ Field.equal x1 x2; Field.equal y1 y2 ]) ) ) ;
  static "generator"
    (mk Pickles.Step_main_inputs.Inner_curve.one : group_class Js.t) ;
  static_method "add"
    (fun (p1 : As_group.t) (p2 : As_group.t) : group_class Js.t ->
      (As_group.to_group_obj p1)##add_ p2 ) ;
  static_method "sub"
    (fun (p1 : As_group.t) (p2 : As_group.t) : group_class Js.t ->
      (As_group.to_group_obj p1)##sub_ p2 ) ;
  static_method "sub"
    (fun (p1 : As_group.t) (p2 : As_group.t) : group_class Js.t ->
      (As_group.to_group_obj p1)##sub_ p2 ) ;
  static_method "neg" (fun (p1 : As_group.t) : group_class Js.t ->
      (As_group.to_group_obj p1)##neg ) ;
  static_method "scale"
    (fun (p1 : As_group.t) (s : scalar_class Js.t) : group_class Js.t ->
      (As_group.to_group_obj p1)##scale s ) ;
  static_method "assertEqual" (fun (p1 : As_group.t) (p2 : As_group.t) : unit ->
      (As_group.to_group_obj p1)##assertEquals p2 ) ;
  static_method "equal"
    (fun (p1 : As_group.t) (p2 : As_group.t) : bool_class Js.t ->
      (As_group.to_group_obj p1)##equals p2 ) ;
  method_ "toFields"
    (fun (p1 : group_class Js.t) : field_class Js.t Js.js_array Js.t ->
      let arr = singleton_array p1##.x in
      arr##push p1##.y |> ignore ;
      arr ) ;
  static_method "toFields" (fun (p1 : group_class Js.t) -> p1##toFields) ;
  static_method "ofFields" (fun (xs : field_class Js.t Js.js_array Js.t) ->
      array_check_length xs 2 ;
      new%js group_constr
        (As_field.of_field_obj (array_get_exn xs 0))
        (As_field.of_field_obj (array_get_exn xs 1)) ) ;
  static_method "sizeInFields" (fun () : int -> 2) ;
  static_method "check" (fun (p : group_class Js.t) : unit ->
      Pickles.Step_main_inputs.Inner_curve.assert_on_curve
        Field.((p##.x##.value :> t), (p##.y##.value :> t)) ) ;
  method_ "toJSON" (fun (p : group_class Js.t) : < .. > Js.t ->
      object%js
        val x = (Obj.magic field_class)##toJSON p##.x

        val y = (Obj.magic field_class)##toJSON p##.y
      end ) ;
  static_method "toJSON" (fun (p : group_class Js.t) : < .. > Js.t -> p##toJSON) ;
  static_method "fromJSON"
    (fun (value : Js.Unsafe.any) : group_class Js.t Js.Opt.t ->
      let get field_name =
        Js.Optdef.case
          (Js.Unsafe.get value (Js.string field_name))
          (fun () -> Js.Opt.empty)
          (fun x -> field_class##fromJSON x)
      in
      Js.Opt.bind (get "x") (fun x ->
          Js.Opt.map (get "y") (fun y ->
              new%js group_constr
                (As_field.of_field_obj x) (As_field.of_field_obj y) ) ) )

class type ['a] as_field_elements =
  object
    method toFields : 'a -> field_class Js.t Js.js_array Js.t Js.meth

    method ofFields : field_class Js.t Js.js_array Js.t -> 'a Js.meth

    method sizeInFields : int Js.meth
  end

let array_iter t1 ~f =
  for i = 0 to t1##.length - 1 do
    f (array_get_exn t1 i)
  done

let array_iter2 t1 t2 ~f =
  for i = 0 to t1##.length - 1 do
    f (array_get_exn t1 i) (array_get_exn t2 i)
  done

let array_map t1 ~f =
  let res = new%js Js.array_empty in
  array_iter t1 ~f:(fun x1 -> res##push (f x1) |> ignore) ;
  res

let array_map2 t1 t2 ~f =
  let res = new%js Js.array_empty in
  array_iter2 t1 t2 ~f:(fun x1 x2 -> res##push (f x1 x2) |> ignore) ;
  res

module Poseidon_sponge_checked =
  Sponge.Make_sponge (Pickles.Step_main_inputs.Sponge.Permutation)
module Poseidon_sponge =
  Sponge.Make_sponge (Sponge.Poseidon (Pickles.Tick_field_sponge.Inputs))

let sponge_params_checked =
  Sponge.Params.(
    map pasta_p_kimchi ~f:(Fn.compose Field.constant Field.Constant.of_string))

let sponge_params =
  Sponge.Params.(map pasta_p_kimchi ~f:Field.Constant.of_string)

type sponge =
  | Checked of Poseidon_sponge_checked.t
  | Unchecked of Poseidon_sponge.t

let poseidon =
  object%js
    method hash (xs : field_class Js.t Js.js_array Js.t) : field_class Js.t =
      let input = Array.map (Js.to_array xs) ~f:of_js_field in
      let digest =
        try Random_oracle.Checked.hash input
        with _ ->
          Random_oracle.hash (Array.map ~f:to_unchecked input) |> Field.constant
      in
      to_js_field digest

    (* returns a "sponge" that stays opaque to JS *)
    method spongeCreate () : sponge =
      if Impl.in_checked_computation () then
        Checked
          (Poseidon_sponge_checked.create ?init:None sponge_params_checked)
      else Unchecked (Poseidon_sponge.create ?init:None sponge_params)

    method spongeAbsorb (sponge : sponge) field : unit =
      match sponge with
      | Checked s ->
          Poseidon_sponge_checked.absorb s (of_js_field field)
      | Unchecked s ->
          Poseidon_sponge.absorb s (to_unchecked @@ of_js_field field)

    method spongeSqueeze (sponge : sponge) =
      match sponge with
      | Checked s ->
          Poseidon_sponge_checked.squeeze s |> to_js_field
      | Unchecked s ->
          Poseidon_sponge.squeeze s |> Field.constant |> to_js_field
  end

class type verification_key_class =
  object
    method value : Verification_key.t Js.prop

    method verify :
      Js.Unsafe.any Js.js_array Js.t -> proof_class Js.t -> bool Js.t Js.meth
  end

and proof_class =
  object
    method value : Backend.Proof.t Js.prop
  end

class type keypair_class =
  object
    method value : Keypair.t Js.prop
  end

let keypair_class : < .. > Js.t =
  Js.Unsafe.eval_string {js|(function(v) { this.value = v; return this })|js}

let keypair_constr : (Keypair.t -> keypair_class Js.t) Js.constr =
  Obj.magic keypair_class

let verification_key_class : < .. > Js.t =
  Js.Unsafe.eval_string {js|(function(v) { this.value = v; return this })|js}

let verification_key_constr :
    (Verification_key.t -> verification_key_class Js.t) Js.constr =
  Obj.magic verification_key_class

let proof_class : < .. > Js.t =
  Js.Unsafe.eval_string {js|(function(v) { this.value = v; return this })|js}

let proof_constr : (Backend.Proof.t -> proof_class Js.t) Js.constr =
  Obj.magic proof_class

module Circuit = struct
  let check_lengths s t1 t2 =
    if t1##.length <> t2##.length then
      raise_error
        (sprintf "%s: Got mismatched lengths, %d != %d" s t1##.length
           t2##.length )
    else ()

  let wrap name ~pre_args ~post_args ~explicit ~implicit =
    let total_implicit = pre_args + post_args in
    let total_explicit = 1 + total_implicit in
    let wrapped =
      let err =
        if pre_args > 0 then
          sprintf
            "%s: Must be called with %d arguments, or, if passing constructor \
             explicitly, with %d arguments, followed by the constructor, \
             followed by %d arguments"
            name total_implicit pre_args post_args
        else
          sprintf
            "%s: Must be called with %d arguments, or, if passing constructor \
             explicitly, with the constructor as the first argument, followed \
             by %d arguments"
            name total_implicit post_args
      in
      ksprintf Js.Unsafe.eval_string
        {js|
        (function(explicit, implicit) {
          return function() {
            var err = '%s';
            if (arguments.length === %d) {
              return explicit.apply(this, arguments);
            } else if (arguments.length === %d) {
              return implicit.apply(this, arguments);
            } else {
              throw (Error(err));
            }
          }
        } )
      |js}
        err total_explicit total_implicit
    in
    Js.Unsafe.(
      fun_call wrapped
        [| inject (Js.wrap_callback explicit)
         ; inject (Js.wrap_callback implicit)
        |])

  let if_array b t1 t2 =
    check_lengths "if" t1 t2 ;
    array_map2 t1 t2 ~f:(fun x1 x2 ->
        new%js field_constr
          (As_field.of_field (Field.if_ b ~then_:x1##.value ~else_:x2##.value)) )

  let js_equal (type b) (x : b) (y : b) : bool =
    let f = Js.Unsafe.eval_string "(function(x, y) { return x === y; })" in
    Js.to_bool Js.Unsafe.(fun_call f [| inject x; inject y |])

  let keys (type a) (a : a) : Js.js_string Js.t Js.js_array Js.t =
    Js.Unsafe.global ##. Object##keys a

  let check_type name t =
    let t = Js.to_string t in
    let ok =
      match t with
      | "object" ->
          true
      | "function" ->
          false
      | "number" ->
          false
      | "boolean" ->
          false
      | "string" ->
          false
      | _ ->
          false
    in
    if ok then ()
    else
      raise_error
        (sprintf "Type \"%s\" cannot be used with function \"%s\"" t name)

  let rec to_field_elts_magic :
      type a. a Js.t -> field_class Js.t Js.js_array Js.t =
    fun (type a) (t1 : a Js.t) : field_class Js.t Js.js_array Js.t ->
     let t1_is_array = Js.Unsafe.global ##. Array##isArray t1 in
     check_type "toFields" (Js.typeof t1) ;
     match t1_is_array with
     | true ->
         let arr = array_map (Obj.magic t1) ~f:to_field_elts_magic in
         (Obj.magic arr)##flat
     | false -> (
         let ctor1 : _ Js.Optdef.t = (Obj.magic t1)##.constructor in
         let has_methods ctor =
           let has s = Js.to_bool (ctor##hasOwnProperty (Js.string s)) in
           has "toFields" && has "ofFields"
         in
         match Js.Optdef.(to_option ctor1) with
         | Some ctor1 when has_methods ctor1 ->
             ctor1##toFields t1
         | Some _ ->
             let arr =
               array_map
                 (keys t1)##sort_asStrings
                 ~f:(fun k -> to_field_elts_magic (Js.Unsafe.get t1 k))
             in
             (Obj.magic arr)##flat
         | None ->
             raise_error "toFields: Argument did not have a constructor." )

  let assert_equal =
    let f t1 t2 =
      (* TODO: Have better error handling here that throws at proving time
         for the specific position where they differ. *)
      check_lengths "assertEqual" t1 t2 ;
      for i = 0 to t1##.length - 1 do
        Field.Assert.equal
          (array_get_exn t1 i)##.value
          (array_get_exn t2 i)##.value
      done
    in
    let implicit
        (t1 :
          < toFields : field_class Js.t Js.js_array Js.t Js.meth > Js.t as 'a )
        (t2 : 'a) : unit =
      f (to_field_elts_magic t1) (to_field_elts_magic t2)
    in
    let explicit
        (ctor :
          < toFields : 'a -> field_class Js.t Js.js_array Js.t Js.meth > Js.t )
        (t1 : 'a) (t2 : 'a) : unit =
      f (ctor##toFields t1) (ctor##toFields t2)
    in
    wrap "assertEqual" ~pre_args:0 ~post_args:2 ~explicit ~implicit

  let equal =
    let f t1 t2 =
      check_lengths "equal" t1 t2 ;
      (* TODO: Have better error handling here that throws at proving time
         for the specific position where they differ. *)
      new%js bool_constr
        ( Boolean.Array.all
            (Array.init t1##.length ~f:(fun i ->
                 Field.equal
                   (array_get_exn t1 i)##.value
                   (array_get_exn t2 i)##.value ) )
        |> As_bool.of_boolean )
    in
    let _implicit
        (t1 :
          < toFields : field_class Js.t Js.js_array Js.t Js.meth > Js.t as 'a )
        (t2 : 'a) : bool_class Js.t =
      f t1##toFields t2##toFields
    in
    let implicit t1 t2 = f (to_field_elts_magic t1) (to_field_elts_magic t2) in
    let explicit
        (ctor :
          < toFields : 'a -> field_class Js.t Js.js_array Js.t Js.meth > Js.t )
        (t1 : 'a) (t2 : 'a) : bool_class Js.t =
      f (ctor##toFields t1) (ctor##toFields t2)
    in
    wrap "equal" ~pre_args:0 ~post_args:2 ~explicit ~implicit

  let if_explicit (type a) (b : As_bool.t) (ctor : a as_field_elements Js.t)
      (x1 : a) (x2 : a) =
    let b = As_bool.value b in
    match (b :> Field.t) with
    | Constant b ->
        if Field.Constant.(equal one b) then x1 else x2
    | _ ->
        let t1 = ctor##toFields x1 in
        let t2 = ctor##toFields x2 in
        let arr = if_array b t1 t2 in
        ctor##ofFields arr

  let rec if_magic : type a. As_bool.t -> a Js.t -> a Js.t -> a Js.t =
    fun (type a) (b : As_bool.t) (t1 : a Js.t) (t2 : a Js.t) : a Js.t ->
     check_type "if" (Js.typeof t1) ;
     check_type "if" (Js.typeof t2) ;
     let t1_is_array = Js.Unsafe.global ##. Array##isArray t1 in
     let t2_is_array = Js.Unsafe.global ##. Array##isArray t2 in
     match (t1_is_array, t2_is_array) with
     | false, true | true, false ->
         raise_error "if: Mismatched argument types"
     | true, true ->
         array_map2 (Obj.magic t1) (Obj.magic t2) ~f:(fun x1 x2 ->
             if_magic b x1 x2 )
         |> Obj.magic
     | false, false -> (
         let ctor1 : _ Js.Optdef.t = (Obj.magic t1)##.constructor in
         let ctor2 : _ Js.Optdef.t = (Obj.magic t2)##.constructor in
         let has_methods ctor =
           let has s = Js.to_bool (ctor##hasOwnProperty (Js.string s)) in
           has "toFields" && has "ofFields"
         in
         if not (js_equal ctor1 ctor2) then
           raise_error "if: Mismatched argument types" ;
         match Js.Optdef.(to_option ctor1, to_option ctor2) with
         | Some ctor1, Some _ when has_methods ctor1 ->
             if_explicit b ctor1 t1 t2
         | Some ctor1, Some _ ->
             (* Try to match them as generic objects *)
             let ks1 = (keys t1)##sort_asStrings in
             let ks2 = (keys t2)##sort_asStrings in
             check_lengths
               (sprintf "if (%s vs %s)"
                  (Js.to_string (ks1##join (Js.string ", ")))
                  (Js.to_string (ks2##join (Js.string ", "))) )
               ks1 ks2 ;
             array_iter2 ks1 ks2 ~f:(fun k1 k2 ->
                 if not (js_equal k1 k2) then
                   raise_error "if: Arguments had mismatched types" ) ;
             let result = new%js ctor1 in
             array_iter ks1 ~f:(fun k ->
                 Js.Unsafe.set result k
                   (if_magic b (Js.Unsafe.get t1 k) (Js.Unsafe.get t2 k)) ) ;
             Obj.magic result
         | Some _, None | None, Some _ ->
             assert false
         | None, None ->
             raise_error "if: Arguments did not have a constructor." )

  let if_ =
    wrap "if" ~pre_args:1 ~post_args:2 ~explicit:if_explicit ~implicit:if_magic

  let typ_ (type a) (typ : a as_field_elements Js.t) : (a, a) Typ.t =
    let to_array conv a =
      Js.to_array (typ##toFields a) |> Array.map ~f:(fun x -> conv x##.value)
    in
    let of_array conv xs =
      typ##ofFields
        (Js.array
           (Array.map xs ~f:(fun x ->
                new%js field_constr (As_field.of_field (conv x)) ) ) )
    in
    Typ.transport
      (Typ.array ~length:typ##sizeInFields Field.typ)
      ~there:(to_array (fun x -> Option.value_exn (Field.to_constant x)))
      ~back:(of_array Field.constant)
    |> Typ.transport_var ~there:(to_array Fn.id) ~back:(of_array Fn.id)

  let witness (type a) (typ : a as_field_elements Js.t)
      (f : (unit -> a) Js.callback) : a =
    let a =
      Impl.exists (typ_ typ) ~compute:(fun () : a -> Js.Unsafe.fun_call f [||])
    in
    if Js.Optdef.test (Js.Unsafe.coerce typ)##.check then
      let () = (Js.Unsafe.coerce typ)##check a in
      ()
    else failwith "Circuit.witness: input does not have a `check` method" ;
    a

  module Circuit_main = struct
    type ('w, 'p) t =
      < snarkyMain : ('w -> 'p -> unit) Js.callback Js.prop
      ; snarkyWitnessTyp : 'w as_field_elements Js.t Js.prop
      ; snarkyPublicTyp : 'p as_field_elements Js.t Js.prop >
      Js.t
  end

  let main_and_input (type w p) (c : (w, p) Circuit_main.t) =
    let main ?(w : w option) (public : p) () =
      let w : w =
        witness c##.snarkyWitnessTyp
          (Js.wrap_callback (fun () -> Option.value_exn w))
      in
      Js.Unsafe.(fun_call c##.snarkyMain [| inject w; inject public |])
    in
    (main, Impl.Data_spec.[ typ_ c##.snarkyPublicTyp ])

  let generate_keypair (type w p) (c : (w, p) Circuit_main.t) :
      keypair_class Js.t =
    let main, spec = main_and_input c in
    let cs =
      Impl.constraint_system ~exposing:spec
        ~return_typ:Snark_params.Tick.Typ.unit (fun x -> main x)
    in
    let kp = Impl.Keypair.generate cs in
    new%js keypair_constr kp

  let prove (type w p) (c : (w, p) Circuit_main.t) (priv : w) (pub : p) kp :
      proof_class Js.t =
    let main, spec = main_and_input c in
    let pk = Keypair.pk kp in
    let p =
      Impl.generate_witness_conv ~return_typ:Snark_params.Tick.Typ.unit
        ~f:(fun { Impl.Proof_inputs.auxiliary_inputs; public_inputs } () ->
          Backend.Proof.create pk ~auxiliary:auxiliary_inputs
            ~primary:public_inputs )
        spec (main ~w:priv) pub
    in
    new%js proof_constr p

  let circuit = Js.Unsafe.eval_string {js|(function() { return this })|js}

  let () =
    circuit##.runAndCheck :=
      Js.wrap_callback (fun (f : unit -> 'a) ->
          Impl.run_and_check (fun () -> f) |> Or_error.ok_exn ) ;

    circuit##.asProver :=
      Js.wrap_callback (fun (f : (unit -> unit) Js.callback) : unit ->
          Impl.as_prover (fun () -> Js.Unsafe.fun_call f [||]) ) ;
    circuit##.witness := Js.wrap_callback witness ;
    circuit##.generateKeypair :=
      Js.wrap_meth_callback
        (fun (this : _ Circuit_main.t) : keypair_class Js.t ->
          generate_keypair this ) ;
    circuit##.prove :=
      Js.wrap_meth_callback
        (fun (this : _ Circuit_main.t) w p (kp : keypair_class Js.t) ->
          prove this w p kp##.value ) ;
    (circuit##.verify :=
       fun (pub : Js.Unsafe.any Js.js_array Js.t)
           (vk : verification_key_class Js.t) (pi : proof_class Js.t) :
           bool Js.t ->
         vk##verify pub pi ) ;
    circuit##.assertEqual := assert_equal ;
    circuit##.equal := equal ;
    circuit##.toFields := Js.wrap_callback to_field_elts_magic ;
    circuit##.inProver :=
      Js.wrap_callback (fun () : bool Js.t -> Js.bool (Impl.in_prover ())) ;
    circuit##.inCheckedComputation
    := Js.wrap_callback (fun () : bool Js.t ->
           Js.bool (Impl.in_checked_computation ()) ) ;
    Js.Unsafe.set circuit (Js.string "if") if_ ;
    circuit##.getVerificationKey
    := fun (vk : Verification_key.t) -> new%js verification_key_constr vk
end

let () =
  let method_ name (f : keypair_class Js.t -> _) =
    method_ keypair_class name f
  in
  method_ "verificationKey"
    (fun (this : keypair_class Js.t) : verification_key_class Js.t ->
      new%js verification_key_constr (Keypair.vk this##.value) )

(* TODO: add verificationKey.toString / fromString *)
let () =
  let method_ name (f : verification_key_class Js.t -> _) =
    method_ verification_key_class name f
  in
  (* TODO
     let module M = struct
       type t =
         ( Backend.Field.t
         , Kimchi.Protocol.SRS.Fp. Marlin_plonk_bindings_pasta_fp_urs.t
         , Pasta.Vesta.Affine.Stable.Latest.t
             Marlin_plonk_bindings.Types.Poly_comm.t
         )
         Marlin_plonk_bindings.Types.Plonk_verifier_index.t
       [@@deriving bin_io_unversioned]
     end in
     method_ "toString"
       (fun this : Js.js_string Js.t ->
          Binable.to_string (module Backend.Verification_key) this##.value
        |> Js.string ) ;
  *)
  proof_class##.ofString :=
    Js.wrap_callback (fun (s : Js.js_string Js.t) : proof_class Js.t ->
        new%js proof_constr
          (Js.to_string s |> Binable.of_string (module Backend.Proof)) ) ;
  method_ "verify"
    (fun
      (this : verification_key_class Js.t)
      (pub : Js.Unsafe.any Js.js_array Js.t)
      (pi : proof_class Js.t)
      :
      bool Js.t
    ->
      let v = Backend.Field.Vector.create () in
      array_iter (Circuit.to_field_elts_magic pub) ~f:(fun x ->
          match x##.value with
          | Constant x ->
              Backend.Field.Vector.emplace_back v x
          | _ ->
              raise_error "verify: Expected non-circuit values for input" ) ;
      Backend.Proof.verify pi##.value this##.value v |> Js.bool )

let () =
  let method_ name (f : proof_class Js.t -> _) = method_ proof_class name f in
  method_ "toString" (fun this : Js.js_string Js.t ->
      Binable.to_string (module Backend.Proof) this##.value |> Js.string ) ;
  proof_class##.ofString :=
    Js.wrap_callback (fun (s : Js.js_string Js.t) : proof_class Js.t ->
        new%js proof_constr
          (Js.to_string s |> Binable.of_string (module Backend.Proof)) ) ;
  method_ "verify"
    (fun
      (this : proof_class Js.t)
      (vk : verification_key_class Js.t)
      (pub : Js.Unsafe.any Js.js_array Js.t)
      :
      bool Js.t
    -> vk##verify pub this )

(* helpers for pickles_compile *)

type 'a public_input = 'a array

type public_input_js = field_class Js.t Js.js_array Js.t

type 'proof public_input_with_proof_js =
  < publicInput : public_input_js Js.prop ; proof : 'proof Js.prop > Js.t

module Public_input = struct
  type t = Field.t public_input

  let to_field_elements (t : t) : Field.t array = t

  let to_constant (t : t) = Array.map ~f:to_unchecked t

  let to_js (t : t) : public_input_js = Array.map ~f:to_js_field t |> Js.array

  let of_js (a : public_input_js) : t =
    Js.to_array a |> Array.map ~f:of_js_field

  let list_to_js (public_inputs : t list) =
    List.map ~f:to_js public_inputs |> Array.of_list |> Js.array

  module Constant = struct
    type t = Field.Constant.t public_input

    let to_field_elements (t : t) : Field.Constant.t array = t

    let to_js (t : t) : public_input_js =
      Array.map ~f:to_js_field_unchecked t |> Js.array

    let of_js (a : public_input_js) : t =
      Js.to_array a |> Array.map ~f:of_js_field_unchecked
  end
end

let public_input_typ (i : int) = Typ.array ~length:i Field.typ

let dummy_constraints =
  let module Inner_curve = Kimchi_pasta.Pasta.Pallas in
  let module Step_main_inputs = Pickles.Step_main_inputs in
  let inner_curve_typ : (Field.t * Field.t, Inner_curve.t) Typ.t =
    Typ.transport Step_main_inputs.Inner_curve.typ
      ~there:Inner_curve.to_affine_exn ~back:Inner_curve.of_affine
  in
  fun () ->
    let x =
      Impl.exists Field.typ ~compute:(fun () -> Field.Constant.of_int 3)
    in
    let g = Impl.exists inner_curve_typ ~compute:(fun _ -> Inner_curve.one) in
    ignore
      ( Pickles.Scalar_challenge.to_field_checked'
          (module Impl)
          ~num_bits:16
          (Kimchi_backend_common.Scalar_challenge.create x)
        : Field.t * Field.t * Field.t ) ;
    ignore
      ( Step_main_inputs.Ops.scale_fast g ~num_bits:5 (Shifted_value x)
        : Step_main_inputs.Inner_curve.t ) ;
    ignore
      ( Pickles.Step_verifier.Scalar_challenge.endo g ~num_bits:4
          (Kimchi_backend_common.Scalar_challenge.create x)
        : Field.t * Field.t )

type pickles_rule_js =
  < identifier : Js.js_string Js.t Js.prop
  ; main :
      (   public_input_js
       -> public_input_js Js.js_array Js.t
       -> bool_class Js.t Js.js_array Js.t )
      Js.prop
  ; proofsToVerify :
      < isSelf : bool Js.t Js.prop ; tag : Js.Unsafe.any Js.t Js.prop > Js.t
      Js.js_array
      Js.t
      Js.prop >
  Js.t

module Choices = struct
  open Pickles_types
  open Hlist

  module Prevs = struct
    type ('var, 'value, 'width, 'height) t =
      | Prevs :
          (   self:('var, 'value, 'width, 'height) Pickles.Tag.t
           -> ('prev_var, 'prev_values, 'widths, 'heights) H4.T(Pickles.Tag).t
          )
          -> ('var, 'value, 'width, 'height) t

    let of_rule (rule : pickles_rule_js) =
      let js_prevs = rule##.proofsToVerify in
      let rec get_tags (Prevs prevs) index =
        if index < 0 then Prevs prevs
        else
          let js_tag =
            Js.Optdef.get (Js.array_get js_prevs index) (fun () ->
                raise_errorf
                  "proofsToVerify array is sparse; the entry at index %i is \
                   missing"
                  index )
          in
          (* We introduce new opaque types to make sure that the type in the tag
             doesn't escape into the environment or have other ill effects.
          *)
          let module Types = struct
            type var

            type value

            type width

            type height
          end in
          let open Types in
          let to_tag ~self tag : (var, value, width, height) Pickles.Tag.t =
            (* The magic here isn't ideal, but it's safe enough if we immediately
               hide it behind [Types].
            *)
            if Js.to_bool tag##.isSelf then Obj.magic self
            else Obj.magic tag##.tag
          in
          let tag = to_tag js_tag in
          let prevs ~self : _ H4.T(Pickles.Tag).t = tag ~self :: prevs ~self in
          get_tags (Prevs prevs) (index - 1)
      in
      get_tags (Prevs (fun ~self:_ -> [])) (js_prevs##.length - 1)
  end

  module Inductive_rule = struct
    type ( 'var
         , 'value
         , 'width
         , 'height
         , 'arg_var
         , 'arg_value
         , 'ret_var
         , 'ret_value )
         t =
      | Rule :
          (   self:('var, 'value, 'width, 'height) Pickles.Tag.t
           -> ( 'prev_vars
              , 'prev_values
              , 'widths
              , 'heights
              , 'arg_var
              , 'arg_value
              , 'ret_var
              , 'ret_value )
              Pickles.Inductive_rule.t )
          -> ( 'var
             , 'value
             , 'width
             , 'height
             , 'arg_var
             , 'arg_value
             , 'ret_var
             , 'ret_value )
             t

    let rec should_verifys :
        type prev_vars prev_values widths heights.
           int
        -> (prev_vars, prev_values, widths, heights) H4.T(Pickles.Tag).t
        -> bool_class Js.t Js.js_array Js.t
        -> prev_vars H1.T(E01(Pickles.Inductive_rule.B)).t =
     fun index tags should_verifys_js ->
      match tags with
      | [] ->
          []
      | _ :: tags ->
          let js_bool =
            Js.Optdef.get (Js.array_get should_verifys_js index) (fun () ->
                raise_errorf
                  "Returned array is sparse; the entry at index %i is missing"
                  index )
          in
          let should_verifys =
            should_verifys (index + 1) tags should_verifys_js
          in
          js_bool##.value :: should_verifys

    let should_verifys tags should_verifys_js =
      should_verifys 0 tags should_verifys_js

    let rec vars_to_public_input :
        type prev_vars prev_values widths heights.
           (prev_vars, prev_values, widths, heights) H4.T(Pickles.Tag).t
        -> prev_vars H1.T(Id).t
        -> Public_input.t list =
     fun tags inputs ->
      match (tags, inputs) with
      | [], [] ->
          []
      | tag :: tags, input :: inputs ->
          let (Typ typ) = Pickles.Types_map.public_input tag in
          let input = fst (typ.var_to_fields input) in
          let inputs = vars_to_public_input tags inputs in
          input :: inputs

    let create (rule : pickles_rule_js) :
        (_, _, _, _, Public_input.t, Public_input.Constant.t, unit, unit) t =
      let (Prevs prevs) = Prevs.of_rule rule in
      Rule
        (fun ~self ->
          let prevs = prevs ~self in
          { Pickles.Inductive_rule.identifier = Js.to_string rule##.identifier
          ; prevs
          ; main =
              (fun prev_inputs public_input ->
                dummy_constraints () ;
                let should_verifys =
                  rule##.main
                    (Public_input.to_js public_input)
                    (Public_input.list_to_js
                       (vars_to_public_input prevs prev_inputs) )
                  |> should_verifys prevs
                in
                (should_verifys, ()) )
          } )
  end

  type ( 'var
       , 'value
       , 'width
       , 'height
       , 'arg_var
       , 'arg_value
       , 'ret_var
       , 'ret_value )
       t =
    | Choices :
        (   self:('var, 'value, 'width, 'height) Pickles.Tag.t
         -> ( 'prev_vars
            , 'prev_values
            , 'widths
            , 'heights
            , 'arg_var
            , 'arg_value
            , 'ret_var
            , 'ret_value )
            H4_4.T(Pickles.Inductive_rule).t )
        -> ( 'var
           , 'value
           , 'width
           , 'height
           , 'arg_var
           , 'arg_value
           , 'ret_var
           , 'ret_value )
           t

  let of_js js_rules =
    let rec get_rules (Choices rules) index :
        (_, _, _, _, Public_input.t, Public_input.Constant.t, unit, unit) t =
      if index < 0 then Choices rules
      else
        let js_rule =
          Js.Optdef.get (Js.array_get js_rules index) (fun () ->
              raise_errorf
                "Rules array is sparse; the entry at index %i is missing" index )
        in
        let (Rule rule) = Inductive_rule.create js_rule in
        let rules ~self : _ H4_4.T(Pickles.Inductive_rule).t =
          rule ~self :: rules ~self
        in
        get_rules (Choices rules) (index - 1)
    in
    get_rules (Choices (fun ~self:_ -> [])) (js_rules##.length - 1)
end

let other_verification_key_constr :
    (Other_impl.Verification_key.t -> verification_key_class Js.t) Js.constr =
  Obj.magic verification_key_class

type proof = (Pickles_types.Nat.N0.n, Pickles_types.Nat.N0.n) Pickles.Proof.t

module Public_inputs_with_proofs =
  Pickles_types.Hlist.H3.T (Pickles.Statement_with_proof)

let nat_modules_list : (module Pickles_types.Nat.Intf) list =
  let open Pickles_types.Nat in
  [ (module N0)
  ; (module N1)
  ; (module N2)
  ; (module N3)
  ; (module N4)
  ; (module N5)
  ; (module N6)
  ; (module N7)
  ; (module N8)
  ; (module N9)
  ; (module N10)
  ; (module N11)
  ; (module N12)
  ; (module N13)
  ; (module N14)
  ; (module N15)
  ; (module N16)
  ; (module N17)
  ; (module N18)
  ; (module N19)
  ; (module N20)
  ]

let nat_add_modules_list : (module Pickles_types.Nat.Add.Intf) list =
  let open Pickles_types.Nat in
  [ (module N0)
  ; (module N1)
  ; (module N2)
  ; (module N3)
  ; (module N4)
  ; (module N5)
  ; (module N6)
  ; (module N7)
  ; (module N8)
  ; (module N9)
  ; (module N10)
  ; (module N11)
  ; (module N12)
  ; (module N13)
  ; (module N14)
  ; (module N15)
  ; (module N16)
  ; (module N17)
  ; (module N18)
  ; (module N19)
  ; (module N20)
  ]

let nat_module (i : int) : (module Pickles_types.Nat.Intf) =
  List.nth_exn nat_modules_list i

let nat_add_module (i : int) : (module Pickles_types.Nat.Add.Intf) =
  List.nth_exn nat_add_modules_list i

let pickles_compile (choices : pickles_rule_js Js.js_array Js.t)
    (public_input_size : int) =
  let branches = choices##.length in
  let max_proofs =
    let choices = choices |> Js.to_array |> Array.to_list in
    List.map choices ~f:(fun c ->
        c##.proofsToVerify |> Js.to_array |> Array.length )
    |> List.max_elt ~compare |> Option.value ~default:0
  in
  let (module Branches) = nat_module branches in
  let (module Max_proofs_verified) = nat_add_module max_proofs in
  let (Choices choices) = Choices.of_js choices in
  let tag, _cache, p, provers =
    Pickles.compile_promise ~choices
      (module Public_input)
      (module Public_input.Constant)
      ~public_input:(Input (public_input_typ public_input_size))
      ~branches:(module Branches)
      ~max_proofs_verified:(module Max_proofs_verified)
        (* ^ TODO make max_branching configurable -- needs refactor in party types *)
      ~name:"smart-contract"
      ~constraint_constants:
        (* TODO these are dummy values *)
        { sub_windows_per_window = 0
        ; ledger_depth = 0
        ; work_delay = 0
        ; block_window_duration_ms = 0
        ; transaction_capacity = Log_2 0
        ; pending_coinbase_depth = 0
        ; coinbase_amount = Unsigned.UInt64.of_int 0
        ; supercharged_coinbase_factor = 0
        ; account_creation_fee = Unsigned.UInt64.of_int 0
        ; fork = None
        }
  in
  let module Proof = (val p) in
  let to_js_prover prover =
    let prove (public_input_js : public_input_js)
        (prevs_js : Proof.t public_input_with_proof_js Js.js_array Js.t) =
      let to_prev (previous : Proof.t public_input_with_proof_js) =
        (Public_input.Constant.of_js previous##.publicInput, previous##.proof)
      in
      let prevs : (Field.Constant.t public_input * Proof.t) list =
        prevs_js |> Js.to_array |> Array.to_list |> List.map ~f:to_prev
      in
      let prevs : (_, _, _) Public_inputs_with_proofs.t = Obj.magic prevs in
      let public_input =
        Public_input.(public_input_js |> of_js |> to_constant)
      in
      prover ?handler:None prevs public_input
      |> Promise.map ~f:(fun ((), proof) -> proof)
      |> Promise_js_helpers.to_js
    in
    prove
  in
  let rec to_js_provers :
      type a b c.
         ( a
         , b
         , c
         , Public_input.Constant.t
         , (unit * Proof.t) Promise.t )
         Pickles.Provers.t
      -> (   public_input_js
          -> Proof.t public_input_with_proof_js Js.js_array Js.t
          -> Proof.t Promise_js_helpers.js_promise )
         list = function
    | [] ->
        []
    | p :: ps ->
        to_js_prover p :: to_js_provers ps
  in
  let provers = provers |> to_js_provers |> Array.of_list |> Js.array in
  let verify (public_input_js : public_input_js) (proof : _ Pickles.Proof.t) =
    let public_input = Public_input.(public_input_js |> of_js |> to_constant) in
    Proof.verify_promise [ (public_input, proof) ] |> Promise_js_helpers.to_js
  in
  object%js
    val provers = Obj.magic provers

    val verify = Obj.magic verify

    val tag = Obj.magic tag

    val getVerificationKeyArtifact =
      fun () ->
        let vk = Pickles.Side_loaded.Verification_key.of_compiled tag in
        object%js
          val data =
            Pickles.Side_loaded.Verification_key.to_base58_check vk |> Js.string

          val hash =
            Mina_base.Zkapp_account.digest_vk vk
            |> Field.Constant.to_string |> Js.string
        end

    val getVerificationKey =
      fun () ->
        let key = Lazy.force Proof.verification_key in
        new%js other_verification_key_constr
          (Pickles.Verification_key.index key)
  end

let proof_to_string (proof : proof) =
  proof |> Pickles.Side_loaded.Proof.of_proof
  |> Pickles.Side_loaded.Proof.to_base64 |> Js.string

let pickles =
  object%js
    val compile = pickles_compile

    val proofToString = proof_to_string
  end

module Ledger = struct
  type js_uint32 = < value : field_class Js.t Js.readonly_prop > Js.t

  type js_uint64 = < value : field_class Js.t Js.readonly_prop > Js.t

  type private_key = < s : scalar_class Js.t Js.prop > Js.t

  type public_key = < g : group_class Js.t Js.prop > Js.t

  type zkapp_account =
    < appState : field_class Js.t Js.js_array Js.t Js.readonly_prop > Js.t

  type account =
    < publicKey : group_class Js.t Js.readonly_prop
    ; balance : js_uint64 Js.readonly_prop
    ; nonce : js_uint32 Js.readonly_prop
    ; zkapp : zkapp_account Js.readonly_prop >
    Js.t

  let ledger_class : < .. > Js.t =
    Js.Unsafe.eval_string {js|(function(v) { this.value = v; return this })|js}

  let loose_permissions : Mina_base.Permissions.t =
    { edit_state = None
    ; send = None
    ; receive = None
    ; set_delegate = None
    ; set_permissions = None
    ; set_verification_key = None
    ; set_zkapp_uri = None
    ; edit_sequence_state = None
    ; set_token_symbol = None
    ; increment_nonce = None
    ; set_voting_for = None
    }

  module L : Mina_base.Ledger_intf.S = struct
    module Account = Mina_base.Account
    module Account_id = Mina_base.Account_id
    module Ledger_hash = Mina_base.Ledger_hash
    module Token_id = Mina_base.Token_id

    type t_ =
      { next_location : int
      ; accounts : Account.t Int.Map.t
      ; locations : int Account_id.Map.t
      }

    type t = t_ ref

    type location = int

    let get (t : t) (loc : location) : Account.t option =
      Map.find !t.accounts loc

    let location_of_account (t : t) (a : Account_id.t) : location option =
      Map.find !t.locations a

    let set (t : t) (loc : location) (a : Account.t) : unit =
      t := { !t with accounts = Map.set !t.accounts ~key:loc ~data:a }

    let next_location (t : t) : int =
      let loc = !t.next_location in
      t := { !t with next_location = loc + 1 } ;
      loc

    let get_or_create (t : t) (id : Account_id.t) :
        (Mina_base.Ledger_intf.account_state * Account.t * location) Or_error.t
        =
      let loc = location_of_account t id in
      let res =
        match loc with
        | None ->
            let loc = next_location t in
            let a =
              { (Account.create id Currency.Balance.zero) with
                permissions = loose_permissions
              }
            in
            t := { !t with locations = Map.set !t.locations ~key:id ~data:loc } ;
            set t loc a ;
            (`Added, a, loc)
        | Some loc ->
            (`Existed, Option.value_exn (get t loc), loc)
      in
      Ok res

    let create_new_account (t : t) (id : Account_id.t) (a : Account.t) :
        unit Or_error.t =
      match location_of_account t id with
      | Some _ ->
          Or_error.errorf !"account %{sexp: Account_id.t} already present" id
      | None ->
          let loc = next_location t in
          t := { !t with locations = Map.set !t.locations ~key:id ~data:loc } ;
          set t loc a ;
          Ok ()

    let remove_accounts_exn (t : t) (ids : Account_id.t list) : unit =
      let locs = List.filter_map ids ~f:(fun id -> Map.find !t.locations id) in
      t :=
        { !t with
          locations = List.fold ids ~init:!t.locations ~f:Map.remove
        ; accounts = List.fold locs ~init:!t.accounts ~f:Map.remove
        }

    (* TODO *)
    let merkle_root (_ : t) : Ledger_hash.t = Field.Constant.zero

    let empty ~depth:_ () : t =
      ref
        { next_location = 0
        ; accounts = Int.Map.empty
        ; locations = Account_id.Map.empty
        }

    let with_ledger (type a) ~depth ~(f : t -> a) : a = f (empty ~depth ())

    let create_masked (t : t) : t = ref !t

    let apply_mask (t : t) ~(masked : t) = t := !masked
  end

  module T = Mina_transaction_logic.Make (L)

  type ledger_class = < value : L.t Js.prop >

  let ledger_constr : (L.t -> ledger_class Js.t) Js.constr =
    Obj.magic ledger_class

  let create_new_account_exn (t : L.t) account_id account =
    L.create_new_account t account_id account |> Or_error.ok_exn

  let public_key (pk : public_key) : Signature_lib.Public_key.Compressed.t =
    { x = to_unchecked pk##.g##.x##.value
    ; is_odd = Bigint.(test_bit (of_field (to_unchecked pk##.g##.y##.value)) 0)
    }

  let private_key (key : private_key) : Signature_lib.Private_key.t =
    Js.Optdef.case
      key##.s##.constantValue
      (fun () -> failwith "invalid scalar")
      Fn.id

  let account_id pk =
    Mina_base.Account_id.create (public_key pk) Mina_base.Token_id.default

  let max_state_size =
    Pickles_types.Nat.to_int Mina_base.Zkapp_state.Max_state_size.n

  module Checked = struct
    let fields_to_hash
        (typ : ('var, 'value, Field.Constant.t, _) Impl.Internal_Basic.Typ.typ)
        (digest : 'var -> Field.t) (fields : field_class Js.t Js.js_array Js.t)
        =
      let fields = fields |> Js.to_array |> Array.map ~f:of_js_field in
      let (Typ typ) = typ in
      let variable =
        typ.var_of_fields (fields, typ.constraint_system_auxiliary ())
      in
      digest variable |> to_js_field
  end

  (* helper function to check whether the fields we produce from JS are correct *)
  let fields_of_json
      (typ : ('var, 'value, Field.Constant.t, 'tmp) Impl.Internal_Basic.Typ.typ)
      of_json (json : Js.js_string Js.t) : field_class Js.t Js.js_array Js.t =
    let json = json |> Js.to_string |> Yojson.Safe.from_string in
    let value = of_json json in
    let (Typ typ) = typ in
    let fields, _ = typ.value_to_fields value in
    Js.array
    @@ Array.map ~f:(fun x -> x |> Field.constant |> to_js_field) fields

  (* TODO: need to construct `aux` in JS, which has some extra data needed for `value_of_fields`  *)
  let fields_to_json
      (typ : ('var, 'value, Field.Constant.t, _) Impl.Internal_Basic.Typ.typ)
      to_json (fields : field_class Js.t Js.js_array Js.t) aux :
      Js.js_string Js.t =
    let fields =
      fields |> Js.to_array
      |> Array.map ~f:(fun x -> x |> of_js_field |> to_unchecked)
    in
    let (Typ typ) = typ in
    let value = typ.value_of_fields (fields, Obj.magic aux) in
    let json = to_json value in
    json |> Yojson.Safe.to_string |> Js.string

  module To_js = struct
    let field x = to_js_field @@ Field.constant x

    let uint32 n =
      object%js
        val value =
          Unsigned.UInt32.to_string n |> Field.Constant.of_string |> field
      end

    let uint64 n =
      object%js
        val value =
          Unsigned.UInt64.to_string n |> Field.Constant.of_string |> field
      end

    let app_state (a : Mina_base.Account.t) =
      let xs = new%js Js.array_empty in
      ( match a.zkapp with
      | Some s ->
          Pickles_types.Vector.iter s.app_state ~f:(fun x ->
              ignore (xs##push (field x)) )
      | None ->
          for _ = 0 to max_state_size - 1 do
            xs##push (field Field.Constant.zero) |> ignore
          done ) ;
      xs

    let public_key (pk : Signature_lib.Public_key.Compressed.t) =
      let x, y = Signature_lib.Public_key.decompress_exn pk in
      to_js_group (Field.constant x) (Field.constant y)

    let private_key (sk : Signature_lib.Private_key.t) = to_js_scalar sk

    let signature (sg : Signature_lib.Schnorr.Chunked.Signature.t) =
      let r, s = sg in
      object%js
        val r = to_js_field_unchecked r

        val s = to_js_scalar s
      end

    let account (a : Mina_base.Account.t) : account =
      object%js
        val publicKey = public_key a.public_key

        val balance = uint64 (Currency.Balance.to_uint64 a.balance)

        val nonce = uint32 (Mina_numbers.Account_nonce.to_uint32 a.nonce)

        val zkapp =
          object%js
            val appState = app_state a
          end
      end

    let option (transform : 'a -> 'b) (x : 'a option) =
      Js.Optdef.option (Option.map x ~f:transform)
  end

  module Party = Mina_base.Party
  module Parties = Mina_base.Parties

  let party_of_json =
    let deriver =
      Party.Graphql_repr.deriver @@ Fields_derivers_zkapps.Derivers.o ()
    in
    let party_of_json (party : Js.js_string Js.t) : Party.t =
      Fields_derivers_zkapps.of_json deriver
        (party |> Js.to_string |> Yojson.Safe.from_string)
      |> Party.of_graphql_repr
    in
    party_of_json

  (* TODO hash two parties together in the correct way *)

  let hash_party (p : Js.js_string Js.t) =
    Party.digest (p |> party_of_json) |> Field.constant |> to_js_field

  let forest_digest_of_field : Field.Constant.t -> Parties.Digest.Forest.t =
    Obj.magic

  let forest_digest_of_field_checked :
      Field.t -> Parties.Digest.Forest.Checked.t =
    Obj.magic

  let hash_transaction other_parties_hash =
    let other_parties_hash =
      other_parties_hash |> of_js_field |> to_unchecked
      |> forest_digest_of_field
    in
    Parties.Transaction_commitment.create ~other_parties_hash
    |> Field.constant |> to_js_field

  let hash_transaction_checked other_parties_hash =
    let other_parties_hash =
      other_parties_hash |> of_js_field |> forest_digest_of_field_checked
    in
    Parties.Transaction_commitment.Checked.create ~other_parties_hash
    |> to_js_field

  type party_index = Fee_payer | Other_party of int

  let transaction_commitment
      ({ fee_payer; other_parties; memo } as tx : Parties.t)
      (party_index : party_index) =
    let commitment = Parties.commitment tx in
    let full_commitment =
      Parties.Transaction_commitment.create_complete commitment
        ~memo_hash:(Mina_base.Signed_command_memo.hash memo)
        ~fee_payer_hash:
          (Parties.Digest.Party.create (Party.of_fee_payer fee_payer))
    in
    let use_full_commitment =
      match party_index with
      | Fee_payer ->
          true
      | Other_party i ->
          (List.nth_exn (Parties.Call_forest.to_parties_list other_parties) i)
            .body
            .use_full_commitment
    in
    if use_full_commitment then full_commitment else commitment

  let transaction_commitments (tx_json : Js.js_string Js.t) =
    let tx =
      Parties.of_json @@ Yojson.Safe.from_string @@ Js.to_string tx_json
    in
    let commitment = Parties.commitment tx in
    let full_commitment =
      Parties.Transaction_commitment.create_complete commitment
        ~memo_hash:(Mina_base.Signed_command_memo.hash tx.memo)
        ~fee_payer_hash:
          (Parties.Digest.Party.create (Party.of_fee_payer tx.fee_payer))
    in
    object%js
      val commitment = to_js_field_unchecked commitment

      val fullCommitment = to_js_field_unchecked full_commitment
    end

  let zkapp_public_input (tx_json : Js.js_string Js.t) (party_index : int) =
    let tx =
      Parties.of_json @@ Yojson.Safe.from_string @@ Js.to_string tx_json
    in
    let party = List.nth_exn tx.other_parties party_index in
    Public_input.Constant.to_js
      [| (party.elt.party_digest :> Impl.field)
       ; (Parties.Digest.Forest.empty :> Impl.field)
      |]

  let sign_field_element (x : field_class Js.t) (key : private_key) =
    Signature_lib.Schnorr.Chunked.sign (private_key key)
      (Random_oracle.Input.Chunked.field (x |> of_js_field |> to_unchecked))
    |> Mina_base.Signature.to_base58_check |> Js.string

  let sign_party (tx_json : Js.js_string Js.t) (key : private_key)
      (party_index : party_index) =
    let tx =
      Parties.of_json @@ Yojson.Safe.from_string @@ Js.to_string tx_json
    in
    let signature =
      Signature_lib.Schnorr.Chunked.sign (private_key key)
        (Random_oracle.Input.Chunked.field
           (transaction_commitment tx party_index) )
    in
    ( match party_index with
    | Fee_payer ->
        { tx with fee_payer = { tx.fee_payer with authorization = signature } }
    | Other_party i ->
        { tx with
          other_parties =
            Parties.Call_forest.mapi tx.other_parties
              ~f:(fun i' (p : Party.t) ->
                if i' = i then { p with authorization = Signature signature }
                else p )
        } )
    |> Parties.to_json |> Yojson.Safe.to_string |> Js.string

  let sign_fee_payer tx_json key = sign_party tx_json key Fee_payer

  let sign_other_party tx_json key i = sign_party tx_json key (Other_party i)

  let check_party_signatures parties =
    let ({ fee_payer; other_parties; memo } : Parties.t) = parties in
    let tx_commitment = Parties.commitment parties in
    let full_tx_commitment =
      Parties.Transaction_commitment.create_complete tx_commitment
        ~memo_hash:(Mina_base.Signed_command_memo.hash memo)
        ~fee_payer_hash:
          (Parties.Digest.Party.create (Party.of_fee_payer fee_payer))
    in
    let key_to_string = Signature_lib.Public_key.Compressed.to_base58_check in
    let check_signature who s pk msg =
      match Signature_lib.Public_key.decompress pk with
      | None ->
          failwith
            (sprintf "Check signature: Invalid key on %s: %s" who
               (key_to_string pk) )
      | Some pk_ ->
          if
            not
              (Signature_lib.Schnorr.Chunked.verify s
                 (Kimchi_pasta.Pasta.Pallas.of_affine pk_)
                 (Random_oracle_input.Chunked.field msg) )
          then
            failwith
              (sprintf "Check signature: Invalid signature on %s for key %s" who
                 (key_to_string pk) )
          else ()
    in

    check_signature "fee payer" fee_payer.authorization
      fee_payer.body.public_key full_tx_commitment ;
    List.iteri (Parties.Call_forest.to_parties_list other_parties)
      ~f:(fun i p ->
        let commitment =
          if p.body.use_full_commitment then full_tx_commitment
          else tx_commitment
        in
        match p.authorization with
        | Signature s ->
            check_signature (sprintf "party %d" i) s p.body.public_key
              commitment
        | Proof _ | None_given ->
            () )

  let verify_party_proof (public_input : public_input_js)
      (proof : Js.js_string Js.t) (vk : Js.js_string Js.t) =
    let public_input = Public_input.Constant.of_js public_input in
    let proof =
      Result.ok_or_failwith
        (Pickles.Side_loaded.Proof.of_base64 (Js.to_string proof))
    in
    let vk =
      Pickles.Side_loaded.Verification_key.of_base58_check_exn (Js.to_string vk)
    in
    Pickles.Side_loaded.verify_promise ~typ:(public_input_typ 2)
      [ (vk, public_input, proof) ]
    |> Promise.map ~f:Js.bool |> Promise_js_helpers.to_js

  let public_key_to_string (pk : public_key) : Js.js_string Js.t =
    pk |> public_key |> Signature_lib.Public_key.Compressed.to_base58_check
    |> Js.string

  let public_key_of_string (pk_base58 : Js.js_string Js.t) : group_class Js.t =
    pk_base58 |> Js.to_string
    |> Signature_lib.Public_key.Compressed.of_base58_check_exn
    |> To_js.public_key

  let private_key_to_string (sk : private_key) : Js.js_string Js.t =
    sk |> private_key |> Signature_lib.Private_key.to_base58_check |> Js.string

  let private_key_of_string (sk_base58 : Js.js_string Js.t) : scalar_class Js.t
      =
    sk_base58 |> Js.to_string |> Signature_lib.Private_key.of_base58_check_exn
    |> To_js.private_key

  let field_to_base58 (field : field_class Js.t) : Js.js_string Js.t =
    field |> of_js_field |> to_unchecked |> Mina_base.Account_id.Digest.of_field
    |> Mina_base.Account_id.Digest.to_string |> Js.string

  let field_of_base58 (field : Js.js_string Js.t) : field_class Js.t =
    to_js_field @@ Field.constant @@ Mina_base.Account_id.Digest.to_field_unsafe
    @@ Mina_base.Account_id.Digest.of_string @@ Js.to_string field

  let memo_to_base58 (memo : Js.js_string Js.t) : Js.js_string Js.t =
    Js.string @@ Mina_base.Signed_command_memo.to_base58_check
    @@ Mina_base.Signed_command_memo.create_from_string_exn @@ Js.to_string memo

  let add_account_exn (l : L.t) pk (balance : string) =
    let account_id = account_id pk in
    let bal_u64 = Unsigned.UInt64.of_string balance in
    let balance = Currency.Balance.of_uint64 bal_u64 in
    let a : Mina_base.Account.t =
      { (Mina_base.Account.create account_id balance) with
        permissions = loose_permissions
      }
    in
    create_new_account_exn l account_id a

  let create
      (genesis_accounts :
        < publicKey : public_key Js.prop ; balance : Js.js_string Js.t Js.prop >
        Js.t
        Js.js_array
        Js.t ) : ledger_class Js.t =
    let l = L.empty ~depth:20 () in
    array_iter genesis_accounts ~f:(fun a ->
        add_account_exn l a##.publicKey (Js.to_string a##.balance) ) ;
    new%js ledger_constr l

  let get_account l (pk : public_key) : account Js.optdef =
    let loc = L.location_of_account l##.value (account_id pk) in
    let account = Option.bind loc ~f:(L.get l##.value) in
    To_js.option To_js.account account

  let add_account l (pk : public_key) (balance : Js.js_string Js.t) =
    add_account_exn l##.value pk (Js.to_string balance)

  let dummy_state_view : Mina_base.Zkapp_precondition.Protocol_state.View.t =
    let epoch_data =
      { Mina_base.Zkapp_precondition.Protocol_state.Epoch_data.Poly.ledger =
          { Mina_base.Epoch_ledger.Poly.hash = Field.Constant.zero
          ; total_currency = Currency.Amount.zero
          }
      ; seed = Field.Constant.zero
      ; start_checkpoint = Field.Constant.zero
      ; lock_checkpoint = Field.Constant.zero
      ; epoch_length = Mina_numbers.Length.zero
      }
    in
    { snarked_ledger_hash = Field.Constant.zero
    ; timestamp = Block_time.zero
    ; blockchain_length = Mina_numbers.Length.zero
    ; min_window_density = Mina_numbers.Length.zero
    ; last_vrf_output = ()
    ; total_currency = Currency.Amount.zero
    ; global_slot_since_hard_fork = Mina_numbers.Global_slot.zero
    ; global_slot_since_genesis = Mina_numbers.Global_slot.zero
    ; staking_epoch_data = epoch_data
    ; next_epoch_data = epoch_data
    }

  let apply_parties_transaction l (txn : Parties.t)
      (account_creation_fee : string) =
    check_party_signatures txn ;
    let ledger = l##.value in
    let applied_exn =
      T.apply_parties_unchecked ~state_view:dummy_state_view
        ~constraint_constants:
          { Genesis_constants.Constraint_constants.compiled with
            account_creation_fee = Currency.Fee.of_string account_creation_fee
          }
        ledger txn
    in
    let applied, _ = Or_error.ok_exn applied_exn in
    let T.Transaction_applied.Parties_applied.{ accounts; command; _ } =
      applied
    in
    let () =
      match command.status with
      | Applied ->
          ()
      | Failed failures ->
          raise_error
            ( Mina_base.Transaction_status.Failure.Collection.to_yojson failures
            |> Yojson.Safe.to_string )
    in
    let account_list =
      List.map accounts ~f:(fun (_, a) -> To_js.option To_js.account a)
    in
    Js.array @@ Array.of_list account_list

  let apply_json_transaction l (tx_json : Js.js_string Js.t)
      (account_creation_fee : Js.js_string Js.t) =
    let txn =
      Parties.of_json @@ Yojson.Safe.from_string @@ Js.to_string tx_json
    in
    apply_parties_transaction l txn (Js.to_string account_creation_fee)

  let () =
    let static_method name f =
      Js.Unsafe.set ledger_class (Js.string name) (Js.wrap_callback f)
    in
    let method_ name (f : ledger_class Js.t -> _) =
      method_ ledger_class name f
    in
    static_method "create" create ;

    static_method "hashParty" hash_party ;
    static_method "hashTransaction" hash_transaction ;
    static_method "hashTransactionChecked" hash_transaction_checked ;

    static_method "transactionCommitments" transaction_commitments ;
    static_method "zkappPublicInput" zkapp_public_input ;
    static_method "signFieldElement" sign_field_element ;
    static_method "signFeePayer" sign_fee_payer ;
    static_method "signOtherParty" sign_other_party ;
    static_method "verifyPartyProof" verify_party_proof ;

    static_method "publicKeyToString" public_key_to_string ;
    static_method "publicKeyOfString" public_key_of_string ;
    static_method "privateKeyToString" private_key_to_string ;
    static_method "privateKeyOfString" private_key_of_string ;
    static_method "fieldToBase58" field_to_base58 ;
    static_method "fieldOfBase58" field_of_base58 ;
    static_method "memoToBase58" memo_to_base58 ;

    static_method "hashPartyFromFields"
      (Checked.fields_to_hash
         (Mina_base.Party.Body.typ ())
         Mina_base.Party.Checked.digest ) ;

    (* TODO this is for debugging, maybe remove later *)
    let body_deriver =
      Mina_base.Party.Body.Graphql_repr.deriver @@ Fields_derivers_zkapps.o ()
    in
    let body_to_json value =
      value
      |> Party.Body.to_graphql_repr ~call_depth:0
      |> Fields_derivers_zkapps.to_json body_deriver
    in
    let body_of_json json =
      json
      |> Fields_derivers_zkapps.of_json body_deriver
      |> Party.Body.of_graphql_repr
    in
    static_method "fieldsToJson"
      (fields_to_json (Mina_base.Party.Body.typ ()) body_to_json) ;
    static_method "fieldsOfJson"
      (fields_of_json (Mina_base.Party.Body.typ ()) body_of_json) ;

    method_ "getAccount" get_account ;
    method_ "addAccount" add_account ;
    method_ "applyJsonTransaction" apply_json_transaction
end

let export () =
  Js.export "Field" field_class ;
  Js.export "Scalar" scalar_class ;
  Js.export "Bool" bool_class ;
  Js.export "Group" group_class ;
  Js.export "Poseidon" poseidon ;
  Js.export "Circuit" Circuit.circuit ;
  Js.export "Ledger" Ledger.ledger_class ;
  Js.export "Pickles" pickles

let export_global () =
  let snarky_obj =
    Js.Unsafe.(
      let i = inject in
      obj
        [| ("Field", i field_class)
         ; ("Scalar", i scalar_class)
         ; ("Bool", i bool_class)
         ; ("Group", i group_class)
         ; ("Poseidon", i poseidon)
         ; ("Circuit", i Circuit.circuit)
         ; ("Ledger", i Ledger.ledger_class)
         ; ("Pickles", i pickles)
        |])
  in
  Js.Unsafe.(set global (Js.string "__snarky") snarky_obj)<|MERGE_RESOLUTION|>--- conflicted
+++ resolved
@@ -539,12 +539,8 @@
   let from f x = new%js field_constr (As_field.of_field (f x)) in
   static_method "fromNumber" (from As_field.of_number_exn) ;
   static_method "fromString" (from As_field.of_string_exn) ;
-<<<<<<< HEAD
-  static_method "fromBigInt" (from As_field.of_bigint_exn)
-=======
   static_method "fromBigInt" (from As_field.of_bigint_exn) ;
   static_method "check" (fun _x -> ())
->>>>>>> 4875597b
 
 let () =
   let handle_constants2 f f_constant (x : Boolean.var) (y : Boolean.var) =
