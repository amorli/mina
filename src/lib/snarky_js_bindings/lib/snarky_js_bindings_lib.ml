module Backend = Kimchi_backend.Pasta.Vesta_based_plonk
module Other_backend = Kimchi_backend.Pasta.Pallas_based_plonk
module Impl = Pickles.Impls.Step
module Other_impl = Pickles.Impls.Wrap
module Challenge = Limb_vector.Challenge.Make (Impl)
module Sc =
  Pickles.Scalar_challenge.Make (Impl) (Pickles.Step_main_inputs.Inner_curve)
    (Challenge)
    (Pickles.Endo.Step_inner_curve)
module Js = Js_of_ocaml.Js

let console_log_string s = Js_of_ocaml.Firebug.console##log (Js.string s)

let console_log s = Js_of_ocaml.Firebug.console##log s

let raise_error s =
  Js_of_ocaml.Js_error.(
    raise_ @@ of_error (new%js Js.error_constr (Js.string s)))

let raise_errorf fmt = Core_kernel.ksprintf raise_error fmt

class type field_class =
  object
    method value : Impl.Field.t Js.prop

    method toString : Js.js_string Js.t Js.meth

    method toJSON : < .. > Js.t Js.meth

    method toFields : field_class Js.t Js.js_array Js.t Js.meth
  end

and bool_class =
  object
    method value : Impl.Boolean.var Js.prop

    method toBoolean : bool Js.t Js.meth

    method toField : field_class Js.t Js.meth

    method toJSON : < .. > Js.t Js.meth

    method toFields : field_class Js.t Js.js_array Js.t Js.meth
  end

module As_field = struct
  (* number | string | boolean | field_class | cvar *)
  type t

  let of_field (x : Impl.Field.t) : t = Obj.magic x

  let of_field_obj (x : field_class Js.t) : t = Obj.magic x

  let of_number_exn (value : t) : Impl.Field.t =
    let number : Js.number Js.t = Obj.magic value in
    let float = Js.float_of_number number in
    if Float.is_integer float then
      if float >= 0. then
        Impl.Field.(
          constant @@ Constant.of_string @@ Js.to_string @@ number##toString)
      else
        let number : Js.number Js.t = Obj.magic (-.float) in
        Impl.Field.negate
          Impl.Field.(
            constant @@ Constant.of_string @@ Js.to_string @@ number##toString)
    else raise_error "Cannot convert a float to a field element"

  let of_boolean (value : t) : Impl.Field.t =
    let value = Js.to_bool (Obj.magic value) in
    if value then Impl.Field.one else Impl.Field.zero

  let of_string_exn (value : t) : Impl.Field.t =
    let value : Js.js_string Js.t = Obj.magic value in
    let s = Js.to_string value in
    try
      Impl.Field.constant
        ( if
          String.length s >= 2
          && Char.equal s.[0] '0'
          && Char.equal (Char.lowercase_ascii s.[1]) 'x'
        then Kimchi_pasta.Pasta.Fp.(of_bigint (Bigint.of_hex_string s))
        else if String.length s >= 1 && Char.equal s.[0] '-' then
          String.sub s 1 (String.length s - 1)
          |> Impl.Field.Constant.of_string |> Impl.Field.Constant.negate
        else Impl.Field.Constant.of_string s )
    with Failure e -> raise_error e

  let of_bigint_exn (value : t) : Impl.Field.t =
    let bigint : < toString : Js.js_string Js.t Js.meth > Js.t =
      Obj.magic value
    in
    bigint##toString |> Obj.magic |> of_string_exn

  let value (value : t) : Impl.Field.t =
    match Js.to_string (Js.typeof (Obj.magic value)) with
    | "number" ->
        of_number_exn value
    | "boolean" ->
        of_boolean value
    | "string" ->
        of_string_exn value
    | "bigint" ->
        of_bigint_exn value
    | "object" ->
        let is_array = Js.to_bool (Js.Unsafe.global ##. Array##isArray value) in
        if is_array then
          (* Cvar case *)
          (* TODO: Make this conversion more robust by rejecting invalid cases *)
          Obj.magic value
        else
          (* Object case *)
          Js.Optdef.get
            (Obj.magic value)##.value
            (fun () -> raise_error "Expected object with property \"value\"")
    | s ->
        raise_error
          (Core_kernel.sprintf
             "Type \"%s\" cannot be converted to a field element" s )

  let field_class : < .. > Js.t =
    let f =
      (* We could construct this using Js.wrap_meth_callback, but that returns a
         function that behaves weirdly (from the point-of-view of JS) when partially applied. *)
      Js.Unsafe.eval_string
        {js|
        (function(asFieldValue) {
          return function(x) {
            this.value = asFieldValue(x);
            return this;
          };
        })
      |js}
    in
    Js.Unsafe.(fun_call f [| inject (Js.wrap_callback value) |])

  let field_constr : (t -> field_class Js.t) Js.constr = Obj.magic field_class

  let to_field_obj (x : t) : field_class Js.t =
    match Js.to_string (Js.typeof (Obj.magic value)) with
    | "object" ->
        let is_array = Js.to_bool (Js.Unsafe.global ##. Array##isArray value) in
        if is_array then (* Cvar case *)
          new%js field_constr x else Obj.magic x
    | _ ->
        new%js field_constr x
end

let field_class = As_field.field_class

let field_constr = As_field.field_constr

open Core_kernel

let bool_constant (b : Impl.Boolean.var) =
  match (b :> Impl.Field.t) with
  | Constant b ->
      Some Impl.Field.Constant.(equal one b)
  | _ ->
      None

module As_bool = struct
  (* boolean | bool_class | Boolean.var *)
  type t

  let of_boolean (x : Impl.Boolean.var) : t = Obj.magic x

  let of_bool_obj (x : bool_class Js.t) : t = Obj.magic x

  let of_js_bool (b : bool Js.t) : t = Obj.magic b

  let value (value : t) : Impl.Boolean.var =
    match Js.to_string (Js.typeof (Obj.magic value)) with
    | "boolean" ->
        let value = Js.to_bool (Obj.magic value) in
        Impl.Boolean.var_of_value value
    | "object" ->
        let is_array = Js.to_bool (Js.Unsafe.global ##. Array##isArray value) in
        if is_array then
          (* Cvar case *)
          (* TODO: Make this conversion more robust by rejecting invalid cases *)
          Obj.magic value
        else
          (* Object case *)
          Js.Optdef.get
            (Obj.magic value)##.value
            (fun () -> raise_error "Expected object with property \"value\"")
    | s ->
        raise_error
          (Core_kernel.sprintf "Type \"%s\" cannot be converted to a boolean" s)
end

let bool_class : < .. > Js.t =
  let f =
    Js.Unsafe.eval_string
      {js|
      (function(asBoolValue) {
        return function(x) {
          this.value = asBoolValue(x);
          return this;
        }
      })
    |js}
  in
  Js.Unsafe.(fun_call f [| inject (Js.wrap_callback As_bool.value) |])

let bool_constr : (As_bool.t -> bool_class Js.t) Js.constr =
  Obj.magic bool_class

module Field = Impl.Field
module Boolean = Impl.Boolean
module As_prover = Impl.As_prover
module Constraint = Impl.Constraint
module Bigint = Impl.Bigint
module Keypair = Impl.Keypair
module Verification_key = Impl.Verification_key
module Typ = Impl.Typ

let singleton_array (type a) (x : a) : a Js.js_array Js.t =
  let arr = new%js Js.array_empty in
  arr##push x |> ignore ;
  arr

let handle_constants f f_constant (x : Field.t) =
  match x with Constant x -> f_constant x | _ -> f x

let handle_constants2 f f_constant (x : Field.t) (y : Field.t) =
  match (x, y) with Constant x, Constant y -> f_constant x y | _ -> f x y

let array_get_exn xs i =
  Js.Optdef.get (Js.array_get xs i) (fun () ->
      raise_error (sprintf "array_get_exn: index=%d, length=%d" i xs##.length) )

let array_check_length xs n =
  if xs##.length <> n then raise_error (sprintf "Expected array of length %d" n)

let method_ class_ (name : string) (f : _ Js.t -> _) =
  let prototype = Js.Unsafe.get class_ (Js.string "prototype") in
  Js.Unsafe.set prototype (Js.string name) (Js.wrap_meth_callback f)

let optdef_arg_method (type a) class_ (name : string)
    (f : _ Js.t -> a Js.Optdef.t -> _) =
  let prototype = Js.Unsafe.get class_ (Js.string "prototype") in
  let meth =
    let wrapper =
      Js.Unsafe.eval_string
        {js|
        (function(f) {
          return function(xOptdef) {
            return f(this, xOptdef);
          };
        })|js}
    in
    Js.Unsafe.(fun_call wrapper [| inject (Js.wrap_callback f) |])
  in
  Js.Unsafe.set prototype (Js.string name) meth

let to_js_bigint =
  let bigint_constr = Js.Unsafe.eval_string {js|BigInt|js} in
  fun (s : Js.js_string Js.t) ->
    Js.Unsafe.fun_call bigint_constr [| Js.Unsafe.inject s |]

let to_js_field x : field_class Js.t = new%js field_constr (As_field.of_field x)

let of_js_field (x : field_class Js.t) : Field.t = x##.value

let to_js_field_unchecked x : field_class Js.t =
  x |> Field.constant |> to_js_field

let to_unchecked (x : Field.t) =
  match x with Constant y -> y | y -> Impl.As_prover.read_var y

let of_js_field_unchecked (x : field_class Js.t) = to_unchecked @@ of_js_field x

let () =
  let method_ name (f : field_class Js.t -> _) = method_ field_class name f in
  let to_string (x : Field.t) =
    ( match x with
    | Constant x ->
        x
    | x ->
        (* TODO: Put good error message here. *)
        As_prover.read_var x )
    |> Field.Constant.to_string |> Js.string
  in
  let mk = to_js_field in
  let add_op1 name (f : Field.t -> Field.t) =
    method_ name (fun this : field_class Js.t -> mk (f this##.value))
  in
  let add_op2 name (f : Field.t -> Field.t -> Field.t) =
    method_ name (fun this (y : As_field.t) : field_class Js.t ->
        mk (f this##.value (As_field.value y)) )
  in
  let sub =
    handle_constants2 Field.sub (fun x y ->
        Field.constant (Field.Constant.sub x y) )
  in
  let div =
    handle_constants2 Field.div (fun x y ->
        Field.constant (Field.Constant.( / ) x y) )
  in
  let sqrt =
    handle_constants Field.sqrt (fun x ->
        Field.constant (Field.Constant.sqrt x) )
  in
  add_op2 "add" Field.add ;
  add_op2 "sub" sub ;
  add_op2 "div" div ;
  add_op2 "mul" Field.mul ;
  add_op1 "neg" Field.negate ;
  add_op1 "inv" Field.inv ;
  add_op1 "square" Field.square ;
  add_op1 "sqrt" sqrt ;
  method_ "toString" (fun this : Js.js_string Js.t -> to_string this##.value) ;
  method_ "sizeInFields" (fun _this : int -> 1) ;
  method_ "toFields" (fun this : field_class Js.t Js.js_array Js.t ->
      singleton_array this ) ;
  method_ "toBigInt" (fun this -> to_string this##.value |> to_js_bigint) ;
  ((* TODO: Make this work with arbitrary bit length *)
   let bit_length = Field.size_in_bits - 2 in
   let cmp_method (name, f) =
     method_ name (fun this (y : As_field.t) : unit ->
         f ~bit_length this##.value (As_field.value y) )
   in
   let bool_cmp_method (name, f) =
     method_ name (fun this (y : As_field.t) : bool_class Js.t ->
         new%js bool_constr
           (As_bool.of_boolean
              (f (Field.compare ~bit_length this##.value (As_field.value y))) ) )
   in
   (List.iter ~f:bool_cmp_method)
     [ ("lt", fun { less; _ } -> less)
     ; ("lte", fun { less_or_equal; _ } -> less_or_equal)
     ; ("gt", fun { less_or_equal; _ } -> Boolean.not less_or_equal)
     ; ("gte", fun { less; _ } -> Boolean.not less)
     ] ;
   List.iter ~f:cmp_method
     [ ("assertLt", Field.Assert.lt)
     ; ("assertLte", Field.Assert.lte)
     ; ("assertGt", Field.Assert.gt)
     ; ("assertGte", Field.Assert.gte)
     ] ) ;
  method_ "assertEquals" (fun this (y : As_field.t) : unit ->
      try Field.Assert.equal this##.value (As_field.value y)
      with _ ->
        console_log this ;
        console_log (As_field.to_field_obj y) ;
        let () = raise_error "assertEquals: not equal" in
        () ) ;

  (* TODO: bring back better error msg when .toString works in circuits *)
  (* sprintf "assertEquals: %s != %s"
         (Js.to_string this##toString)
         (Js.to_string (As_field.to_field_obj y)##toString)
     in
     Js.raise_js_error (new%js Js.error_constr (Js.string s))) ; *)
  method_ "assertBoolean" (fun this : unit ->
      Impl.assert_ (Constraint.boolean this##.value) ) ;
  method_ "isZero" (fun this : bool_class Js.t ->
      new%js bool_constr
        (As_bool.of_boolean (Field.equal this##.value Field.zero)) ) ;
  optdef_arg_method field_class "toBits"
    (fun this (length : int Js.Optdef.t) : bool_class Js.t Js.js_array Js.t ->
      let length = Js.Optdef.get length (fun () -> Field.size_in_bits) in
      let k f bits =
        let arr = new%js Js.array_empty in
        List.iter bits ~f:(fun x ->
            arr##push (new%js bool_constr (As_bool.of_boolean (f x))) |> ignore ) ;
        arr
      in
      handle_constants
        (fun v -> k Fn.id (Field.choose_preimage_var ~length v))
        (fun x ->
          let bits = Field.Constant.unpack x in
          let bits, high_bits = List.split_n bits length in
          if List.exists high_bits ~f:Fn.id then
            raise_error
              (sprintf "Value %s did not fit in %d bits"
                 (Field.Constant.to_string x)
                 length ) ;
          k Boolean.var_of_value bits )
        this##.value ) ;
  method_ "equals" (fun this (y : As_field.t) : bool_class Js.t ->
      new%js bool_constr
        (As_bool.of_boolean (Field.equal this##.value (As_field.value y))) ) ;
  let static_op1 name (f : Field.t -> Field.t) =
    Js.Unsafe.set field_class (Js.string name)
      (Js.wrap_callback (fun (x : As_field.t) : field_class Js.t ->
           mk (f (As_field.value x)) ) )
  in
  let static_op2 name (f : Field.t -> Field.t -> Field.t) =
    Js.Unsafe.set field_class (Js.string name)
      (Js.wrap_callback
         (fun (x : As_field.t) (y : As_field.t) : field_class Js.t ->
           mk (f (As_field.value x) (As_field.value y)) ) )
  in
  field_class##.one := mk Field.one ;
  field_class##.zero := mk Field.zero ;
  field_class##.minusOne := mk @@ Field.negate Field.one ;
  Js.Unsafe.set field_class (Js.string "ORDER")
    ( to_js_bigint @@ Js.string @@ Pasta_bindings.BigInt256.to_string
    @@ Pasta_bindings.Fp.size () ) ;
  field_class##.random :=
    Js.wrap_callback (fun () : field_class Js.t ->
        mk (Field.constant (Field.Constant.random ())) ) ;
  static_op2 "add" Field.add ;
  static_op2 "sub" sub ;
  static_op2 "mul" Field.mul ;
  static_op2 "div" div ;
  static_op1 "neg" Field.negate ;
  static_op1 "inv" Field.inv ;
  static_op1 "square" Field.square ;
  static_op1 "sqrt" sqrt ;
  field_class##.toString :=
    Js.wrap_callback (fun (x : As_field.t) : Js.js_string Js.t ->
        to_string (As_field.value x) ) ;
  field_class##.sizeInFields := Js.wrap_callback (fun () : int -> 1) ;
  field_class##.toFields :=
    Js.wrap_callback
      (fun (x : As_field.t) : field_class Js.t Js.js_array Js.t ->
        (As_field.to_field_obj x)##toFields ) ;
  field_class##.ofFields :=
    Js.wrap_callback
      (fun (xs : field_class Js.t Js.js_array Js.t) : field_class Js.t ->
        array_check_length xs 1 ; array_get_exn xs 0 ) ;
  field_class##.assertEqual :=
    Js.wrap_callback (fun (x : As_field.t) (y : As_field.t) : unit ->
        Field.Assert.equal (As_field.value x) (As_field.value y) ) ;
  field_class##.assertBoolean
  := Js.wrap_callback (fun (x : As_field.t) : unit ->
         Impl.assert_ (Constraint.boolean (As_field.value x)) ) ;
  field_class##.isZero :=
    Js.wrap_callback (fun (x : As_field.t) : bool_class Js.t ->
        new%js bool_constr
          (As_bool.of_boolean (Field.equal (As_field.value x) Field.zero)) ) ;
  field_class##.ofBits :=
    Js.wrap_callback
      (fun (bs : As_bool.t Js.js_array Js.t) : field_class Js.t ->
        try
          Array.map (Js.to_array bs) ~f:(fun b ->
              match (As_bool.value b :> Impl.Field.t) with
              | Constant b ->
                  Impl.Field.Constant.(equal one b)
              | _ ->
                  failwith "non-constant" )
          |> Array.to_list |> Field.Constant.project |> Field.constant |> mk
        with _ ->
          mk
            (Field.project
               (List.init bs##.length ~f:(fun i ->
                    Js.Optdef.case (Js.array_get bs i)
                      (fun () -> assert false)
                      As_bool.value ) ) ) ) ;
  (field_class##.toBits :=
     let wrapper =
       Js.Unsafe.eval_string
         {js|
          (function(toField) {
            return function(x, length) {
              return toField(x).toBits(length);
            };
          })|js}
     in
     Js.Unsafe.(
       fun_call wrapper [| inject (Js.wrap_callback As_field.to_field_obj) |])
  ) ;
  field_class##.equal :=
    Js.wrap_callback (fun (x : As_field.t) (y : As_field.t) : bool_class Js.t ->
        new%js bool_constr
          (As_bool.of_boolean
             (Field.equal (As_field.value x) (As_field.value y)) ) ) ;
  let static_method name f =
    Js.Unsafe.set field_class (Js.string name) (Js.wrap_callback f)
  in
  method_ "seal"
    (let seal = Pickles.Util.seal (module Impl) in
     fun (this : field_class Js.t) : field_class Js.t -> mk (seal this##.value)
    ) ;
  method_ "rangeCheckHelper"
    (fun (this : field_class Js.t) (num_bits : int) : field_class Js.t ->
      match this##.value with
      | Constant v ->
          let n = Bigint.of_field v in
          for i = num_bits to Field.size_in_bits - 1 do
            if Bigint.test_bit n i then
              raise_error
                (sprintf
                   !"rangeCheckHelper: Expected %{sexp:Field.Constant.t} to \
                     fit in %d bits"
                   v num_bits )
          done ;
          this
      | v ->
          let _a, _b, n =
            Pickles.Scalar_challenge.to_field_checked' ~num_bits
              (module Impl)
              { inner = v }
          in
          mk n ) ;
  method_ "isConstant" (fun (this : field_class Js.t) : bool Js.t ->
      match this##.value with Constant _ -> Js._true | _ -> Js._false ) ;
  method_ "toConstant" (fun (this : field_class Js.t) : field_class Js.t ->
      let x =
        match this##.value with Constant x -> x | x -> As_prover.read_var x
      in
      mk (Field.constant x) ) ;
  method_ "toJSON" (fun (this : field_class Js.t) : < .. > Js.t ->
      this##toString ) ;
  static_method "toJSON" (fun (this : field_class Js.t) : < .. > Js.t ->
      this##toJSON ) ;
  static_method "fromJSON"
    (fun (value : Js.Unsafe.any) : field_class Js.t Js.Opt.t ->
      let return x =
        Js.Opt.return (new%js field_constr (As_field.of_field x))
      in
      match Js.to_string (Js.typeof (Js.Unsafe.coerce value)) with
      | "number" ->
          let value = Js.float_of_number (Obj.magic value) in
          if Caml.Float.is_integer value then
            return (Field.of_int (Float.to_int value))
          else Js.Opt.empty
      | "boolean" ->
          let value = Js.to_bool (Obj.magic value) in
          return (if value then Field.one else Field.zero)
      | "string" -> (
          let value : Js.js_string Js.t = Obj.magic value in
          let s = Js.to_string value in
          try
            return
              (Field.constant
                 ( if
                   String.length s > 1
                   && Char.equal s.[0] '0'
                   && Char.equal (Char.lowercase s.[1]) 'x'
                 then Kimchi_pasta.Pasta.Fp.(of_bigint (Bigint.of_hex_string s))
                 else Field.Constant.of_string s ) )
          with Failure _ -> Js.Opt.empty )
      | _ ->
          Js.Opt.empty ) ;
  let from f x = new%js field_constr (As_field.of_field (f x)) in
  static_method "fromNumber" (from As_field.of_number_exn) ;
  static_method "fromString" (from As_field.of_string_exn) ;
  static_method "fromBigInt" (from As_field.of_bigint_exn) ;
  static_method "check" (fun _x -> ())

let () =
  let handle_constants2 f f_constant (x : Boolean.var) (y : Boolean.var) =
    match ((x :> Field.t), (y :> Field.t)) with
    | Constant x, Constant y ->
        f_constant x y
    | _ ->
        f x y
  in
  let equal =
    handle_constants2 Boolean.equal (fun x y ->
        Boolean.var_of_value (Field.Constant.equal x y) )
  in
  let mk x : bool_class Js.t = new%js bool_constr (As_bool.of_boolean x) in
  let method_ name (f : bool_class Js.t -> _) = method_ bool_class name f in
  let add_op1 name (f : Boolean.var -> Boolean.var) =
    method_ name (fun this : bool_class Js.t -> mk (f this##.value))
  in
  let add_op2 name (f : Boolean.var -> Boolean.var -> Boolean.var) =
    method_ name (fun this (y : As_bool.t) : bool_class Js.t ->
        mk (f this##.value (As_bool.value y)) )
  in
  Js.Unsafe.set bool_class (Js.string "true") (mk Boolean.true_) ;
  Js.Unsafe.set bool_class (Js.string "false") (mk Boolean.false_) ;
  method_ "toField" (fun this : field_class Js.t ->
      new%js field_constr (As_field.of_field (this##.value :> Field.t)) ) ;
  add_op1 "not" Boolean.not ;
  add_op2 "and" Boolean.( &&& ) ;
  add_op2 "or" Boolean.( ||| ) ;
  method_ "assertEquals" (fun this (y : As_bool.t) : unit ->
      Boolean.Assert.( = ) this##.value (As_bool.value y) ) ;
  method_ "assertTrue" (fun this : unit -> Boolean.Assert.is_true this##.value) ;
  method_ "assertFalse" (fun this : unit ->
      Boolean.Assert.( = ) this##.value Boolean.false_ ) ;
  add_op2 "equals" equal ;
  method_ "toBoolean" (fun this : bool Js.t ->
      match (this##.value :> Field.t) with
      | Constant x ->
          Js.bool Field.Constant.(equal one x)
      | _ -> (
          try Js.bool (As_prover.read Boolean.typ this##.value)
          with _ ->
            raise_error
              "Bool.toBoolean can only be called on non-witness values." ) ) ;
  method_ "sizeInFields" (fun _this : int -> 1) ;
  method_ "toString" (fun this ->
      let x =
        match (this##.value :> Field.t) with
        | Constant x ->
            x
        | x ->
            As_prover.read_var x
      in
      if Field.Constant.(equal one) x then "true" else "false" ) ;
  method_ "toFields" (fun this : field_class Js.t Js.js_array Js.t ->
      let arr = new%js Js.array_empty in
      arr##push this##toField |> ignore ;
      arr ) ;
  let static_method name f =
    Js.Unsafe.set bool_class (Js.string name) (Js.wrap_callback f)
  in
  let static_op1 name (f : Boolean.var -> Boolean.var) =
    static_method name (fun (x : As_bool.t) : bool_class Js.t ->
        mk (f (As_bool.value x)) )
  in
  let static_op2 name (f : Boolean.var -> Boolean.var -> Boolean.var) =
    static_method name (fun (x : As_bool.t) (y : As_bool.t) : bool_class Js.t ->
        mk (f (As_bool.value x) (As_bool.value y)) )
  in
  static_method "toField" (fun (x : As_bool.t) ->
      new%js field_constr (As_field.of_field (As_bool.value x :> Field.t)) ) ;
  Js.Unsafe.set bool_class (Js.string "Unsafe")
    (object%js
       method ofField (x : As_field.t) : bool_class Js.t =
         new%js bool_constr
           (As_bool.of_boolean (Boolean.Unsafe.of_cvar (As_field.value x)))
    end ) ;
  static_op1 "not" Boolean.not ;
  static_op2 "and" Boolean.( &&& ) ;
  static_op2 "or" Boolean.( ||| ) ;
  static_method "assertEqual" (fun (x : As_bool.t) (y : As_bool.t) : unit ->
      Boolean.Assert.( = ) (As_bool.value x) (As_bool.value y) ) ;
  static_op2 "equal" equal ;
  static_method "count"
    (fun (bs : As_bool.t Js.js_array Js.t) : field_class Js.t ->
      new%js field_constr
        (As_field.of_field
           (Field.sum
              (List.init bs##.length ~f:(fun i ->
                   ( Js.Optdef.case (Js.array_get bs i)
                       (fun () -> assert false)
                       As_bool.value
                     :> Field.t ) ) ) ) ) ) ;
  static_method "sizeInFields" (fun () : int -> 1) ;
  static_method "toFields"
    (fun (x : As_bool.t) : field_class Js.t Js.js_array Js.t ->
      singleton_array
        (new%js field_constr (As_field.of_field (As_bool.value x :> Field.t))) ) ;
  static_method "ofFields"
    (fun (xs : field_class Js.t Js.js_array Js.t) : bool_class Js.t ->
      if xs##.length = 1 then
        Js.Optdef.case (Js.array_get xs 0)
          (fun () -> assert false)
          (fun x -> mk (Boolean.Unsafe.of_cvar x##.value))
      else raise_error "Expected array of length 1" ) ;
  static_method "check" (fun (x : bool_class Js.t) : unit ->
      Impl.assert_ (Constraint.boolean (x##.value :> Field.t)) ) ;
  method_ "toJSON" (fun (this : bool_class Js.t) : < .. > Js.t ->
      Js.Unsafe.coerce this##toBoolean ) ;
  static_method "toJSON" (fun (this : bool_class Js.t) : < .. > Js.t ->
      this##toJSON ) ;
  static_method "fromJSON"
    (fun (value : Js.Unsafe.any) : bool_class Js.t Js.Opt.t ->
      match Js.to_string (Js.typeof (Js.Unsafe.coerce value)) with
      | "boolean" ->
          Js.Opt.return
            (new%js bool_constr (As_bool.of_js_bool (Js.Unsafe.coerce value)))
      | _ ->
          Js.Opt.empty )

type coords = < x : As_field.t Js.prop ; y : As_field.t Js.prop > Js.t

let group_class : < .. > Js.t =
  let f =
    Js.Unsafe.eval_string
      {js|
      (function(toFieldObj) {
        return function() {
          var err = 'Group constructor expects either 2 arguments (x, y) or a single argument object { x, y }';
          if (arguments.length == 1) {
            var t = arguments[0];
            if (t.x === undefined || t.y === undefined) {
              throw (Error(err));
            } else {
              this.x = toFieldObj(t.x);
              this.y = toFieldObj(t.y);
            }
          } else if (arguments.length == 2) {
            this.x = toFieldObj(arguments[0]);
            this.y = toFieldObj(arguments[1]);
          } else {
            throw (Error(err));
          }
          return this;
        }
      })
      |js}
  in
  Js.Unsafe.fun_call f
    [| Js.Unsafe.inject (Js.wrap_callback As_field.to_field_obj) |]

class type scalar_class =
  object
    method value : Boolean.var array Js.prop

    method constantValue : Other_impl.Field.Constant.t Js.Optdef.t Js.prop

    method toJSON : < .. > Js.t Js.meth
  end

class type endo_scalar_class =
  object
    method value : Boolean.var list Js.prop
  end

module As_group = struct
  (* { x: as_field, y : as_field } | group_class *)
  type t

  class type group_class =
    object
      method x : field_class Js.t Js.prop

      method y : field_class Js.t Js.prop

      method add : group_class Js.t -> group_class Js.t Js.meth

      method add_ : t -> group_class Js.t Js.meth

      method sub_ : t -> group_class Js.t Js.meth

      method neg : group_class Js.t Js.meth

      method scale : scalar_class Js.t -> group_class Js.t Js.meth

      method endoScale : endo_scalar_class Js.t -> group_class Js.t Js.meth

      method assertEquals : t -> unit Js.meth

      method equals : t -> bool_class Js.t Js.meth

      method toJSON : < .. > Js.t Js.meth

      method toFields : field_class Js.t Js.js_array Js.t Js.meth
    end

  let group_constr : (As_field.t -> As_field.t -> group_class Js.t) Js.constr =
    Obj.magic group_class

  let to_coords (t : t) : coords = Obj.magic t

  let value (t : t) =
    let t = to_coords t in
    (As_field.value t##.x, As_field.value t##.y)

  let of_group_obj (t : group_class Js.t) : t = Obj.magic t

  let to_group_obj (t : t) : group_class Js.t =
    if Js.instanceof (Obj.magic t) group_constr then Obj.magic t
    else
      let t = to_coords t in
      new%js group_constr t##.x t##.y
end

class type group_class = As_group.group_class

let group_constr = As_group.group_constr

let to_js_group (x : Impl.Field.t) (y : Impl.Field.t) : group_class Js.t =
  new%js group_constr
    (As_field.of_field_obj (to_js_field x))
    (As_field.of_field_obj (to_js_field y))

let scalar_shift =
  Pickles_types.Shifted_value.Type1.Shift.create (module Other_backend.Field)

let to_constant_scalar (bs : Boolean.var array) :
    Other_backend.Field.t Js.Optdef.t =
  with_return (fun { return } ->
      let bs =
        Array.map bs ~f:(fun b ->
            match (b :> Field.t) with
            | Constant b ->
                Impl.Field.Constant.(equal one b)
            | _ ->
                return Js.Optdef.empty )
      in
      Js.Optdef.return
        (Pickles_types.Shifted_value.Type1.to_field
           (module Other_backend.Field)
           ~shift:scalar_shift
           (Shifted_value (Other_backend.Field.of_bits (Array.to_list bs))) ) )

let scalar_class : < .. > Js.t =
  let f =
    Js.Unsafe.eval_string
      {js|
      (function(toConstantFieldElt) {
        return function(bits, constantValue) {
          this.value = bits;
          if (constantValue !== undefined) {
            this.constantValue = constantValue;
            return this;
          }
          let c = toConstantFieldElt(bits);
          if (c !== undefined) {
            this.constantValue = c;
          }
          return this;
        };
      })
    |js}
  in
  Js.Unsafe.(fun_call f [| inject (Js.wrap_callback to_constant_scalar) |])

let scalar_constr : (Boolean.var array -> scalar_class Js.t) Js.constr =
  Obj.magic scalar_class

let scalar_constr_const :
    (Boolean.var array -> Other_backend.Field.t -> scalar_class Js.t) Js.constr
    =
  Obj.magic scalar_class

let scalar_to_bits x =
  let (Shifted_value x) =
    Pickles_types.Shifted_value.Type1.of_field ~shift:scalar_shift
      (module Other_backend.Field)
      x
  in
  Array.of_list_map (Other_backend.Field.to_bits x) ~f:Boolean.var_of_value

let to_js_scalar x = new%js scalar_constr_const (scalar_to_bits x) x

let () =
  let num_bits = Field.size_in_bits in
  let method_ name (f : scalar_class Js.t -> _) = method_ scalar_class name f in
  let static_method name f =
    Js.Unsafe.set scalar_class (Js.string name) (Js.wrap_callback f)
  in
  let ( ! ) name x =
    Js.Optdef.get x (fun () ->
        raise_error
          (sprintf "Scalar.%s can only be called on non-witness values." name) )
  in
  let bits = scalar_to_bits in
  let constant_op1 name (f : Other_backend.Field.t -> Other_backend.Field.t) =
    method_ name (fun x : scalar_class Js.t ->
        let z = f (!name x##.constantValue) in
        new%js scalar_constr_const (bits z) z )
  in
  let constant_op2 name
      (f :
        Other_backend.Field.t -> Other_backend.Field.t -> Other_backend.Field.t
        ) =
    let ( ! ) = !name in
    method_ name (fun x (y : scalar_class Js.t) : scalar_class Js.t ->
        let z = f !(x##.constantValue) !(y##.constantValue) in
        new%js scalar_constr_const (bits z) z )
  in

  (* It is not necessary to boolean constrain the bits of a scalar for the following
     reasons:

     The only type-safe functions which can be called with a scalar value are

     - if
     - assertEqual
     - equal
     - Group.scale

     The only one of these whose behavior depends on the bit values of the input scalars
     is Group.scale, and that function boolean constrains the scalar input itself.
  *)
  static_method "check" (fun _x -> ()) ;
  constant_op1 "neg" Other_backend.Field.negate ;
  constant_op2 "add" Other_backend.Field.add ;
  constant_op2 "mul" Other_backend.Field.mul ;
  constant_op2 "sub" Other_backend.Field.sub ;
  constant_op2 "div" Other_backend.Field.div ;
  method_ "toFields" (fun x : field_class Js.t Js.js_array Js.t ->
      Array.map x##.value ~f:(fun b ->
          new%js field_constr (As_field.of_field (b :> Field.t)) )
      |> Js.array ) ;
  static_method "toFields"
    (fun (x : scalar_class Js.t) : field_class Js.t Js.js_array Js.t ->
      (Js.Unsafe.coerce x)##toFields ) ;
  static_method "sizeInFields" (fun () : int -> num_bits) ;
  static_method "ofFields"
    (fun (xs : field_class Js.t Js.js_array Js.t) : scalar_class Js.t ->
      new%js scalar_constr
        (Array.map (Js.to_array xs) ~f:(fun x ->
             Boolean.Unsafe.of_cvar x##.value ) ) ) ;
  static_method "random" (fun () : scalar_class Js.t ->
      let x = Other_backend.Field.random () in
      new%js scalar_constr_const (bits x) x ) ;
  static_method "ofBits"
    (fun (bits : bool_class Js.t Js.js_array Js.t) : scalar_class Js.t ->
      new%js scalar_constr
        (Array.map (Js.to_array bits) ~f:(fun b ->
             As_bool.(value (of_bool_obj b)) ) ) ) ;
  method_ "toJSON" (fun (s : scalar_class Js.t) : < .. > Js.t ->
      let s =
        Js.Optdef.case s##.constantValue
          (fun () ->
            Js.Optdef.get
              (to_constant_scalar s##.value)
              (fun () -> raise_error "Cannot convert in-circuit value to JSON")
            )
          Fn.id
      in
      Js.string (Other_impl.Field.Constant.to_string s) ) ;
  static_method "toJSON" (fun (s : scalar_class Js.t) : < .. > Js.t ->
      s##toJSON ) ;
  static_method "fromJSON"
    (fun (value : Js.Unsafe.any) : scalar_class Js.t Js.Opt.t ->
      let return x = Js.Opt.return (new%js scalar_constr_const (bits x) x) in
      match Js.to_string (Js.typeof (Js.Unsafe.coerce value)) with
      | "number" ->
          let value = Js.float_of_number (Obj.magic value) in
          if Caml.Float.is_integer value then
            return (Other_backend.Field.of_int (Float.to_int value))
          else Js.Opt.empty
      | "boolean" ->
          let value = Js.to_bool (Obj.magic value) in
          return Other_backend.(if value then Field.one else Field.zero)
      | "string" -> (
          let value : Js.js_string Js.t = Obj.magic value in
          let s = Js.to_string value in
          try
            return
              ( if Char.equal s.[0] '0' && Char.equal (Char.lowercase s.[1]) 'x'
              then Kimchi_pasta.Pasta.Fq.(of_bigint (Bigint.of_hex_string s))
              else Other_impl.Field.Constant.of_string s )
          with Failure _ -> Js.Opt.empty )
      | _ ->
          Js.Opt.empty )

let () =
  let mk (x, y) : group_class Js.t =
    new%js group_constr (As_field.of_field x) (As_field.of_field y)
  in
  let method_ name (f : group_class Js.t -> _) = method_ group_class name f in
  let static name x = Js.Unsafe.set group_class (Js.string name) x in
  let static_method name f = static name (Js.wrap_callback f) in
  let constant (x, y) = mk Field.(constant x, constant y) in
  method_ "add"
    (fun (p1 : group_class Js.t) (p2 : As_group.t) : group_class Js.t ->
      let p1, p2 =
        (As_group.value (As_group.of_group_obj p1), As_group.value p2)
      in
      match (p1, p2) with
      | (Constant x1, Constant y1), (Constant x2, Constant y2) ->
          constant
            (Pickles.Step_main_inputs.Inner_curve.Constant.( + ) (x1, y1)
               (x2, y2) )
      | _ ->
          Pickles.Step_main_inputs.Ops.add_fast p1 p2 |> mk ) ;
  method_ "neg" (fun (p1 : group_class Js.t) : group_class Js.t ->
      Pickles.Step_main_inputs.Inner_curve.negate
        (As_group.value (As_group.of_group_obj p1))
      |> mk ) ;
  method_ "sub"
    (fun (p1 : group_class Js.t) (p2 : As_group.t) : group_class Js.t ->
      p1##add (As_group.to_group_obj p2)##neg ) ;
  method_ "scale"
    (fun (p1 : group_class Js.t) (s : scalar_class Js.t) : group_class Js.t ->
      match
        ( As_group.(value (of_group_obj p1))
        , Js.Optdef.to_option s##.constantValue )
      with
      | (Constant x, Constant y), Some s ->
          Pickles.Step_main_inputs.Inner_curve.Constant.scale (x, y) s
          |> constant
      | _ ->
          let bits = Array.copy s##.value in
          (* Have to convert LSB -> MSB *)
          Array.rev_inplace bits ;
          Pickles.Step_main_inputs.Ops.scale_fast_msb_bits
            (As_group.value (As_group.of_group_obj p1))
            (Shifted_value bits)
          |> mk ) ;
  (* TODO
     method_ "endoScale"
       (fun (p1 : group_class Js.t) (s : endo_scalar_class Js.t) : group_class Js.t
       ->
         Sc.endo
           (As_group.value (As_group.of_group_obj p1))
           (Scalar_challenge s##.value)
         |> mk) ; *)
  method_ "assertEquals"
    (fun (p1 : group_class Js.t) (p2 : As_group.t) : unit ->
      let x1, y1 = As_group.value (As_group.of_group_obj p1) in
      let x2, y2 = As_group.value p2 in
      Field.Assert.equal x1 x2 ; Field.Assert.equal y1 y2 ) ;
  method_ "equals"
    (fun (p1 : group_class Js.t) (p2 : As_group.t) : bool_class Js.t ->
      let x1, y1 = As_group.value (As_group.of_group_obj p1) in
      let x2, y2 = As_group.value p2 in
      new%js bool_constr
        (As_bool.of_boolean
           (Boolean.all [ Field.equal x1 x2; Field.equal y1 y2 ]) ) ) ;
  static "generator"
    (mk Pickles.Step_main_inputs.Inner_curve.one : group_class Js.t) ;
  static_method "add"
    (fun (p1 : As_group.t) (p2 : As_group.t) : group_class Js.t ->
      (As_group.to_group_obj p1)##add_ p2 ) ;
  static_method "sub"
    (fun (p1 : As_group.t) (p2 : As_group.t) : group_class Js.t ->
      (As_group.to_group_obj p1)##sub_ p2 ) ;
  static_method "sub"
    (fun (p1 : As_group.t) (p2 : As_group.t) : group_class Js.t ->
      (As_group.to_group_obj p1)##sub_ p2 ) ;
  static_method "neg" (fun (p1 : As_group.t) : group_class Js.t ->
      (As_group.to_group_obj p1)##neg ) ;
  static_method "scale"
    (fun (p1 : As_group.t) (s : scalar_class Js.t) : group_class Js.t ->
      (As_group.to_group_obj p1)##scale s ) ;
  static_method "assertEqual" (fun (p1 : As_group.t) (p2 : As_group.t) : unit ->
      (As_group.to_group_obj p1)##assertEquals p2 ) ;
  static_method "equal"
    (fun (p1 : As_group.t) (p2 : As_group.t) : bool_class Js.t ->
      (As_group.to_group_obj p1)##equals p2 ) ;
  method_ "toFields"
    (fun (p1 : group_class Js.t) : field_class Js.t Js.js_array Js.t ->
      let arr = singleton_array p1##.x in
      arr##push p1##.y |> ignore ;
      arr ) ;
  static_method "toFields" (fun (p1 : group_class Js.t) -> p1##toFields) ;
  static_method "ofFields" (fun (xs : field_class Js.t Js.js_array Js.t) ->
      array_check_length xs 2 ;
      new%js group_constr
        (As_field.of_field_obj (array_get_exn xs 0))
        (As_field.of_field_obj (array_get_exn xs 1)) ) ;
  static_method "sizeInFields" (fun () : int -> 2) ;
  static_method "check" (fun (p : group_class Js.t) : unit ->
      Pickles.Step_main_inputs.Inner_curve.assert_on_curve
        Field.((p##.x##.value :> t), (p##.y##.value :> t)) ) ;
  method_ "toJSON" (fun (p : group_class Js.t) : < .. > Js.t ->
      object%js
        val x = (Obj.magic field_class)##toJSON p##.x

        val y = (Obj.magic field_class)##toJSON p##.y
      end ) ;
  static_method "toJSON" (fun (p : group_class Js.t) : < .. > Js.t -> p##toJSON) ;
  static_method "fromJSON"
    (fun (value : Js.Unsafe.any) : group_class Js.t Js.Opt.t ->
      let get field_name =
        Js.Optdef.case
          (Js.Unsafe.get value (Js.string field_name))
          (fun () -> Js.Opt.empty)
          (fun x -> field_class##fromJSON x)
      in
      Js.Opt.bind (get "x") (fun x ->
          Js.Opt.map (get "y") (fun y ->
              new%js group_constr
                (As_field.of_field_obj x) (As_field.of_field_obj y) ) ) )

class type ['a] as_field_elements =
  object
    method toFields : 'a -> field_class Js.t Js.js_array Js.t Js.meth

    method ofFields : field_class Js.t Js.js_array Js.t -> 'a Js.meth

    method sizeInFields : int Js.meth
  end

let array_iter t1 ~f =
  for i = 0 to t1##.length - 1 do
    f (array_get_exn t1 i)
  done

let array_iter2 t1 t2 ~f =
  for i = 0 to t1##.length - 1 do
    f (array_get_exn t1 i) (array_get_exn t2 i)
  done

let array_map t1 ~f =
  let res = new%js Js.array_empty in
  array_iter t1 ~f:(fun x1 -> res##push (f x1) |> ignore) ;
  res

let array_map2 t1 t2 ~f =
  let res = new%js Js.array_empty in
  array_iter2 t1 t2 ~f:(fun x1 x2 -> res##push (f x1 x2) |> ignore) ;
  res

module Poseidon_sponge_checked =
  Sponge.Make_sponge (Pickles.Step_main_inputs.Sponge.Permutation)
module Poseidon_sponge =
  Sponge.Make_sponge (Sponge.Poseidon (Pickles.Tick_field_sponge.Inputs))

let sponge_params_checked =
  Sponge.Params.(
    map pasta_p_kimchi ~f:(Fn.compose Field.constant Field.Constant.of_string))

let sponge_params =
  Sponge.Params.(map pasta_p_kimchi ~f:Field.Constant.of_string)

type sponge =
  | Checked of Poseidon_sponge_checked.t
  | Unchecked of Poseidon_sponge.t

let poseidon =
  object%js
    method hash (xs : field_class Js.t Js.js_array Js.t) : field_class Js.t =
      let input = Array.map (Js.to_array xs) ~f:of_js_field in
      let digest =
        try Random_oracle.Checked.hash input
        with _ ->
          Random_oracle.hash (Array.map ~f:to_unchecked input) |> Field.constant
      in
      to_js_field digest

    (* returns a "sponge" that stays opaque to JS *)
    method spongeCreate () : sponge =
      if Impl.in_checked_computation () then
        Checked
          (Poseidon_sponge_checked.create ?init:None sponge_params_checked)
      else Unchecked (Poseidon_sponge.create ?init:None sponge_params)

    method spongeAbsorb (sponge : sponge) field : unit =
      match sponge with
      | Checked s ->
          Poseidon_sponge_checked.absorb s (of_js_field field)
      | Unchecked s ->
          Poseidon_sponge.absorb s (to_unchecked @@ of_js_field field)

    method spongeSqueeze (sponge : sponge) =
      match sponge with
      | Checked s ->
          Poseidon_sponge_checked.squeeze s |> to_js_field
      | Unchecked s ->
          Poseidon_sponge.squeeze s |> Field.constant |> to_js_field
  end

class type verification_key_class =
  object
    method value : Verification_key.t Js.prop

    method verify :
      Js.Unsafe.any Js.js_array Js.t -> proof_class Js.t -> bool Js.t Js.meth
  end

and proof_class =
  object
    method value : Backend.Proof.t Js.prop
  end

class type keypair_class =
  object
    method value : Keypair.t Js.prop
  end

let keypair_class : < .. > Js.t =
  Js.Unsafe.eval_string {js|(function(v) { this.value = v; return this })|js}

let keypair_constr : (Keypair.t -> keypair_class Js.t) Js.constr =
  Obj.magic keypair_class

let verification_key_class : < .. > Js.t =
  Js.Unsafe.eval_string {js|(function(v) { this.value = v; return this })|js}

let verification_key_constr :
    (Verification_key.t -> verification_key_class Js.t) Js.constr =
  Obj.magic verification_key_class

let proof_class : < .. > Js.t =
  Js.Unsafe.eval_string {js|(function(v) { this.value = v; return this })|js}

let proof_constr : (Backend.Proof.t -> proof_class Js.t) Js.constr =
  Obj.magic proof_class

module Circuit = struct
  let check_lengths s t1 t2 =
    if t1##.length <> t2##.length then
      raise_error
        (sprintf "%s: Got mismatched lengths, %d != %d" s t1##.length
           t2##.length )
    else ()

  let wrap name ~pre_args ~post_args ~explicit ~implicit =
    let total_implicit = pre_args + post_args in
    let total_explicit = 1 + total_implicit in
    let wrapped =
      let err =
        if pre_args > 0 then
          sprintf
            "%s: Must be called with %d arguments, or, if passing constructor \
             explicitly, with %d arguments, followed by the constructor, \
             followed by %d arguments"
            name total_implicit pre_args post_args
        else
          sprintf
            "%s: Must be called with %d arguments, or, if passing constructor \
             explicitly, with the constructor as the first argument, followed \
             by %d arguments"
            name total_implicit post_args
      in
      ksprintf Js.Unsafe.eval_string
        {js|
        (function(explicit, implicit) {
          return function() {
            var err = '%s';
            if (arguments.length === %d) {
              return explicit.apply(this, arguments);
            } else if (arguments.length === %d) {
              return implicit.apply(this, arguments);
            } else {
              throw (Error(err));
            }
          }
        } )
      |js}
        err total_explicit total_implicit
    in
    Js.Unsafe.(
      fun_call wrapped
        [| inject (Js.wrap_callback explicit)
         ; inject (Js.wrap_callback implicit)
        |])

  let if_array b t1 t2 =
    check_lengths "if" t1 t2 ;
    array_map2 t1 t2 ~f:(fun x1 x2 ->
        new%js field_constr
          (As_field.of_field (Field.if_ b ~then_:x1##.value ~else_:x2##.value)) )

  let js_equal (type b) (x : b) (y : b) : bool =
    let f = Js.Unsafe.eval_string "(function(x, y) { return x === y; })" in
    Js.to_bool Js.Unsafe.(fun_call f [| inject x; inject y |])

  let keys (type a) (a : a) : Js.js_string Js.t Js.js_array Js.t =
    Js.Unsafe.global ##. Object##keys a

  let check_type name t =
    let t = Js.to_string t in
    let ok =
      match t with
      | "object" ->
          true
      | "function" ->
          false
      | "number" ->
          false
      | "boolean" ->
          false
      | "string" ->
          false
      | _ ->
          false
    in
    if ok then ()
    else
      raise_error
        (sprintf "Type \"%s\" cannot be used with function \"%s\"" t name)

  let rec to_field_elts_magic :
      type a. a Js.t -> field_class Js.t Js.js_array Js.t =
    fun (type a) (t1 : a Js.t) : field_class Js.t Js.js_array Js.t ->
     let t1_is_array = Js.Unsafe.global ##. Array##isArray t1 in
     check_type "toFields" (Js.typeof t1) ;
     match t1_is_array with
     | true ->
         let arr = array_map (Obj.magic t1) ~f:to_field_elts_magic in
         (Obj.magic arr)##flat
     | false -> (
         let ctor1 : _ Js.Optdef.t = (Obj.magic t1)##.constructor in
         let has_methods ctor =
           let has s = Js.to_bool (ctor##hasOwnProperty (Js.string s)) in
           has "toFields" && has "ofFields"
         in
         match Js.Optdef.(to_option ctor1) with
         | Some ctor1 when has_methods ctor1 ->
             ctor1##toFields t1
         | Some _ ->
             let arr =
               array_map
                 (keys t1)##sort_asStrings
                 ~f:(fun k -> to_field_elts_magic (Js.Unsafe.get t1 k))
             in
             (Obj.magic arr)##flat
         | None ->
             raise_error "toFields: Argument did not have a constructor." )

  let assert_equal =
    let f t1 t2 =
      (* TODO: Have better error handling here that throws at proving time
         for the specific position where they differ. *)
      check_lengths "assertEqual" t1 t2 ;
      for i = 0 to t1##.length - 1 do
        Field.Assert.equal
          (array_get_exn t1 i)##.value
          (array_get_exn t2 i)##.value
      done
    in
    let implicit
        (t1 :
          < toFields : field_class Js.t Js.js_array Js.t Js.meth > Js.t as 'a )
        (t2 : 'a) : unit =
      f (to_field_elts_magic t1) (to_field_elts_magic t2)
    in
    let explicit
        (ctor :
          < toFields : 'a -> field_class Js.t Js.js_array Js.t Js.meth > Js.t )
        (t1 : 'a) (t2 : 'a) : unit =
      f (ctor##toFields t1) (ctor##toFields t2)
    in
    wrap "assertEqual" ~pre_args:0 ~post_args:2 ~explicit ~implicit

  let equal =
    let f t1 t2 =
      check_lengths "equal" t1 t2 ;
      (* TODO: Have better error handling here that throws at proving time
         for the specific position where they differ. *)
      new%js bool_constr
        ( Boolean.Array.all
            (Array.init t1##.length ~f:(fun i ->
                 Field.equal
                   (array_get_exn t1 i)##.value
                   (array_get_exn t2 i)##.value ) )
        |> As_bool.of_boolean )
    in
    let _implicit
        (t1 :
          < toFields : field_class Js.t Js.js_array Js.t Js.meth > Js.t as 'a )
        (t2 : 'a) : bool_class Js.t =
      f t1##toFields t2##toFields
    in
    let implicit t1 t2 = f (to_field_elts_magic t1) (to_field_elts_magic t2) in
    let explicit
        (ctor :
          < toFields : 'a -> field_class Js.t Js.js_array Js.t Js.meth > Js.t )
        (t1 : 'a) (t2 : 'a) : bool_class Js.t =
      f (ctor##toFields t1) (ctor##toFields t2)
    in
    wrap "equal" ~pre_args:0 ~post_args:2 ~explicit ~implicit

  let if_explicit (type a) (b : As_bool.t) (ctor : a as_field_elements Js.t)
      (x1 : a) (x2 : a) =
    let b = As_bool.value b in
    match (b :> Field.t) with
    | Constant b ->
        if Field.Constant.(equal one b) then x1 else x2
    | _ ->
        let t1 = ctor##toFields x1 in
        let t2 = ctor##toFields x2 in
        let arr = if_array b t1 t2 in
        ctor##ofFields arr

  let rec if_magic : type a. As_bool.t -> a Js.t -> a Js.t -> a Js.t =
    fun (type a) (b : As_bool.t) (t1 : a Js.t) (t2 : a Js.t) : a Js.t ->
     check_type "if" (Js.typeof t1) ;
     check_type "if" (Js.typeof t2) ;
     let t1_is_array = Js.Unsafe.global ##. Array##isArray t1 in
     let t2_is_array = Js.Unsafe.global ##. Array##isArray t2 in
     match (t1_is_array, t2_is_array) with
     | false, true | true, false ->
         raise_error "if: Mismatched argument types"
     | true, true ->
         array_map2 (Obj.magic t1) (Obj.magic t2) ~f:(fun x1 x2 ->
             if_magic b x1 x2 )
         |> Obj.magic
     | false, false -> (
         let ctor1 : _ Js.Optdef.t = (Obj.magic t1)##.constructor in
         let ctor2 : _ Js.Optdef.t = (Obj.magic t2)##.constructor in
         let has_methods ctor =
           let has s = Js.to_bool (ctor##hasOwnProperty (Js.string s)) in
           has "toFields" && has "ofFields"
         in
         if not (js_equal ctor1 ctor2) then
           raise_error "if: Mismatched argument types" ;
         match Js.Optdef.(to_option ctor1, to_option ctor2) with
         | Some ctor1, Some _ when has_methods ctor1 ->
             if_explicit b ctor1 t1 t2
         | Some ctor1, Some _ ->
             (* Try to match them as generic objects *)
             let ks1 = (keys t1)##sort_asStrings in
             let ks2 = (keys t2)##sort_asStrings in
             check_lengths
               (sprintf "if (%s vs %s)"
                  (Js.to_string (ks1##join (Js.string ", ")))
                  (Js.to_string (ks2##join (Js.string ", "))) )
               ks1 ks2 ;
             array_iter2 ks1 ks2 ~f:(fun k1 k2 ->
                 if not (js_equal k1 k2) then
                   raise_error "if: Arguments had mismatched types" ) ;
             let result = new%js ctor1 in
             array_iter ks1 ~f:(fun k ->
                 Js.Unsafe.set result k
                   (if_magic b (Js.Unsafe.get t1 k) (Js.Unsafe.get t2 k)) ) ;
             Obj.magic result
         | Some _, None | None, Some _ ->
             assert false
         | None, None ->
             raise_error "if: Arguments did not have a constructor." )

  let if_ =
    wrap "if" ~pre_args:1 ~post_args:2 ~explicit:if_explicit ~implicit:if_magic

  let typ_ (type a) (typ : a as_field_elements Js.t) : (a, a) Typ.t =
    let to_array conv a =
      Js.to_array (typ##toFields a) |> Array.map ~f:(fun x -> conv x##.value)
    in
    let of_array conv xs =
      typ##ofFields
        (Js.array
           (Array.map xs ~f:(fun x ->
                new%js field_constr (As_field.of_field (conv x)) ) ) )
    in
    Typ.transport
      (Typ.array ~length:typ##sizeInFields Field.typ)
      ~there:(to_array (fun x -> Option.value_exn (Field.to_constant x)))
      ~back:(of_array Field.constant)
    |> Typ.transport_var ~there:(to_array Fn.id) ~back:(of_array Fn.id)

  let witness (type a) (typ : a as_field_elements Js.t)
      (f : (unit -> a) Js.callback) : a =
    let a =
      Impl.exists (typ_ typ) ~compute:(fun () : a -> Js.Unsafe.fun_call f [||])
    in
    if Js.Optdef.test (Js.Unsafe.coerce typ)##.check then
      let () = (Js.Unsafe.coerce typ)##check a in
      ()
    else failwith "Circuit.witness: input does not have a `check` method" ;
    a

  module Circuit_main = struct
    type ('w, 'p) t =
      < snarkyMain : ('w -> 'p -> unit) Js.callback Js.prop
      ; snarkyWitnessTyp : 'w as_field_elements Js.t Js.prop
      ; snarkyPublicTyp : 'p as_field_elements Js.t Js.prop >
      Js.t
  end

  let main_and_input (type w p) (c : (w, p) Circuit_main.t) =
    let main ?(w : w option) (public : p) () =
      let w : w =
        witness c##.snarkyWitnessTyp
          (Js.wrap_callback (fun () -> Option.value_exn w))
      in
      Js.Unsafe.(fun_call c##.snarkyMain [| inject w; inject public |])
    in
    (main, Impl.Data_spec.[ typ_ c##.snarkyPublicTyp ])

  let generate_keypair (type w p) (c : (w, p) Circuit_main.t) :
      keypair_class Js.t =
    let main, spec = main_and_input c in
    let cs =
      Impl.constraint_system ~exposing:spec
        ~return_typ:Snark_params.Tick.Typ.unit (fun x -> main x)
    in
    let kp = Impl.Keypair.generate cs in
    new%js keypair_constr kp

  let prove (type w p) (c : (w, p) Circuit_main.t) (priv : w) (pub : p) kp :
      proof_class Js.t =
    let main, spec = main_and_input c in
    let pk = Keypair.pk kp in
    let p =
      Impl.generate_witness_conv ~return_typ:Snark_params.Tick.Typ.unit
        ~f:(fun { Impl.Proof_inputs.auxiliary_inputs; public_inputs } () ->
          Backend.Proof.create pk ~auxiliary:auxiliary_inputs
            ~primary:public_inputs )
        spec (main ~w:priv) pub
    in
    new%js proof_constr p

  let circuit = Js.Unsafe.eval_string {js|(function() { return this })|js}

  let () =
    circuit##.runAndCheck :=
      Js.wrap_callback (fun (f : unit -> 'a) ->
          Impl.run_and_check (fun () -> f) |> Or_error.ok_exn ) ;

    circuit##.asProver :=
      Js.wrap_callback (fun (f : (unit -> unit) Js.callback) : unit ->
          Impl.as_prover (fun () -> Js.Unsafe.fun_call f [||]) ) ;
    circuit##.witness := Js.wrap_callback witness ;
    circuit##.generateKeypair :=
      Js.wrap_meth_callback
        (fun (this : _ Circuit_main.t) : keypair_class Js.t ->
          generate_keypair this ) ;
    circuit##.prove :=
      Js.wrap_meth_callback
        (fun (this : _ Circuit_main.t) w p (kp : keypair_class Js.t) ->
          prove this w p kp##.value ) ;
    (circuit##.verify :=
       fun (pub : Js.Unsafe.any Js.js_array Js.t)
           (vk : verification_key_class Js.t) (pi : proof_class Js.t) :
           bool Js.t ->
         vk##verify pub pi ) ;
    circuit##.assertEqual := assert_equal ;
    circuit##.equal := equal ;
    circuit##.toFields := Js.wrap_callback to_field_elts_magic ;
    circuit##.inProver :=
      Js.wrap_callback (fun () : bool Js.t -> Js.bool (Impl.in_prover ())) ;
    circuit##.inCheckedComputation
    := Js.wrap_callback (fun () : bool Js.t ->
           Js.bool (Impl.in_checked_computation ()) ) ;
    Js.Unsafe.set circuit (Js.string "if") if_ ;
    circuit##.getVerificationKey
    := fun (vk : Verification_key.t) -> new%js verification_key_constr vk
end

let () =
  let method_ name (f : keypair_class Js.t -> _) =
    method_ keypair_class name f
  in
  method_ "verificationKey"
    (fun (this : keypair_class Js.t) : verification_key_class Js.t ->
      new%js verification_key_constr (Keypair.vk this##.value) )

(* TODO: add verificationKey.toString / fromString *)
let () =
  let method_ name (f : verification_key_class Js.t -> _) =
    method_ verification_key_class name f
  in
  (* TODO
     let module M = struct
       type t =
         ( Backend.Field.t
         , Kimchi.Protocol.SRS.Fp. Marlin_plonk_bindings_pasta_fp_urs.t
         , Pasta.Vesta.Affine.Stable.Latest.t
             Marlin_plonk_bindings.Types.Poly_comm.t
         )
         Marlin_plonk_bindings.Types.Plonk_verifier_index.t
       [@@deriving bin_io_unversioned]
     end in
     method_ "toString"
       (fun this : Js.js_string Js.t ->
          Binable.to_string (module Backend.Verification_key) this##.value
        |> Js.string ) ;
  *)
  proof_class##.ofString :=
    Js.wrap_callback (fun (s : Js.js_string Js.t) : proof_class Js.t ->
        new%js proof_constr
          (Js.to_string s |> Binable.of_string (module Backend.Proof)) ) ;
  method_ "verify"
    (fun
      (this : verification_key_class Js.t)
      (pub : Js.Unsafe.any Js.js_array Js.t)
      (pi : proof_class Js.t)
      :
      bool Js.t
    ->
      let v = Backend.Field.Vector.create () in
      array_iter (Circuit.to_field_elts_magic pub) ~f:(fun x ->
          match x##.value with
          | Constant x ->
              Backend.Field.Vector.emplace_back v x
          | _ ->
              raise_error "verify: Expected non-circuit values for input" ) ;
      Backend.Proof.verify pi##.value this##.value v |> Js.bool )

let () =
  let method_ name (f : proof_class Js.t -> _) = method_ proof_class name f in
  method_ "toString" (fun this : Js.js_string Js.t ->
      Binable.to_string (module Backend.Proof) this##.value |> Js.string ) ;
  proof_class##.ofString :=
    Js.wrap_callback (fun (s : Js.js_string Js.t) : proof_class Js.t ->
        new%js proof_constr
          (Js.to_string s |> Binable.of_string (module Backend.Proof)) ) ;
  method_ "verify"
    (fun
      (this : proof_class Js.t)
      (vk : verification_key_class Js.t)
      (pub : Js.Unsafe.any Js.js_array Js.t)
      :
      bool Js.t
    -> vk##verify pub this )

(* helpers for pickles_compile *)

type 'a public_input = 'a array

type public_input_js = field_class Js.t Js.js_array Js.t

type 'proof public_input_with_proof_js =
  < publicInput : public_input_js Js.prop ; proof : 'proof Js.prop > Js.t

module Public_input = struct
  type t = Field.t public_input

  let to_field_elements (t : t) : Field.t array = t

  let to_constant (t : t) = Array.map ~f:to_unchecked t

  let to_js (t : t) : public_input_js = Array.map ~f:to_js_field t |> Js.array

  let of_js (a : public_input_js) : t =
    Js.to_array a |> Array.map ~f:of_js_field

  let list_to_js (public_inputs : t list) =
    List.map ~f:to_js public_inputs |> Array.of_list |> Js.array

  module Constant = struct
    type t = Field.Constant.t public_input

    let to_field_elements (t : t) : Field.Constant.t array = t

    let to_js (t : t) : public_input_js =
      Array.map ~f:to_js_field_unchecked t |> Js.array

    let of_js (a : public_input_js) : t =
      Js.to_array a |> Array.map ~f:of_js_field_unchecked
  end
end

let public_input_typ (i : int) = Typ.array ~length:i Field.typ

let dummy_constraints =
  let module Inner_curve = Kimchi_pasta.Pasta.Pallas in
  let module Step_main_inputs = Pickles.Step_main_inputs in
  let inner_curve_typ : (Field.t * Field.t, Inner_curve.t) Typ.t =
    Typ.transport Step_main_inputs.Inner_curve.typ
      ~there:Inner_curve.to_affine_exn ~back:Inner_curve.of_affine
  in
  fun () ->
    let x =
      Impl.exists Field.typ ~compute:(fun () -> Field.Constant.of_int 3)
    in
    let g = Impl.exists inner_curve_typ ~compute:(fun _ -> Inner_curve.one) in
    ignore
      ( Pickles.Scalar_challenge.to_field_checked'
          (module Impl)
          ~num_bits:16
          (Kimchi_backend_common.Scalar_challenge.create x)
        : Field.t * Field.t * Field.t ) ;
    ignore
      ( Step_main_inputs.Ops.scale_fast g ~num_bits:5 (Shifted_value x)
        : Step_main_inputs.Inner_curve.t ) ;
    ignore
      ( Pickles.Step_verifier.Scalar_challenge.endo g ~num_bits:4
          (Kimchi_backend_common.Scalar_challenge.create x)
        : Field.t * Field.t )

type ('a_var, 'a_value, 'a_weird) pickles_rule =
  { identifier : string
  ; prevs : 'a_weird list
  ; main : 'a_var list -> 'a_var -> Boolean.var list
  }

type pickles_rule_js =
  < identifier : Js.js_string Js.t Js.prop
  ; main :
      (   public_input_js
       -> public_input_js Js.js_array Js.t
       -> bool_class Js.t Js.js_array Js.t )
      Js.prop
  ; proofsToVerify :
      < isSelf : bool Js.t Js.prop ; tag : Js.Unsafe.any Js.t Js.prop > Js.t
      Js.js_array
      Js.t
      Js.prop >
  Js.t

let create_pickles_rule ~self (rule : pickles_rule_js) =
  let to_tag tag : _ Pickles.Tag.t =
    if Js.to_bool tag##.isSelf then self else Obj.magic tag##.tag
  in
  let prevs =
    rule##.proofsToVerify |> Js.to_array |> Array.to_list |> List.map ~f:to_tag
  in
  { identifier = Js.to_string rule##.identifier
  ; prevs
  ; main =
      (fun prev_inputs public_input ->
        dummy_constraints () ;
        let should_verifys =
          rule##.main
            (Public_input.to_js public_input)
            (Public_input.list_to_js prev_inputs)
        in
        Js.to_array should_verifys |> Array.to_list
        |> List.map ~f:(fun b -> b##.value) )
  }

let other_verification_key_constr :
    (Other_impl.Verification_key.t -> verification_key_class Js.t) Js.constr =
  Obj.magic verification_key_class

type proof = (Pickles_types.Nat.N0.n, Pickles_types.Nat.N0.n) Pickles.Proof.t

module Public_inputs_with_proofs =
  Pickles_types.Hlist.H3.T (Pickles.Statement_with_proof)

let nat_modules_list : (module Pickles_types.Nat.Intf) list =
  let open Pickles_types.Nat in
  [ (module N0)
  ; (module N1)
  ; (module N2)
  ; (module N3)
  ; (module N4)
  ; (module N5)
  ; (module N6)
  ; (module N7)
  ; (module N8)
  ; (module N9)
  ; (module N10)
  ; (module N11)
  ; (module N12)
  ; (module N13)
  ; (module N14)
  ; (module N15)
  ; (module N16)
  ; (module N17)
  ; (module N18)
  ; (module N19)
  ; (module N20)
  ]

let nat_add_modules_list : (module Pickles_types.Nat.Add.Intf) list =
  let open Pickles_types.Nat in
  [ (module N0)
  ; (module N1)
  ; (module N2)
  ; (module N3)
  ; (module N4)
  ; (module N5)
  ; (module N6)
  ; (module N7)
  ; (module N8)
  ; (module N9)
  ; (module N10)
  ; (module N11)
  ; (module N12)
  ; (module N13)
  ; (module N14)
  ; (module N15)
  ; (module N16)
  ; (module N17)
  ; (module N18)
  ; (module N19)
  ; (module N20)
  ]

let nat_module (i : int) : (module Pickles_types.Nat.Intf) =
  List.nth_exn nat_modules_list i

let nat_add_module (i : int) : (module Pickles_types.Nat.Add.Intf) =
  List.nth_exn nat_add_modules_list i

let pickles_compile (choices : pickles_rule_js Js.js_array Js.t)
    (public_input_size : int) =
  let choices = choices |> Js.to_array |> Array.to_list in
  let branches = List.length choices in
  let max_proofs =
    List.map choices ~f:(fun c ->
        c##.proofsToVerify |> Js.to_array |> Array.length )
    |> List.max_elt ~compare |> Option.value ~default:0
  in
  let choices ~self = List.map choices ~f:(create_pickles_rule ~self) in
  let (module Branches) = nat_module branches in
  let (module Max_proofs_verified) = nat_add_module max_proofs in
  (* TODO get rid of Obj.magic for choices *)
  let tag, _cache, p, provers =
    Pickles.compile_promise ~choices:(Obj.magic choices)
<<<<<<< HEAD
      (module Public_input)
      (module Public_input.Constant)
      ~typ:(public_input_typ public_input_size)
=======
      (module Zkapp_statement)
      (module Zkapp_statement.Constant)
      ~public_input:(Input zkapp_statement_typ)
>>>>>>> 0039c156
      ~branches:(module Branches)
      ~max_proofs_verified:(module Max_proofs_verified)
        (* ^ TODO make max_branching configurable -- needs refactor in party types *)
      ~name:"smart-contract"
      ~constraint_constants:
        (* TODO these are dummy values *)
        { sub_windows_per_window = 0
        ; ledger_depth = 0
        ; work_delay = 0
        ; block_window_duration_ms = 0
        ; transaction_capacity = Log_2 0
        ; pending_coinbase_depth = 0
        ; coinbase_amount = Unsigned.UInt64.of_int 0
        ; supercharged_coinbase_factor = 0
        ; account_creation_fee = Unsigned.UInt64.of_int 0
        ; fork = None
        }
  in
  let module Proof = (val p) in
  let to_js_prover prover =
<<<<<<< HEAD
    let prove (public_input_js : public_input_js)
        (prevs_js : Proof.t public_input_with_proof_js Js.js_array Js.t) =
      let to_prev (previous : Proof.t public_input_with_proof_js) =
        (Public_input.Constant.of_js previous##.publicInput, previous##.proof)
      in
      let prevs : (Field.Constant.t public_input * Proof.t) list =
        prevs_js |> Js.to_array |> Array.to_list |> List.map ~f:to_prev
      in
      let prevs : (_, _, _) Public_inputs_with_proofs.t = Obj.magic prevs in
      let public_input =
        Public_input.(public_input_js |> of_js |> to_constant)
      in
      prover ?handler:None prevs public_input |> Promise_js_helpers.to_js
=======
    let prove (statement_js : zkapp_statement_js) =
      (* TODO: get rid of Obj.magic, this should be an empty "H3.T" *)
      let prevs = Obj.magic [] in
      let statement = Zkapp_statement.(statement_js |> of_js |> to_constant) in
      prover ?handler:None prevs statement
      |> Promise.map ~f:(fun ((), proof) ->
             Pickles.Side_loaded.Proof.of_proof proof )
      |> Promise_js_helpers.to_js
>>>>>>> 0039c156
    in
    prove
  in
  let rec to_js_provers :
      type a b c.
<<<<<<< HEAD
         (a, b, c, Public_input.Constant.t, Proof.t Promise.t) Pickles.Provers.t
      -> (   public_input_js
          -> Proof.t public_input_with_proof_js Js.js_array Js.t
          -> Proof.t Promise_js_helpers.js_promise )
=======
         ( a
         , b
         , c
         , Zkapp_statement.Constant.t
         , (unit * proof) Promise.t )
         Pickles.Provers.t
      -> (   zkapp_statement_js
          -> Pickles.Side_loaded.Proof.t Promise_js_helpers.js_promise )
>>>>>>> 0039c156
         list = function
    | [] ->
        []
    | p :: ps ->
        to_js_prover p :: to_js_provers ps
  in
  let provers = provers |> to_js_provers |> Array.of_list |> Js.array in
  let verify (public_input_js : public_input_js) (proof : _ Pickles.Proof.t) =
    let public_input = Public_input.(public_input_js |> of_js |> to_constant) in
    Proof.verify_promise [ (public_input, proof) ] |> Promise_js_helpers.to_js
  in
  object%js
    val provers = Obj.magic provers

    val verify = Obj.magic verify

    val tag = Obj.magic tag

    val getVerificationKeyArtifact =
      fun () ->
        let vk = Pickles.Side_loaded.Verification_key.of_compiled tag in
        object%js
          val data =
            Pickles.Side_loaded.Verification_key.to_base58_check vk |> Js.string

          val hash =
            Mina_base.Zkapp_account.digest_vk vk
            |> Field.Constant.to_string |> Js.string
        end

    val getVerificationKey =
      fun () ->
        let key = Lazy.force Proof.verification_key in
        new%js other_verification_key_constr
          (Pickles.Verification_key.index key)
  end

let proof_to_string (proof : proof) =
  proof |> Pickles.Side_loaded.Proof.of_proof
  |> Pickles.Side_loaded.Proof.to_base64 |> Js.string

let pickles =
  object%js
    val compile = pickles_compile

    val proofToString = proof_to_string
  end

module Ledger = struct
  type js_uint32 = < value : field_class Js.t Js.readonly_prop > Js.t

  type js_uint64 = < value : field_class Js.t Js.readonly_prop > Js.t

  type private_key = < s : scalar_class Js.t Js.prop > Js.t

  type public_key = < g : group_class Js.t Js.prop > Js.t

  type zkapp_account =
    < appState : field_class Js.t Js.js_array Js.t Js.readonly_prop > Js.t

  type account =
    < publicKey : group_class Js.t Js.readonly_prop
    ; balance : js_uint64 Js.readonly_prop
    ; nonce : js_uint32 Js.readonly_prop
    ; zkapp : zkapp_account Js.readonly_prop >
    Js.t

  let ledger_class : < .. > Js.t =
    Js.Unsafe.eval_string {js|(function(v) { this.value = v; return this })|js}

  let loose_permissions : Mina_base.Permissions.t =
    { edit_state = None
    ; send = None
    ; receive = None
    ; set_delegate = None
    ; set_permissions = None
    ; set_verification_key = None
    ; set_zkapp_uri = None
    ; edit_sequence_state = None
    ; set_token_symbol = None
    ; increment_nonce = None
    ; set_voting_for = None
    }

  module L : Mina_base.Ledger_intf.S = struct
    module Account = Mina_base.Account
    module Account_id = Mina_base.Account_id
    module Ledger_hash = Mina_base.Ledger_hash
    module Token_id = Mina_base.Token_id

    type t_ =
      { next_location : int
      ; accounts : Account.t Int.Map.t
      ; locations : int Account_id.Map.t
      }

    type t = t_ ref

    type location = int

    let get (t : t) (loc : location) : Account.t option =
      Map.find !t.accounts loc

    let location_of_account (t : t) (a : Account_id.t) : location option =
      Map.find !t.locations a

    let set (t : t) (loc : location) (a : Account.t) : unit =
      t := { !t with accounts = Map.set !t.accounts ~key:loc ~data:a }

    let next_location (t : t) : int =
      let loc = !t.next_location in
      t := { !t with next_location = loc + 1 } ;
      loc

    let get_or_create (t : t) (id : Account_id.t) :
        (Mina_base.Ledger_intf.account_state * Account.t * location) Or_error.t
        =
      let loc = location_of_account t id in
      let res =
        match loc with
        | None ->
            let loc = next_location t in
            let a =
              { (Account.create id Currency.Balance.zero) with
                permissions = loose_permissions
              }
            in
            t := { !t with locations = Map.set !t.locations ~key:id ~data:loc } ;
            set t loc a ;
            (`Added, a, loc)
        | Some loc ->
            (`Existed, Option.value_exn (get t loc), loc)
      in
      Ok res

    let create_new_account (t : t) (id : Account_id.t) (a : Account.t) :
        unit Or_error.t =
      match location_of_account t id with
      | Some _ ->
          Or_error.errorf !"account %{sexp: Account_id.t} already present" id
      | None ->
          let loc = next_location t in
          t := { !t with locations = Map.set !t.locations ~key:id ~data:loc } ;
          set t loc a ;
          Ok ()

    let remove_accounts_exn (t : t) (ids : Account_id.t list) : unit =
      let locs = List.filter_map ids ~f:(fun id -> Map.find !t.locations id) in
      t :=
        { !t with
          locations = List.fold ids ~init:!t.locations ~f:Map.remove
        ; accounts = List.fold locs ~init:!t.accounts ~f:Map.remove
        }

    (* TODO *)
    let merkle_root (_ : t) : Ledger_hash.t = Field.Constant.zero

    let empty ~depth:_ () : t =
      ref
        { next_location = 0
        ; accounts = Int.Map.empty
        ; locations = Account_id.Map.empty
        }

    let with_ledger (type a) ~depth ~(f : t -> a) : a = f (empty ~depth ())

    let create_masked (t : t) : t = ref !t

    let apply_mask (t : t) ~(masked : t) = t := !masked
  end

  module T = Mina_transaction_logic.Make (L)

  type ledger_class = < value : L.t Js.prop >

  let ledger_constr : (L.t -> ledger_class Js.t) Js.constr =
    Obj.magic ledger_class

  let create_new_account_exn (t : L.t) account_id account =
    L.create_new_account t account_id account |> Or_error.ok_exn

  let public_key (pk : public_key) : Signature_lib.Public_key.Compressed.t =
    { x = to_unchecked pk##.g##.x##.value
    ; is_odd = Bigint.(test_bit (of_field (to_unchecked pk##.g##.y##.value)) 0)
    }

  let private_key (key : private_key) : Signature_lib.Private_key.t =
    Js.Optdef.case
      key##.s##.constantValue
      (fun () -> failwith "invalid scalar")
      Fn.id

  let account_id pk =
    Mina_base.Account_id.create (public_key pk) Mina_base.Token_id.default

  let max_state_size =
    Pickles_types.Nat.to_int Mina_base.Zkapp_state.Max_state_size.n

  module Checked = struct
    let fields_to_hash
        (typ : ('var, 'value, Field.Constant.t, _) Impl.Internal_Basic.Typ.typ)
        (digest : 'var -> Field.t) (fields : field_class Js.t Js.js_array Js.t)
        =
      let fields = fields |> Js.to_array |> Array.map ~f:of_js_field in
      let (Typ typ) = typ in
      let variable =
        typ.var_of_fields (fields, typ.constraint_system_auxiliary ())
      in
      digest variable |> to_js_field
  end

  (* helper function to check whether the fields we produce from JS are correct *)
  let fields_of_json
      (typ : ('var, 'value, Field.Constant.t, 'tmp) Impl.Internal_Basic.Typ.typ)
      of_json (json : Js.js_string Js.t) : field_class Js.t Js.js_array Js.t =
    let json = json |> Js.to_string |> Yojson.Safe.from_string in
    let value = of_json json in
    let (Typ typ) = typ in
    let fields, _ = typ.value_to_fields value in
    Js.array
    @@ Array.map ~f:(fun x -> x |> Field.constant |> to_js_field) fields

  (* TODO: need to construct `aux` in JS, which has some extra data needed for `value_of_fields`  *)
  let fields_to_json
      (typ : ('var, 'value, Field.Constant.t, _) Impl.Internal_Basic.Typ.typ)
      to_json (fields : field_class Js.t Js.js_array Js.t) aux :
      Js.js_string Js.t =
    let fields =
      fields |> Js.to_array
      |> Array.map ~f:(fun x -> x |> of_js_field |> to_unchecked)
    in
    let (Typ typ) = typ in
    let value = typ.value_of_fields (fields, Obj.magic aux) in
    let json = to_json value in
    json |> Yojson.Safe.to_string |> Js.string

  module To_js = struct
    let field x = to_js_field @@ Field.constant x

    let uint32 n =
      object%js
        val value =
          Unsigned.UInt32.to_string n |> Field.Constant.of_string |> field
      end

    let uint64 n =
      object%js
        val value =
          Unsigned.UInt64.to_string n |> Field.Constant.of_string |> field
      end

    let app_state (a : Mina_base.Account.t) =
      let xs = new%js Js.array_empty in
      ( match a.zkapp with
      | Some s ->
          Pickles_types.Vector.iter s.app_state ~f:(fun x ->
              ignore (xs##push (field x)) )
      | None ->
          for _ = 0 to max_state_size - 1 do
            xs##push (field Field.Constant.zero) |> ignore
          done ) ;
      xs

    let public_key (pk : Signature_lib.Public_key.Compressed.t) =
      let x, y = Signature_lib.Public_key.decompress_exn pk in
      to_js_group (Field.constant x) (Field.constant y)

    let private_key (sk : Signature_lib.Private_key.t) = to_js_scalar sk

    let signature (sg : Signature_lib.Schnorr.Chunked.Signature.t) =
      let r, s = sg in
      object%js
        val r = to_js_field_unchecked r

        val s = to_js_scalar s
      end

    let account (a : Mina_base.Account.t) : account =
      object%js
        val publicKey = public_key a.public_key

        val balance = uint64 (Currency.Balance.to_uint64 a.balance)

        val nonce = uint32 (Mina_numbers.Account_nonce.to_uint32 a.nonce)

        val zkapp =
          object%js
            val appState = app_state a
          end
      end

    let option (transform : 'a -> 'b) (x : 'a option) =
      Js.Optdef.option (Option.map x ~f:transform)
  end

  module Party = Mina_base.Party
  module Parties = Mina_base.Parties

  let party_of_json =
    let deriver =
      Party.Graphql_repr.deriver @@ Fields_derivers_zkapps.Derivers.o ()
    in
    let party_of_json (party : Js.js_string Js.t) : Party.t =
      Fields_derivers_zkapps.of_json deriver
        (party |> Js.to_string |> Yojson.Safe.from_string)
      |> Party.of_graphql_repr
    in
    party_of_json

  (* TODO hash two parties together in the correct way *)

  let hash_party (p : Js.js_string Js.t) =
    Party.digest (p |> party_of_json) |> Field.constant |> to_js_field

  let forest_digest_of_field : Field.Constant.t -> Parties.Digest.Forest.t =
    Obj.magic

  let forest_digest_of_field_checked :
      Field.t -> Parties.Digest.Forest.Checked.t =
    Obj.magic

  let hash_transaction other_parties_hash =
    let other_parties_hash =
      other_parties_hash |> of_js_field |> to_unchecked
      |> forest_digest_of_field
    in
    Parties.Transaction_commitment.create ~other_parties_hash
    |> Field.constant |> to_js_field

  let hash_transaction_checked other_parties_hash =
    let other_parties_hash =
      other_parties_hash |> of_js_field |> forest_digest_of_field_checked
    in
    Parties.Transaction_commitment.Checked.create ~other_parties_hash
    |> to_js_field

  type party_index = Fee_payer | Other_party of int

  let transaction_commitment
      ({ fee_payer; other_parties; memo } as tx : Parties.t)
      (party_index : party_index) =
    let commitment = Parties.commitment tx in
    let full_commitment =
      Parties.Transaction_commitment.create_complete commitment
        ~memo_hash:(Mina_base.Signed_command_memo.hash memo)
        ~fee_payer_hash:
          (Parties.Digest.Party.create (Party.of_fee_payer fee_payer))
    in
    let use_full_commitment =
      match party_index with
      | Fee_payer ->
          true
      | Other_party i ->
          (List.nth_exn (Parties.Call_forest.to_parties_list other_parties) i)
            .body
            .use_full_commitment
    in
    if use_full_commitment then full_commitment else commitment

  let transaction_commitments (tx_json : Js.js_string Js.t) =
    let tx =
      Parties.of_json @@ Yojson.Safe.from_string @@ Js.to_string tx_json
    in
    let commitment = Parties.commitment tx in
    let full_commitment =
      Parties.Transaction_commitment.create_complete commitment
        ~memo_hash:(Mina_base.Signed_command_memo.hash tx.memo)
        ~fee_payer_hash:
          (Parties.Digest.Party.create (Party.of_fee_payer tx.fee_payer))
    in
    object%js
      val commitment = to_js_field_unchecked commitment

      val fullCommitment = to_js_field_unchecked full_commitment
    end

  let zkapp_public_input (tx_json : Js.js_string Js.t) (party_index : int) =
    let tx =
      Parties.of_json @@ Yojson.Safe.from_string @@ Js.to_string tx_json
    in
    let at_party =
      let ps = List.drop tx.other_parties party_index in
      (Parties.Call_forest.hash ps :> Impl.field)
    in
    let transaction = transaction_commitment tx (Other_party party_index) in
    Public_input.Constant.to_js [| transaction; at_party |]

  let sign_field_element (x : field_class Js.t) (key : private_key) =
    Signature_lib.Schnorr.Chunked.sign (private_key key)
      (Random_oracle.Input.Chunked.field (x |> of_js_field |> to_unchecked))
    |> Mina_base.Signature.to_base58_check |> Js.string

  let sign_party (tx_json : Js.js_string Js.t) (key : private_key)
      (party_index : party_index) =
    let tx =
      Parties.of_json @@ Yojson.Safe.from_string @@ Js.to_string tx_json
    in
    let signature =
      Signature_lib.Schnorr.Chunked.sign (private_key key)
        (Random_oracle.Input.Chunked.field
           (transaction_commitment tx party_index) )
    in
    ( match party_index with
    | Fee_payer ->
        { tx with fee_payer = { tx.fee_payer with authorization = signature } }
    | Other_party i ->
        { tx with
          other_parties =
            Parties.Call_forest.mapi tx.other_parties
              ~f:(fun i' (p : Party.t) ->
                if i' = i then { p with authorization = Signature signature }
                else p )
        } )
    |> Parties.to_json |> Yojson.Safe.to_string |> Js.string

  let sign_fee_payer tx_json key = sign_party tx_json key Fee_payer

  let sign_other_party tx_json key i = sign_party tx_json key (Other_party i)

  let check_party_signatures parties =
    let ({ fee_payer; other_parties; memo } : Parties.t) = parties in
    let tx_commitment = Parties.commitment parties in
    let full_tx_commitment =
      Parties.Transaction_commitment.create_complete tx_commitment
        ~memo_hash:(Mina_base.Signed_command_memo.hash memo)
        ~fee_payer_hash:
          (Parties.Digest.Party.create (Party.of_fee_payer fee_payer))
    in
    let key_to_string = Signature_lib.Public_key.Compressed.to_base58_check in
    let check_signature who s pk msg =
      match Signature_lib.Public_key.decompress pk with
      | None ->
          failwith
            (sprintf "Check signature: Invalid key on %s: %s" who
               (key_to_string pk) )
      | Some pk_ ->
          if
            not
              (Signature_lib.Schnorr.Chunked.verify s
                 (Kimchi_pasta.Pasta.Pallas.of_affine pk_)
                 (Random_oracle_input.Chunked.field msg) )
          then
            failwith
              (sprintf "Check signature: Invalid signature on %s for key %s" who
                 (key_to_string pk) )
          else ()
    in

    check_signature "fee payer" fee_payer.authorization
      fee_payer.body.public_key full_tx_commitment ;
    List.iteri (Parties.Call_forest.to_parties_list other_parties)
      ~f:(fun i p ->
        let commitment =
          if p.body.use_full_commitment then full_tx_commitment
          else tx_commitment
        in
        match p.authorization with
        | Signature s ->
            check_signature (sprintf "party %d" i) s p.body.public_key
              commitment
        | Proof _ | None_given ->
            () )

  let verify_party_proof (public_input : public_input_js)
      (proof : Js.js_string Js.t) (vk : Js.js_string Js.t) =
    let public_input = Public_input.Constant.of_js public_input in
    let proof =
      Result.ok_or_failwith
        (Pickles.Side_loaded.Proof.of_base64 (Js.to_string proof))
    in
    let vk =
      Pickles.Side_loaded.Verification_key.of_base58_check_exn (Js.to_string vk)
    in
<<<<<<< HEAD
    Pickles.Side_loaded.verify_promise
      [ (vk, public_input, proof) ]
      ~value_to_field_elements:Public_input.Constant.to_field_elements
=======
    Pickles.Side_loaded.verify_promise ~typ:zkapp_statement_typ
      [ (vk, statement, proof) ]
>>>>>>> 0039c156
    |> Promise.map ~f:Js.bool |> Promise_js_helpers.to_js

  let public_key_to_string (pk : public_key) : Js.js_string Js.t =
    pk |> public_key |> Signature_lib.Public_key.Compressed.to_base58_check
    |> Js.string

  let public_key_of_string (pk_base58 : Js.js_string Js.t) : group_class Js.t =
    pk_base58 |> Js.to_string
    |> Signature_lib.Public_key.Compressed.of_base58_check_exn
    |> To_js.public_key

  let private_key_to_string (sk : private_key) : Js.js_string Js.t =
    sk |> private_key |> Signature_lib.Private_key.to_base58_check |> Js.string

  let private_key_of_string (sk_base58 : Js.js_string Js.t) : scalar_class Js.t
      =
    sk_base58 |> Js.to_string |> Signature_lib.Private_key.of_base58_check_exn
    |> To_js.private_key

  let field_to_base58 (field : field_class Js.t) : Js.js_string Js.t =
    field |> of_js_field |> to_unchecked |> Mina_base.Account_id.Digest.of_field
    |> Mina_base.Account_id.Digest.to_string |> Js.string

  let field_of_base58 (field : Js.js_string Js.t) : field_class Js.t =
    to_js_field @@ Field.constant @@ Mina_base.Account_id.Digest.to_field_unsafe
    @@ Mina_base.Account_id.Digest.of_string @@ Js.to_string field

  let memo_to_base58 (memo : Js.js_string Js.t) : Js.js_string Js.t =
    Js.string @@ Mina_base.Signed_command_memo.to_base58_check
    @@ Mina_base.Signed_command_memo.create_from_string_exn @@ Js.to_string memo

  let add_account_exn (l : L.t) pk (balance : string) =
    let account_id = account_id pk in
    let bal_u64 = Unsigned.UInt64.of_string balance in
    let balance = Currency.Balance.of_uint64 bal_u64 in
    let a : Mina_base.Account.t =
      { (Mina_base.Account.create account_id balance) with
        permissions = loose_permissions
      }
    in
    create_new_account_exn l account_id a

  let create
      (genesis_accounts :
        < publicKey : public_key Js.prop ; balance : Js.js_string Js.t Js.prop >
        Js.t
        Js.js_array
        Js.t ) : ledger_class Js.t =
    let l = L.empty ~depth:20 () in
    array_iter genesis_accounts ~f:(fun a ->
        add_account_exn l a##.publicKey (Js.to_string a##.balance) ) ;
    new%js ledger_constr l

  let get_account l (pk : public_key) : account Js.optdef =
    let loc = L.location_of_account l##.value (account_id pk) in
    let account = Option.bind loc ~f:(L.get l##.value) in
    To_js.option To_js.account account

  let add_account l (pk : public_key) (balance : Js.js_string Js.t) =
    add_account_exn l##.value pk (Js.to_string balance)

  let dummy_state_view : Mina_base.Zkapp_precondition.Protocol_state.View.t =
    let epoch_data =
      { Mina_base.Zkapp_precondition.Protocol_state.Epoch_data.Poly.ledger =
          { Mina_base.Epoch_ledger.Poly.hash = Field.Constant.zero
          ; total_currency = Currency.Amount.zero
          }
      ; seed = Field.Constant.zero
      ; start_checkpoint = Field.Constant.zero
      ; lock_checkpoint = Field.Constant.zero
      ; epoch_length = Mina_numbers.Length.zero
      }
    in
    { snarked_ledger_hash = Field.Constant.zero
    ; timestamp = Block_time.zero
    ; blockchain_length = Mina_numbers.Length.zero
    ; min_window_density = Mina_numbers.Length.zero
    ; last_vrf_output = ()
    ; total_currency = Currency.Amount.zero
    ; global_slot_since_hard_fork = Mina_numbers.Global_slot.zero
    ; global_slot_since_genesis = Mina_numbers.Global_slot.zero
    ; staking_epoch_data = epoch_data
    ; next_epoch_data = epoch_data
    }

  let apply_parties_transaction l (txn : Parties.t)
      (account_creation_fee : string) =
    check_party_signatures txn ;
    let ledger = l##.value in
    let applied_exn =
      T.apply_parties_unchecked ~state_view:dummy_state_view
        ~constraint_constants:
          { Genesis_constants.Constraint_constants.compiled with
            account_creation_fee = Currency.Fee.of_string account_creation_fee
          }
        ledger txn
    in
    let applied, _ = Or_error.ok_exn applied_exn in
    let T.Transaction_applied.Parties_applied.{ accounts; command; _ } =
      applied
    in
    let () =
      match command.status with
      | Applied ->
          ()
      | Failed failures ->
          raise_error
            ( Mina_base.Transaction_status.Failure.Collection.to_yojson failures
            |> Yojson.Safe.to_string )
    in
    let account_list =
      List.map accounts ~f:(fun (_, a) -> To_js.option To_js.account a)
    in
    Js.array @@ Array.of_list account_list

  let apply_json_transaction l (tx_json : Js.js_string Js.t)
      (account_creation_fee : Js.js_string Js.t) =
    let txn =
      Parties.of_json @@ Yojson.Safe.from_string @@ Js.to_string tx_json
    in
    apply_parties_transaction l txn (Js.to_string account_creation_fee)

  let () =
    let static_method name f =
      Js.Unsafe.set ledger_class (Js.string name) (Js.wrap_callback f)
    in
    let method_ name (f : ledger_class Js.t -> _) =
      method_ ledger_class name f
    in
    static_method "create" create ;

    static_method "hashParty" hash_party ;
    static_method "hashTransaction" hash_transaction ;
    static_method "hashTransactionChecked" hash_transaction_checked ;

    static_method "transactionCommitments" transaction_commitments ;
    static_method "zkappPublicInput" zkapp_public_input ;
    static_method "signFieldElement" sign_field_element ;
    static_method "signFeePayer" sign_fee_payer ;
    static_method "signOtherParty" sign_other_party ;
    static_method "verifyPartyProof" verify_party_proof ;

    static_method "publicKeyToString" public_key_to_string ;
    static_method "publicKeyOfString" public_key_of_string ;
    static_method "privateKeyToString" private_key_to_string ;
    static_method "privateKeyOfString" private_key_of_string ;
    static_method "fieldToBase58" field_to_base58 ;
    static_method "fieldOfBase58" field_of_base58 ;
    static_method "memoToBase58" memo_to_base58 ;

    static_method "hashPartyFromFields"
      (Checked.fields_to_hash
         (Mina_base.Party.Body.typ ())
         Mina_base.Party.Checked.digest ) ;

    (* TODO this is for debugging, maybe remove later *)
    let body_deriver =
      Mina_base.Party.Body.Graphql_repr.deriver @@ Fields_derivers_zkapps.o ()
    in
    let body_to_json value =
      value
      |> Party.Body.to_graphql_repr ~call_depth:0
      |> Fields_derivers_zkapps.to_json body_deriver
    in
    let body_of_json json =
      json
      |> Fields_derivers_zkapps.of_json body_deriver
      |> Party.Body.of_graphql_repr
    in
    static_method "fieldsToJson"
      (fields_to_json (Mina_base.Party.Body.typ ()) body_to_json) ;
    static_method "fieldsOfJson"
      (fields_of_json (Mina_base.Party.Body.typ ()) body_of_json) ;

    method_ "getAccount" get_account ;
    method_ "addAccount" add_account ;
    method_ "applyJsonTransaction" apply_json_transaction
end

let export () =
  Js.export "Field" field_class ;
  Js.export "Scalar" scalar_class ;
  Js.export "Bool" bool_class ;
  Js.export "Group" group_class ;
  Js.export "Poseidon" poseidon ;
  Js.export "Circuit" Circuit.circuit ;
  Js.export "Ledger" Ledger.ledger_class ;
  Js.export "Pickles" pickles

let export_global () =
  let snarky_obj =
    Js.Unsafe.(
      let i = inject in
      obj
        [| ("Field", i field_class)
         ; ("Scalar", i scalar_class)
         ; ("Bool", i bool_class)
         ; ("Group", i group_class)
         ; ("Poseidon", i poseidon)
         ; ("Circuit", i Circuit.circuit)
         ; ("Ledger", i Ledger.ledger_class)
         ; ("Pickles", i pickles)
        |])
  in
  Js.Unsafe.(set global (Js.string "__snarky") snarky_obj)<|MERGE_RESOLUTION|>--- conflicted
+++ resolved
@@ -1748,15 +1748,9 @@
   (* TODO get rid of Obj.magic for choices *)
   let tag, _cache, p, provers =
     Pickles.compile_promise ~choices:(Obj.magic choices)
-<<<<<<< HEAD
       (module Public_input)
       (module Public_input.Constant)
-      ~typ:(public_input_typ public_input_size)
-=======
-      (module Zkapp_statement)
-      (module Zkapp_statement.Constant)
-      ~public_input:(Input zkapp_statement_typ)
->>>>>>> 0039c156
+      ~public_input:(Input (public_input_typ public_input_size))
       ~branches:(module Branches)
       ~max_proofs_verified:(module Max_proofs_verified)
         (* ^ TODO make max_branching configurable -- needs refactor in party types *)
@@ -1777,7 +1771,6 @@
   in
   let module Proof = (val p) in
   let to_js_prover prover =
-<<<<<<< HEAD
     let prove (public_input_js : public_input_js)
         (prevs_js : Proof.t public_input_with_proof_js Js.js_array Js.t) =
       let to_prev (previous : Proof.t public_input_with_proof_js) =
@@ -1790,37 +1783,23 @@
       let public_input =
         Public_input.(public_input_js |> of_js |> to_constant)
       in
-      prover ?handler:None prevs public_input |> Promise_js_helpers.to_js
-=======
-    let prove (statement_js : zkapp_statement_js) =
-      (* TODO: get rid of Obj.magic, this should be an empty "H3.T" *)
-      let prevs = Obj.magic [] in
-      let statement = Zkapp_statement.(statement_js |> of_js |> to_constant) in
-      prover ?handler:None prevs statement
-      |> Promise.map ~f:(fun ((), proof) ->
-             Pickles.Side_loaded.Proof.of_proof proof )
+      prover ?handler:None prevs public_input
+      |> Promise.map ~f:(fun ((), proof) -> proof)
       |> Promise_js_helpers.to_js
->>>>>>> 0039c156
     in
     prove
   in
   let rec to_js_provers :
       type a b c.
-<<<<<<< HEAD
-         (a, b, c, Public_input.Constant.t, Proof.t Promise.t) Pickles.Provers.t
+         ( a
+         , b
+         , c
+         , Public_input.Constant.t
+         , (unit * Proof.t) Promise.t )
+         Pickles.Provers.t
       -> (   public_input_js
           -> Proof.t public_input_with_proof_js Js.js_array Js.t
           -> Proof.t Promise_js_helpers.js_promise )
-=======
-         ( a
-         , b
-         , c
-         , Zkapp_statement.Constant.t
-         , (unit * proof) Promise.t )
-         Pickles.Provers.t
-      -> (   zkapp_statement_js
-          -> Pickles.Side_loaded.Proof.t Promise_js_helpers.js_promise )
->>>>>>> 0039c156
          list = function
     | [] ->
         []
@@ -2294,14 +2273,8 @@
     let vk =
       Pickles.Side_loaded.Verification_key.of_base58_check_exn (Js.to_string vk)
     in
-<<<<<<< HEAD
-    Pickles.Side_loaded.verify_promise
+    Pickles.Side_loaded.verify_promise ~typ:(public_input_typ 2)
       [ (vk, public_input, proof) ]
-      ~value_to_field_elements:Public_input.Constant.to_field_elements
-=======
-    Pickles.Side_loaded.verify_promise ~typ:zkapp_statement_typ
-      [ (vk, statement, proof) ]
->>>>>>> 0039c156
     |> Promise.map ~f:Js.bool |> Promise_js_helpers.to_js
 
   let public_key_to_string (pk : public_key) : Js.js_string Js.t =
