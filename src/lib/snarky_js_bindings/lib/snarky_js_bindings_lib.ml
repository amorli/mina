module Backend = Kimchi_backend.Pasta.Vesta_based_plonk
module Other_backend = Kimchi_backend.Pasta.Pallas_based_plonk
module Impl = Pickles.Impls.Step
module Other_impl = Pickles.Impls.Wrap
module Challenge = Limb_vector.Challenge.Make (Impl)
module Sc =
  Pickles.Scalar_challenge.Make (Impl) (Pickles.Step_main_inputs.Inner_curve)
    (Challenge)
    (Pickles.Endo.Step_inner_curve)
module Js = Js_of_ocaml.Js

let console_log_string s = Js_of_ocaml.Firebug.console##log (Js.string s)

let console_log s = Js_of_ocaml.Firebug.console##log s

let raise_error s =
  Js_of_ocaml.Js_error.(
    raise_ @@ of_error (new%js Js.error_constr (Js.string s)))

let raise_errorf fmt = Core_kernel.ksprintf raise_error fmt

class type field_class =
  object
    method value : Impl.Field.t Js.prop

    method toString : Js.js_string Js.t Js.meth

    method toJSON : < .. > Js.t Js.meth

    method toFields : field_class Js.t Js.js_array Js.t Js.meth
  end

and bool_class =
  object
    method value : Impl.Boolean.var Js.prop

    method toBoolean : bool Js.t Js.meth

    method toField : field_class Js.t Js.meth

    method toJSON : < .. > Js.t Js.meth

    method toFields : field_class Js.t Js.js_array Js.t Js.meth
  end

module As_field = struct
  (* number | string | boolean | field_class | cvar *)
  type t

  let of_field (x : Impl.Field.t) : t = Obj.magic x

  let of_field_obj (x : field_class Js.t) : t = Obj.magic x

  let of_number_exn (value : t) : Impl.Field.t =
    let number : Js.number Js.t = Obj.magic value in
    let float = Js.float_of_number number in
    if Float.is_integer float then
      if float >= 0. then
        Impl.Field.(
          constant @@ Constant.of_string @@ Js.to_string @@ number##toString)
      else
        let number : Js.number Js.t = Obj.magic (-.float) in
        Impl.Field.negate
          Impl.Field.(
            constant @@ Constant.of_string @@ Js.to_string @@ number##toString)
    else raise_error "Cannot convert a float to a field element"

  let of_boolean (value : t) : Impl.Field.t =
    let value = Js.to_bool (Obj.magic value) in
    if value then Impl.Field.one else Impl.Field.zero

  let of_string_exn (value : t) : Impl.Field.t =
    let value : Js.js_string Js.t = Obj.magic value in
    let s = Js.to_string value in
    try
      Impl.Field.constant
        ( if
          String.length s >= 2
          && Char.equal s.[0] '0'
          && Char.equal (Char.lowercase_ascii s.[1]) 'x'
        then Kimchi_pasta.Pasta.Fp.(of_bigint (Bigint.of_hex_string s))
        else if String.length s >= 1 && Char.equal s.[0] '-' then
          String.sub s 1 (String.length s - 1)
          |> Impl.Field.Constant.of_string |> Impl.Field.Constant.negate
        else Impl.Field.Constant.of_string s )
    with Failure e -> raise_error e

  let of_bigint_exn (value : t) : Impl.Field.t =
    let bigint : < toString : Js.js_string Js.t Js.meth > Js.t =
      Obj.magic value
    in
    bigint##toString |> Obj.magic |> of_string_exn

  let value (value : t) : Impl.Field.t =
    match Js.to_string (Js.typeof (Obj.magic value)) with
    | "number" ->
        of_number_exn value
    | "boolean" ->
        of_boolean value
    | "string" ->
        of_string_exn value
    | "bigint" ->
        of_bigint_exn value
    | "object" ->
        let is_array = Js.to_bool (Js.Unsafe.global ##. Array##isArray value) in
        if is_array then
          (* Cvar case *)
          (* TODO: Make this conversion more robust by rejecting invalid cases *)
          Obj.magic value
        else
          (* Object case *)
          Js.Optdef.get
            (Obj.magic value)##.value
            (fun () -> raise_error "Expected object with property \"value\"")
    | s ->
        raise_error
          (Core_kernel.sprintf
             "Type \"%s\" cannot be converted to a field element" s )

  let field_class : < .. > Js.t =
    let f =
      (* We could construct this using Js.wrap_meth_callback, but that returns a
         function that behaves weirdly (from the point-of-view of JS) when partially applied. *)
      Js.Unsafe.eval_string
        {js|
        (function(asFieldValue) {
          return function(x) {
            this.value = asFieldValue(x);
            return this;
          };
        })
      |js}
    in
    Js.Unsafe.(fun_call f [| inject (Js.wrap_callback value) |])

  let field_constr : (t -> field_class Js.t) Js.constr = Obj.magic field_class

  let to_field_obj (x : t) : field_class Js.t =
    match Js.to_string (Js.typeof (Obj.magic value)) with
    | "object" ->
        let is_array = Js.to_bool (Js.Unsafe.global ##. Array##isArray value) in
        if is_array then (* Cvar case *)
          new%js field_constr x else Obj.magic x
    | _ ->
        new%js field_constr x
end

let field_class = As_field.field_class

let field_constr = As_field.field_constr

open Core_kernel

let bool_constant (b : Impl.Boolean.var) =
  match (b :> Impl.Field.t) with
  | Constant b ->
      Some Impl.Field.Constant.(equal one b)
  | _ ->
      None

module As_bool = struct
  (* boolean | bool_class | Boolean.var *)
  type t

  let of_boolean (x : Impl.Boolean.var) : t = Obj.magic x

  let of_bool_obj (x : bool_class Js.t) : t = Obj.magic x

  let of_js_bool (b : bool Js.t) : t = Obj.magic b

  let value (value : t) : Impl.Boolean.var =
    match Js.to_string (Js.typeof (Obj.magic value)) with
    | "boolean" ->
        let value = Js.to_bool (Obj.magic value) in
        Impl.Boolean.var_of_value value
    | "object" ->
        let is_array = Js.to_bool (Js.Unsafe.global ##. Array##isArray value) in
        if is_array then
          (* Cvar case *)
          (* TODO: Make this conversion more robust by rejecting invalid cases *)
          Obj.magic value
        else
          (* Object case *)
          Js.Optdef.get
            (Obj.magic value)##.value
            (fun () -> raise_error "Expected object with property \"value\"")
    | s ->
        raise_error
          (Core_kernel.sprintf "Type \"%s\" cannot be converted to a boolean" s)
end

let bool_class : < .. > Js.t =
  let f =
    Js.Unsafe.eval_string
      {js|
      (function(asBoolValue) {
        return function(x) {
          this.value = asBoolValue(x);
          return this;
        }
      })
    |js}
  in
  Js.Unsafe.(fun_call f [| inject (Js.wrap_callback As_bool.value) |])

let bool_constr : (As_bool.t -> bool_class Js.t) Js.constr =
  Obj.magic bool_class

module Field = Impl.Field
module Boolean = Impl.Boolean
module As_prover = Impl.As_prover
module Constraint = Impl.Constraint
module Bigint = Impl.Bigint
module Keypair = Impl.Keypair
module Verification_key = Impl.Verification_key
module Typ = Impl.Typ

let singleton_array (type a) (x : a) : a Js.js_array Js.t =
  let arr = new%js Js.array_empty in
  arr##push x |> ignore ;
  arr

let handle_constants f f_constant (x : Field.t) =
  match x with Constant x -> f_constant x | _ -> f x

let handle_constants2 f f_constant (x : Field.t) (y : Field.t) =
  match (x, y) with Constant x, Constant y -> f_constant x y | _ -> f x y

let array_get_exn xs i =
  Js.Optdef.get (Js.array_get xs i) (fun () ->
      raise_error (sprintf "array_get_exn: index=%d, length=%d" i xs##.length) )

let array_check_length xs n =
  if xs##.length <> n then raise_error (sprintf "Expected array of length %d" n)

let method_ class_ (name : string) (f : _ Js.t -> _) =
  let prototype = Js.Unsafe.get class_ (Js.string "prototype") in
  Js.Unsafe.set prototype (Js.string name) (Js.wrap_meth_callback f)

let optdef_arg_method (type a) class_ (name : string)
    (f : _ Js.t -> a Js.Optdef.t -> _) =
  let prototype = Js.Unsafe.get class_ (Js.string "prototype") in
  let meth =
    let wrapper =
      Js.Unsafe.eval_string
        {js|
        (function(f) {
          return function(xOptdef) {
            return f(this, xOptdef);
          };
        })|js}
    in
    Js.Unsafe.(fun_call wrapper [| inject (Js.wrap_callback f) |])
  in
  Js.Unsafe.set prototype (Js.string name) meth

let to_js_bigint =
  let bigint_constr = Js.Unsafe.eval_string {js|BigInt|js} in
  fun (s : Js.js_string Js.t) ->
    Js.Unsafe.fun_call bigint_constr [| Js.Unsafe.inject s |]

let to_js_field x : field_class Js.t = new%js field_constr (As_field.of_field x)

let of_js_field (x : field_class Js.t) : Field.t = x##.value

let to_js_field_unchecked x : field_class Js.t =
  x |> Field.constant |> to_js_field

let to_unchecked (x : Field.t) =
  match x with Constant y -> y | y -> Impl.As_prover.read_var y

let of_js_field_unchecked (x : field_class Js.t) = to_unchecked @@ of_js_field x

let () =
  let method_ name (f : field_class Js.t -> _) = method_ field_class name f in
  let to_string (x : Field.t) =
    ( match x with
    | Constant x ->
        x
    | x ->
        (* TODO: Put good error message here. *)
        As_prover.read_var x )
    |> Field.Constant.to_string |> Js.string
  in
  let mk = to_js_field in
  let add_op1 name (f : Field.t -> Field.t) =
    method_ name (fun this : field_class Js.t -> mk (f this##.value))
  in
  let add_op2 name (f : Field.t -> Field.t -> Field.t) =
    method_ name (fun this (y : As_field.t) : field_class Js.t ->
        mk (f this##.value (As_field.value y)) )
  in
  let sub =
    handle_constants2 Field.sub (fun x y ->
        Field.constant (Field.Constant.sub x y) )
  in
  let div =
    handle_constants2 Field.div (fun x y ->
        Field.constant (Field.Constant.( / ) x y) )
  in
  let sqrt =
    handle_constants Field.sqrt (fun x ->
        Field.constant (Field.Constant.sqrt x) )
  in
  add_op2 "add" Field.add ;
  add_op2 "sub" sub ;
  add_op2 "div" div ;
  add_op2 "mul" Field.mul ;
  add_op1 "neg" Field.negate ;
  add_op1 "inv" Field.inv ;
  add_op1 "square" Field.square ;
  add_op1 "sqrt" sqrt ;
  method_ "toString" (fun this : Js.js_string Js.t -> to_string this##.value) ;
  method_ "sizeInFields" (fun _this : int -> 1) ;
  method_ "toFields" (fun this : field_class Js.t Js.js_array Js.t ->
      singleton_array this ) ;
  method_ "toBigInt" (fun this -> to_string this##.value |> to_js_bigint) ;
  ((* TODO: Make this work with arbitrary bit length *)
   let bit_length = Field.size_in_bits - 2 in
   let cmp_method (name, f) =
     method_ name (fun this (y : As_field.t) : unit ->
         f ~bit_length this##.value (As_field.value y) )
   in
   let bool_cmp_method (name, f) =
     method_ name (fun this (y : As_field.t) : bool_class Js.t ->
         new%js bool_constr
           (As_bool.of_boolean
              (f (Field.compare ~bit_length this##.value (As_field.value y))) ) )
   in
   (List.iter ~f:bool_cmp_method)
     [ ("lt", fun { less; _ } -> less)
     ; ("lte", fun { less_or_equal; _ } -> less_or_equal)
     ; ("gt", fun { less_or_equal; _ } -> Boolean.not less_or_equal)
     ; ("gte", fun { less; _ } -> Boolean.not less)
     ] ;
   List.iter ~f:cmp_method
     [ ("assertLt", Field.Assert.lt)
     ; ("assertLte", Field.Assert.lte)
     ; ("assertGt", Field.Assert.gt)
     ; ("assertGte", Field.Assert.gte)
     ] ) ;
  method_ "assertEquals" (fun this (y : As_field.t) : unit ->
      try Field.Assert.equal this##.value (As_field.value y)
      with _ ->
        console_log this ;
        console_log (As_field.to_field_obj y) ;
        let () = raise_error "assertEquals: not equal" in
        () ) ;

  (* TODO: bring back better error msg when .toString works in circuits *)
  (* sprintf "assertEquals: %s != %s"
         (Js.to_string this##toString)
         (Js.to_string (As_field.to_field_obj y)##toString)
     in
     Js.raise_js_error (new%js Js.error_constr (Js.string s))) ; *)
  method_ "assertBoolean" (fun this : unit ->
      Impl.assert_ (Constraint.boolean this##.value) ) ;
  method_ "isZero" (fun this : bool_class Js.t ->
      new%js bool_constr
        (As_bool.of_boolean (Field.equal this##.value Field.zero)) ) ;
  optdef_arg_method field_class "toBits"
    (fun this (length : int Js.Optdef.t) : bool_class Js.t Js.js_array Js.t ->
      let length = Js.Optdef.get length (fun () -> Field.size_in_bits) in
      let k f bits =
        let arr = new%js Js.array_empty in
        List.iter bits ~f:(fun x ->
            arr##push (new%js bool_constr (As_bool.of_boolean (f x))) |> ignore ) ;
        arr
      in
      handle_constants
        (fun v -> k Fn.id (Field.choose_preimage_var ~length v))
        (fun x ->
          let bits = Field.Constant.unpack x in
          let bits, high_bits = List.split_n bits length in
          if List.exists high_bits ~f:Fn.id then
            raise_error
              (sprintf "Value %s did not fit in %d bits"
                 (Field.Constant.to_string x)
                 length ) ;
          k Boolean.var_of_value bits )
        this##.value ) ;
  method_ "equals" (fun this (y : As_field.t) : bool_class Js.t ->
      new%js bool_constr
        (As_bool.of_boolean (Field.equal this##.value (As_field.value y))) ) ;
  let static_op1 name (f : Field.t -> Field.t) =
    Js.Unsafe.set field_class (Js.string name)
      (Js.wrap_callback (fun (x : As_field.t) : field_class Js.t ->
           mk (f (As_field.value x)) ) )
  in
  let static_op2 name (f : Field.t -> Field.t -> Field.t) =
    Js.Unsafe.set field_class (Js.string name)
      (Js.wrap_callback
         (fun (x : As_field.t) (y : As_field.t) : field_class Js.t ->
           mk (f (As_field.value x) (As_field.value y)) ) )
  in
  field_class##.one := mk Field.one ;
  field_class##.zero := mk Field.zero ;
  field_class##.minusOne := mk @@ Field.negate Field.one ;
  Js.Unsafe.set field_class (Js.string "ORDER")
    ( to_js_bigint @@ Js.string @@ Pasta_bindings.BigInt256.to_string
    @@ Pasta_bindings.Fp.size () ) ;
  field_class##.random :=
    Js.wrap_callback (fun () : field_class Js.t ->
        mk (Field.constant (Field.Constant.random ())) ) ;
  static_op2 "add" Field.add ;
  static_op2 "sub" sub ;
  static_op2 "mul" Field.mul ;
  static_op2 "div" div ;
  static_op1 "neg" Field.negate ;
  static_op1 "inv" Field.inv ;
  static_op1 "square" Field.square ;
  static_op1 "sqrt" sqrt ;
  field_class##.toString :=
    Js.wrap_callback (fun (x : As_field.t) : Js.js_string Js.t ->
        to_string (As_field.value x) ) ;
  field_class##.sizeInFields := Js.wrap_callback (fun () : int -> 1) ;
  field_class##.toFields :=
    Js.wrap_callback
      (fun (x : As_field.t) : field_class Js.t Js.js_array Js.t ->
        (As_field.to_field_obj x)##toFields ) ;
  field_class##.ofFields :=
    Js.wrap_callback
      (fun (xs : field_class Js.t Js.js_array Js.t) : field_class Js.t ->
        array_check_length xs 1 ; array_get_exn xs 0 ) ;
  field_class##.assertEqual :=
    Js.wrap_callback (fun (x : As_field.t) (y : As_field.t) : unit ->
        Field.Assert.equal (As_field.value x) (As_field.value y) ) ;
  field_class##.assertBoolean
  := Js.wrap_callback (fun (x : As_field.t) : unit ->
         Impl.assert_ (Constraint.boolean (As_field.value x)) ) ;
  field_class##.isZero :=
    Js.wrap_callback (fun (x : As_field.t) : bool_class Js.t ->
        new%js bool_constr
          (As_bool.of_boolean (Field.equal (As_field.value x) Field.zero)) ) ;
  field_class##.ofBits :=
    Js.wrap_callback
      (fun (bs : As_bool.t Js.js_array Js.t) : field_class Js.t ->
        try
          Array.map (Js.to_array bs) ~f:(fun b ->
              match (As_bool.value b :> Impl.Field.t) with
              | Constant b ->
                  Impl.Field.Constant.(equal one b)
              | _ ->
                  failwith "non-constant" )
          |> Array.to_list |> Field.Constant.project |> Field.constant |> mk
        with _ ->
          mk
            (Field.project
               (List.init bs##.length ~f:(fun i ->
                    Js.Optdef.case (Js.array_get bs i)
                      (fun () -> assert false)
                      As_bool.value ) ) ) ) ;
  (field_class##.toBits :=
     let wrapper =
       Js.Unsafe.eval_string
         {js|
          (function(toField) {
            return function(x, length) {
              return toField(x).toBits(length);
            };
          })|js}
     in
     Js.Unsafe.(
       fun_call wrapper [| inject (Js.wrap_callback As_field.to_field_obj) |])
  ) ;
  field_class##.equal :=
    Js.wrap_callback (fun (x : As_field.t) (y : As_field.t) : bool_class Js.t ->
        new%js bool_constr
          (As_bool.of_boolean
             (Field.equal (As_field.value x) (As_field.value y)) ) ) ;
  let static_method name f =
    Js.Unsafe.set field_class (Js.string name) (Js.wrap_callback f)
  in
  method_ "seal"
    (let seal = Pickles.Util.seal (module Impl) in
     fun (this : field_class Js.t) : field_class Js.t -> mk (seal this##.value)
    ) ;
  method_ "rangeCheckHelper"
    (fun (this : field_class Js.t) (num_bits : int) : field_class Js.t ->
      match this##.value with
      | Constant v ->
          let n = Bigint.of_field v in
          for i = num_bits to Field.size_in_bits - 1 do
            if Bigint.test_bit n i then
              raise_error
                (sprintf
                   !"rangeCheckHelper: Expected %{sexp:Field.Constant.t} to \
                     fit in %d bits"
                   v num_bits )
          done ;
          this
      | v ->
          let _a, _b, n =
            Pickles.Scalar_challenge.to_field_checked' ~num_bits
              (module Impl)
              { inner = v }
          in
          mk n ) ;
  method_ "isConstant" (fun (this : field_class Js.t) : bool Js.t ->
      match this##.value with Constant _ -> Js._true | _ -> Js._false ) ;
  method_ "toConstant" (fun (this : field_class Js.t) : field_class Js.t ->
      let x =
        match this##.value with Constant x -> x | x -> As_prover.read_var x
      in
      mk (Field.constant x) ) ;
  method_ "toJSON" (fun (this : field_class Js.t) : < .. > Js.t ->
      this##toString ) ;
  static_method "toJSON" (fun (this : field_class Js.t) : < .. > Js.t ->
      this##toJSON ) ;
  static_method "fromJSON"
    (fun (value : Js.Unsafe.any) : field_class Js.t Js.Opt.t ->
      let return x =
        Js.Opt.return (new%js field_constr (As_field.of_field x))
      in
      match Js.to_string (Js.typeof (Js.Unsafe.coerce value)) with
      | "number" ->
          let value = Js.float_of_number (Obj.magic value) in
          if Caml.Float.is_integer value then
            return (Field.of_int (Float.to_int value))
          else Js.Opt.empty
      | "boolean" ->
          let value = Js.to_bool (Obj.magic value) in
          return (if value then Field.one else Field.zero)
      | "string" -> (
          let value : Js.js_string Js.t = Obj.magic value in
          let s = Js.to_string value in
          try
            return
              (Field.constant
                 ( if
                   String.length s > 1
                   && Char.equal s.[0] '0'
                   && Char.equal (Char.lowercase s.[1]) 'x'
                 then Kimchi_pasta.Pasta.Fp.(of_bigint (Bigint.of_hex_string s))
                 else Field.Constant.of_string s ) )
          with Failure _ -> Js.Opt.empty )
      | _ ->
          Js.Opt.empty ) ;
  let from f x = new%js field_constr (As_field.of_field (f x)) in
  static_method "fromNumber" (from As_field.of_number_exn) ;
  static_method "fromString" (from As_field.of_string_exn) ;
  static_method "fromBigInt" (from As_field.of_bigint_exn) ;
  static_method "check" (fun _x -> ())

let () =
  let handle_constants2 f f_constant (x : Boolean.var) (y : Boolean.var) =
    match ((x :> Field.t), (y :> Field.t)) with
    | Constant x, Constant y ->
        f_constant x y
    | _ ->
        f x y
  in
  let equal =
    handle_constants2 Boolean.equal (fun x y ->
        Boolean.var_of_value (Field.Constant.equal x y) )
  in
  let mk x : bool_class Js.t = new%js bool_constr (As_bool.of_boolean x) in
  let method_ name (f : bool_class Js.t -> _) = method_ bool_class name f in
  let add_op1 name (f : Boolean.var -> Boolean.var) =
    method_ name (fun this : bool_class Js.t -> mk (f this##.value))
  in
  let add_op2 name (f : Boolean.var -> Boolean.var -> Boolean.var) =
    method_ name (fun this (y : As_bool.t) : bool_class Js.t ->
        mk (f this##.value (As_bool.value y)) )
  in
  Js.Unsafe.set bool_class (Js.string "true") (mk Boolean.true_) ;
  Js.Unsafe.set bool_class (Js.string "false") (mk Boolean.false_) ;
  method_ "toField" (fun this : field_class Js.t ->
      new%js field_constr (As_field.of_field (this##.value :> Field.t)) ) ;
  add_op1 "not" Boolean.not ;
  add_op2 "and" Boolean.( &&& ) ;
  add_op2 "or" Boolean.( ||| ) ;
  method_ "assertEquals" (fun this (y : As_bool.t) : unit ->
      Boolean.Assert.( = ) this##.value (As_bool.value y) ) ;
  method_ "assertTrue" (fun this : unit -> Boolean.Assert.is_true this##.value) ;
  method_ "assertFalse" (fun this : unit ->
      Boolean.Assert.( = ) this##.value Boolean.false_ ) ;
  add_op2 "equals" equal ;
  method_ "toBoolean" (fun this : bool Js.t ->
      match (this##.value :> Field.t) with
      | Constant x ->
          Js.bool Field.Constant.(equal one x)
      | _ -> (
          try Js.bool (As_prover.read Boolean.typ this##.value)
          with _ ->
            raise_error
              "Bool.toBoolean can only be called on non-witness values." ) ) ;
  method_ "sizeInFields" (fun _this : int -> 1) ;
  method_ "toString" (fun this ->
      let x =
        match (this##.value :> Field.t) with
        | Constant x ->
            x
        | x ->
            As_prover.read_var x
      in
      if Field.Constant.(equal one) x then "true" else "false" ) ;
  method_ "toFields" (fun this : field_class Js.t Js.js_array Js.t ->
      let arr = new%js Js.array_empty in
      arr##push this##toField |> ignore ;
      arr ) ;
  let static_method name f =
    Js.Unsafe.set bool_class (Js.string name) (Js.wrap_callback f)
  in
  let static_op1 name (f : Boolean.var -> Boolean.var) =
    static_method name (fun (x : As_bool.t) : bool_class Js.t ->
        mk (f (As_bool.value x)) )
  in
  let static_op2 name (f : Boolean.var -> Boolean.var -> Boolean.var) =
    static_method name (fun (x : As_bool.t) (y : As_bool.t) : bool_class Js.t ->
        mk (f (As_bool.value x) (As_bool.value y)) )
  in
  static_method "toField" (fun (x : As_bool.t) ->
      new%js field_constr (As_field.of_field (As_bool.value x :> Field.t)) ) ;
  Js.Unsafe.set bool_class (Js.string "Unsafe")
    (object%js
       method ofField (x : As_field.t) : bool_class Js.t =
         new%js bool_constr
           (As_bool.of_boolean (Boolean.Unsafe.of_cvar (As_field.value x)))
    end ) ;
  static_op1 "not" Boolean.not ;
  static_op2 "and" Boolean.( &&& ) ;
  static_op2 "or" Boolean.( ||| ) ;
  static_method "assertEqual" (fun (x : As_bool.t) (y : As_bool.t) : unit ->
      Boolean.Assert.( = ) (As_bool.value x) (As_bool.value y) ) ;
  static_op2 "equal" equal ;
  static_method "count"
    (fun (bs : As_bool.t Js.js_array Js.t) : field_class Js.t ->
      new%js field_constr
        (As_field.of_field
           (Field.sum
              (List.init bs##.length ~f:(fun i ->
                   ( Js.Optdef.case (Js.array_get bs i)
                       (fun () -> assert false)
                       As_bool.value
                     :> Field.t ) ) ) ) ) ) ;
  static_method "sizeInFields" (fun () : int -> 1) ;
  static_method "toFields"
    (fun (x : As_bool.t) : field_class Js.t Js.js_array Js.t ->
      singleton_array
        (new%js field_constr (As_field.of_field (As_bool.value x :> Field.t))) ) ;
  static_method "ofFields"
    (fun (xs : field_class Js.t Js.js_array Js.t) : bool_class Js.t ->
      if xs##.length = 1 then
        Js.Optdef.case (Js.array_get xs 0)
          (fun () -> assert false)
          (fun x -> mk (Boolean.Unsafe.of_cvar x##.value))
      else raise_error "Expected array of length 1" ) ;
  static_method "check" (fun (x : bool_class Js.t) : unit ->
      Impl.assert_ (Constraint.boolean (x##.value :> Field.t)) ) ;
  method_ "toJSON" (fun (this : bool_class Js.t) : < .. > Js.t ->
      Js.Unsafe.coerce this##toBoolean ) ;
  static_method "toJSON" (fun (this : bool_class Js.t) : < .. > Js.t ->
      this##toJSON ) ;
  static_method "fromJSON"
    (fun (value : Js.Unsafe.any) : bool_class Js.t Js.Opt.t ->
      match Js.to_string (Js.typeof (Js.Unsafe.coerce value)) with
      | "boolean" ->
          Js.Opt.return
            (new%js bool_constr (As_bool.of_js_bool (Js.Unsafe.coerce value)))
      | _ ->
          Js.Opt.empty )

type coords = < x : As_field.t Js.prop ; y : As_field.t Js.prop > Js.t

let group_class : < .. > Js.t =
  let f =
    Js.Unsafe.eval_string
      {js|
      (function(toFieldObj) {
        return function() {
          var err = 'Group constructor expects either 2 arguments (x, y) or a single argument object { x, y }';
          if (arguments.length == 1) {
            var t = arguments[0];
            if (t.x === undefined || t.y === undefined) {
              throw (Error(err));
            } else {
              this.x = toFieldObj(t.x);
              this.y = toFieldObj(t.y);
            }
          } else if (arguments.length == 2) {
            this.x = toFieldObj(arguments[0]);
            this.y = toFieldObj(arguments[1]);
          } else {
            throw (Error(err));
          }
          return this;
        }
      })
      |js}
  in
  Js.Unsafe.fun_call f
    [| Js.Unsafe.inject (Js.wrap_callback As_field.to_field_obj) |]

class type scalar_class =
  object
    method value : Boolean.var array Js.prop

    method constantValue : Other_impl.Field.Constant.t Js.Optdef.t Js.prop

    method toJSON : < .. > Js.t Js.meth
  end

class type endo_scalar_class =
  object
    method value : Boolean.var list Js.prop
  end

module As_group = struct
  (* { x: as_field, y : as_field } | group_class *)
  type t

  class type group_class =
    object
      method x : field_class Js.t Js.prop

      method y : field_class Js.t Js.prop

      method add : group_class Js.t -> group_class Js.t Js.meth

      method add_ : t -> group_class Js.t Js.meth

      method sub_ : t -> group_class Js.t Js.meth

      method neg : group_class Js.t Js.meth

      method scale : scalar_class Js.t -> group_class Js.t Js.meth

      method endoScale : endo_scalar_class Js.t -> group_class Js.t Js.meth

      method assertEquals : t -> unit Js.meth

      method equals : t -> bool_class Js.t Js.meth

      method toJSON : < .. > Js.t Js.meth

      method toFields : field_class Js.t Js.js_array Js.t Js.meth
    end

  let group_constr : (As_field.t -> As_field.t -> group_class Js.t) Js.constr =
    Obj.magic group_class

  let to_coords (t : t) : coords = Obj.magic t

  let value (t : t) =
    let t = to_coords t in
    (As_field.value t##.x, As_field.value t##.y)

  let of_group_obj (t : group_class Js.t) : t = Obj.magic t

  let to_group_obj (t : t) : group_class Js.t =
    if Js.instanceof (Obj.magic t) group_constr then Obj.magic t
    else
      let t = to_coords t in
      new%js group_constr t##.x t##.y
end

class type group_class = As_group.group_class

let group_constr = As_group.group_constr

let to_js_group (x : Impl.Field.t) (y : Impl.Field.t) : group_class Js.t =
  new%js group_constr
    (As_field.of_field_obj (to_js_field x))
    (As_field.of_field_obj (to_js_field y))

let scalar_shift =
  Pickles_types.Shifted_value.Type1.Shift.create (module Other_backend.Field)

let to_constant_scalar (bs : Boolean.var array) :
    Other_backend.Field.t Js.Optdef.t =
  with_return (fun { return } ->
      let bs =
        Array.map bs ~f:(fun b ->
            match (b :> Field.t) with
            | Constant b ->
                Impl.Field.Constant.(equal one b)
            | _ ->
                return Js.Optdef.empty )
      in
      Js.Optdef.return
        (Pickles_types.Shifted_value.Type1.to_field
           (module Other_backend.Field)
           ~shift:scalar_shift
           (Shifted_value (Other_backend.Field.of_bits (Array.to_list bs))) ) )

let scalar_class : < .. > Js.t =
  let f =
    Js.Unsafe.eval_string
      {js|
      (function(toConstantFieldElt) {
        return function(bits, constantValue) {
          this.value = bits;
          if (constantValue !== undefined) {
            this.constantValue = constantValue;
            return this;
          }
          let c = toConstantFieldElt(bits);
          if (c !== undefined) {
            this.constantValue = c;
          }
          return this;
        };
      })
    |js}
  in
  Js.Unsafe.(fun_call f [| inject (Js.wrap_callback to_constant_scalar) |])

let scalar_constr : (Boolean.var array -> scalar_class Js.t) Js.constr =
  Obj.magic scalar_class

let scalar_constr_const :
    (Boolean.var array -> Other_backend.Field.t -> scalar_class Js.t) Js.constr
    =
  Obj.magic scalar_class

let scalar_to_bits x =
  let (Shifted_value x) =
    Pickles_types.Shifted_value.Type1.of_field ~shift:scalar_shift
      (module Other_backend.Field)
      x
  in
  Array.of_list_map (Other_backend.Field.to_bits x) ~f:Boolean.var_of_value

let to_js_scalar x = new%js scalar_constr_const (scalar_to_bits x) x

let () =
  let num_bits = Field.size_in_bits in
  let method_ name (f : scalar_class Js.t -> _) = method_ scalar_class name f in
  let static_method name f =
    Js.Unsafe.set scalar_class (Js.string name) (Js.wrap_callback f)
  in
  let ( ! ) name x =
    Js.Optdef.get x (fun () ->
        raise_error
          (sprintf "Scalar.%s can only be called on non-witness values." name) )
  in
  let bits = scalar_to_bits in
  let constant_op1 name (f : Other_backend.Field.t -> Other_backend.Field.t) =
    method_ name (fun x : scalar_class Js.t ->
        let z = f (!name x##.constantValue) in
        new%js scalar_constr_const (bits z) z )
  in
  let constant_op2 name
      (f :
        Other_backend.Field.t -> Other_backend.Field.t -> Other_backend.Field.t
        ) =
    let ( ! ) = !name in
    method_ name (fun x (y : scalar_class Js.t) : scalar_class Js.t ->
        let z = f !(x##.constantValue) !(y##.constantValue) in
        new%js scalar_constr_const (bits z) z )
  in

  (* It is not necessary to boolean constrain the bits of a scalar for the following
     reasons:

     The only type-safe functions which can be called with a scalar value are

     - if
     - assertEqual
     - equal
     - Group.scale

     The only one of these whose behavior depends on the bit values of the input scalars
     is Group.scale, and that function boolean constrains the scalar input itself.
  *)
  static_method "check" (fun _x -> ()) ;
  constant_op1 "neg" Other_backend.Field.negate ;
  constant_op2 "add" Other_backend.Field.add ;
  constant_op2 "mul" Other_backend.Field.mul ;
  constant_op2 "sub" Other_backend.Field.sub ;
  constant_op2 "div" Other_backend.Field.div ;
  method_ "toFields" (fun x : field_class Js.t Js.js_array Js.t ->
      Array.map x##.value ~f:(fun b ->
          new%js field_constr (As_field.of_field (b :> Field.t)) )
      |> Js.array ) ;
  static_method "toFields"
    (fun (x : scalar_class Js.t) : field_class Js.t Js.js_array Js.t ->
      (Js.Unsafe.coerce x)##toFields ) ;
  static_method "sizeInFields" (fun () : int -> num_bits) ;
  static_method "ofFields"
    (fun (xs : field_class Js.t Js.js_array Js.t) : scalar_class Js.t ->
      new%js scalar_constr
        (Array.map (Js.to_array xs) ~f:(fun x ->
             Boolean.Unsafe.of_cvar x##.value ) ) ) ;
  static_method "random" (fun () : scalar_class Js.t ->
      let x = Other_backend.Field.random () in
      new%js scalar_constr_const (bits x) x ) ;
  static_method "ofBits"
    (fun (bits : bool_class Js.t Js.js_array Js.t) : scalar_class Js.t ->
      new%js scalar_constr
        (Array.map (Js.to_array bits) ~f:(fun b ->
             As_bool.(value (of_bool_obj b)) ) ) ) ;
  method_ "toJSON" (fun (s : scalar_class Js.t) : < .. > Js.t ->
      let s =
        Js.Optdef.case s##.constantValue
          (fun () ->
            Js.Optdef.get
              (to_constant_scalar s##.value)
              (fun () -> raise_error "Cannot convert in-circuit value to JSON")
            )
          Fn.id
      in
      Js.string (Other_impl.Field.Constant.to_string s) ) ;
  static_method "toJSON" (fun (s : scalar_class Js.t) : < .. > Js.t ->
      s##toJSON ) ;
  static_method "fromJSON"
    (fun (value : Js.Unsafe.any) : scalar_class Js.t Js.Opt.t ->
      let return x = Js.Opt.return (new%js scalar_constr_const (bits x) x) in
      match Js.to_string (Js.typeof (Js.Unsafe.coerce value)) with
      | "number" ->
          let value = Js.float_of_number (Obj.magic value) in
          if Caml.Float.is_integer value then
            return (Other_backend.Field.of_int (Float.to_int value))
          else Js.Opt.empty
      | "boolean" ->
          let value = Js.to_bool (Obj.magic value) in
          return Other_backend.(if value then Field.one else Field.zero)
      | "string" -> (
          let value : Js.js_string Js.t = Obj.magic value in
          let s = Js.to_string value in
          try
            return
              ( if Char.equal s.[0] '0' && Char.equal (Char.lowercase s.[1]) 'x'
              then Kimchi_pasta.Pasta.Fq.(of_bigint (Bigint.of_hex_string s))
              else Other_impl.Field.Constant.of_string s )
          with Failure _ -> Js.Opt.empty )
      | _ ->
          Js.Opt.empty )

let () =
  let mk (x, y) : group_class Js.t =
    new%js group_constr (As_field.of_field x) (As_field.of_field y)
  in
  let method_ name (f : group_class Js.t -> _) = method_ group_class name f in
  let static name x = Js.Unsafe.set group_class (Js.string name) x in
  let static_method name f = static name (Js.wrap_callback f) in
  let constant (x, y) = mk Field.(constant x, constant y) in
  method_ "add"
    (fun (p1 : group_class Js.t) (p2 : As_group.t) : group_class Js.t ->
      let p1, p2 =
        (As_group.value (As_group.of_group_obj p1), As_group.value p2)
      in
      match (p1, p2) with
      | (Constant x1, Constant y1), (Constant x2, Constant y2) ->
          constant
            (Pickles.Step_main_inputs.Inner_curve.Constant.( + ) (x1, y1)
               (x2, y2) )
      | _ ->
          Pickles.Step_main_inputs.Ops.add_fast p1 p2 |> mk ) ;
  method_ "neg" (fun (p1 : group_class Js.t) : group_class Js.t ->
      Pickles.Step_main_inputs.Inner_curve.negate
        (As_group.value (As_group.of_group_obj p1))
      |> mk ) ;
  method_ "sub"
    (fun (p1 : group_class Js.t) (p2 : As_group.t) : group_class Js.t ->
      p1##add (As_group.to_group_obj p2)##neg ) ;
  method_ "scale"
    (fun (p1 : group_class Js.t) (s : scalar_class Js.t) : group_class Js.t ->
      match
        ( As_group.(value (of_group_obj p1))
        , Js.Optdef.to_option s##.constantValue )
      with
      | (Constant x, Constant y), Some s ->
          Pickles.Step_main_inputs.Inner_curve.Constant.scale (x, y) s
          |> constant
      | _ ->
          let bits = Array.copy s##.value in
          (* Have to convert LSB -> MSB *)
          Array.rev_inplace bits ;
          Pickles.Step_main_inputs.Ops.scale_fast_msb_bits
            (As_group.value (As_group.of_group_obj p1))
            (Shifted_value bits)
          |> mk ) ;
  (* TODO
     method_ "endoScale"
       (fun (p1 : group_class Js.t) (s : endo_scalar_class Js.t) : group_class Js.t
       ->
         Sc.endo
           (As_group.value (As_group.of_group_obj p1))
           (Scalar_challenge s##.value)
         |> mk) ; *)
  method_ "assertEquals"
    (fun (p1 : group_class Js.t) (p2 : As_group.t) : unit ->
      let x1, y1 = As_group.value (As_group.of_group_obj p1) in
      let x2, y2 = As_group.value p2 in
      Field.Assert.equal x1 x2 ; Field.Assert.equal y1 y2 ) ;
  method_ "equals"
    (fun (p1 : group_class Js.t) (p2 : As_group.t) : bool_class Js.t ->
      let x1, y1 = As_group.value (As_group.of_group_obj p1) in
      let x2, y2 = As_group.value p2 in
      new%js bool_constr
        (As_bool.of_boolean
           (Boolean.all [ Field.equal x1 x2; Field.equal y1 y2 ]) ) ) ;
  static "generator"
    (mk Pickles.Step_main_inputs.Inner_curve.one : group_class Js.t) ;
  static_method "add"
    (fun (p1 : As_group.t) (p2 : As_group.t) : group_class Js.t ->
      (As_group.to_group_obj p1)##add_ p2 ) ;
  static_method "sub"
    (fun (p1 : As_group.t) (p2 : As_group.t) : group_class Js.t ->
      (As_group.to_group_obj p1)##sub_ p2 ) ;
  static_method "sub"
    (fun (p1 : As_group.t) (p2 : As_group.t) : group_class Js.t ->
      (As_group.to_group_obj p1)##sub_ p2 ) ;
  static_method "neg" (fun (p1 : As_group.t) : group_class Js.t ->
      (As_group.to_group_obj p1)##neg ) ;
  static_method "scale"
    (fun (p1 : As_group.t) (s : scalar_class Js.t) : group_class Js.t ->
      (As_group.to_group_obj p1)##scale s ) ;
  static_method "assertEqual" (fun (p1 : As_group.t) (p2 : As_group.t) : unit ->
      (As_group.to_group_obj p1)##assertEquals p2 ) ;
  static_method "equal"
    (fun (p1 : As_group.t) (p2 : As_group.t) : bool_class Js.t ->
      (As_group.to_group_obj p1)##equals p2 ) ;
  method_ "toFields"
    (fun (p1 : group_class Js.t) : field_class Js.t Js.js_array Js.t ->
      let arr = singleton_array p1##.x in
      arr##push p1##.y |> ignore ;
      arr ) ;
  static_method "toFields" (fun (p1 : group_class Js.t) -> p1##toFields) ;
  static_method "ofFields" (fun (xs : field_class Js.t Js.js_array Js.t) ->
      array_check_length xs 2 ;
      new%js group_constr
        (As_field.of_field_obj (array_get_exn xs 0))
        (As_field.of_field_obj (array_get_exn xs 1)) ) ;
  static_method "sizeInFields" (fun () : int -> 2) ;
  static_method "check" (fun (p : group_class Js.t) : unit ->
      Pickles.Step_main_inputs.Inner_curve.assert_on_curve
        Field.((p##.x##.value :> t), (p##.y##.value :> t)) ) ;
  method_ "toJSON" (fun (p : group_class Js.t) : < .. > Js.t ->
      object%js
        val x = (Obj.magic field_class)##toJSON p##.x

        val y = (Obj.magic field_class)##toJSON p##.y
      end ) ;
  static_method "toJSON" (fun (p : group_class Js.t) : < .. > Js.t -> p##toJSON) ;
  static_method "fromJSON"
    (fun (value : Js.Unsafe.any) : group_class Js.t Js.Opt.t ->
      let get field_name =
        Js.Optdef.case
          (Js.Unsafe.get value (Js.string field_name))
          (fun () -> Js.Opt.empty)
          (fun x -> field_class##fromJSON x)
      in
      Js.Opt.bind (get "x") (fun x ->
          Js.Opt.map (get "y") (fun y ->
              new%js group_constr
                (As_field.of_field_obj x) (As_field.of_field_obj y) ) ) )

class type ['a] as_field_elements =
  object
    method toFields : 'a -> field_class Js.t Js.js_array Js.t Js.meth

    method ofFields : field_class Js.t Js.js_array Js.t -> 'a Js.meth

    method sizeInFields : int Js.meth
  end

let array_iter t1 ~f =
  for i = 0 to t1##.length - 1 do
    f (array_get_exn t1 i)
  done

let array_iter2 t1 t2 ~f =
  for i = 0 to t1##.length - 1 do
    f (array_get_exn t1 i) (array_get_exn t2 i)
  done

let array_map t1 ~f =
  let res = new%js Js.array_empty in
  array_iter t1 ~f:(fun x1 -> res##push (f x1) |> ignore) ;
  res

let array_map2 t1 t2 ~f =
  let res = new%js Js.array_empty in
  array_iter2 t1 t2 ~f:(fun x1 x2 -> res##push (f x1 x2) |> ignore) ;
  res

module Poseidon_sponge_checked =
  Sponge.Make_sponge (Pickles.Step_main_inputs.Sponge.Permutation)
module Poseidon_sponge =
  Sponge.Make_sponge (Sponge.Poseidon (Pickles.Tick_field_sponge.Inputs))

let sponge_params_checked =
  Sponge.Params.(
    map pasta_p_kimchi ~f:(Fn.compose Field.constant Field.Constant.of_string))

let sponge_params =
  Sponge.Params.(map pasta_p_kimchi ~f:Field.Constant.of_string)

type sponge =
  | Checked of Poseidon_sponge_checked.t
  | Unchecked of Poseidon_sponge.t

let poseidon =
  object%js
    method hash (xs : field_class Js.t Js.js_array Js.t) : field_class Js.t =
      let input = Array.map (Js.to_array xs) ~f:of_js_field in
      let digest =
        try Random_oracle.Checked.hash input
        with _ ->
          Random_oracle.hash (Array.map ~f:to_unchecked input) |> Field.constant
      in
      to_js_field digest

    (* returns a "sponge" that stays opaque to JS *)
    method spongeCreate () : sponge =
      if Impl.in_checked_computation () then
        Checked
          (Poseidon_sponge_checked.create ?init:None sponge_params_checked)
      else Unchecked (Poseidon_sponge.create ?init:None sponge_params)

    method spongeAbsorb (sponge : sponge) field : unit =
      match sponge with
      | Checked s ->
          Poseidon_sponge_checked.absorb s (of_js_field field)
      | Unchecked s ->
          Poseidon_sponge.absorb s (to_unchecked @@ of_js_field field)

    method spongeSqueeze (sponge : sponge) =
      match sponge with
      | Checked s ->
          Poseidon_sponge_checked.squeeze s |> to_js_field
      | Unchecked s ->
          Poseidon_sponge.squeeze s |> Field.constant |> to_js_field
  end

class type verification_key_class =
  object
    method value : Verification_key.t Js.prop

    method verify :
      Js.Unsafe.any Js.js_array Js.t -> proof_class Js.t -> bool Js.t Js.meth
  end

and proof_class =
  object
    method value : Backend.Proof.t Js.prop
  end

class type keypair_class =
  object
    method value : Keypair.t Js.prop
  end

let keypair_class : < .. > Js.t =
  Js.Unsafe.eval_string {js|(function(v) { this.value = v; return this })|js}

let keypair_constr : (Keypair.t -> keypair_class Js.t) Js.constr =
  Obj.magic keypair_class

let verification_key_class : < .. > Js.t =
  Js.Unsafe.eval_string {js|(function(v) { this.value = v; return this })|js}

let verification_key_constr :
    (Verification_key.t -> verification_key_class Js.t) Js.constr =
  Obj.magic verification_key_class

let proof_class : < .. > Js.t =
  Js.Unsafe.eval_string {js|(function(v) { this.value = v; return this })|js}

let proof_constr : (Backend.Proof.t -> proof_class Js.t) Js.constr =
  Obj.magic proof_class

module Circuit = struct
  let check_lengths s t1 t2 =
    if t1##.length <> t2##.length then
      raise_error
        (sprintf "%s: Got mismatched lengths, %d != %d" s t1##.length
           t2##.length )
    else ()

  let wrap name ~pre_args ~post_args ~explicit ~implicit =
    let total_implicit = pre_args + post_args in
    let total_explicit = 1 + total_implicit in
    let wrapped =
      let err =
        if pre_args > 0 then
          sprintf
            "%s: Must be called with %d arguments, or, if passing constructor \
             explicitly, with %d arguments, followed by the constructor, \
             followed by %d arguments"
            name total_implicit pre_args post_args
        else
          sprintf
            "%s: Must be called with %d arguments, or, if passing constructor \
             explicitly, with the constructor as the first argument, followed \
             by %d arguments"
            name total_implicit post_args
      in
      ksprintf Js.Unsafe.eval_string
        {js|
        (function(explicit, implicit) {
          return function() {
            var err = '%s';
            if (arguments.length === %d) {
              return explicit.apply(this, arguments);
            } else if (arguments.length === %d) {
              return implicit.apply(this, arguments);
            } else {
              throw (Error(err));
            }
          }
        } )
      |js}
        err total_explicit total_implicit
    in
    Js.Unsafe.(
      fun_call wrapped
        [| inject (Js.wrap_callback explicit)
         ; inject (Js.wrap_callback implicit)
        |])

  let if_array b t1 t2 =
    check_lengths "if" t1 t2 ;
    array_map2 t1 t2 ~f:(fun x1 x2 ->
        new%js field_constr
          (As_field.of_field (Field.if_ b ~then_:x1##.value ~else_:x2##.value)) )

  let js_equal (type b) (x : b) (y : b) : bool =
    let f = Js.Unsafe.eval_string "(function(x, y) { return x === y; })" in
    Js.to_bool Js.Unsafe.(fun_call f [| inject x; inject y |])

  let keys (type a) (a : a) : Js.js_string Js.t Js.js_array Js.t =
    Js.Unsafe.global ##. Object##keys a

  let check_type name t =
    let t = Js.to_string t in
    let ok =
      match t with
      | "object" ->
          true
      | "function" ->
          false
      | "number" ->
          false
      | "boolean" ->
          false
      | "string" ->
          false
      | _ ->
          false
    in
    if ok then ()
    else
      raise_error
        (sprintf "Type \"%s\" cannot be used with function \"%s\"" t name)

  let rec to_field_elts_magic :
      type a. a Js.t -> field_class Js.t Js.js_array Js.t =
    fun (type a) (t1 : a Js.t) : field_class Js.t Js.js_array Js.t ->
     let t1_is_array = Js.Unsafe.global ##. Array##isArray t1 in
     check_type "toFields" (Js.typeof t1) ;
     match t1_is_array with
     | true ->
         let arr = array_map (Obj.magic t1) ~f:to_field_elts_magic in
         (Obj.magic arr)##flat
     | false -> (
         let ctor1 : _ Js.Optdef.t = (Obj.magic t1)##.constructor in
         let has_methods ctor =
           let has s = Js.to_bool (ctor##hasOwnProperty (Js.string s)) in
           has "toFields" && has "ofFields"
         in
         match Js.Optdef.(to_option ctor1) with
         | Some ctor1 when has_methods ctor1 ->
             ctor1##toFields t1
         | Some _ ->
             let arr =
               array_map
                 (keys t1)##sort_asStrings
                 ~f:(fun k -> to_field_elts_magic (Js.Unsafe.get t1 k))
             in
             (Obj.magic arr)##flat
         | None ->
             raise_error "toFields: Argument did not have a constructor." )

  let assert_equal =
    let f t1 t2 =
      (* TODO: Have better error handling here that throws at proving time
         for the specific position where they differ. *)
      check_lengths "assertEqual" t1 t2 ;
      for i = 0 to t1##.length - 1 do
        Field.Assert.equal
          (array_get_exn t1 i)##.value
          (array_get_exn t2 i)##.value
      done
    in
    let implicit
        (t1 :
          < toFields : field_class Js.t Js.js_array Js.t Js.meth > Js.t as 'a )
        (t2 : 'a) : unit =
      f (to_field_elts_magic t1) (to_field_elts_magic t2)
    in
    let explicit
        (ctor :
          < toFields : 'a -> field_class Js.t Js.js_array Js.t Js.meth > Js.t )
        (t1 : 'a) (t2 : 'a) : unit =
      f (ctor##toFields t1) (ctor##toFields t2)
    in
    wrap "assertEqual" ~pre_args:0 ~post_args:2 ~explicit ~implicit

  let equal =
    let f t1 t2 =
      check_lengths "equal" t1 t2 ;
      (* TODO: Have better error handling here that throws at proving time
         for the specific position where they differ. *)
      new%js bool_constr
        ( Boolean.Array.all
            (Array.init t1##.length ~f:(fun i ->
                 Field.equal
                   (array_get_exn t1 i)##.value
                   (array_get_exn t2 i)##.value ) )
        |> As_bool.of_boolean )
    in
    let _implicit
        (t1 :
          < toFields : field_class Js.t Js.js_array Js.t Js.meth > Js.t as 'a )
        (t2 : 'a) : bool_class Js.t =
      f t1##toFields t2##toFields
    in
    let implicit t1 t2 = f (to_field_elts_magic t1) (to_field_elts_magic t2) in
    let explicit
        (ctor :
          < toFields : 'a -> field_class Js.t Js.js_array Js.t Js.meth > Js.t )
        (t1 : 'a) (t2 : 'a) : bool_class Js.t =
      f (ctor##toFields t1) (ctor##toFields t2)
    in
    wrap "equal" ~pre_args:0 ~post_args:2 ~explicit ~implicit

  let if_explicit (type a) (b : As_bool.t) (ctor : a as_field_elements Js.t)
      (x1 : a) (x2 : a) =
    let b = As_bool.value b in
    match (b :> Field.t) with
    | Constant b ->
        if Field.Constant.(equal one b) then x1 else x2
    | _ ->
        let t1 = ctor##toFields x1 in
        let t2 = ctor##toFields x2 in
        let arr = if_array b t1 t2 in
        ctor##ofFields arr

  let rec if_magic : type a. As_bool.t -> a Js.t -> a Js.t -> a Js.t =
    fun (type a) (b : As_bool.t) (t1 : a Js.t) (t2 : a Js.t) : a Js.t ->
     check_type "if" (Js.typeof t1) ;
     check_type "if" (Js.typeof t2) ;
     let t1_is_array = Js.Unsafe.global ##. Array##isArray t1 in
     let t2_is_array = Js.Unsafe.global ##. Array##isArray t2 in
     match (t1_is_array, t2_is_array) with
     | false, true | true, false ->
         raise_error "if: Mismatched argument types"
     | true, true ->
         array_map2 (Obj.magic t1) (Obj.magic t2) ~f:(fun x1 x2 ->
             if_magic b x1 x2 )
         |> Obj.magic
     | false, false -> (
         let ctor1 : _ Js.Optdef.t = (Obj.magic t1)##.constructor in
         let ctor2 : _ Js.Optdef.t = (Obj.magic t2)##.constructor in
         let has_methods ctor =
           let has s = Js.to_bool (ctor##hasOwnProperty (Js.string s)) in
           has "toFields" && has "ofFields"
         in
         if not (js_equal ctor1 ctor2) then
           raise_error "if: Mismatched argument types" ;
         match Js.Optdef.(to_option ctor1, to_option ctor2) with
         | Some ctor1, Some _ when has_methods ctor1 ->
             if_explicit b ctor1 t1 t2
         | Some ctor1, Some _ ->
             (* Try to match them as generic objects *)
             let ks1 = (keys t1)##sort_asStrings in
             let ks2 = (keys t2)##sort_asStrings in
             check_lengths
               (sprintf "if (%s vs %s)"
                  (Js.to_string (ks1##join (Js.string ", ")))
                  (Js.to_string (ks2##join (Js.string ", "))) )
               ks1 ks2 ;
             array_iter2 ks1 ks2 ~f:(fun k1 k2 ->
                 if not (js_equal k1 k2) then
                   raise_error "if: Arguments had mismatched types" ) ;
             let result = new%js ctor1 in
             array_iter ks1 ~f:(fun k ->
                 Js.Unsafe.set result k
                   (if_magic b (Js.Unsafe.get t1 k) (Js.Unsafe.get t2 k)) ) ;
             Obj.magic result
         | Some _, None | None, Some _ ->
             assert false
         | None, None ->
             raise_error "if: Arguments did not have a constructor." )

  let if_ =
    wrap "if" ~pre_args:1 ~post_args:2 ~explicit:if_explicit ~implicit:if_magic

  let typ_ (type a) (typ : a as_field_elements Js.t) : (a, a) Typ.t =
    let to_array conv a =
      Js.to_array (typ##toFields a) |> Array.map ~f:(fun x -> conv x##.value)
    in
    let of_array conv xs =
      typ##ofFields
        (Js.array
           (Array.map xs ~f:(fun x ->
                new%js field_constr (As_field.of_field (conv x)) ) ) )
    in
    Typ.transport
      (Typ.array ~length:typ##sizeInFields Field.typ)
      ~there:(to_array (fun x -> Option.value_exn (Field.to_constant x)))
      ~back:(of_array Field.constant)
    |> Typ.transport_var ~there:(to_array Fn.id) ~back:(of_array Fn.id)

  let witness (type a) (typ : a as_field_elements Js.t)
      (f : (unit -> a) Js.callback) : a =
    let a =
      Impl.exists (typ_ typ) ~compute:(fun () : a -> Js.Unsafe.fun_call f [||])
    in
    if Js.Optdef.test (Js.Unsafe.coerce typ)##.check then
      let () = (Js.Unsafe.coerce typ)##check a in
      ()
    else failwith "Circuit.witness: input does not have a `check` method" ;
    a

  module Circuit_main = struct
    type ('w, 'p) t =
      < snarkyMain : ('w -> 'p -> unit) Js.callback Js.prop
      ; snarkyWitnessTyp : 'w as_field_elements Js.t Js.prop
      ; snarkyPublicTyp : 'p as_field_elements Js.t Js.prop >
      Js.t
  end

  let main_and_input (type w p) (c : (w, p) Circuit_main.t) =
    let main ?(w : w option) (public : p) () =
      let w : w =
        witness c##.snarkyWitnessTyp
          (Js.wrap_callback (fun () -> Option.value_exn w))
      in
      Js.Unsafe.(fun_call c##.snarkyMain [| inject w; inject public |])
    in
    (main, Impl.Data_spec.[ typ_ c##.snarkyPublicTyp ])

  let generate_keypair (type w p) (c : (w, p) Circuit_main.t) :
      keypair_class Js.t =
    let main, spec = main_and_input c in
    let cs =
      Impl.constraint_system ~exposing:spec
        ~return_typ:Snark_params.Tick.Typ.unit (fun x -> main x)
    in
    let kp = Impl.Keypair.generate cs in
    new%js keypair_constr kp

  let prove (type w p) (c : (w, p) Circuit_main.t) (priv : w) (pub : p) kp :
      proof_class Js.t =
    let main, spec = main_and_input c in
    let pk = Keypair.pk kp in
    let p =
      Impl.generate_witness_conv ~return_typ:Snark_params.Tick.Typ.unit
        ~f:(fun { Impl.Proof_inputs.auxiliary_inputs; public_inputs } () ->
          Backend.Proof.create pk ~auxiliary:auxiliary_inputs
            ~primary:public_inputs )
        spec (main ~w:priv) pub
    in
    new%js proof_constr p

  let circuit = Js.Unsafe.eval_string {js|(function() { return this })|js}

  let () =
    circuit##.runAndCheck :=
      Js.wrap_callback (fun (f : unit -> 'a) ->
          Impl.run_and_check (fun () -> f) |> Or_error.ok_exn ) ;

    circuit##.asProver :=
      Js.wrap_callback (fun (f : (unit -> unit) Js.callback) : unit ->
          Impl.as_prover (fun () -> Js.Unsafe.fun_call f [||]) ) ;
    circuit##.witness := Js.wrap_callback witness ;
    circuit##.generateKeypair :=
      Js.wrap_meth_callback
        (fun (this : _ Circuit_main.t) : keypair_class Js.t ->
          generate_keypair this ) ;
    circuit##.prove :=
      Js.wrap_meth_callback
        (fun (this : _ Circuit_main.t) w p (kp : keypair_class Js.t) ->
          prove this w p kp##.value ) ;
    (circuit##.verify :=
       fun (pub : Js.Unsafe.any Js.js_array Js.t)
           (vk : verification_key_class Js.t) (pi : proof_class Js.t) :
           bool Js.t ->
         vk##verify pub pi ) ;
    circuit##.assertEqual := assert_equal ;
    circuit##.equal := equal ;
    circuit##.toFields := Js.wrap_callback to_field_elts_magic ;
    circuit##.inProver :=
      Js.wrap_callback (fun () : bool Js.t -> Js.bool (Impl.in_prover ())) ;
    circuit##.inCheckedComputation
    := Js.wrap_callback (fun () : bool Js.t ->
           Js.bool (Impl.in_checked_computation ()) ) ;
    Js.Unsafe.set circuit (Js.string "if") if_ ;
    circuit##.getVerificationKey
    := fun (vk : Verification_key.t) -> new%js verification_key_constr vk
end

let () =
  let method_ name (f : keypair_class Js.t -> _) =
    method_ keypair_class name f
  in
  method_ "verificationKey"
    (fun (this : keypair_class Js.t) : verification_key_class Js.t ->
      new%js verification_key_constr (Keypair.vk this##.value) )

(* TODO: add verificationKey.toString / fromString *)
let () =
  let method_ name (f : verification_key_class Js.t -> _) =
    method_ verification_key_class name f
  in
  (* TODO
     let module M = struct
       type t =
         ( Backend.Field.t
         , Kimchi.Protocol.SRS.Fp. Marlin_plonk_bindings_pasta_fp_urs.t
         , Pasta.Vesta.Affine.Stable.Latest.t
             Marlin_plonk_bindings.Types.Poly_comm.t
         )
         Marlin_plonk_bindings.Types.Plonk_verifier_index.t
       [@@deriving bin_io_unversioned]
     end in
     method_ "toString"
       (fun this : Js.js_string Js.t ->
          Binable.to_string (module Backend.Verification_key) this##.value
        |> Js.string ) ;
  *)
  proof_class##.ofString :=
    Js.wrap_callback (fun (s : Js.js_string Js.t) : proof_class Js.t ->
        new%js proof_constr
          (Js.to_string s |> Binable.of_string (module Backend.Proof)) ) ;
  method_ "verify"
    (fun
      (this : verification_key_class Js.t)
      (pub : Js.Unsafe.any Js.js_array Js.t)
      (pi : proof_class Js.t)
      :
      bool Js.t
    ->
      let v = Backend.Field.Vector.create () in
      array_iter (Circuit.to_field_elts_magic pub) ~f:(fun x ->
          match x##.value with
          | Constant x ->
              Backend.Field.Vector.emplace_back v x
          | _ ->
              raise_error "verify: Expected non-circuit values for input" ) ;
      Backend.Proof.verify pi##.value this##.value v |> Js.bool )

let () =
  let method_ name (f : proof_class Js.t -> _) = method_ proof_class name f in
  method_ "toString" (fun this : Js.js_string Js.t ->
      Binable.to_string (module Backend.Proof) this##.value |> Js.string ) ;
  proof_class##.ofString :=
    Js.wrap_callback (fun (s : Js.js_string Js.t) : proof_class Js.t ->
        new%js proof_constr
          (Js.to_string s |> Binable.of_string (module Backend.Proof)) ) ;
  method_ "verify"
    (fun
      (this : proof_class Js.t)
      (vk : verification_key_class Js.t)
      (pub : Js.Unsafe.any Js.js_array Js.t)
      :
      bool Js.t
    -> vk##verify pub this )

(* helpers for pickles_compile *)

type 'a public_input = 'a array

type public_input_js = field_class Js.t Js.js_array Js.t

type 'proof public_input_with_proof_js =
  < publicInput : public_input_js Js.prop ; proof : 'proof Js.prop > Js.t

module Public_input = struct
  type t = Field.t public_input

  let to_field_elements (t : t) : Field.t array = t

  let to_constant (t : t) = Array.map ~f:to_unchecked t

  let to_js (t : t) : public_input_js = Array.map ~f:to_js_field t |> Js.array

  let of_js (a : public_input_js) : t =
    Js.to_array a |> Array.map ~f:of_js_field

  let list_to_js (public_inputs : t list) =
    List.map ~f:to_js public_inputs |> Array.of_list |> Js.array

  module Constant = struct
    type t = Field.Constant.t public_input

    let to_field_elements (t : t) : Field.Constant.t array = t

    let to_js (t : t) : public_input_js =
      Array.map ~f:to_js_field_unchecked t |> Js.array

    let of_js (a : public_input_js) : t =
      Js.to_array a |> Array.map ~f:of_js_field_unchecked
  end
end

let public_input_typ (i : int) = Typ.array ~length:i Field.typ

let dummy_constraints =
  let module Inner_curve = Kimchi_pasta.Pasta.Pallas in
  let module Step_main_inputs = Pickles.Step_main_inputs in
  let inner_curve_typ : (Field.t * Field.t, Inner_curve.t) Typ.t =
    Typ.transport Step_main_inputs.Inner_curve.typ
      ~there:Inner_curve.to_affine_exn ~back:Inner_curve.of_affine
  in
  fun () ->
    let x =
      Impl.exists Field.typ ~compute:(fun () -> Field.Constant.of_int 3)
    in
    let g = Impl.exists inner_curve_typ ~compute:(fun _ -> Inner_curve.one) in
    ignore
      ( Pickles.Scalar_challenge.to_field_checked'
          (module Impl)
          ~num_bits:16
          (Kimchi_backend_common.Scalar_challenge.create x)
        : Field.t * Field.t * Field.t ) ;
    ignore
      ( Step_main_inputs.Ops.scale_fast g ~num_bits:5 (Shifted_value x)
        : Step_main_inputs.Inner_curve.t ) ;
    ignore
      ( Pickles.Step_verifier.Scalar_challenge.endo g ~num_bits:4
          (Kimchi_backend_common.Scalar_challenge.create x)
        : Field.t * Field.t )

<<<<<<< HEAD
type ('a_var, 'a_value) packed_pickles_rule =
  | Packed_inductive :
      ( 'prev_vars
      , 'prev_values
      , 'widths
      , 'heights
      , 'a_var
      , 'a_value )
      Pickles.Inductive_rule.t
      -> ('a_var, 'a_value) packed_pickles_rule

type ('a_var, 'a_value) packed_pickles_rules =
  | Packed_inductive_list :
      ( 'prev_varss
      , 'prev_valuess
      , 'widthss
      , 'heightss
      , 'a_var
      , 'a_value )
      Pickles_types.Hlist.H4_2.T(Pickles.Inductive_rule).t
      -> ('a_var, 'a_value) packed_pickles_rules

let rec combine_packed_rules :
    type a_var a_value.
       (a_var, a_value) packed_pickles_rule list
    -> (a_var, a_value) packed_pickles_rules = function
  | [] ->
      Packed_inductive_list []
  | Packed_inductive hd :: tl ->
      let (Packed_inductive_list tl) = combine_packed_rules tl in
      Packed_inductive_list (hd :: tl)

let rec split_packed_rules :
    type a_var a_value.
       (a_var, a_value) packed_pickles_rules
    -> (a_var, a_value) packed_pickles_rule list = function
  | Packed_inductive_list [] ->
      []
  | Packed_inductive_list (hd :: tl) ->
      Packed_inductive hd :: split_packed_rules (Packed_inductive_list tl)

type pickles_rule_js = Js.js_string Js.t * (zkapp_statement_js -> unit)

let create_pickles_rule ((identifier, main) : pickles_rule_js) =
  Packed_inductive
    { identifier = Js.to_string identifier
    ; prevs = []
    ; main =
        (fun statement ->
          dummy_constraints () ;
          main (Zkapp_statement.to_js statement) ;
          [] )
    }
=======
type pickles_rule_js =
  < identifier : Js.js_string Js.t Js.prop
  ; main :
      (   public_input_js
       -> public_input_js Js.js_array Js.t
       -> bool_class Js.t Js.js_array Js.t )
      Js.prop
  ; proofsToVerify :
      < isSelf : bool Js.t Js.prop ; tag : Js.Unsafe.any Js.t Js.prop > Js.t
      Js.js_array
      Js.t
      Js.prop >
  Js.t

module Choices = struct
  open Pickles_types
  open Hlist

  module Prevs = struct
    type ('var, 'value, 'width, 'height) t =
      | Prevs :
          (   self:('var, 'value, 'width, 'height) Pickles.Tag.t
           -> ('prev_var, 'prev_values, 'widths, 'heights) H4.T(Pickles.Tag).t
          )
          -> ('var, 'value, 'width, 'height) t

    let of_rule (rule : pickles_rule_js) =
      let js_prevs = rule##.proofsToVerify in
      let rec get_tags (Prevs prevs) index =
        if index < 0 then Prevs prevs
        else
          let js_tag =
            Js.Optdef.get (Js.array_get js_prevs index) (fun () ->
                raise_errorf
                  "proofsToVerify array is sparse; the entry at index %i is \
                   missing"
                  index )
          in
          (* We introduce new opaque types to make sure that the type in the tag
             doesn't escape into the environment or have other ill effects.
          *)
          let module Types = struct
            type var

            type value

            type width

            type height
          end in
          let open Types in
          let to_tag ~self tag : (var, value, width, height) Pickles.Tag.t =
            (* The magic here isn't ideal, but it's safe enough if we immediately
               hide it behind [Types].
            *)
            if Js.to_bool tag##.isSelf then Obj.magic self
            else Obj.magic tag##.tag
          in
          let tag = to_tag js_tag in
          let prevs ~self : _ H4.T(Pickles.Tag).t = tag ~self :: prevs ~self in
          get_tags (Prevs prevs) (index - 1)
      in
      get_tags (Prevs (fun ~self:_ -> [])) (js_prevs##.length - 1)
  end

  module Inductive_rule = struct
    type ( 'var
         , 'value
         , 'width
         , 'height
         , 'arg_var
         , 'arg_value
         , 'ret_var
         , 'ret_value
         , 'auxiliary_var
         , 'auxiliary_value )
         t =
      | Rule :
          (   self:('var, 'value, 'width, 'height) Pickles.Tag.t
           -> ( 'prev_vars
              , 'prev_values
              , 'widths
              , 'heights
              , 'arg_var
              , 'arg_value
              , 'ret_var
              , 'ret_value
              , 'auxiliary_var
              , 'auxiliary_value )
              Pickles.Inductive_rule.t )
          -> ( 'var
             , 'value
             , 'width
             , 'height
             , 'arg_var
             , 'arg_value
             , 'ret_var
             , 'ret_value
             , 'auxiliary_var
             , 'auxiliary_value )
             t

    let rec should_verifys :
        type prev_vars prev_values widths heights.
           int
        -> (prev_vars, prev_values, widths, heights) H4.T(Pickles.Tag).t
        -> bool_class Js.t Js.js_array Js.t
        -> prev_vars H1.T(E01(Pickles.Inductive_rule.B)).t =
     fun index tags should_verifys_js ->
      match tags with
      | [] ->
          []
      | _ :: tags ->
          let js_bool =
            Js.Optdef.get (Js.array_get should_verifys_js index) (fun () ->
                raise_errorf
                  "Returned array is sparse; the entry at index %i is missing"
                  index )
          in
          let should_verifys =
            should_verifys (index + 1) tags should_verifys_js
          in
          js_bool##.value :: should_verifys

    let should_verifys tags should_verifys_js =
      should_verifys 0 tags should_verifys_js

    let rec vars_to_public_input :
        type prev_vars prev_values widths heights width height.
           public_input_size:int
        -> self:
             ( Public_input.t
             , Public_input.Constant.t
             , width
             , height )
             Pickles.Tag.t
        -> (prev_vars, prev_values, widths, heights) H4.T(Pickles.Tag).t
        -> prev_vars H1.T(Id).t
        -> Public_input.t list =
     fun ~public_input_size ~self tags inputs ->
      match (tags, inputs) with
      | [], [] ->
          []
      | tag :: tags, input :: inputs ->
          let (Typ typ) =
            match Type_equal.Id.same_witness tag.id self.id with
            | None ->
                Pickles.Types_map.public_input tag
            | Some T ->
                public_input_typ public_input_size
          in
          let input = fst (typ.var_to_fields input) in
          let inputs =
            vars_to_public_input ~public_input_size ~self tags inputs
          in
          input :: inputs

    let create ~public_input_size (rule : pickles_rule_js) :
        ( _
        , _
        , _
        , _
        , Public_input.t
        , Public_input.Constant.t
        , unit
        , unit
        , unit
        , unit )
        t =
      let (Prevs prevs) = Prevs.of_rule rule in
      Rule
        (fun ~self ->
          let prevs = prevs ~self in
          { Pickles.Inductive_rule.identifier = Js.to_string rule##.identifier
          ; prevs
          ; main =
              (fun { previous_public_inputs; public_input } ->
                dummy_constraints () ;
                let previous_proofs_should_verify =
                  rule##.main
                    (Public_input.to_js public_input)
                    (Public_input.list_to_js
                       (vars_to_public_input ~public_input_size ~self prevs
                          previous_public_inputs ) )
                  |> should_verifys prevs
                in
                { previous_proofs_should_verify
                ; public_output = ()
                ; auxiliary_output = ()
                } )
          } )
  end

  type ( 'var
       , 'value
       , 'width
       , 'height
       , 'arg_var
       , 'arg_value
       , 'ret_var
       , 'ret_value
       , 'auxiliary_var
       , 'auxiliary_value )
       t =
    | Choices :
        (   self:('var, 'value, 'width, 'height) Pickles.Tag.t
         -> ( 'prev_vars
            , 'prev_values
            , 'widths
            , 'heights
            , 'arg_var
            , 'arg_value
            , 'ret_var
            , 'ret_value
            , 'auxiliary_var
            , 'auxiliary_value )
            H4_6.T(Pickles.Inductive_rule).t )
        -> ( 'var
           , 'value
           , 'width
           , 'height
           , 'arg_var
           , 'arg_value
           , 'ret_var
           , 'ret_value
           , 'auxiliary_var
           , 'auxiliary_value )
           t

  let of_js ~public_input_size js_rules =
    let rec get_rules (Choices rules) index :
        ( _
        , _
        , _
        , _
        , Public_input.t
        , Public_input.Constant.t
        , unit
        , unit
        , unit
        , unit )
        t =
      if index < 0 then Choices rules
      else
        let js_rule =
          Js.Optdef.get (Js.array_get js_rules index) (fun () ->
              raise_errorf
                "Rules array is sparse; the entry at index %i is missing" index )
        in
        let (Rule rule) = Inductive_rule.create ~public_input_size js_rule in
        let rules ~self : _ H4_6.T(Pickles.Inductive_rule).t =
          rule ~self :: rules ~self
        in
        get_rules (Choices rules) (index - 1)
    in
    get_rules (Choices (fun ~self:_ -> [])) (js_rules##.length - 1)
end
>>>>>>> 6f5d15a1

let other_verification_key_constr :
    (Other_impl.Verification_key.t -> verification_key_class Js.t) Js.constr =
  Obj.magic verification_key_class

type proof = (Pickles_types.Nat.N0.n, Pickles_types.Nat.N0.n) Pickles.Proof.t

module Public_inputs_with_proofs =
  Pickles_types.Hlist.H3.T (Pickles.Statement_with_proof)

let nat_modules_list : (module Pickles_types.Nat.Intf) list =
  let open Pickles_types.Nat in
  [ (module N0)
  ; (module N1)
  ; (module N2)
  ; (module N3)
  ; (module N4)
  ; (module N5)
  ; (module N6)
  ; (module N7)
  ; (module N8)
  ; (module N9)
  ; (module N10)
  ; (module N11)
  ; (module N12)
  ; (module N13)
  ; (module N14)
  ; (module N15)
  ; (module N16)
  ; (module N17)
  ; (module N18)
  ; (module N19)
  ; (module N20)
  ]

let nat_add_modules_list : (module Pickles_types.Nat.Add.Intf) list =
  let open Pickles_types.Nat in
  [ (module N0)
  ; (module N1)
  ; (module N2)
  ; (module N3)
  ; (module N4)
  ; (module N5)
  ; (module N6)
  ; (module N7)
  ; (module N8)
  ; (module N9)
  ; (module N10)
  ; (module N11)
  ; (module N12)
  ; (module N13)
  ; (module N14)
  ; (module N15)
  ; (module N16)
  ; (module N17)
  ; (module N18)
  ; (module N19)
  ; (module N20)
  ]

let nat_module (i : int) : (module Pickles_types.Nat.Intf) =
  List.nth_exn nat_modules_list i

<<<<<<< HEAD
let pickles_compile (choices : pickles_rule_js Js.js_array Js.t) =
  let choices = choices |> Js.to_array in
  let branches = Array.length choices + 1 in
  let choices = Array.to_list choices in
  let module Types = struct
    type prev_varss

    type prev_valuess

    type widthss

    type heightss
  end in
  let choices ~self:_ =
    let (Packed_inductive_list l) =
      List.map choices ~f:create_pickles_rule |> combine_packed_rules
    in
    let convert_unsafe :
        type prev_varss prev_valuess widthss heightss.
           ( prev_varss
           , prev_valuess
           , widthss
           , heightss
           , Zkapp_statement.t
           , Zkapp_statement.Constant.t )
           Pickles_types.Hlist.H4_2.T(Pickles.Inductive_rule).t
        -> ( Types.prev_varss
           , Types.prev_valuess
           , Types.widthss
           , Types.heightss
           , Zkapp_statement.t
           , Zkapp_statement.Constant.t )
           Pickles_types.Hlist.H4_2.T(Pickles.Inductive_rule).t =
     fun l ->
      (* Be very careful with this value. *)
      let (T, T, T, T)
            : (prev_varss, Types.prev_varss) Core_kernel.Type_equal.t
              * (prev_valuess, Types.prev_valuess) Core_kernel.Type_equal.t
              * (widthss, Types.widthss) Core_kernel.Type_equal.t
              * (heightss, Types.heightss) Core_kernel.Type_equal.t =
        ( Obj.magic Core_kernel.Type_equal.T
        , Obj.magic Core_kernel.Type_equal.T
        , Obj.magic Core_kernel.Type_equal.T
        , Obj.magic Core_kernel.Type_equal.T )
      in
      l
    in
    convert_unsafe l
  in
  let (module Branches) = nat_module branches in
  let tag, _cache, p, provers =
    Pickles.compile_promise ~choices
      (module Zkapp_statement)
      (module Zkapp_statement.Constant)
      ~typ:zkapp_statement_typ
=======
let nat_add_module (i : int) : (module Pickles_types.Nat.Add.Intf) =
  List.nth_exn nat_add_modules_list i

let pickles_compile (choices : pickles_rule_js Js.js_array Js.t)
    (public_input_size : int) =
  let branches = choices##.length in
  let max_proofs =
    let choices = choices |> Js.to_array |> Array.to_list in
    List.map choices ~f:(fun c ->
        c##.proofsToVerify |> Js.to_array |> Array.length )
    |> List.max_elt ~compare |> Option.value ~default:0
  in
  let (module Branches) = nat_module branches in
  let (module Max_proofs_verified) = nat_add_module max_proofs in
  let (Choices choices) = Choices.of_js ~public_input_size choices in
  let tag, _cache, p, provers =
    Pickles.compile_promise ~choices
      (module Public_input)
      (module Public_input.Constant)
      ~public_input:(Input (public_input_typ public_input_size))
      ~auxiliary_typ:Typ.unit
>>>>>>> 6f5d15a1
      ~branches:(module Branches)
      ~max_proofs_verified:(module Max_proofs_verified)
        (* ^ TODO make max_branching configurable -- needs refactor in party types *)
      ~name:"smart-contract"
      ~constraint_constants:
        (* TODO these are dummy values *)
        { sub_windows_per_window = 0
        ; ledger_depth = 0
        ; work_delay = 0
        ; block_window_duration_ms = 0
        ; transaction_capacity = Log_2 0
        ; pending_coinbase_depth = 0
        ; coinbase_amount = Unsigned.UInt64.of_int 0
        ; supercharged_coinbase_factor = 0
        ; account_creation_fee = Unsigned.UInt64.of_int 0
        ; fork = None
        }
  in
  let module Proof = (val p) in
  let to_js_prover prover =
<<<<<<< HEAD
    let prove (statement_js : zkapp_statement_js) =
      let prevs : (_, _, _) Statement_with_proof.t = Obj.magic [] in
      let statement = Zkapp_statement.(statement_js |> of_js |> to_constant) in
      prover ?handler:None prevs statement
      |> Promise.map ~f:Pickles.Side_loaded.Proof.of_proof
=======
    let prove (public_input_js : public_input_js)
        (prevs_js : Proof.t public_input_with_proof_js Js.js_array Js.t) =
      let to_prev (previous : Proof.t public_input_with_proof_js) =
        (Public_input.Constant.of_js previous##.publicInput, previous##.proof)
      in
      let prevs : (Field.Constant.t public_input * Proof.t) list =
        prevs_js |> Js.to_array |> Array.to_list |> List.map ~f:to_prev
      in
      let prevs : (_, _, _) Public_inputs_with_proofs.t = Obj.magic prevs in
      let public_input =
        Public_input.(public_input_js |> of_js |> to_constant)
      in
      prover ?handler:None prevs public_input
      |> Promise.map ~f:(fun ((), (), proof) -> proof)
>>>>>>> 6f5d15a1
      |> Promise_js_helpers.to_js
    in
    prove
  in
  let rec to_js_provers :
      type a b c.
         ( a
         , b
         , c
         , Public_input.Constant.t
         , (unit * unit * Proof.t) Promise.t )
         Pickles.Provers.t
      -> (   public_input_js
          -> Proof.t public_input_with_proof_js Js.js_array Js.t
          -> Proof.t Promise_js_helpers.js_promise )
         list = function
    | [] ->
        []
    | p :: ps ->
        to_js_prover p :: to_js_provers ps
  in
  let provers = provers |> to_js_provers |> Array.of_list |> Js.array in
  let verify (public_input_js : public_input_js) (proof : _ Pickles.Proof.t) =
    let public_input = Public_input.(public_input_js |> of_js |> to_constant) in
    Proof.verify_promise [ (public_input, proof) ] |> Promise_js_helpers.to_js
  in
  object%js
    val provers = Obj.magic provers

    val verify = Obj.magic verify

    val tag = Obj.magic tag

    val getVerificationKeyArtifact =
      fun () ->
        let vk = Pickles.Side_loaded.Verification_key.of_compiled tag in
        object%js
          val data =
            Pickles.Side_loaded.Verification_key.to_base58_check vk |> Js.string

          val hash =
            Mina_base.Zkapp_account.digest_vk vk
            |> Field.Constant.to_string |> Js.string
        end

    val getVerificationKey =
      fun () ->
        let key = Lazy.force Proof.verification_key in
        new%js other_verification_key_constr
          (Pickles.Verification_key.index key)
  end

let proof_to_string (proof : proof) =
  proof |> Pickles.Side_loaded.Proof.of_proof
  |> Pickles.Side_loaded.Proof.to_base64 |> Js.string

let pickles =
  object%js
    val compile = pickles_compile

    val proofToString = proof_to_string
  end

module Ledger = struct
  type js_uint32 = < value : field_class Js.t Js.readonly_prop > Js.t

  type js_uint64 = < value : field_class Js.t Js.readonly_prop > Js.t

  type private_key = < s : scalar_class Js.t Js.prop > Js.t

  type public_key = < g : group_class Js.t Js.prop > Js.t

  type zkapp_account =
    < appState : field_class Js.t Js.js_array Js.t Js.readonly_prop > Js.t

  type account =
    < publicKey : group_class Js.t Js.readonly_prop
    ; balance : js_uint64 Js.readonly_prop
    ; nonce : js_uint32 Js.readonly_prop
    ; zkapp : zkapp_account Js.readonly_prop >
    Js.t

  let ledger_class : < .. > Js.t =
    Js.Unsafe.eval_string {js|(function(v) { this.value = v; return this })|js}

  let loose_permissions : Mina_base.Permissions.t =
    { edit_state = None
    ; send = None
    ; receive = None
    ; set_delegate = None
    ; set_permissions = None
    ; set_verification_key = None
    ; set_zkapp_uri = None
    ; edit_sequence_state = None
    ; set_token_symbol = None
    ; increment_nonce = None
    ; set_voting_for = None
    }

  module L : Mina_base.Ledger_intf.S = struct
    module Account = Mina_base.Account
    module Account_id = Mina_base.Account_id
    module Ledger_hash = Mina_base.Ledger_hash
    module Token_id = Mina_base.Token_id

    type t_ =
      { next_location : int
      ; accounts : Account.t Int.Map.t
      ; locations : int Account_id.Map.t
      }

    type t = t_ ref

    type location = int

    let get (t : t) (loc : location) : Account.t option =
      Map.find !t.accounts loc

    let location_of_account (t : t) (a : Account_id.t) : location option =
      Map.find !t.locations a

    let set (t : t) (loc : location) (a : Account.t) : unit =
      t := { !t with accounts = Map.set !t.accounts ~key:loc ~data:a }

    let next_location (t : t) : int =
      let loc = !t.next_location in
      t := { !t with next_location = loc + 1 } ;
      loc

    let get_or_create (t : t) (id : Account_id.t) :
        (Mina_base.Ledger_intf.account_state * Account.t * location) Or_error.t
        =
      let loc = location_of_account t id in
      let res =
        match loc with
        | None ->
            let loc = next_location t in
            let a =
              { (Account.create id Currency.Balance.zero) with
                permissions = loose_permissions
              }
            in
            t := { !t with locations = Map.set !t.locations ~key:id ~data:loc } ;
            set t loc a ;
            (`Added, a, loc)
        | Some loc ->
            (`Existed, Option.value_exn (get t loc), loc)
      in
      Ok res

    let create_new_account (t : t) (id : Account_id.t) (a : Account.t) :
        unit Or_error.t =
      match location_of_account t id with
      | Some _ ->
          Or_error.errorf !"account %{sexp: Account_id.t} already present" id
      | None ->
          let loc = next_location t in
          t := { !t with locations = Map.set !t.locations ~key:id ~data:loc } ;
          set t loc a ;
          Ok ()

    let remove_accounts_exn (t : t) (ids : Account_id.t list) : unit =
      let locs = List.filter_map ids ~f:(fun id -> Map.find !t.locations id) in
      t :=
        { !t with
          locations = List.fold ids ~init:!t.locations ~f:Map.remove
        ; accounts = List.fold locs ~init:!t.accounts ~f:Map.remove
        }

    (* TODO *)
    let merkle_root (_ : t) : Ledger_hash.t = Field.Constant.zero

    let empty ~depth:_ () : t =
      ref
        { next_location = 0
        ; accounts = Int.Map.empty
        ; locations = Account_id.Map.empty
        }

    let with_ledger (type a) ~depth ~(f : t -> a) : a = f (empty ~depth ())

    let create_masked (t : t) : t = ref !t

    let apply_mask (t : t) ~(masked : t) = t := !masked
  end

  module T = Mina_transaction_logic.Make (L)

  type ledger_class = < value : L.t Js.prop >

  let ledger_constr : (L.t -> ledger_class Js.t) Js.constr =
    Obj.magic ledger_class

  let create_new_account_exn (t : L.t) account_id account =
    L.create_new_account t account_id account |> Or_error.ok_exn

  let public_key (pk : public_key) : Signature_lib.Public_key.Compressed.t =
    { x = to_unchecked pk##.g##.x##.value
    ; is_odd = Bigint.(test_bit (of_field (to_unchecked pk##.g##.y##.value)) 0)
    }

  let private_key (key : private_key) : Signature_lib.Private_key.t =
    Js.Optdef.case
      key##.s##.constantValue
      (fun () -> failwith "invalid scalar")
      Fn.id

  let account_id pk =
    Mina_base.Account_id.create (public_key pk) Mina_base.Token_id.default

  let max_state_size =
    Pickles_types.Nat.to_int Mina_base.Zkapp_state.Max_state_size.n

  module Checked = struct
    let fields_to_hash
        (typ : ('var, 'value, Field.Constant.t, _) Impl.Internal_Basic.Typ.typ)
        (digest : 'var -> Field.t) (fields : field_class Js.t Js.js_array Js.t)
        =
      let fields = fields |> Js.to_array |> Array.map ~f:of_js_field in
      let (Typ typ) = typ in
      let variable =
        typ.var_of_fields (fields, typ.constraint_system_auxiliary ())
      in
      digest variable |> to_js_field
  end

  (* helper function to check whether the fields we produce from JS are correct *)
  let fields_of_json
      (typ : ('var, 'value, Field.Constant.t, 'tmp) Impl.Internal_Basic.Typ.typ)
      of_json (json : Js.js_string Js.t) : field_class Js.t Js.js_array Js.t =
    let json = json |> Js.to_string |> Yojson.Safe.from_string in
    let value = of_json json in
    let (Typ typ) = typ in
    let fields, _ = typ.value_to_fields value in
    Js.array
    @@ Array.map ~f:(fun x -> x |> Field.constant |> to_js_field) fields

  (* TODO: need to construct `aux` in JS, which has some extra data needed for `value_of_fields`  *)
  let fields_to_json
      (typ : ('var, 'value, Field.Constant.t, _) Impl.Internal_Basic.Typ.typ)
      to_json (fields : field_class Js.t Js.js_array Js.t) aux :
      Js.js_string Js.t =
    let fields =
      fields |> Js.to_array
      |> Array.map ~f:(fun x -> x |> of_js_field |> to_unchecked)
    in
    let (Typ typ) = typ in
    let value = typ.value_of_fields (fields, Obj.magic aux) in
    let json = to_json value in
    json |> Yojson.Safe.to_string |> Js.string

  module To_js = struct
    let field x = to_js_field @@ Field.constant x

    let uint32 n =
      object%js
        val value =
          Unsigned.UInt32.to_string n |> Field.Constant.of_string |> field
      end

    let uint64 n =
      object%js
        val value =
          Unsigned.UInt64.to_string n |> Field.Constant.of_string |> field
      end

    let app_state (a : Mina_base.Account.t) =
      let xs = new%js Js.array_empty in
      ( match a.zkapp with
      | Some s ->
          Pickles_types.Vector.iter s.app_state ~f:(fun x ->
              ignore (xs##push (field x)) )
      | None ->
          for _ = 0 to max_state_size - 1 do
            xs##push (field Field.Constant.zero) |> ignore
          done ) ;
      xs

    let public_key (pk : Signature_lib.Public_key.Compressed.t) =
      let x, y = Signature_lib.Public_key.decompress_exn pk in
      to_js_group (Field.constant x) (Field.constant y)

    let private_key (sk : Signature_lib.Private_key.t) = to_js_scalar sk

    let signature (sg : Signature_lib.Schnorr.Chunked.Signature.t) =
      let r, s = sg in
      object%js
        val r = to_js_field_unchecked r

        val s = to_js_scalar s
      end

    let account (a : Mina_base.Account.t) : account =
      object%js
        val publicKey = public_key a.public_key

        val balance = uint64 (Currency.Balance.to_uint64 a.balance)

        val nonce = uint32 (Mina_numbers.Account_nonce.to_uint32 a.nonce)

        val zkapp =
          object%js
            val appState = app_state a
          end
      end

    let option (transform : 'a -> 'b) (x : 'a option) =
      Js.Optdef.option (Option.map x ~f:transform)
  end

  module Party = Mina_base.Party
  module Parties = Mina_base.Parties

  let party_of_json =
    let deriver =
      Party.Graphql_repr.deriver @@ Fields_derivers_zkapps.Derivers.o ()
    in
    let party_of_json (party : Js.js_string Js.t) : Party.t =
      Fields_derivers_zkapps.of_json deriver
        (party |> Js.to_string |> Yojson.Safe.from_string)
      |> Party.of_graphql_repr
    in
    party_of_json

  (* TODO hash two parties together in the correct way *)

  let hash_party (p : Js.js_string Js.t) =
    Party.digest (p |> party_of_json) |> Field.constant |> to_js_field

  let forest_digest_of_field : Field.Constant.t -> Parties.Digest.Forest.t =
    Obj.magic

  let forest_digest_of_field_checked :
      Field.t -> Parties.Digest.Forest.Checked.t =
    Obj.magic

  let hash_transaction other_parties_hash =
    let other_parties_hash =
      other_parties_hash |> of_js_field |> to_unchecked
      |> forest_digest_of_field
    in
    Parties.Transaction_commitment.create ~other_parties_hash
    |> Field.constant |> to_js_field

  let hash_transaction_checked other_parties_hash =
    let other_parties_hash =
      other_parties_hash |> of_js_field |> forest_digest_of_field_checked
    in
    Parties.Transaction_commitment.Checked.create ~other_parties_hash
    |> to_js_field

  type party_index = Fee_payer | Other_party of int

  let transaction_commitment
      ({ fee_payer; other_parties; memo } as tx : Parties.t)
      (party_index : party_index) =
    let commitment = Parties.commitment tx in
    let full_commitment =
      Parties.Transaction_commitment.create_complete commitment
        ~memo_hash:(Mina_base.Signed_command_memo.hash memo)
        ~fee_payer_hash:
          (Parties.Digest.Party.create (Party.of_fee_payer fee_payer))
    in
    let use_full_commitment =
      match party_index with
      | Fee_payer ->
          true
      | Other_party i ->
          (List.nth_exn (Parties.Call_forest.to_parties_list other_parties) i)
            .body
            .use_full_commitment
    in
    if use_full_commitment then full_commitment else commitment

  let transaction_commitments (tx_json : Js.js_string Js.t) =
    let tx =
      Parties.of_json @@ Yojson.Safe.from_string @@ Js.to_string tx_json
    in
    let commitment = Parties.commitment tx in
    let full_commitment =
      Parties.Transaction_commitment.create_complete commitment
        ~memo_hash:(Mina_base.Signed_command_memo.hash tx.memo)
        ~fee_payer_hash:
          (Parties.Digest.Party.create (Party.of_fee_payer tx.fee_payer))
    in
    object%js
      val commitment = to_js_field_unchecked commitment

      val fullCommitment = to_js_field_unchecked full_commitment
    end

  let zkapp_public_input (tx_json : Js.js_string Js.t) (party_index : int) =
    let tx =
      Parties.of_json @@ Yojson.Safe.from_string @@ Js.to_string tx_json
    in
    let party = List.nth_exn tx.other_parties party_index in
    Public_input.Constant.to_js
      [| (party.elt.party_digest :> Impl.field)
       ; (Parties.Digest.Forest.empty :> Impl.field)
      |]

  let sign_field_element (x : field_class Js.t) (key : private_key) =
    Signature_lib.Schnorr.Chunked.sign (private_key key)
      (Random_oracle.Input.Chunked.field (x |> of_js_field |> to_unchecked))
    |> Mina_base.Signature.to_base58_check |> Js.string

  let sign_party (tx_json : Js.js_string Js.t) (key : private_key)
      (party_index : party_index) =
    let tx =
      Parties.of_json @@ Yojson.Safe.from_string @@ Js.to_string tx_json
    in
    let signature =
      Signature_lib.Schnorr.Chunked.sign (private_key key)
        (Random_oracle.Input.Chunked.field
           (transaction_commitment tx party_index) )
    in
    ( match party_index with
    | Fee_payer ->
        { tx with fee_payer = { tx.fee_payer with authorization = signature } }
    | Other_party i ->
        { tx with
          other_parties =
            Parties.Call_forest.mapi tx.other_parties
              ~f:(fun i' (p : Party.t) ->
                if i' = i then { p with authorization = Signature signature }
                else p )
        } )
    |> Parties.to_json |> Yojson.Safe.to_string |> Js.string

  let sign_fee_payer tx_json key = sign_party tx_json key Fee_payer

  let sign_other_party tx_json key i = sign_party tx_json key (Other_party i)

  let check_party_signatures parties =
    let ({ fee_payer; other_parties; memo } : Parties.t) = parties in
    let tx_commitment = Parties.commitment parties in
    let full_tx_commitment =
      Parties.Transaction_commitment.create_complete tx_commitment
        ~memo_hash:(Mina_base.Signed_command_memo.hash memo)
        ~fee_payer_hash:
          (Parties.Digest.Party.create (Party.of_fee_payer fee_payer))
    in
    let key_to_string = Signature_lib.Public_key.Compressed.to_base58_check in
    let check_signature who s pk msg =
      match Signature_lib.Public_key.decompress pk with
      | None ->
          failwith
            (sprintf "Check signature: Invalid key on %s: %s" who
               (key_to_string pk) )
      | Some pk_ ->
          if
            not
              (Signature_lib.Schnorr.Chunked.verify s
                 (Kimchi_pasta.Pasta.Pallas.of_affine pk_)
                 (Random_oracle_input.Chunked.field msg) )
          then
            failwith
              (sprintf "Check signature: Invalid signature on %s for key %s" who
                 (key_to_string pk) )
          else ()
    in

    check_signature "fee payer" fee_payer.authorization
      fee_payer.body.public_key full_tx_commitment ;
    List.iteri (Parties.Call_forest.to_parties_list other_parties)
      ~f:(fun i p ->
        let commitment =
          if p.body.use_full_commitment then full_tx_commitment
          else tx_commitment
        in
        match p.authorization with
        | Signature s ->
            check_signature (sprintf "party %d" i) s p.body.public_key
              commitment
        | Proof _ | None_given ->
            () )

  let verify_party_proof (public_input : public_input_js)
      (proof : Js.js_string Js.t) (vk : Js.js_string Js.t) =
    let public_input = Public_input.Constant.of_js public_input in
    let proof =
      Result.ok_or_failwith
        (Pickles.Side_loaded.Proof.of_base64 (Js.to_string proof))
    in
    let vk =
      Pickles.Side_loaded.Verification_key.of_base58_check_exn (Js.to_string vk)
    in
    Pickles.Side_loaded.verify_promise ~typ:(public_input_typ 2)
      [ (vk, public_input, proof) ]
    |> Promise.map ~f:Js.bool |> Promise_js_helpers.to_js

  let public_key_to_string (pk : public_key) : Js.js_string Js.t =
    pk |> public_key |> Signature_lib.Public_key.Compressed.to_base58_check
    |> Js.string

  let public_key_of_string (pk_base58 : Js.js_string Js.t) : group_class Js.t =
    pk_base58 |> Js.to_string
    |> Signature_lib.Public_key.Compressed.of_base58_check_exn
    |> To_js.public_key

  let private_key_to_string (sk : private_key) : Js.js_string Js.t =
    sk |> private_key |> Signature_lib.Private_key.to_base58_check |> Js.string

  let private_key_of_string (sk_base58 : Js.js_string Js.t) : scalar_class Js.t
      =
    sk_base58 |> Js.to_string |> Signature_lib.Private_key.of_base58_check_exn
    |> To_js.private_key

  let field_to_base58 (field : field_class Js.t) : Js.js_string Js.t =
    field |> of_js_field |> to_unchecked |> Mina_base.Account_id.Digest.of_field
    |> Mina_base.Account_id.Digest.to_string |> Js.string

  let field_of_base58 (field : Js.js_string Js.t) : field_class Js.t =
    to_js_field @@ Field.constant @@ Mina_base.Account_id.Digest.to_field_unsafe
    @@ Mina_base.Account_id.Digest.of_string @@ Js.to_string field

  let memo_to_base58 (memo : Js.js_string Js.t) : Js.js_string Js.t =
    Js.string @@ Mina_base.Signed_command_memo.to_base58_check
    @@ Mina_base.Signed_command_memo.create_from_string_exn @@ Js.to_string memo

  let add_account_exn (l : L.t) pk (balance : string) =
    let account_id = account_id pk in
    let bal_u64 = Unsigned.UInt64.of_string balance in
    let balance = Currency.Balance.of_uint64 bal_u64 in
    let a : Mina_base.Account.t =
      { (Mina_base.Account.create account_id balance) with
        permissions = loose_permissions
      }
    in
    create_new_account_exn l account_id a

  let create
      (genesis_accounts :
        < publicKey : public_key Js.prop ; balance : Js.js_string Js.t Js.prop >
        Js.t
        Js.js_array
        Js.t ) : ledger_class Js.t =
    let l = L.empty ~depth:20 () in
    array_iter genesis_accounts ~f:(fun a ->
        add_account_exn l a##.publicKey (Js.to_string a##.balance) ) ;
    new%js ledger_constr l

  let get_account l (pk : public_key) : account Js.optdef =
    let loc = L.location_of_account l##.value (account_id pk) in
    let account = Option.bind loc ~f:(L.get l##.value) in
    To_js.option To_js.account account

  let add_account l (pk : public_key) (balance : Js.js_string Js.t) =
    add_account_exn l##.value pk (Js.to_string balance)

  let dummy_state_view : Mina_base.Zkapp_precondition.Protocol_state.View.t =
    let epoch_data =
      { Mina_base.Zkapp_precondition.Protocol_state.Epoch_data.Poly.ledger =
          { Mina_base.Epoch_ledger.Poly.hash = Field.Constant.zero
          ; total_currency = Currency.Amount.zero
          }
      ; seed = Field.Constant.zero
      ; start_checkpoint = Field.Constant.zero
      ; lock_checkpoint = Field.Constant.zero
      ; epoch_length = Mina_numbers.Length.zero
      }
    in
    { snarked_ledger_hash = Field.Constant.zero
    ; timestamp = Block_time.zero
    ; blockchain_length = Mina_numbers.Length.zero
    ; min_window_density = Mina_numbers.Length.zero
    ; last_vrf_output = ()
    ; total_currency = Currency.Amount.zero
    ; global_slot_since_hard_fork = Mina_numbers.Global_slot.zero
    ; global_slot_since_genesis = Mina_numbers.Global_slot.zero
    ; staking_epoch_data = epoch_data
    ; next_epoch_data = epoch_data
    }

  let apply_parties_transaction l (txn : Parties.t)
      (account_creation_fee : string) =
    check_party_signatures txn ;
    let ledger = l##.value in
    let applied_exn =
      T.apply_parties_unchecked ~state_view:dummy_state_view
        ~constraint_constants:
          { Genesis_constants.Constraint_constants.compiled with
            account_creation_fee = Currency.Fee.of_string account_creation_fee
          }
        ledger txn
    in
    let applied, _ = Or_error.ok_exn applied_exn in
    let T.Transaction_applied.Parties_applied.{ accounts; command; _ } =
      applied
    in
    let () =
      match command.status with
      | Applied ->
          ()
      | Failed failures ->
          raise_error
            ( Mina_base.Transaction_status.Failure.Collection.to_yojson failures
            |> Yojson.Safe.to_string )
    in
    let account_list =
      List.map accounts ~f:(fun (_, a) -> To_js.option To_js.account a)
    in
    Js.array @@ Array.of_list account_list

  let apply_json_transaction l (tx_json : Js.js_string Js.t)
      (account_creation_fee : Js.js_string Js.t) =
    let txn =
      Parties.of_json @@ Yojson.Safe.from_string @@ Js.to_string tx_json
    in
    apply_parties_transaction l txn (Js.to_string account_creation_fee)

  let () =
    let static_method name f =
      Js.Unsafe.set ledger_class (Js.string name) (Js.wrap_callback f)
    in
    let method_ name (f : ledger_class Js.t -> _) =
      method_ ledger_class name f
    in
    static_method "create" create ;

    static_method "hashParty" hash_party ;
    static_method "hashTransaction" hash_transaction ;
    static_method "hashTransactionChecked" hash_transaction_checked ;

    static_method "transactionCommitments" transaction_commitments ;
    static_method "zkappPublicInput" zkapp_public_input ;
    static_method "signFieldElement" sign_field_element ;
    static_method "signFeePayer" sign_fee_payer ;
    static_method "signOtherParty" sign_other_party ;
    static_method "verifyPartyProof" verify_party_proof ;

    static_method "publicKeyToString" public_key_to_string ;
    static_method "publicKeyOfString" public_key_of_string ;
    static_method "privateKeyToString" private_key_to_string ;
    static_method "privateKeyOfString" private_key_of_string ;
    static_method "fieldToBase58" field_to_base58 ;
    static_method "fieldOfBase58" field_of_base58 ;
    static_method "memoToBase58" memo_to_base58 ;

    static_method "hashPartyFromFields"
      (Checked.fields_to_hash
         (Mina_base.Party.Body.typ ())
         Mina_base.Party.Checked.digest ) ;

    (* TODO this is for debugging, maybe remove later *)
    let body_deriver =
      Mina_base.Party.Body.Graphql_repr.deriver @@ Fields_derivers_zkapps.o ()
    in
    let body_to_json value =
      value
      |> Party.Body.to_graphql_repr ~call_depth:0
      |> Fields_derivers_zkapps.to_json body_deriver
    in
    let body_of_json json =
      json
      |> Fields_derivers_zkapps.of_json body_deriver
      |> Party.Body.of_graphql_repr
    in
    static_method "fieldsToJson"
      (fields_to_json (Mina_base.Party.Body.typ ()) body_to_json) ;
    static_method "fieldsOfJson"
      (fields_of_json (Mina_base.Party.Body.typ ()) body_of_json) ;

    method_ "getAccount" get_account ;
    method_ "addAccount" add_account ;
    method_ "applyJsonTransaction" apply_json_transaction
end

let export () =
  Js.export "Field" field_class ;
  Js.export "Scalar" scalar_class ;
  Js.export "Bool" bool_class ;
  Js.export "Group" group_class ;
  Js.export "Poseidon" poseidon ;
  Js.export "Circuit" Circuit.circuit ;
  Js.export "Ledger" Ledger.ledger_class ;
  Js.export "Pickles" pickles

let export_global () =
  let snarky_obj =
    Js.Unsafe.(
      let i = inject in
      obj
        [| ("Field", i field_class)
         ; ("Scalar", i scalar_class)
         ; ("Bool", i bool_class)
         ; ("Group", i group_class)
         ; ("Poseidon", i poseidon)
         ; ("Circuit", i Circuit.circuit)
         ; ("Ledger", i Ledger.ledger_class)
         ; ("Pickles", i pickles)
        |])
  in
  Js.Unsafe.(set global (Js.string "__snarky") snarky_obj)<|MERGE_RESOLUTION|>--- conflicted
+++ resolved
@@ -1627,61 +1627,6 @@
           (Kimchi_backend_common.Scalar_challenge.create x)
         : Field.t * Field.t )
 
-<<<<<<< HEAD
-type ('a_var, 'a_value) packed_pickles_rule =
-  | Packed_inductive :
-      ( 'prev_vars
-      , 'prev_values
-      , 'widths
-      , 'heights
-      , 'a_var
-      , 'a_value )
-      Pickles.Inductive_rule.t
-      -> ('a_var, 'a_value) packed_pickles_rule
-
-type ('a_var, 'a_value) packed_pickles_rules =
-  | Packed_inductive_list :
-      ( 'prev_varss
-      , 'prev_valuess
-      , 'widthss
-      , 'heightss
-      , 'a_var
-      , 'a_value )
-      Pickles_types.Hlist.H4_2.T(Pickles.Inductive_rule).t
-      -> ('a_var, 'a_value) packed_pickles_rules
-
-let rec combine_packed_rules :
-    type a_var a_value.
-       (a_var, a_value) packed_pickles_rule list
-    -> (a_var, a_value) packed_pickles_rules = function
-  | [] ->
-      Packed_inductive_list []
-  | Packed_inductive hd :: tl ->
-      let (Packed_inductive_list tl) = combine_packed_rules tl in
-      Packed_inductive_list (hd :: tl)
-
-let rec split_packed_rules :
-    type a_var a_value.
-       (a_var, a_value) packed_pickles_rules
-    -> (a_var, a_value) packed_pickles_rule list = function
-  | Packed_inductive_list [] ->
-      []
-  | Packed_inductive_list (hd :: tl) ->
-      Packed_inductive hd :: split_packed_rules (Packed_inductive_list tl)
-
-type pickles_rule_js = Js.js_string Js.t * (zkapp_statement_js -> unit)
-
-let create_pickles_rule ((identifier, main) : pickles_rule_js) =
-  Packed_inductive
-    { identifier = Js.to_string identifier
-    ; prevs = []
-    ; main =
-        (fun statement ->
-          dummy_constraints () ;
-          main (Zkapp_statement.to_js statement) ;
-          [] )
-    }
-=======
 type pickles_rule_js =
   < identifier : Js.js_string Js.t Js.prop
   ; main :
@@ -1839,6 +1784,11 @@
           in
           input :: inputs
 
+    type _ Snarky_backendless.Request.t +=
+      | Get_public_input :
+          int * (_, 'value, _, _) Pickles.Tag.t
+          -> 'value Snarky_backendless.Request.t
+
     let create ~public_input_size (rule : pickles_rule_js) :
         ( _
         , _
@@ -1858,8 +1808,53 @@
           { Pickles.Inductive_rule.identifier = Js.to_string rule##.identifier
           ; prevs
           ; main =
-              (fun { previous_public_inputs; public_input } ->
+              (fun { public_input } ->
                 dummy_constraints () ;
+                (* TODO: Push this down into SnarkyJS so that it controls the
+                   public inputs of prev proofs, and we can delete this
+                   annoying logic.
+                *)
+                let previous_public_inputs =
+                  let rec go :
+                      type prev_vars prev_values widths heights.
+                         int
+                      -> ( prev_vars
+                         , prev_values
+                         , widths
+                         , heights )
+                         H4.T(Pickles.Tag).t
+                      -> prev_vars H1.T(Id).t =
+                   fun i tags ->
+                    match tags with
+                    | [] ->
+                        []
+                    | tag :: tags ->
+                        let typ =
+                          (fun (type a1 a2 a3 a4 b3 b4)
+                               (tag : (a1, a2, a3, a4) Pickles.Tag.t)
+                               (self :
+                                 ( Field.t public_input
+                                 , Impl.field public_input
+                                 , b3
+                                 , b4 )
+                                 Pickles.Tag.t ) ->
+                            match Type_equal.Id.same_witness tag.id self.id with
+                            | None ->
+                                Pickles.Types_map.public_input tag
+                            | Some T ->
+                                public_input_typ public_input_size )
+                            tag self
+                        in
+                        let public_input =
+                          Impl.exists typ ~request:(fun () ->
+                              Get_public_input (i, tag) )
+                        in
+                        let public_inputs = go (i + 1) tags in
+                        public_input :: public_inputs
+                  in
+
+                  go 0 prevs
+                in
                 let previous_proofs_should_verify =
                   rule##.main
                     (Public_input.to_js public_input)
@@ -1868,7 +1863,26 @@
                           previous_public_inputs ) )
                   |> should_verifys prevs
                 in
-                { previous_proofs_should_verify
+                let previous_proof_statements =
+                  let rec go :
+                      type prev_vars.
+                         prev_vars H1.T(Id).t
+                      -> prev_vars H1.T(E01(Pickles.Inductive_rule.B)).t
+                      -> prev_vars
+                         H1.T(Pickles.Inductive_rule.Previous_proof_statement).t
+                      =
+                   fun public_inputs should_verifys ->
+                    match (public_inputs, should_verifys) with
+                    | [], [] ->
+                        []
+                    | ( public_input :: public_inputs
+                      , proof_must_verify :: should_verifys ) ->
+                        { public_input; proof_must_verify }
+                        :: go public_inputs should_verifys
+                  in
+                  go previous_public_inputs previous_proofs_should_verify
+                in
+                { previous_proof_statements
                 ; public_output = ()
                 ; auxiliary_output = ()
                 } )
@@ -1939,7 +1953,6 @@
     in
     get_rules (Choices (fun ~self:_ -> [])) (js_rules##.length - 1)
 end
->>>>>>> 6f5d15a1
 
 let other_verification_key_constr :
     (Other_impl.Verification_key.t -> verification_key_class Js.t) Js.constr =
@@ -2003,63 +2016,6 @@
 let nat_module (i : int) : (module Pickles_types.Nat.Intf) =
   List.nth_exn nat_modules_list i
 
-<<<<<<< HEAD
-let pickles_compile (choices : pickles_rule_js Js.js_array Js.t) =
-  let choices = choices |> Js.to_array in
-  let branches = Array.length choices + 1 in
-  let choices = Array.to_list choices in
-  let module Types = struct
-    type prev_varss
-
-    type prev_valuess
-
-    type widthss
-
-    type heightss
-  end in
-  let choices ~self:_ =
-    let (Packed_inductive_list l) =
-      List.map choices ~f:create_pickles_rule |> combine_packed_rules
-    in
-    let convert_unsafe :
-        type prev_varss prev_valuess widthss heightss.
-           ( prev_varss
-           , prev_valuess
-           , widthss
-           , heightss
-           , Zkapp_statement.t
-           , Zkapp_statement.Constant.t )
-           Pickles_types.Hlist.H4_2.T(Pickles.Inductive_rule).t
-        -> ( Types.prev_varss
-           , Types.prev_valuess
-           , Types.widthss
-           , Types.heightss
-           , Zkapp_statement.t
-           , Zkapp_statement.Constant.t )
-           Pickles_types.Hlist.H4_2.T(Pickles.Inductive_rule).t =
-     fun l ->
-      (* Be very careful with this value. *)
-      let (T, T, T, T)
-            : (prev_varss, Types.prev_varss) Core_kernel.Type_equal.t
-              * (prev_valuess, Types.prev_valuess) Core_kernel.Type_equal.t
-              * (widthss, Types.widthss) Core_kernel.Type_equal.t
-              * (heightss, Types.heightss) Core_kernel.Type_equal.t =
-        ( Obj.magic Core_kernel.Type_equal.T
-        , Obj.magic Core_kernel.Type_equal.T
-        , Obj.magic Core_kernel.Type_equal.T
-        , Obj.magic Core_kernel.Type_equal.T )
-      in
-      l
-    in
-    convert_unsafe l
-  in
-  let (module Branches) = nat_module branches in
-  let tag, _cache, p, provers =
-    Pickles.compile_promise ~choices
-      (module Zkapp_statement)
-      (module Zkapp_statement.Constant)
-      ~typ:zkapp_statement_typ
-=======
 let nat_add_module (i : int) : (module Pickles_types.Nat.Add.Intf) =
   List.nth_exn nat_add_modules_list i
 
@@ -2081,7 +2037,6 @@
       (module Public_input.Constant)
       ~public_input:(Input (public_input_typ public_input_size))
       ~auxiliary_typ:Typ.unit
->>>>>>> 6f5d15a1
       ~branches:(module Branches)
       ~max_proofs_verified:(module Max_proofs_verified)
         (* ^ TODO make max_branching configurable -- needs refactor in party types *)
@@ -2102,28 +2057,40 @@
   in
   let module Proof = (val p) in
   let to_js_prover prover =
-<<<<<<< HEAD
-    let prove (statement_js : zkapp_statement_js) =
-      let prevs : (_, _, _) Statement_with_proof.t = Obj.magic [] in
-      let statement = Zkapp_statement.(statement_js |> of_js |> to_constant) in
-      prover ?handler:None prevs statement
-      |> Promise.map ~f:Pickles.Side_loaded.Proof.of_proof
-=======
     let prove (public_input_js : public_input_js)
         (prevs_js : Proof.t public_input_with_proof_js Js.js_array Js.t) =
       let to_prev (previous : Proof.t public_input_with_proof_js) =
         (Public_input.Constant.of_js previous##.publicInput, previous##.proof)
       in
-      let prevs : (Field.Constant.t public_input * Proof.t) list =
-        prevs_js |> Js.to_array |> Array.to_list |> List.map ~f:to_prev
+      let prevs : (Field.Constant.t public_input * Proof.t) array =
+        prevs_js |> Js.to_array |> Array.map ~f:to_prev
       in
-      let prevs : (_, _, _) Public_inputs_with_proofs.t = Obj.magic prevs in
+      let prev_proofs : (_, _, _) Public_inputs_with_proofs.t =
+        prevs |> Array.map ~f:snd |> Array.to_list |> Obj.magic
+      in
       let public_input =
         Public_input.(public_input_js |> of_js |> to_constant)
       in
-      prover ?handler:None prevs public_input
+      let handler (Snarky_backendless.Request.With { request; respond }) =
+        match request with
+        | Choices.Inductive_rule.Get_public_input (i, prev_tag) -> (
+            match Type_equal.Id.same_witness tag.id prev_tag.id with
+            | Some T ->
+                let public_input = fst (Array.get prevs i) in
+                respond (Provide public_input)
+            | None ->
+                let (Typ typ) = Pickles.Types_map.public_input prev_tag in
+                let public_input_fields = fst (Array.get prevs i) in
+                let public_input =
+                  typ.value_of_fields
+                    (public_input_fields, typ.constraint_system_auxiliary ())
+                in
+                respond (Provide public_input) )
+        | _ ->
+            respond Unhandled
+      in
+      prover ?handler:(Some handler) prev_proofs public_input
       |> Promise.map ~f:(fun ((), (), proof) -> proof)
->>>>>>> 6f5d15a1
       |> Promise_js_helpers.to_js
     in
     prove
