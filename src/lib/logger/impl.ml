--- conflicted
+++ resolved
@@ -179,13 +179,8 @@
         with
         | Error err ->
             Option.iter msg.source ~f:(fun source ->
-<<<<<<< HEAD
-                Core.printf "logproc interpolation error in %s: %s\n"
-                  source.location err ) ;
-=======
                 printf "logproc interpolation error in %s: %s\n" source.location
-                  err) ;
->>>>>>> ea6c7ee8
+                  err ) ;
             None
         | Ok (str, extra) ->
             let formatted_extra =
