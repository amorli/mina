--- conflicted
+++ resolved
@@ -98,15 +98,10 @@
   let privkey_path = get_path t compressed_pk in
   let%bind () = write_keypair privkey_path in
   let%map () = Unix.chmod privkey_path ~perm:0o600 in
-<<<<<<< HEAD
-  ignore (Public_key.Compressed.Table.add t.cache ~key:compressed_pk
-    ~data:(Unlocked (get_privkey_filename compressed_pk, keypair)) : [ `Duplicate | `Ok ] );
-=======
   ignore
     ( Public_key.Compressed.Table.add t.cache ~key:compressed_pk
         ~data:(Unlocked (get_privkey_filename compressed_pk, keypair))
       : [`Duplicate | `Ok] ) ;
->>>>>>> 1591df37
   compressed_pk
 
 let import_keypair t keypair ~password =
@@ -137,15 +132,10 @@
   let%map () =
     Unix.chmod index_path ~perm:0o600 |> Deferred.map ~f:Result.return
   in
-<<<<<<< HEAD
-  ignore (Public_key.Compressed.Table.add t.cache ~key:compressed_pk
-      ~data:(Hd_account hd_index) : [ `Duplicate | `Ok ]);
-=======
   ignore
     ( Public_key.Compressed.Table.add t.cache ~key:compressed_pk
         ~data:(Hd_account hd_index)
       : [`Duplicate | `Ok] ) ;
->>>>>>> 1591df37
   compressed_pk
 
 let delete ({cache; _} as t : t) (pk : Public_key.Compressed.t) :
