--- conflicted
+++ resolved
@@ -39,22 +39,14 @@
       ; graphql_arg :
           (unit -> Yojson.Safe.t Fields_derivers_graphql.Schema.Arg.arg_typ) ref
       ; graphql_fields :
-<<<<<<< HEAD
-          Yojson.Safe.t Fields_derivers_graphql.Graphql_fields.Input.T.t ref
-=======
           Yojson.Safe.t Fields_derivers_snapps.Graphql.Fields.Input.T.t ref
->>>>>>> f2558c87
       ; map : (Yojson.Safe.t -> t) ref
       ; nullable_graphql_arg :
           (   unit
            -> Yojson.Safe.t option Fields_derivers_graphql.Schema.Arg.arg_typ)
           ref
       ; nullable_graphql_fields :
-<<<<<<< HEAD
-          Yojson.Safe.t option Fields_derivers_graphql.Graphql_fields.Input.T.t
-=======
           Yojson.Safe.t option Fields_derivers_snapps.Graphql.Fields.Input.T.t
->>>>>>> f2558c87
           ref
       ; of_json : (Yojson.Safe.t -> Yojson.Safe.t) ref
       ; to_json : (Yojson.Safe.t -> Yojson.Safe.t) ref
