open Core_kernel
module Field = Snark_params.Tick.Field
module Token_id = Mina_base.Token_id

module Unsigned = struct
  type t =
    { random_oracle_input : (Field.t, bool) Random_oracle_input.Legacy.t
    ; command : User_command_info.Partial.t
    ; nonce : Unsigned_extended.UInt32.t
    }

  module Rendered = struct
    type public_key = string [@@deriving yojson]

    module Payment = struct
      type t =
        { to_ : public_key [@key "to"]
        ; from : public_key
        ; fee : Unsigned_extended.UInt64.t
        ; token : string
        ; nonce : Unsigned_extended.UInt32.t
        ; memo : string option
        ; amount : Unsigned_extended.UInt64.t
        ; valid_until : Unsigned_extended.UInt32.t option
        }
      [@@deriving yojson]
    end

    module Delegation = struct
      type public_key = string [@@deriving yojson]

      type t =
        { delegator : public_key
        ; new_delegate : public_key
        ; fee : Unsigned_extended.UInt64.t
        ; nonce : Unsigned_extended.UInt32.t
        ; memo : string option
        ; valid_until : Unsigned_extended.UInt32.t option
        }
      [@@deriving yojson]
    end

    type t =
      { random_oracle_input : string (* hex *) [@key "randomOracleInput"]
      ; signer_input : Random_oracle_input.Legacy.Coding2.Rendered.t
            [@key "signerInput"]
      ; payment : Payment.t option
      ; stake_delegation : Delegation.t option [@key "stakeDelegation"]
      }
    [@@deriving yojson]
  end

  let string_of_field field =
    assert (Field.size_in_bits = 255) ;
    Field.unpack field |> List.rev
    |> Random_oracle_input.Legacy.Coding.string_of_field

  let field_of_string s =
    assert (Field.size_in_bits = 255) ;
    Random_oracle_input.Legacy.Coding.field_of_string s ~size_in_bits:255
    |> Result.map ~f:(fun bits -> List.rev bits |> Field.project)

  let un_pk (`Pk pk) = pk

  let un_token_id (`Token_id id) = id

  let render_command ~nonce (command : User_command_info.Partial.t) =
    let open Result.Let_syntax in
    match command.kind with
    | `Payment ->
        let%bind amount =
          Result.of_option command.amount
            ~error:
              (Errors.create
                 (`Operations_not_valid
                   [ Errors.Partial_reason.Amount_not_some ] ) )
        in
        let payment =
          { Rendered.Payment.to_ = un_pk command.receiver
          ; from = un_pk command.source
          ; fee = command.fee
          ; nonce
          ; token = un_token_id command.token
          ; memo = command.memo
          ; amount
          ; valid_until = command.valid_until
          }
        in
        Result.return (`Payment payment)
    | `Delegation ->
        let delegation =
          { Rendered.Delegation.delegator = un_pk command.source
          ; new_delegate = un_pk command.receiver
          ; fee = command.fee
          ; nonce
          ; memo = command.memo
          ; valid_until = command.valid_until
          }
        in
        Result.return (`Delegation delegation)
<<<<<<< HEAD
    | `Create_token ->
        let create_token =
          { Rendered.Create_token.receiver = un_pk command.receiver
          ; disable_new_accounts = false
          ; fee = command.fee
          ; nonce
          ; memo = command.memo
          ; valid_until = command.valid_until
          }
        in
        Result.return (`Create_token create_token)
    | `Create_token_account ->
        let create_token_account =
          { Rendered.Create_token_account.token_owner = un_pk command.source
          ; receiver = un_pk command.receiver
          ; token = command.token |> Token_id.of_uint64
          ; account_disabled = false
          ; fee = command.fee
          ; nonce
          ; memo = command.memo
          ; valid_until = command.valid_until
          }
        in
        Result.return (`Create_token_account create_token_account)
    | `Mint_tokens ->
        let%bind amount =
          Result.of_option command.amount
            ~error:
              (Errors.create
                 (`Operations_not_valid
                   [ Errors.Partial_reason.Amount_not_some ] ) )
        in
        let mint_tokens =
          { Rendered.Mint_tokens.token_owner = un_pk command.source
          ; receiver = un_pk command.receiver
          ; token = command.token |> Token_id.of_uint64
          ; amount
          ; fee = command.fee
          ; nonce
          ; memo = command.memo
          ; valid_until = command.valid_until
          }
        in
        Result.return (`Mint_tokens mint_tokens)
=======
>>>>>>> ea6c7ee8

  let render (t : t) =
    let open Result.Let_syntax in
    let random_oracle_input =
      Random_oracle_input.Legacy.Coding.serialize ~string_of_field
        ~to_bool:Fn.id ~of_bool:Fn.id t.random_oracle_input
      |> Hex.Safe.to_hex
    in
    let signer_input =
      Random_oracle_input.Legacy.Coding2.serialize ~string_of_field
        ~pack:Field.project t.random_oracle_input
      |> Random_oracle_input.Legacy.Coding2.Rendered.map ~f:Hex.Safe.to_hex
    in
    match%map render_command ~nonce:t.nonce t.command with
    | `Payment payment ->
        { Rendered.random_oracle_input
        ; signer_input
        ; payment = Some payment
        ; stake_delegation = None
        }
    | `Delegation delegation ->
        { Rendered.random_oracle_input
        ; signer_input
        ; payment = None
        ; stake_delegation = Some delegation
        }

  let of_rendered_payment (r : Rendered.Payment.t) : User_command_info.Partial.t
      =
    { User_command_info.Partial.receiver = `Pk r.to_
    ; source = `Pk r.from
    ; kind = `Payment
    ; fee_payer = `Pk r.from
    ; fee_token = `Token_id r.token
    ; token = `Token_id r.token
    ; fee = r.fee
    ; amount = Some r.amount
    ; valid_until = r.valid_until
    ; memo = r.memo
    }

  let of_rendered_delegation (r : Rendered.Delegation.t) :
      User_command_info.Partial.t =
    { User_command_info.Partial.receiver = `Pk r.new_delegate
    ; source = `Pk r.delegator
    ; kind = `Delegation
    ; fee_payer = `Pk r.delegator
    ; fee_token = `Token_id Token_id.(default |> to_string)
    ; token = `Token_id Token_id.(default |> to_string)
    ; fee = r.fee
    ; amount = None
    ; valid_until = r.valid_until
    ; memo = r.memo
    }

  let of_rendered (r : Rendered.t) : (t, Errors.t) Result.t =
    let open Result.Let_syntax in
    let%bind random_oracle_input =
      Random_oracle_input.Legacy.Coding.deserialize ~field_of_string
        ~of_bool:Fn.id
        (String.to_list
           (Option.value_exn (Hex.Safe.of_hex r.random_oracle_input)) )
      |> Result.map_error ~f:(fun e ->
             let parse_context =
               match e with
               | `Expected_eof ->
                   "Extra bytes at the end of input"
               | `Unexpected_eof ->
                   "Unexpected end of bytes stream"
             in
             Errors.create
               ~context:
                 (sprintf "Random oracle input deserialization: %s"
                    parse_context )
               (`Json_parse None) )
    in
    match (r.payment, r.stake_delegation) with
    | Some payment, None ->
        Result.return
          { command = of_rendered_payment payment
          ; random_oracle_input
          ; nonce = payment.nonce
          }
    | None, Some delegation ->
        Result.return
          { command = of_rendered_delegation delegation
          ; random_oracle_input
          ; nonce = delegation.nonce
          }
    | _ ->
        Result.fail
          (Errors.create ~context:"Unsigned transaction un-rendering"
             `Unsupported_operation_for_construction )
end

module Signature = struct
  let decode signature_raw =
    Mina_base.Signature.Raw.decode signature_raw
    |> Result.of_option
         ~error:
           (Errors.create ~context:"Signed transaction un-rendering"
              `Unsupported_operation_for_construction )

  let encode = Mina_base.Signature.Raw.encode
end

module Signed = struct
  type t =
    { command : User_command_info.Partial.t
    ; nonce : Unsigned_extended.UInt32.t
    ; signature : Mina_base.Signature.t
    }
  [@@deriving equal]

  module Rendered = struct
    type t =
      { signature : string
      ; payment : Unsigned.Rendered.Payment.t option
      ; stake_delegation : Unsigned.Rendered.Delegation.t option
      }
    [@@deriving yojson]
  end

  let render (t : t) =
    let open Result.Let_syntax in
    let signature = Signature.encode t.signature in
    match%map Unsigned.render_command ~nonce:t.nonce t.command with
    | `Payment payment ->
        { Rendered.signature; payment = Some payment; stake_delegation = None }
    | `Delegation delegation ->
        { Rendered.signature
        ; payment = None
        ; stake_delegation = Some delegation
        }

  let of_rendered (r : Rendered.t) : (t, Errors.t) Result.t =
    let open Result.Let_syntax in
    let%bind signature = Signature.decode r.signature in
    match (r.payment, r.stake_delegation) with
    | Some payment, None ->
        Result.return
          { command = Unsigned.of_rendered_payment payment
          ; nonce = payment.nonce
          ; signature
          }
    | None, Some delegation ->
        Result.return
          { command = Unsigned.of_rendered_delegation delegation
          ; nonce = delegation.nonce
          ; signature
          }
    | _ ->
        Result.fail
          (Errors.create ~context:"Signed transaction un-rendering"
             `Unsupported_operation_for_construction )

  let to_mina_signed t =
    Or_error.try_with_join (fun () ->
        let open Or_error.Let_syntax in
        let pk (`Pk x) =
          Signature_lib.Public_key.Compressed.of_base58_check_exn x
        in
        let%map payload =
          User_command_info.Partial.to_user_command_payload t.command
            ~nonce:t.nonce
          |> Result.map_error ~f:(fun err -> Error.of_string (Errors.show err))
        in
        let command : Mina_base.Signed_command.t =
          { Mina_base.Signed_command.Poly.signature = t.signature
          ; signer =
              pk t.command.fee_payer |> Signature_lib.Public_key.decompress_exn
          ; payload
          }
        in
        command )
end

let to_mina_signed transaction_json =
  Or_error.try_with_join (fun () ->
      let open Or_error.Let_syntax in
      let%bind rendered =
        Signed.Rendered.of_yojson transaction_json
        |> Result.map_error ~f:Error.of_string
      in
      let%bind t =
        Signed.of_rendered rendered
        |> Result.map_error ~f:(fun err -> Error.of_string (Errors.show err))
      in
      Signed.to_mina_signed t )<|MERGE_RESOLUTION|>--- conflicted
+++ resolved
@@ -98,53 +98,6 @@
           }
         in
         Result.return (`Delegation delegation)
-<<<<<<< HEAD
-    | `Create_token ->
-        let create_token =
-          { Rendered.Create_token.receiver = un_pk command.receiver
-          ; disable_new_accounts = false
-          ; fee = command.fee
-          ; nonce
-          ; memo = command.memo
-          ; valid_until = command.valid_until
-          }
-        in
-        Result.return (`Create_token create_token)
-    | `Create_token_account ->
-        let create_token_account =
-          { Rendered.Create_token_account.token_owner = un_pk command.source
-          ; receiver = un_pk command.receiver
-          ; token = command.token |> Token_id.of_uint64
-          ; account_disabled = false
-          ; fee = command.fee
-          ; nonce
-          ; memo = command.memo
-          ; valid_until = command.valid_until
-          }
-        in
-        Result.return (`Create_token_account create_token_account)
-    | `Mint_tokens ->
-        let%bind amount =
-          Result.of_option command.amount
-            ~error:
-              (Errors.create
-                 (`Operations_not_valid
-                   [ Errors.Partial_reason.Amount_not_some ] ) )
-        in
-        let mint_tokens =
-          { Rendered.Mint_tokens.token_owner = un_pk command.source
-          ; receiver = un_pk command.receiver
-          ; token = command.token |> Token_id.of_uint64
-          ; amount
-          ; fee = command.fee
-          ; nonce
-          ; memo = command.memo
-          ; valid_until = command.valid_until
-          }
-        in
-        Result.return (`Mint_tokens mint_tokens)
-=======
->>>>>>> ea6c7ee8
 
   let render (t : t) =
     let open Result.Let_syntax in
