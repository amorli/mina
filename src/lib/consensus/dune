--- conflicted
+++ resolved
@@ -25,11 +25,7 @@
    async_rpc_kernel
    sexp_diff_kernel
    ;; local libraries
-<<<<<<< HEAD
-   mina_wire_types
-=======
    mina_base.util
->>>>>>> 11d14b3d
    unsigned_extended
    kimchi_backend.pasta
    fold_lib
