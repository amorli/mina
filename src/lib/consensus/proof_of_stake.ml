open Async_kernel
open Core_kernel
open Signed
open Unsigned
module GS = Global_slot
open Coda_numbers
module Global_slot = GS
open Currency
open Fold_lib
open Signature_lib
open Module_version
open Snark_params
open Bitstring_lib
module Time = Coda_base.Block_time
module Run = Snark_params.Tick.Run
module Graphql_base_types = Graphql_lib.Base_types

let m = Snark_params.Tick.m

let make_checked t =
  let open Snark_params.Tick in
  with_state (As_prover.return ()) (Run.make_checked t)

let name = "proof_of_stake"

let uint32_of_int64 x = x |> Int64.to_int64 |> UInt32.of_int64

let int64_of_uint32 x = x |> UInt32.to_int64 |> Int64.of_int64

let genesis_ledger_total_currency ~ledger =
  lazy
    ( Coda_base.Ledger.to_list (Lazy.force ledger)
    |> List.fold_left ~init:Balance.zero ~f:(fun sum account ->
           Balance.add_amount sum
             (Balance.to_amount @@ account.Coda_base.Account.Poly.balance)
           |> Option.value_exn ?here:None ?error:None
                ~message:"failed to calculate total currency in genesis ledger"
       )
    |> Balance.to_amount )

let genesis_ledger_hash ~ledger =
  lazy
    ( Coda_base.Ledger.merkle_root (Lazy.force ledger)
    |> Coda_base.Frozen_ledger_hash.of_ledger_hash )

let negative_one_ledger_hash =
  genesis_ledger_hash ~ledger:Test_genesis_ledger.t

let compute_delegatee_table keys ~iter_accounts =
  let open Coda_base in
  let outer_table = Public_key.Compressed.Table.create () in
  iter_accounts (fun i (acct : Account.t) ->
      if Public_key.Compressed.Set.mem keys acct.delegate then
        Public_key.Compressed.Table.update outer_table acct.delegate
          ~f:(function
          | None ->
              Account.Index.Table.of_alist_exn [(i, acct.balance)]
          | Some table ->
              Account.Index.Table.add_exn table ~key:i ~data:acct.balance ;
              table ) ) ;
  (* TODO: this metric tracking currently assumes that the
   * result of compute_delegatee_table is called with the
   * full set of proposer keypairs every time the set
   * changes, which is true right now, but this should be
   * control flow should be refactored to make this clearer *)
  let num_delegators =
    Public_key.Compressed.Table.fold outer_table ~init:0
      ~f:(fun ~key:_ ~data sum -> sum + Account.Index.Table.length data)
  in
  Coda_metrics.Gauge.set Coda_metrics.Consensus.staking_keypairs
    (Float.of_int @@ Public_key.Compressed.Set.length keys) ;
  Coda_metrics.Gauge.set Coda_metrics.Consensus.stake_delegators
    (Float.of_int num_delegators) ;
  outer_table

let compute_delegatee_table_sparse_ledger keys ledger =
  compute_delegatee_table keys ~iter_accounts:(fun f ->
      Coda_base.Sparse_ledger.iteri ledger ~f:(fun i acct -> f i acct) )

module Segment_id = Nat.Make32 ()

module Typ = Crypto_params.Tick0.Typ

module Constants = struct
  include Constants

  module Slot = struct
    (* let duration = Constants.block_window_duration *)

    let duration_ms = Int64.of_int block_window_duration_ms
  end

  module Epoch = struct
    let size = slots_per_epoch

    (** Amount of time in total for an epoch *)
    let duration =
      Time.Span.of_ms Int64.Infix.(Slot.duration_ms * int64_of_uint32 size)
  end

  module Checkpoint_window = struct
    let per_year = 12

    let slots_per_year =
      let one_year_ms =
        Core.Time.Span.(to_ms (of_day 365.)) |> Float.to_int |> Int.to_int64
      in
      Int64.Infix.(one_year_ms / Slot.duration_ms) |> Int64.to_int

    let size_in_slots =
      assert (slots_per_year mod per_year = 0) ;
      slots_per_year / per_year

    (* Number of bits required to represent a number
       < size_in_slots *)
    (* let per_window_index_size_in_bits = Core.Int.ceil_log2 size_in_slots *)
  end

  (** The duration of delta *)
  let delta_duration =
    Time.Span.of_ms (Int64.of_int (Int64.to_int Slot.duration_ms * delta))
end

let epoch_size = UInt32.to_int Constants.Epoch.size

module Configuration = struct
  type t =
    { delta: int
    ; k: int
    ; c: int
    ; c_times_k: int
    ; slots_per_epoch: int
    ; slot_duration: int
    ; epoch_duration: int
    ; acceptable_network_delay: int }
  [@@deriving yojson, bin_io, fields]

  let t =
    let open Constants in
    { delta
    ; k
    ; c
    ; c_times_k= c * k
    ; slots_per_epoch= UInt32.to_int Epoch.size
    ; slot_duration= Int64.to_int Slot.duration_ms
    ; epoch_duration= Int64.to_int (Time.Span.to_ms Epoch.duration)
    ; acceptable_network_delay= Int64.to_int (Time.Span.to_ms delta_duration)
    }
end

module Data = struct
  module Epoch_seed = struct
    include Coda_base.Data_hash.Make_full_size ()

    module Base58_check = Codable.Make_base58_check (struct
      include Stable.Latest

      let description = "Epoch Seed"
    end)

    let initial : t = of_hash Tick.Pedersen.zero_hash

    let update (seed : t) vrf_result =
      let open Random_oracle in
      hash ~init:Hash_prefix_states.epoch_seed
        [|(seed :> Tick.Field.t); vrf_result|]
      |> of_hash

    let update_var (seed : var) vrf_result =
      let open Random_oracle.Checked in
      make_checked (fun () ->
          hash ~init:Hash_prefix_states.epoch_seed
            [|var_to_hash_packed seed; vrf_result|]
          |> var_of_hash_packed )

    [%%define_locally
    Base58_check.(to_base58_check)]
  end

  module Epoch = struct
    include Epoch

    let of_time_exn t : t =
      if Time.(t < Constants.genesis_state_timestamp) then
        raise
          (Invalid_argument
             "Epoch.of_time: time is earlier than genesis block timestamp") ;
      let time_since_genesis = Time.diff t Constants.genesis_state_timestamp in
      uint32_of_int64
        Int64.Infix.(
          Time.Span.to_ms time_since_genesis
          / Time.Span.to_ms Constants.Epoch.duration)

    let start_time (epoch : t) =
      let ms =
        let open Int64.Infix in
        Time.Span.to_ms
          (Time.to_span_since_epoch Constants.genesis_state_timestamp)
        + (int64_of_uint32 epoch * Time.Span.to_ms Constants.Epoch.duration)
      in
      Time.of_span_since_epoch (Time.Span.of_ms ms)

    let end_time (epoch : t) =
      Time.add (start_time epoch) Constants.Epoch.duration

    module Slot = struct
      include (Slot : module type of Slot with module Checked := Slot.Checked)

      let in_seed_update_range (slot : t) =
        let ck = Constants.(c * k |> UInt32.of_int) in
        let open UInt32.Infix in
        slot < ck * UInt32.of_int 2

      module Checked = struct
        include Slot.Checked

        let in_seed_update_range (slot : var) =
          let uint32_msb (x : UInt32.t) =
            List.init 32 ~f:(fun i ->
                let open UInt32 in
                let open Infix in
                let ( = ) x y = Core.Int.equal (compare x y) 0 in
                (x lsr Int.sub 31 i) land UInt32.one = UInt32.one )
            |> Bitstring_lib.Bitstring.Msb_first.of_list
          in
          let open Tick in
          let open Tick.Let_syntax in
          let ( < ) = Bitstring_checked.lt_value in
          let ck = Constants.(c * k) |> UInt32.of_int in
          let ck_times_2 = uint32_msb UInt32.(Infix.(of_int 2 * ck)) in
          let%bind slot_msb =
            to_bits slot >>| Bitstring_lib.Bitstring.Msb_first.of_lsb_first
          in
          slot_msb < ck_times_2
      end

      let gen =
        let open Quickcheck.Let_syntax in
        Core.Int.gen_incl 0 (Constants.(c * k) * 3) >>| UInt32.of_int

      let%test_unit "in_seed_update_range unchecked vs. checked equality" =
        let test =
          Test_util.test_equal typ Tick.Boolean.typ
            Checked.in_seed_update_range in_seed_update_range
        in
        let x = Constants.(c * k) in
        let examples =
          List.map ~f:UInt32.of_int
            [x; x - 1; x + 1; x * 2; (x * 2) - 1; (x * 2) + 1]
        in
        Quickcheck.test ~trials:100 ~examples gen ~f:test
    end

    let slot_start_time (epoch : t) (slot : Slot.t) =
      Coda_base.Block_time.add (start_time epoch)
        (Coda_base.Block_time.Span.of_ms
           Int64.Infix.(int64_of_uint32 slot * Constants.Slot.duration_ms))

    let epoch_and_slot_of_time_exn tm : t * Slot.t =
      let epoch = of_time_exn tm in
      let time_since_epoch = Coda_base.Block_time.diff tm (start_time epoch) in
      let slot =
        uint32_of_int64
        @@ Int64.Infix.(
             Time.Span.to_ms time_since_epoch / Constants.Slot.duration_ms)
      in
      (epoch, slot)

    let diff_in_slots ((epoch, slot) : t * Slot.t)
        ((epoch', slot') : t * Slot.t) : int64 =
      let ( < ) x y = Pervasives.(Int64.compare x y < 0) in
      let ( > ) x y = Pervasives.(Int64.compare x y > 0) in
      let open Int64.Infix in
      let of_uint32 = UInt32.to_int64 in
      let epoch, slot = (of_uint32 epoch, of_uint32 slot) in
      let epoch', slot' = (of_uint32 epoch', of_uint32 slot') in
      let epoch_size = of_uint32 Constants.Epoch.size in
      let epoch_diff = epoch - epoch' in
      if epoch_diff > 0L then
        ((epoch_diff - 1L) * epoch_size) + slot + (epoch_size - slot')
      else if epoch_diff < 0L then
        ((epoch_diff + 1L) * epoch_size) - (epoch_size - slot) - slot'
      else slot - slot'

    let%test_unit "test diff_in_slots" =
      let open Int64.Infix in
      let ( !^ ) = UInt32.of_int in
      let ( !@ ) = Fn.compose ( !^ ) Int64.to_int in
      let epoch_size = UInt32.to_int64 Constants.Epoch.size in
      [%test_eq: int64] (diff_in_slots (!^0, !^5) (!^0, !^0)) 5L ;
      [%test_eq: int64] (diff_in_slots (!^3, !^23) (!^3, !^20)) 3L ;
      [%test_eq: int64] (diff_in_slots (!^4, !^4) (!^3, !^0)) (epoch_size + 4L) ;
      [%test_eq: int64]
        (diff_in_slots (!^5, !^2) (!^4, !@(epoch_size - 3L)))
        5L ;
      [%test_eq: int64]
        (diff_in_slots (!^6, !^42) (!^2, !^16))
        ((epoch_size * 3L) + 42L + (epoch_size - 16L)) ;
      [%test_eq: int64]
        (diff_in_slots (!^2, !@(epoch_size - 1L)) (!^3, !^4))
        (0L - 5L) ;
      [%test_eq: int64]
        (diff_in_slots (!^1, !^3) (!^7, !^27))
        (0L - ((epoch_size * 5L) + (epoch_size - 3L) + 27L))

    let incr ((epoch, slot) : t * Slot.t) =
      let open UInt32 in
      if Slot.equal slot (sub Constants.Epoch.size one) then
        (add epoch one, zero)
      else (epoch, add slot one)
  end

  module Epoch_and_slot = struct
    type t = Epoch.t * Epoch.Slot.t [@@deriving sexp]

    let of_time_exn tm : t =
      let epoch = Epoch.of_time_exn tm in
      let time_since_epoch = Time.diff tm (Epoch.start_time epoch) in
      let slot =
        uint32_of_int64
        @@ Int64.Infix.(
             Time.Span.to_ms time_since_epoch / Constants.Slot.duration_ms)
      in
      (epoch, slot)
  end

  module Proposal_data = struct
    type t =
      { stake_proof: Stake_proof.t
      ; global_slot: Global_slot.t
      ; vrf_result: Random_oracle.Digest.t }

    let prover_state {stake_proof; _} = stake_proof
  end

  module Local_state = struct
    module Snapshot = struct
      type t =
        { ledger: Coda_base.Sparse_ledger.t
        ; delegatee_table:
            Currency.Balance.t Coda_base.Account.Index.Table.t
            Public_key.Compressed.Table.t }
      [@@deriving sexp]

      let delegators t key =
        Public_key.Compressed.Table.find t.delegatee_table key

      let to_yojson {ledger; delegatee_table} =
        `Assoc
          [ ( "ledger_hash"
            , Coda_base.(
                Sparse_ledger.merkle_root ledger |> Ledger_hash.to_yojson) )
          ; ( "delegators"
            , `Assoc
                ( Hashtbl.to_alist delegatee_table
                |> List.map ~f:(fun (key, delegators) ->
                       ( Public_key.Compressed.to_string key
                       , `Assoc
                           ( Hashtbl.to_alist delegators
                           |> List.map ~f:(fun (account, balance) ->
                                  ( Int.to_string account
                                  , `Int (Currency.Balance.to_int balance) ) )
                           ) ) ) ) ) ]

      let ledger t = t.ledger
    end

    module Data = struct
      (* Invariant: Snapshot's delegators are taken from accounts in proposer_public_keys *)
      type t =
        { mutable staking_epoch_snapshot: Snapshot.t
        ; mutable next_epoch_snapshot: Snapshot.t
        ; last_checked_slot_and_epoch:
            (Epoch.t * Epoch.Slot.t) Public_key.Compressed.Table.t
        ; genesis_epoch_snapshot: Snapshot.t }
      [@@deriving sexp]

      let to_yojson t =
        `Assoc
          [ ( "staking_epoch_snapshot"
            , [%to_yojson: Snapshot.t] t.staking_epoch_snapshot )
          ; ( "next_epoch_snapshot"
            , [%to_yojson: Snapshot.t] t.next_epoch_snapshot )
          ; ( "last_checked_slot_and_epoch"
            , `Assoc
                ( Public_key.Compressed.Table.to_alist
                    t.last_checked_slot_and_epoch
                |> List.map ~f:(fun (key, epoch_and_slot) ->
                       ( Public_key.Compressed.to_string key
                       , [%to_yojson: Epoch.t * Epoch.Slot.t] epoch_and_slot )
                   ) ) )
          ; ( "genesis_epoch_snapshot"
            , [%to_yojson: Snapshot.t] t.genesis_epoch_snapshot ) ]
    end

    (* The outer ref changes whenever we swap in new staker set; all the snapshots are recomputed *)
    type t = Data.t ref [@@deriving sexp, to_yojson]

    let current_proposers t =
      Public_key.Compressed.Table.keys !t.Data.last_checked_slot_and_epoch
      |> Public_key.Compressed.Set.of_list

    let make_last_checked_slot_and_epoch_table old_table new_keys ~default =
      let module Set = Public_key.Compressed.Set in
      let module Table = Public_key.Compressed.Table in
      let last_checked_slot_and_epoch = Table.create () in
      Set.iter new_keys ~f:(fun pk ->
          let data = Option.value (Table.find old_table pk) ~default in
          Table.add_exn last_checked_slot_and_epoch ~key:pk ~data ) ;
      last_checked_slot_and_epoch

    let create proposer_public_keys ~genesis_ledger =
      (* TODO: remove this duplicate of the genesis ledger *)
      let ledger =
        Coda_base.Sparse_ledger.of_any_ledger
          (Coda_base.Ledger.Any_ledger.cast
             (module Coda_base.Ledger)
             (Lazy.force genesis_ledger))
      in
      let delegatee_table =
        compute_delegatee_table_sparse_ledger proposer_public_keys ledger
      in
      let genesis_epoch_snapshot = {Snapshot.delegatee_table; ledger} in
      ref
        { Data.staking_epoch_snapshot= genesis_epoch_snapshot
        ; next_epoch_snapshot= genesis_epoch_snapshot
        ; genesis_epoch_snapshot
        ; last_checked_slot_and_epoch=
            make_last_checked_slot_and_epoch_table
              (Public_key.Compressed.Table.create ())
              proposer_public_keys
              ~default:(Epoch.zero, Epoch.Slot.zero) }

    let proposer_swap t proposer_public_keys now =
      let old : Data.t = !t in
      let s {Snapshot.ledger; delegatee_table= _} =
        { Snapshot.ledger
        ; delegatee_table=
            compute_delegatee_table_sparse_ledger proposer_public_keys ledger
        }
      in
      t :=
        { Data.staking_epoch_snapshot= s old.staking_epoch_snapshot
        ; next_epoch_snapshot= s old.next_epoch_snapshot
        ; genesis_epoch_snapshot=
            s old.genesis_epoch_snapshot
            (* assume these keys are different and therefore we haven't checked any
         * slots or epochs *)
        ; last_checked_slot_and_epoch=
            make_last_checked_slot_and_epoch_table
              !t.Data.last_checked_slot_and_epoch proposer_public_keys
              ~default:
                ((* TODO: Be smarter so that we don't have to look at the slot before again *)
                 let epoch, slot = Epoch_and_slot.of_time_exn now in
                 (epoch, UInt32.(if slot > zero then sub slot one else slot)))
        }

    type snapshot_identifier = Staking_epoch_snapshot | Next_epoch_snapshot
    [@@deriving to_yojson]

    let get_snapshot (t : t) id =
      match id with
      | Staking_epoch_snapshot ->
          !t.staking_epoch_snapshot
      | Next_epoch_snapshot ->
          !t.next_epoch_snapshot

    let set_snapshot (t : t) id v =
      match id with
      | Staking_epoch_snapshot ->
          !t.staking_epoch_snapshot <- v
      | Next_epoch_snapshot ->
          !t.next_epoch_snapshot <- v

    let seen_slot (t : t) epoch slot =
      let module Table = Public_key.Compressed.Table in
      let unseens =
        Table.to_alist !t.last_checked_slot_and_epoch
        |> List.filter_map ~f:(fun (pk, last_checked_epoch_and_slot) ->
               let i =
                 Tuple2.compare ~cmp1:Epoch.compare ~cmp2:Epoch.Slot.compare
                   last_checked_epoch_and_slot (epoch, slot)
               in
               if i >= 0 then None
               else (
                 Table.set !t.last_checked_slot_and_epoch ~key:pk
                   ~data:(epoch, slot) ;
                 Some pk ) )
      in
      match unseens with
      | [] ->
          `All_seen
      | nel ->
          `Unseen (Public_key.Compressed.Set.of_list nel)
  end

  module Epoch_ledger = struct
    module Poly = struct
      [%%versioned
      module Stable = struct
        module V1 = struct
          type ('ledger_hash, 'amount) t =
            {hash: 'ledger_hash; total_currency: 'amount}
          [@@deriving sexp, eq, compare, hash, to_yojson]
        end
      end]

      type ('ledger_hash, 'amount) t =
            ('ledger_hash, 'amount) Stable.Latest.t =
        {hash: 'ledger_hash; total_currency: 'amount}
      [@@deriving sexp, eq, compare, hash, to_yojson]
    end

    module Value = struct
      [%%versioned
      module Stable = struct
        module V1 = struct
          type t =
            ( Coda_base.Frozen_ledger_hash.Stable.V1.t
            , Amount.Stable.V1.t )
            Poly.Stable.V1.t
          [@@deriving sexp, eq, compare, hash, to_yojson]

          let to_latest = Fn.id
        end
      end]

      type t = Stable.Latest.t [@@deriving sexp, eq, compare, hash, to_yojson]
    end

    let graphql_type () : ('ctx, Value.t option) Graphql_async.Schema.typ =
      let open Graphql_async in
      let open Schema in
      obj "epochLedger" ~fields:(fun _ ->
          [ field "hash" ~typ:(non_null string)
              ~args:Arg.[]
              ~resolve:(fun _ {Poly.hash; _} ->
                Coda_base.Frozen_ledger_hash.to_string hash )
          ; field "totalCurrency"
              ~typ:(non_null @@ Graphql_base_types.uint64 ())
              ~args:Arg.[]
              ~resolve:(fun _ {Poly.total_currency; _} ->
                Amount.to_uint64 total_currency ) ] )

    let to_input ({hash; total_currency} : Value.t) =
      let open Snark_params.Tick in
      { Random_oracle.Input.field_elements= [|(hash :> Field.t)|]
      ; bitstrings= [|Amount.to_bits total_currency|] }

    type var = (Coda_base.Frozen_ledger_hash.var, Amount.var) Poly.t

    let to_hlist {Poly.hash; total_currency} =
      Coda_base.H_list.[hash; total_currency]

    let of_hlist :
           (unit, 'ledger_hash -> 'total_currency -> unit) Coda_base.H_list.t
        -> ('ledger_hash, 'total_currency) Poly.t =
     fun Coda_base.H_list.[hash; total_currency] -> {hash; total_currency}

    let data_spec =
      Tick.Data_spec.[Coda_base.Frozen_ledger_hash.typ; Amount.typ]

    let typ : (var, Value.t) Typ.t =
      Tick.Typ.of_hlistable data_spec ~var_to_hlist:to_hlist
        ~var_of_hlist:of_hlist ~value_to_hlist:to_hlist
        ~value_of_hlist:of_hlist

    let var_to_input ({Poly.hash; total_currency} : var) =
      { Random_oracle.Input.field_elements=
          [|Coda_base.Frozen_ledger_hash.var_to_hash_packed hash|]
      ; bitstrings=
          [|Bitstring.Lsb_first.to_list (Amount.var_to_bits total_currency)|]
      }

    let if_ cond
        ~(then_ : (Coda_base.Frozen_ledger_hash.var, Amount.var) Poly.t)
        ~(else_ : (Coda_base.Frozen_ledger_hash.var, Amount.var) Poly.t) =
      let open Tick.Checked.Let_syntax in
      let%map hash =
        Coda_base.Frozen_ledger_hash.if_ cond ~then_:then_.hash
          ~else_:else_.hash
      and total_currency =
        Amount.Checked.if_ cond ~then_:then_.total_currency
          ~else_:else_.total_currency
      in
      {Poly.hash; total_currency}

    let genesis ~ledger =
      lazy
<<<<<<< HEAD
        { Poly.hash= Lazy.force (genesis_ledger_hash ~ledger)
        ; total_currency= Lazy.force (genesis_ledger_total_currency ~ledger) }

    let hash (t : Value.t) = t.hash

    let total_currency (t : Value.t) = t.total_currency
=======
        { Poly.hash= Lazy.force genesis_ledger_hash
        ; total_currency= Lazy.force genesis_ledger_total_currency }
>>>>>>> c43a6688
  end

  module Vrf = struct
    module Scalar = struct
      type value = Tick.Inner_curve.Scalar.t

      type var = Tick.Inner_curve.Scalar.var

      let typ : (var, value) Typ.t = Tick.Inner_curve.Scalar.typ
    end

    module Group = struct
      open Tick

      type value = Inner_curve.t

      type var = Inner_curve.var

      let scale = Inner_curve.scale

      module Checked = struct
        include Inner_curve.Checked

        let scale_generator shifted s ~init =
          scale_known shifted Inner_curve.one s ~init
      end
    end

    module Message = struct
      type ('global_slot, 'epoch_seed, 'delegator) t =
        {global_slot: 'global_slot; seed: 'epoch_seed; delegator: 'delegator}

      type value = (Global_slot.t, Epoch_seed.t, Coda_base.Account.Index.t) t

      type var =
        ( Global_slot.Checked.t
        , Epoch_seed.var
        , Coda_base.Account.Index.Unpacked.var )
        t

      let to_input ({global_slot; seed; delegator} : value) =
        { Random_oracle.Input.field_elements= [|(seed :> Tick.field)|]
        ; bitstrings=
            [| Global_slot.Bits.to_bits global_slot
             ; Coda_base.Account.Index.to_bits delegator |] }

      let to_hlist {global_slot; seed; delegator} =
        Coda_base.H_list.[global_slot; seed; delegator]

      let of_hlist :
             ( unit
             , 'global_slot -> 'epoch_seed -> 'del -> unit )
             Coda_base.H_list.t
          -> ('global_slot, 'epoch_seed, 'del) t =
       fun Coda_base.H_list.[global_slot; seed; delegator] ->
        {global_slot; seed; delegator}

      let data_spec =
        let open Tick.Data_spec in
        [ Global_slot.Checked.typ
        ; Epoch_seed.typ
        ; Coda_base.Account.Index.Unpacked.typ ]

      let typ : (var, value) Typ.t =
        Tick.Typ.of_hlistable data_spec ~var_to_hlist:to_hlist
          ~var_of_hlist:of_hlist ~value_to_hlist:to_hlist
          ~value_of_hlist:of_hlist

      let hash_to_group msg =
        Group_map.to_group
          (Random_oracle.hash ~init:Coda_base.Hash_prefix.vrf_message
             (Random_oracle.pack_input (to_input msg)))
        |> Tick.Inner_curve.of_affine

      module Checked = struct
        open Tick

        let to_input ({global_slot; seed; delegator} : var) =
          let open Tick.Checked.Let_syntax in
          let%map global_slot = Global_slot.Checked.to_bits global_slot in
          let s = Bitstring_lib.Bitstring.Lsb_first.to_list in
          { Random_oracle.Input.field_elements=
              [|Epoch_seed.var_to_hash_packed seed|]
          ; bitstrings= [|s global_slot; delegator|] }

        let hash_to_group msg =
          let%bind input = to_input msg in
          Tick.make_checked (fun () ->
              Group_map.Checked.to_group
                (Random_oracle.Checked.hash
                   ~init:Coda_base.Hash_prefix.vrf_message
                   (Random_oracle.Checked.pack_input input)) )
      end

      let gen =
        let open Quickcheck.Let_syntax in
        let%map global_slot = Global_slot.gen
        and seed = Epoch_seed.gen
        and delegator = Coda_base.Account.Index.gen in
        {global_slot; seed; delegator}
    end

    module Output = struct
      module Truncated = struct
        [%%versioned
        module Stable = struct
          module V1 = struct
            type t = string [@@deriving sexp, eq, compare, hash, yojson]

            let to_latest = Fn.id
          end
        end]

        type t = Stable.Latest.t [@@deriving sexp, compare, hash, yojson]

        include Codable.Make_base58_check (struct
          include Stable.Latest

          let version_byte = Base58_check.Version_bytes.vrf_truncated_output

          let description = "Vrf Truncated Output"
        end)

        let length_in_bytes = 32

        let length_in_bits = 8 * length_in_bytes

        open Tick

        type var = Boolean.var array

        let typ : (var, t) Typ.t =
          Typ.array ~length:length_in_bits Boolean.typ
          |> Typ.transport ~there:Blake2.string_to_bits
               ~back:Blake2.bits_to_string

        let dummy = String.init length_in_bytes ~f:(fun _ -> '\000')

        let to_bits t = Fold.(to_list (string_bits t))
      end

      open Tick

      let typ = Field.typ

      let gen = Field.gen

      let truncate x =
        Random_oracle.Digest.to_bits ~length:Truncated.length_in_bits x
        |> Array.of_list |> Blake2.bits_to_string

      let hash msg g =
        let x, y = Non_zero_curve_point.of_inner_curve_exn g in
        let input =
          Random_oracle.Input.(
            append (Message.to_input msg) (field_elements [|x; y|]))
        in
        let open Random_oracle in
        hash ~init:Hash_prefix_states.vrf_output (pack_input input)

      module Checked = struct
        let truncate x =
          Tick.make_checked (fun () ->
              Random_oracle.Checked.Digest.to_bits
                ~length:Truncated.length_in_bits x
              |> Array.of_list )

        let hash msg (x, y) =
          let%bind msg = Message.Checked.to_input msg in
          let input =
            Random_oracle.Input.(append msg (field_elements [|x; y|]))
          in
          make_checked (fun () ->
              let open Random_oracle.Checked in
              hash ~init:Hash_prefix_states.vrf_output (pack_input input) )
      end

      let%test_unit "hash unchecked vs. checked equality" =
        let gen_inner_curve_point =
          let open Quickcheck.Generator.Let_syntax in
          let%map compressed = Non_zero_curve_point.gen in
          Non_zero_curve_point.to_inner_curve compressed
        in
        let gen_message_and_curve_point =
          let open Quickcheck.Generator.Let_syntax in
          let%map msg = Message.gen and g = gen_inner_curve_point in
          (msg, g)
        in
        Quickcheck.test ~trials:10 gen_message_and_curve_point
          ~f:
            (Test_util.test_equal ~equal:Field.equal
               Snark_params.Tick.Typ.(
                 Message.typ * Snark_params.Tick.Inner_curve.typ)
               typ
               (fun (msg, g) -> Checked.hash msg g)
               (fun (msg, g) -> hash msg g))
    end

    module Threshold = struct
      open Bignum_bigint

      (* TEMPORARY HACK FOR TESTNETS: c should be 1 (or possibly 2) otherwise *)
      let c = `Two_to_the 1

      let base = Bignum.(one / of_int 2)

      let c_bias =
        let (`Two_to_the i) = c in
        fun xs -> List.drop xs i

      let params =
        Snarky_taylor.Exp.params ~base
          ~field_size_in_bits:Snark_params.Tick.Field.size_in_bits

      let bigint_of_uint64 = Fn.compose Bigint.of_string UInt64.to_string

      (*  Check if
          vrf_output / 2^256 <= c * my_stake / total_currency

          So that we don't have to do division we check

          vrf_output * total_currency <= c * my_stake * 2^256
      *)
      let is_satisfied ~my_stake ~total_stake vrf_output =
        let input =
          (* get first params.per_term_precision bits of top / bottom.

            This is equal to

            floor(2^params.per_term_precision * top / bottom) / 2^params.per_term_precision
          *)
          let k = params.per_term_precision in
          let top = bigint_of_uint64 (Balance.to_uint64 my_stake) in
          let bottom = bigint_of_uint64 (Amount.to_uint64 total_stake) in
          Bignum.(
            of_bigint Bignum_bigint.(shift_left top k / bottom)
            / of_bigint Bignum_bigint.(shift_left one k))
        in
        let rhs = Snarky_taylor.Exp.Unchecked.one_minus_exp params input in
        let lhs =
          let n =
            of_bits_lsb
              (c_bias (Array.to_list (Blake2.string_to_bits vrf_output)))
          in
          Bignum.(
            of_bigint n
            / of_bigint
                Bignum_bigint.(shift_left one Output.Truncated.length_in_bits))
        in
        Bignum.(lhs <= rhs)

      module Checked = struct
        let is_satisfied ~my_stake ~total_stake
            (vrf_output : Output.Truncated.var) =
          let open Snarky_integer in
          let open Snarky_taylor in
          make_checked (fun () ->
              let open Run in
              let rhs =
                Exp.one_minus_exp ~m params
                  (Floating_point.of_quotient ~m
                     ~precision:params.per_term_precision
                     ~top:(Integer.of_bits ~m (Balance.var_to_bits my_stake))
                     ~bottom:
                       (Integer.of_bits ~m (Amount.var_to_bits total_stake))
                     ~top_is_less_than_bottom:())
              in
              let vrf_output =
                Array.to_list (vrf_output :> Boolean.var array)
              in
              let lhs = c_bias vrf_output in
              Floating_point.(
                le ~m
                  (of_bits ~m lhs ~precision:Output.Truncated.length_in_bits)
                  rhs) )
      end
    end

    module T =
      Vrf_lib.Integrated.Make (Snark_params.Tick) (Scalar) (Group) (Message)
        (struct
          type value = Snark_params.Tick.Field.t

          type var = Random_oracle.Checked.Digest.t

          let hash = Output.hash

          module Checked = struct
            let hash = Output.Checked.hash
          end
        end)

    type _ Snarky.Request.t +=
      | Winner_address : Coda_base.Account.Index.t Snarky.Request.t
      | Private_key : Scalar.value Snarky.Request.t
      | Public_key : Public_key.t Snarky.Request.t

    let%snarkydef get_vrf_evaluation shifted ~ledger ~message =
      let open Coda_base in
      let open Snark_params.Tick in
      let%bind private_key =
        request_witness Scalar.typ (As_prover.return Private_key)
      in
      let%bind public_key =
        request_witness Public_key.typ (As_prover.return Public_key)
      in
      let staker_addr = message.Message.delegator in
      let%bind account =
        with_label __LOC__ (Frozen_ledger_hash.get ledger staker_addr)
      in
      let%bind delegate =
        with_label __LOC__ (Public_key.decompress_var account.delegate)
      in
      let%bind () =
        with_label __LOC__ (Public_key.assert_equal public_key delegate)
      in
      let%map evaluation =
        with_label __LOC__
          (T.Checked.eval_and_check_public_key shifted ~private_key
             ~public_key:delegate message)
      in
      (evaluation, account.balance)

    module Checked = struct
      let%snarkydef check shifted ~(epoch_ledger : Epoch_ledger.var)
          ~global_slot ~seed =
        let open Snark_params.Tick in
        let%bind winner_addr =
          request_witness Coda_base.Account.Index.Unpacked.typ
            (As_prover.return Winner_address)
        in
        let%bind result, my_stake =
          get_vrf_evaluation shifted ~ledger:epoch_ledger.hash
            ~message:{Message.global_slot; seed; delegator= winner_addr}
        in
        let%bind truncated_result = Output.Checked.truncate result in
        let%map satisifed =
          Threshold.Checked.is_satisfied ~my_stake
            ~total_stake:epoch_ledger.total_currency truncated_result
        in
        (satisifed, result, truncated_result)
    end

    let eval = T.eval

    module Precomputed = struct
      let keypairs = Lazy.force Coda_base.Sample_keypairs.keypairs

      let genesis_winner = keypairs.(0)

      let handler :
             genesis_ledger:Coda_base.Ledger.t Lazy.t
          -> Snark_params.Tick.Handler.t Lazy.t =
       fun ~genesis_ledger ->
        lazy
          (let pk, sk = genesis_winner in
           let dummy_sparse_ledger =
             Coda_base.Sparse_ledger.of_ledger_subset_exn
               (Lazy.force genesis_ledger)
               [pk]
           in
           let empty_pending_coinbase =
             Coda_base.Pending_coinbase.create () |> Or_error.ok_exn
           in
           let ledger_handler =
             unstage (Coda_base.Sparse_ledger.handler dummy_sparse_ledger)
           in
           let pending_coinbase_handler =
             unstage
               (Coda_base.Pending_coinbase.handler empty_pending_coinbase
                  ~is_new_stack:false)
           in
           let handlers =
             Snarky.Request.Handler.(
               push
                 (push fail (create_single pending_coinbase_handler))
                 (create_single ledger_handler))
           in
           fun (With {request; respond}) ->
             match request with
             | Winner_address ->
                 respond (Provide 0)
             | Private_key ->
                 respond (Provide sk)
             | Public_key ->
                 respond (Provide (Public_key.decompress_exn pk))
             | _ ->
                 respond
                   (Provide
                      (Snarky.Request.Handler.run handlers
                         ["Ledger Handler"; "Pending Coinbase Handler"]
                         request)))
<<<<<<< HEAD

      let vrf_output =
        let _, sk = genesis_winner in
        eval ~private_key:sk
          { Message.epoch= Epoch.zero
          ; slot= Epoch.Slot.zero
          ; seed= Epoch_seed.initial
          ; delegator= 0 }
=======
>>>>>>> c43a6688
    end

    let check ~global_slot ~seed ~private_key ~public_key
        ~public_key_compressed ~total_stake ~logger ~epoch_snapshot =
      let open Message in
      let open Local_state in
      let open Snapshot in
      (let epoch, slot = Global_slot.to_epoch_and_slot global_slot in
       Logger.info logger ~module_:__MODULE__ ~location:__LOC__
         "Checking VRF evaluations at epoch: $epoch, slot: $slot"
         ~metadata:
           [ ("epoch", `Int (Epoch.to_int epoch))
           ; ("slot", `Int (Epoch.Slot.to_int slot)) ]) ;
      with_return (fun {return} ->
          Hashtbl.iteri
            ( Snapshot.delegators epoch_snapshot public_key_compressed
            |> Option.value ~default:(Core_kernel.Int.Table.create ()) )
            ~f:(fun ~key:delegator ~data:balance ->
              let vrf_result =
                T.eval ~private_key {global_slot; seed; delegator}
              in
              let truncated_vrf_result = Output.truncate vrf_result in
              Logger.debug logger ~module_:__MODULE__ ~location:__LOC__
                "VRF result for delegator: $delegator, balance: $balance, \
                 amount: $amount, result: $result"
                ~metadata:
                  [ ( "delegator"
                    , `Int (Coda_base.Account.Index.to_int delegator) )
                  ; ("balance", `Int (Balance.to_int balance))
                  ; ("amount", `Int (Amount.to_int total_stake))
                  ; ( "result"
                    , `String
                        (* use sexp representation; int might be too small *)
                        ( Fold.string_bits truncated_vrf_result
                        |> Bignum_bigint.of_bit_fold_lsb
                        |> Bignum_bigint.sexp_of_t |> Sexp.to_string ) ) ] ;
              Coda_metrics.Counter.inc_one
                Coda_metrics.Consensus.vrf_evaluations ;
              if
                Threshold.is_satisfied ~my_stake:balance ~total_stake
                  truncated_vrf_result
              then
                return
                  (Some
                     { Proposal_data.stake_proof=
                         { private_key
                         ; public_key
                         ; delegator
                         ; ledger= epoch_snapshot.ledger }
                     ; global_slot
                     ; vrf_result }) ) ;
          None )
  end

  module Optional_state_hash = struct
    [%%versioned
    module Stable = struct
      module V1 = struct
        type t = Coda_base.State_hash.Stable.V1.t option
        [@@deriving sexp, compare, hash, to_yojson]

        let to_latest = Fn.id
      end
    end]

    type t = Stable.Latest.t [@@deriving sexp, compare, hash, to_yojson]
  end

  module Epoch_data = struct
    module Poly = struct
      [%%versioned
      module Stable = struct
        module V1 = struct
          type ( 'epoch_ledger
               , 'epoch_seed
               , 'start_checkpoint
               , 'lock_checkpoint
               , 'length )
               t =
            { ledger: 'epoch_ledger
            ; seed: 'epoch_seed
            ; start_checkpoint: 'start_checkpoint
                  (* The lock checkpoint is the hash of the latest state in the seed update range, not including
              the current state. *)
            ; lock_checkpoint: 'lock_checkpoint
            ; epoch_length: 'length }
          [@@deriving sexp, eq, compare, hash, to_yojson, fields]
        end
      end]

      type ( 'epoch_ledger
           , 'epoch_seed
           , 'start_checkpoint
           , 'lock_checkpoint
           , 'length )
           t =
            ( 'epoch_ledger
            , 'epoch_seed
            , 'start_checkpoint
            , 'lock_checkpoint
            , 'length )
            Stable.Latest.t =
        { ledger: 'epoch_ledger
        ; seed: 'epoch_seed
        ; start_checkpoint: 'start_checkpoint
        ; lock_checkpoint: 'lock_checkpoint
        ; epoch_length: 'length }
      [@@deriving sexp, compare, hash, to_yojson, fields]
    end

    type var =
      ( Epoch_ledger.var
      , Epoch_seed.var
      , Coda_base.State_hash.var
      , Coda_base.State_hash.var
      , Length.Checked.t )
      Poly.t

    let if_ cond ~(then_ : var) ~(else_ : var) =
      let open Snark_params.Tick.Checked.Let_syntax in
      let%map ledger =
        Epoch_ledger.if_ cond ~then_:then_.ledger ~else_:else_.ledger
      and seed = Epoch_seed.if_ cond ~then_:then_.seed ~else_:else_.seed
      and start_checkpoint =
        Coda_base.State_hash.if_ cond ~then_:then_.start_checkpoint
          ~else_:else_.start_checkpoint
      and lock_checkpoint =
        Coda_base.State_hash.if_ cond ~then_:then_.lock_checkpoint
          ~else_:else_.lock_checkpoint
      and epoch_length =
        Length.Checked.if_ cond ~then_:then_.epoch_length
          ~else_:else_.epoch_length
      in
      {Poly.ledger; seed; start_checkpoint; lock_checkpoint; epoch_length}

    let to_hlist
        {Poly.ledger; seed; start_checkpoint; lock_checkpoint; epoch_length} =
      Coda_base.H_list.
        [ledger; seed; start_checkpoint; lock_checkpoint; epoch_length]

    let of_hlist :
           ( unit
           ,    'ledger
             -> 'seed
             -> 'start_checkpoint
             -> 'lock_checkpoint
             -> 'length
             -> unit )
           Coda_base.H_list.t
        -> ( 'ledger
           , 'seed
           , 'start_checkpoint
           , 'lock_checkpoint
           , 'length )
           Poly.t =
     fun Coda_base.H_list.
           [ledger; seed; start_checkpoint; lock_checkpoint; epoch_length] ->
      {ledger; seed; start_checkpoint; lock_checkpoint; epoch_length}

    module Make (Lock_checkpoint : sig
      module Stable : sig
        module V1 : sig
          type t
          [@@deriving sexp, bin_io, eq, compare, hash, to_yojson, version]
        end

        module Latest : sig
          type t [@@deriving sexp, bin_io, compare, hash, to_yojson, version]
        end
      end

      type t = Stable.Latest.t

      val typ : (Coda_base.State_hash.var, t) Typ.t

      type graphql_type

      val graphql_type : unit -> ('ctx, graphql_type) Graphql_async.Schema.typ

      val resolve : t -> graphql_type

      val to_input :
        t -> (Snark_params.Tick.Field.t, bool) Random_oracle.Input.t

      val null : t
    end) =
    struct
      open Snark_params

      module Value = struct
        [%%versioned
        module Stable = struct
          module V1 = struct
            type t =
              ( Epoch_ledger.Value.Stable.V1.t
              , Epoch_seed.Stable.V1.t
              , Coda_base.State_hash.Stable.V1.t
              , Lock_checkpoint.Stable.V1.t
              , Length.Stable.V1.t )
              Poly.Stable.V1.t
            [@@deriving sexp, eq, compare, hash, to_yojson]

            let to_latest = Fn.id
          end
        end]

        type t =
          ( Epoch_ledger.Value.Stable.Latest.t
          , Epoch_seed.Stable.Latest.t
          , Coda_base.State_hash.Stable.Latest.t
          , Lock_checkpoint.Stable.Latest.t
          , Length.Stable.Latest.t )
          Poly.t
        [@@deriving sexp, compare, hash, to_yojson]
      end

      let data_spec =
        let open Tick.Data_spec in
        [ Epoch_ledger.typ
        ; Epoch_seed.typ
        ; Coda_base.State_hash.typ
        ; Lock_checkpoint.typ
        ; Length.typ ]

      let typ : (var, Value.t) Typ.t =
        Typ.of_hlistable data_spec ~var_to_hlist:to_hlist
          ~var_of_hlist:of_hlist ~value_to_hlist:to_hlist
          ~value_of_hlist:of_hlist

      let graphql_type name =
        let open Graphql_async in
        let open Schema in
        obj name ~fields:(fun _ ->
            [ field "ledger"
                ~typ:(non_null @@ Epoch_ledger.graphql_type ())
                ~args:Arg.[]
                ~resolve:(fun _ {Poly.ledger; _} -> ledger)
            ; field "seed" ~typ:(non_null string)
                ~args:Arg.[]
                ~resolve:(fun _ {Poly.seed; _} ->
                  Epoch_seed.to_base58_check seed )
            ; field "startCheckpoint" ~typ:(non_null string)
                ~args:Arg.[]
                ~resolve:(fun _ {Poly.start_checkpoint; _} ->
                  Coda_base.State_hash.to_base58_check start_checkpoint )
            ; field "lockCheckpoint"
                ~typ:(Lock_checkpoint.graphql_type ())
                ~args:Arg.[]
                ~resolve:(fun _ {Poly.lock_checkpoint; _} ->
                  Lock_checkpoint.resolve lock_checkpoint )
            ; field "epochLength"
                ~typ:(non_null @@ Graphql_base_types.uint32 ())
                ~args:Arg.[]
                ~resolve:(fun _ {Poly.epoch_length; _} ->
                  Coda_numbers.Length.to_uint32 epoch_length ) ] )

      let to_input
          ({ledger; seed; start_checkpoint; lock_checkpoint; epoch_length} :
            Value.t) =
        let input =
          { Random_oracle.Input.field_elements=
              [|(seed :> Tick.Field.t); (start_checkpoint :> Tick.Field.t)|]
          ; bitstrings= [|Length.Bits.to_bits epoch_length|] }
        in
        List.reduce_exn ~f:Random_oracle.Input.append
          [ input
          ; Epoch_ledger.to_input ledger
          ; Lock_checkpoint.to_input lock_checkpoint ]

      let var_to_input
          ({ledger; seed; start_checkpoint; lock_checkpoint; epoch_length} :
            var) =
        let open Tick in
        let%map epoch_length = Length.Checked.to_bits epoch_length in
        let open Random_oracle.Input in
        let input =
          { field_elements=
              [| Epoch_seed.var_to_hash_packed seed
               ; Coda_base.State_hash.var_to_hash_packed start_checkpoint |]
          ; bitstrings= [|Bitstring.Lsb_first.to_list epoch_length|] }
        in
        List.reduce_exn ~f:Random_oracle.Input.append
          [ input
          ; Epoch_ledger.var_to_input ledger
          ; field (Coda_base.State_hash.var_to_hash_packed lock_checkpoint) ]

      let genesis ~genesis_ledger =
        lazy
          { Poly.ledger=
              Lazy.force (Epoch_ledger.genesis ~ledger:genesis_ledger)
              (* TODO: epoch_seed needs to be non-determinable by o1-labs before mainnet launch *)
          ; seed= Epoch_seed.initial
          ; start_checkpoint= Coda_base.State_hash.(of_hash zero)
          ; lock_checkpoint= Lock_checkpoint.null
          ; epoch_length= Length.of_int 1 }
    end

    module T = struct
      include Coda_base.State_hash

      let to_input (t : t) = Random_oracle.Input.field (t :> Tick.Field.t)

      let null = Coda_base.State_hash.(of_hash zero)

      open Graphql_async
      open Schema

      type graphql_type = string

      let graphql_type () = non_null string

      let resolve = to_base58_check
    end

    module Staking = Make (T)
    module Next = Make (T)

    let next_to_staking (next : Next.Value.t) : Staking.Value.t = next

    let update_pair
        ((staking_data, next_data) : Staking.Value.t * Next.Value.t)
        epoch_count ~prev_epoch ~next_epoch ~prev_slot
        ~prev_protocol_state_hash ~proposer_vrf_result ~snarked_ledger_hash
        ~total_currency =
      let staking_data', next_data', epoch_count' =
        if next_epoch > prev_epoch then
          ( next_to_staking next_data
          , { Poly.seed= Epoch_seed.initial
            ; ledger=
                {Epoch_ledger.Poly.hash= snarked_ledger_hash; total_currency}
            ; start_checkpoint=
                prev_protocol_state_hash
                (* TODO: We need to make sure issue #2328 is properly addressed. *)
            ; lock_checkpoint= Coda_base.State_hash.(of_hash zero)
            ; epoch_length= Length.of_int 1 }
          , Length.succ epoch_count )
        else (
          assert (Epoch.equal next_epoch prev_epoch) ;
          ( staking_data
          , Poly.
              {next_data with epoch_length= Length.succ next_data.epoch_length}
          , epoch_count ) )
      in
      let curr_seed, curr_lock_checkpoint =
        if Epoch.Slot.in_seed_update_range prev_slot then
          ( Epoch_seed.update next_data'.seed proposer_vrf_result
          , prev_protocol_state_hash )
        else (next_data'.seed, next_data'.lock_checkpoint)
      in
      let next_data'' =
        Poly.
          { next_data' with
            seed= curr_seed
          ; lock_checkpoint= curr_lock_checkpoint }
      in
      (staking_data', next_data'', epoch_count')
  end

  module Consensus_transition = struct
    include Coda_numbers.Global_slot
    module Value = Coda_numbers.Global_slot

    type var = Checked.t

    let genesis = zero
  end

  [%%if
  false]

  module Min_window_density = struct
    (* Three cases for updating the lengths of sub_windows
       - same sub_window, then add 1 to the sub_window_densities
       - passed a few sub_windows, but didn't skip a window, then
         assign 0 to all the skipped sub_window, then mark next_sub_window_length to be 1
       - skipped more than a window, set every sub_windows to be 0 and mark next_sub_window_length to be 1
     *)

    let update_min_window_density ~prev_global_slot ~next_global_slot
        ~prev_sub_window_densities ~prev_min_window_density =
      let prev_global_sub_window =
        Global_sub_window.of_global_slot prev_global_slot
      in
      let next_global_sub_window =
        Global_sub_window.of_global_slot next_global_slot
      in
      let prev_relative_sub_window =
        Global_sub_window.sub_window prev_global_sub_window
      in
      let next_relative_sub_window =
        Global_sub_window.sub_window next_global_sub_window
      in
      let same_sub_window =
        Global_sub_window.equal prev_global_sub_window next_global_sub_window
      in
      let same_window =
        Global_sub_window.(
          add prev_global_sub_window
            (constant Constants.sub_windows_per_window)
          >= next_global_sub_window)
      in
      let new_sub_window_densities =
        List.mapi prev_sub_window_densities ~f:(fun i length ->
            let gt_prev_sub_window =
              Sub_window.(of_int i > prev_relative_sub_window)
            in
            let lt_next_sub_window =
              Sub_window.(of_int i < next_relative_sub_window)
            in
            let within_range =
              if prev_relative_sub_window < next_relative_sub_window then
                gt_prev_sub_window && lt_next_sub_window
              else gt_prev_sub_window || lt_next_sub_window
            in
            if same_sub_window then length
            else if same_window && not within_range then length
            else Length.zero )
      in
      let new_window_length =
        List.fold new_sub_window_densities ~init:Length.zero ~f:Length.add
      in
      let min_window_density =
        if same_sub_window then prev_min_window_density
        else Length.min new_window_length prev_min_window_density
      in
      let sub_window_densities =
        List.mapi new_sub_window_densities ~f:(fun i length ->
            let is_next_sub_window =
              Sub_window.(of_int i = next_relative_sub_window)
            in
            if is_next_sub_window then
              if same_sub_window then Length.(succ length)
              else Length.(succ zero)
            else length )
      in
      (min_window_density, sub_window_densities)

    module Checked = struct
      open Tick.Checked
      open Tick.Checked.Let_syntax

      let%snarkydef update_min_window_density ~prev_global_slot
          ~next_global_slot ~prev_sub_window_densities ~prev_min_window_density
          =
        let open Tick in
        let open Tick.Checked.Let_syntax in
        let%bind prev_global_sub_window =
          Global_sub_window.Checked.of_global_slot prev_global_slot
        in
        let%bind next_global_sub_window =
          Global_sub_window.Checked.of_global_slot next_global_slot
        in
        let%bind prev_relative_sub_window =
          Global_sub_window.Checked.sub_window prev_global_sub_window
        in
        let%bind next_relative_sub_window =
          Global_sub_window.Checked.sub_window next_global_sub_window
        in
        let%bind same_sub_window =
          Global_sub_window.Checked.equal prev_global_sub_window
            next_global_sub_window
        in
        let%bind same_window =
          Global_sub_window.Checked.(
            add prev_global_sub_window
              (constant Constants.sub_windows_per_window)
            >= next_global_sub_window)
        in
        let if_ cond ~then_ ~else_ =
          let%bind cond = cond and then_ = then_ and else_ = else_ in
          Length.Checked.if_ cond ~then_ ~else_
        in
        let%bind new_sub_window_densities =
          Checked.List.mapi prev_sub_window_densities ~f:(fun i length ->
              let%bind gt_prev_sub_window =
                Sub_window.Checked.(
                  constant (UInt32.of_int i) > prev_relative_sub_window)
              in
              let%bind lt_next_sub_window =
                Sub_window.Checked.(
                  constant (UInt32.of_int i) < next_relative_sub_window)
              in
              let%bind within_range =
                Sub_window.Checked.(
                  let if_ cond ~then_ ~else_ =
                    let%bind cond = cond and then_ = then_ and else_ = else_ in
                    Boolean.if_ cond ~then_ ~else_
                  in
                  if_
                    (prev_relative_sub_window < next_relative_sub_window)
                    ~then_:Boolean.(gt_prev_sub_window && lt_next_sub_window)
                    ~else_:Boolean.(gt_prev_sub_window || lt_next_sub_window))
              in
              if_
                (Checked.return same_sub_window)
                ~then_:(Checked.return length)
                ~else_:
                  (if_
                     Boolean.(same_window && not within_range)
                     ~then_:(Checked.return length)
                     ~else_:(Checked.return Length.Checked.zero)) )
        in
        let%bind new_window_length =
          Checked.List.fold new_sub_window_densities ~init:Length.Checked.zero
            ~f:Length.Checked.add
        in
        let%bind min_window_density =
          if_
            (Checked.return same_sub_window)
            ~then_:(Checked.return prev_min_window_density)
            ~else_:
              (Length.Checked.min new_window_length prev_min_window_density)
        in
        let%bind sub_window_densities =
          Checked.List.mapi new_sub_window_densities ~f:(fun i length ->
              let%bind is_next_sub_window =
                Sub_window.Checked.(
                  constant (UInt32.of_int i) = next_relative_sub_window)
              in
              if_
                (Checked.return is_next_sub_window)
                ~then_:
                  (if_
                     (Checked.return same_sub_window)
                     ~then_:Length.Checked.(succ length)
                     ~else_:Length.Checked.(succ zero))
                ~else_:(Checked.return length) )
        in
        return (min_window_density, sub_window_densities)
    end

    let%test_module "Min window length tests" =
      ( module struct
        (* This is the reference implementation, which is much more readable than
           the actual implementation. The reason this one is not implemented is because
           array-indexing is not supported in Snarky. We could use list-indexing, but it
           takes O(n) instead of O(1).
         *)
        let update_min_window_density_reference_implementation
            ~prev_global_slot ~next_global_slot ~prev_sub_window_densities
            ~prev_min_window_density =
          let prev_global_sub_window =
            Global_sub_window.of_global_slot prev_global_slot
          in
          let next_global_sub_window =
            Global_sub_window.of_global_slot next_global_slot
          in
          let sub_window_diff =
            UInt32.(
              to_int
              @@ min (succ Constants.sub_windows_per_window)
              @@ Global_sub_window.sub next_global_sub_window
                   prev_global_sub_window)
          in
          let n = Array.length prev_sub_window_densities in
          let new_sub_window_densities =
            Array.init n ~f:(fun i ->
                if i + sub_window_diff < n then
                  prev_sub_window_densities.(i + sub_window_diff)
                else Length.zero )
          in
          let new_window_length =
            Array.fold new_sub_window_densities ~init:Length.zero ~f:Length.add
          in
          let min_window_density =
            if sub_window_diff = 0 then prev_min_window_density
            else Length.min new_window_length prev_min_window_density
          in
          new_sub_window_densities.(n - 1)
          <- Length.succ new_sub_window_densities.(n - 1) ;
          (min_window_density, new_sub_window_densities)

        (* converting the input for actual implementation to the input required by the
           reference implementation *)
        let actual_to_reference ~prev_global_slot ~prev_sub_window_densities =
          let prev_global_sub_window =
            Global_sub_window.of_global_slot prev_global_slot
          in
          let prev_relative_sub_window =
            Sub_window.to_int
            @@ Global_sub_window.sub_window prev_global_sub_window
          in
          List.to_array
          @@ List.drop prev_sub_window_densities prev_relative_sub_window
          @ List.take prev_sub_window_densities prev_relative_sub_window
          @ [List.nth_exn prev_sub_window_densities prev_relative_sub_window]

        let slots_per_sub_window = UInt32.to_int Constants.slots_per_sub_window

        let sub_windows_per_window =
          UInt32.to_int Constants.sub_windows_per_window

        (* slot_diff are generated in such a way so that we can test different cases
           in the update function, I use a weighted union to generate it.
           weight | range of the slot diff
           1      | [0*slots_per_sub_window, 1*slots_per_sub_window)
           1/4    | [1*slots_per_sub_window, 2*slots_per_sub_window)
           1/9    | [2*slots_per_sub_window, 3*slots_per_sub_window)
           ...
           1/n^2  | [n*slots_per_sub_window, (n+1)*slots_per_sub_window)
         *)
        let gen_slot_diff =
          let open Quickcheck.Generator in
          Quickcheck.Generator.weighted_union
          @@ List.init (2 * sub_windows_per_window) ~f:(fun i ->
                 ( 1.0 /. (Float.of_int (i + 1) ** 2.)
                 , Core.Int.gen_incl (i * slots_per_sub_window)
                     ((i + 1) * slots_per_sub_window) ) )

        let num_global_slots_to_test = 1

        (* generate an initial global_slot and a list of successive global_slot following
           the initial slot. The length of the list is fixed because this same list would
           also passed into a snarky computation, and the *Typ* of the list requires a
           fixed length. *)
        let gen_global_slots =
          let open Quickcheck.Generator in
          let open Quickcheck.Generator.Let_syntax in
          let%bind prev_global_slot = small_positive_int in
          let%bind slot_diffs =
            Core.List.gen_with_length num_global_slots_to_test gen_slot_diff
          in
          let _, global_slots =
            List.fold slot_diffs ~init:(prev_global_slot, [])
              ~f:(fun (prev_global_slot, acc) slot_diff ->
                let next_global_slot = prev_global_slot + slot_diff in
                (next_global_slot, next_global_slot :: acc) )
          in
          return
            ( Global_slot.of_int prev_global_slot
            , List.map global_slots ~f:Global_slot.of_int |> List.rev )

        let gen_length =
          Quickcheck.Generator.union
          @@ List.init slots_per_sub_window ~f:(fun n ->
                 Quickcheck.Generator.return @@ Length.of_int n )

        let gen_min_window_density =
          let open Quickcheck.Generator in
          let open Quickcheck.Generator.Let_syntax in
          let%bind prev_sub_window_densities =
            list_with_length sub_windows_per_window gen_length
          in
          let min_window_density =
            let initial xs = List.(rev (tl_exn (rev xs))) in
            List.fold
              (initial prev_sub_window_densities)
              ~init:Length.zero ~f:Length.add
          in
          return (min_window_density, prev_sub_window_densities)

        let gen =
          Quickcheck.Generator.tuple2 gen_global_slots gen_min_window_density

        let update_several_times ~f ~prev_global_slot ~next_global_slots
            ~prev_sub_window_densities ~prev_min_window_density =
          List.fold next_global_slots
            ~init:
              ( prev_global_slot
              , prev_sub_window_densities
              , prev_min_window_density )
            ~f:(fun ( prev_global_slot
                    , prev_sub_window_densities
                    , prev_min_window_density )
               next_global_slot
               ->
              let min_window_density, sub_window_densities =
                f ~prev_global_slot ~next_global_slot
                  ~prev_sub_window_densities ~prev_min_window_density
              in
              (next_global_slot, sub_window_densities, min_window_density) )

        let update_several_times_checked ~f ~prev_global_slot
            ~next_global_slots ~prev_sub_window_densities
            ~prev_min_window_density =
          let open Tick.Checked in
          let open Tick.Checked.Let_syntax in
          List.fold next_global_slots
            ~init:
              ( prev_global_slot
              , prev_sub_window_densities
              , prev_min_window_density )
            ~f:(fun ( prev_global_slot
                    , prev_sub_window_densities
                    , prev_min_window_density )
               next_global_slot
               ->
              let%bind min_window_density, sub_window_densities =
                f ~prev_global_slot ~next_global_slot
                  ~prev_sub_window_densities ~prev_min_window_density
              in
              return
                (next_global_slot, sub_window_densities, min_window_density) )

        let%test_unit "the actual implementation is equivalent to the \
                       reference implementation" =
          Quickcheck.test ~trials:100 gen
            ~f:(fun ( (prev_global_slot, next_global_slots)
                    , (prev_min_window_density, prev_sub_window_densities) )
               ->
              let _, _, min_window_density1 =
                update_several_times ~f:update_min_window_density
                  ~prev_global_slot ~next_global_slots
                  ~prev_sub_window_densities ~prev_min_window_density
              in
              let _, _, min_window_density2 =
                update_several_times
                  ~f:update_min_window_density_reference_implementation
                  ~prev_global_slot ~next_global_slots
                  ~prev_sub_window_densities:
                    (actual_to_reference ~prev_global_slot
                       ~prev_sub_window_densities)
                  ~prev_min_window_density
              in
              assert (Length.(equal min_window_density1 min_window_density2))
          )

        let%test_unit "Inside snark computation is equivalent to outside \
                       snark computation" =
          Quickcheck.test ~trials:100 gen
            ~f:
              (Test_util.test_equal
                 (Typ.tuple2
                    (Typ.tuple2 Global_slot.typ
                       (Typ.list ~length:num_global_slots_to_test
                          Global_slot.typ))
                    (Typ.tuple2 Length.typ
                       (Typ.list ~length:sub_windows_per_window Length.typ)))
                 (Typ.tuple3 Global_slot.typ
                    (Typ.list ~length:sub_windows_per_window Length.typ)
                    Length.typ)
                 (fun ( (prev_global_slot, next_global_slots)
                      , (prev_min_window_density, prev_sub_window_densities) ) ->
                   update_several_times_checked
                     ~f:Checked.update_min_window_density ~prev_global_slot
                     ~next_global_slots ~prev_sub_window_densities
                     ~prev_min_window_density )
                 (fun ( (prev_global_slot, next_global_slots)
                      , (prev_min_window_density, prev_sub_window_densities) ) ->
                   update_several_times ~f:update_min_window_density
                     ~prev_global_slot ~next_global_slots
                     ~prev_sub_window_densities ~prev_min_window_density ))
      end )
  end

  [%%else]

  module Min_window_density = struct
    let update_min_window_density ~prev_global_slot ~next_global_slot
        ~prev_sub_window_densities ~prev_min_window_density =
      (prev_min_window_density, prev_sub_window_densities)

    module Checked = struct
      let update_min_window_density ~prev_global_slot ~next_global_slot
          ~prev_sub_window_densities ~prev_min_window_density =
        Tick.Checked.return (prev_min_window_density, prev_sub_window_densities)
    end
  end

  [%%endif]

  (* We have a list of state hashes. When we extend the blockchain,
     we see if the **previous** state should be saved as a checkpoint.
     This is because we have convenient access to the entire previous
     protocol state hash.

     We divide the slots of an epoch into "checkpoint windows": chunks of
     size [checkpoint_window_size]. The goal is to record the first block
     in a given window as a check-point if there are any blocks in that
     window, and zero checkpoints if the window was empty.

     To that end, we store in each state a bit [checkpoint_window_filled] which
     is true iff there has already been a state in the history of the given state
     which is in the same checkpoint window as the given state.
  *)
  module Consensus_state = struct
    module Poly = struct
      [%%versioned
      module Stable = struct
        module V1 = struct
          type ( 'length
               , 'vrf_output
               , 'amount
               , 'global_slot
               , 'staking_epoch_data
               , 'next_epoch_data
               , 'bool )
               t =
            { blockchain_length: 'length
            ; epoch_count: 'length
            ; min_window_density: 'length
            ; sub_window_densities: 'length list
            ; last_vrf_output: 'vrf_output
            ; total_currency: 'amount
            ; curr_global_slot: 'global_slot
            ; staking_epoch_data: 'staking_epoch_data
            ; next_epoch_data: 'next_epoch_data
            ; has_ancestor_in_same_checkpoint_window: 'bool }
          [@@deriving sexp, bin_io, eq, compare, hash, to_yojson, version]
        end
      end]

      type ( 'length
           , 'vrf_output
           , 'amount
           , 'global_slot
           , 'staking_epoch_data
           , 'next_epoch_data
           , 'bool )
           t =
            ( 'length
            , 'vrf_output
            , 'amount
            , 'global_slot
            , 'staking_epoch_data
            , 'next_epoch_data
            , 'bool )
            Stable.Latest.t =
        { blockchain_length: 'length
        ; epoch_count: 'length
        ; min_window_density: 'length
        ; sub_window_densities: 'length list
        ; last_vrf_output: 'vrf_output
        ; total_currency: 'amount
        ; curr_global_slot: 'global_slot
        ; staking_epoch_data: 'staking_epoch_data
        ; next_epoch_data: 'next_epoch_data
        ; has_ancestor_in_same_checkpoint_window: 'bool }
      [@@deriving sexp, compare, hash, to_yojson]
    end

    module Value = struct
      [%%versioned
      module Stable = struct
        module V1 = struct
          type t =
            ( Length.Stable.V1.t
            , Vrf.Output.Truncated.Stable.V1.t
            , Amount.Stable.V1.t
            , Coda_numbers.Global_slot.Stable.V1.t
            , Epoch_data.Staking.Value.Stable.V1.t
            , Epoch_data.Next.Value.Stable.V1.t
            , bool )
            Poly.Stable.V1.t
          [@@deriving sexp, bin_io, eq, compare, hash, version]

          let to_latest = Fn.id

          let to_yojson t =
            `Assoc
              [ ("blockchain_length", Length.to_yojson t.Poly.blockchain_length)
              ; ("epoch_count", Length.to_yojson t.epoch_count)
              ; ("min_window_density", Length.to_yojson t.min_window_density)
              ; ( "sub_window_densities"
                , `List (List.map ~f:Length.to_yojson t.sub_window_densities)
                )
              ; ("last_vrf_output", `String "<opaque>")
              ; ("total_currency", Amount.to_yojson t.total_currency)
              ; ("curr_global_slot", Global_slot.to_yojson t.curr_global_slot)
              ; ( "staking_epoch_data"
                , Epoch_data.Staking.Value.to_yojson t.staking_epoch_data )
              ; ( "next_epoch_data"
                , Epoch_data.Next.Value.to_yojson t.next_epoch_data )
              ; ( "has_ancestor_in_same_checkpoint_window"
                , `Bool t.has_ancestor_in_same_checkpoint_window ) ]
        end
      end]

      type t = Stable.Latest.t [@@deriving sexp, eq, compare, hash]

      let to_yojson = Stable.Latest.to_yojson
    end

    open Snark_params.Tick

    type var =
      ( Length.Checked.t
      , Vrf.Output.Truncated.var
      , Amount.var
      , Global_slot.Checked.t
      , Epoch_data.var
      , Epoch_data.var
      , Boolean.var )
      Poly.t

    let to_hlist
        { Poly.blockchain_length
        ; epoch_count
        ; min_window_density
        ; sub_window_densities
        ; last_vrf_output
        ; total_currency
        ; curr_global_slot
        ; staking_epoch_data
        ; next_epoch_data
        ; has_ancestor_in_same_checkpoint_window } =
      let open Coda_base.H_list in
      [ blockchain_length
      ; epoch_count
      ; min_window_density
      ; sub_window_densities
      ; last_vrf_output
      ; total_currency
      ; curr_global_slot
      ; staking_epoch_data
      ; next_epoch_data
      ; has_ancestor_in_same_checkpoint_window ]

    let of_hlist :
           ( unit
           ,    'length
             -> 'length
             -> 'length
             -> 'length list
             -> 'vrf_output
             -> 'amount
             -> 'global_slot
             -> 'staking_epoch_data
             -> 'next_epoch_data
             -> 'bool
             -> unit )
           Coda_base.H_list.t
        -> ( 'length
           , 'vrf_output
           , 'amount
           , 'global_slot
           , 'staking_epoch_data
           , 'next_epoch_data
           , 'bool )
           Poly.t =
     fun Coda_base.H_list.
           [ blockchain_length
           ; epoch_count
           ; min_window_density
           ; sub_window_densities
           ; last_vrf_output
           ; total_currency
           ; curr_global_slot
           ; staking_epoch_data
           ; next_epoch_data
           ; has_ancestor_in_same_checkpoint_window ] ->
      { blockchain_length
      ; epoch_count
      ; min_window_density
      ; sub_window_densities
      ; last_vrf_output
      ; total_currency
      ; curr_global_slot
      ; staking_epoch_data
      ; next_epoch_data
      ; has_ancestor_in_same_checkpoint_window }

    let data_spec =
      let open Snark_params.Tick.Data_spec in
      [ Length.typ
      ; Length.typ
      ; Length.typ
      ; Typ.list
          ~length:(UInt32.to_int Constants.sub_windows_per_window)
          Length.typ
      ; Vrf.Output.Truncated.typ
      ; Amount.typ
      ; Global_slot.Checked.typ
      ; Epoch_data.Staking.typ
      ; Epoch_data.Next.typ
      ; Boolean.typ ]

    let typ : (var, Value.t) Typ.t =
      Snark_params.Tick.Typ.of_hlistable data_spec ~var_to_hlist:to_hlist
        ~var_of_hlist:of_hlist ~value_to_hlist:to_hlist
        ~value_of_hlist:of_hlist

    let to_input
        ({ Poly.blockchain_length
         ; epoch_count
         ; min_window_density
         ; sub_window_densities
         ; last_vrf_output
         ; total_currency
         ; curr_global_slot
         ; staking_epoch_data
         ; next_epoch_data
         ; has_ancestor_in_same_checkpoint_window } :
          Value.t) =
      let input =
        { Random_oracle.Input.bitstrings=
            [| Length.Bits.to_bits blockchain_length
             ; Length.Bits.to_bits epoch_count
             ; Length.Bits.to_bits min_window_density
             ; List.concat_map ~f:Length.Bits.to_bits sub_window_densities
             ; Vrf.Output.Truncated.to_bits last_vrf_output
             ; Amount.to_bits total_currency
             ; Global_slot.Bits.to_bits curr_global_slot
             ; [has_ancestor_in_same_checkpoint_window] |]
        ; field_elements= [||] }
      in
      List.reduce_exn ~f:Random_oracle.Input.append
        [ input
        ; Epoch_data.Staking.to_input staking_epoch_data
        ; Epoch_data.Next.to_input next_epoch_data ]

    let var_to_input
        ({ Poly.blockchain_length
         ; epoch_count
         ; min_window_density
         ; sub_window_densities
         ; last_vrf_output
         ; total_currency
         ; curr_global_slot
         ; staking_epoch_data
         ; next_epoch_data
         ; has_ancestor_in_same_checkpoint_window } :
          var) =
      let open Tick.Checked.Let_syntax in
      let%map input =
        let bs = Bitstring.Lsb_first.to_list in
        let up k x = k x >>| Bitstring.Lsb_first.to_list in
        let length = up Length.Checked.to_bits in
        let%map blockchain_length = length blockchain_length
        and epoch_count = length epoch_count
        and min_window_density = length min_window_density
        and curr_global_slot = up Global_slot.Checked.to_bits curr_global_slot
        and sub_window_densities =
          Checked.List.fold sub_window_densities ~init:[] ~f:(fun acc l ->
              let%map res = length l in
              List.append acc res )
        in
        { Random_oracle.Input.bitstrings=
            [| blockchain_length
             ; epoch_count
             ; min_window_density
             ; sub_window_densities
             ; Array.to_list last_vrf_output
             ; bs (Amount.var_to_bits total_currency)
             ; curr_global_slot
             ; [has_ancestor_in_same_checkpoint_window] |]
        ; field_elements= [||] }
      and staking_epoch_data =
        Epoch_data.Staking.var_to_input staking_epoch_data
      and next_epoch_data = Epoch_data.Next.var_to_input next_epoch_data in
      List.reduce_exn ~f:Random_oracle.Input.append
        [input; staking_epoch_data; next_epoch_data]

    let checkpoint_window slot =
      Global_slot.to_int slot / Constants.Checkpoint_window.size_in_slots

    let same_checkpoint_window_unchecked slot1 slot2 =
      Core.Int.(checkpoint_window slot1 = checkpoint_window slot2)

    let time_hum (t : Value.t) =
      let epoch, slot = Global_slot.to_epoch_and_slot t.curr_global_slot in
      sprintf "epoch=%d, slot=%d" (Epoch.to_int epoch) (Epoch.Slot.to_int slot)

    let update ~(previous_consensus_state : Value.t)
        ~(consensus_transition : Consensus_transition.t)
        ~(previous_protocol_state_hash : Coda_base.State_hash.t)
        ~(supply_increase : Currency.Amount.t)
        ~(snarked_ledger_hash : Coda_base.Frozen_ledger_hash.t)
        ~(proposer_vrf_result : Random_oracle.Digest.t) : Value.t Or_error.t =
      let open Or_error.Let_syntax in
      let prev_epoch, prev_slot =
        Global_slot.to_epoch_and_slot previous_consensus_state.curr_global_slot
      in
      let next_epoch, next_slot =
        Global_slot.to_epoch_and_slot consensus_transition
      in
      let%map total_currency =
        Amount.add previous_consensus_state.total_currency supply_increase
        |> Option.map ~f:Or_error.return
        |> Option.value
             ~default:(Or_error.error_string "failed to add total_currency")
      and () =
        if
          Global_slot.(equal consensus_transition Consensus_transition.genesis)
          || Global_slot.(
               previous_consensus_state.curr_global_slot < consensus_transition)
        then Ok ()
        else
          Or_error.errorf
            !"(epoch, slot) did not increase. prev=%{sexp:Epoch.t * \
              Epoch.Slot.t}, next=%{sexp:Epoch.t * Epoch.Slot.t}"
            (prev_epoch, prev_slot) (next_epoch, next_slot)
      in
      let staking_epoch_data, next_epoch_data, epoch_count =
        Epoch_data.update_pair
          ( previous_consensus_state.staking_epoch_data
          , previous_consensus_state.next_epoch_data )
          previous_consensus_state.epoch_count ~prev_epoch ~next_epoch
          ~prev_slot ~prev_protocol_state_hash:previous_protocol_state_hash
          ~proposer_vrf_result ~snarked_ledger_hash ~total_currency
      in
      let min_window_density, sub_window_densities =
        Min_window_density.update_min_window_density
          ~prev_global_slot:previous_consensus_state.curr_global_slot
          ~next_global_slot:consensus_transition
          ~prev_sub_window_densities:
            previous_consensus_state.sub_window_densities
          ~prev_min_window_density:previous_consensus_state.min_window_density
      in
      { Poly.blockchain_length=
          Length.succ previous_consensus_state.blockchain_length
      ; epoch_count
      ; min_window_density
      ; sub_window_densities
      ; last_vrf_output= Vrf.Output.truncate proposer_vrf_result
      ; total_currency
      ; curr_global_slot= consensus_transition
      ; staking_epoch_data
      ; next_epoch_data
      ; has_ancestor_in_same_checkpoint_window=
          same_checkpoint_window_unchecked
            (Global_slot.create ~epoch:prev_epoch ~slot:prev_slot)
            (Global_slot.create ~epoch:next_epoch ~slot:next_slot) }

    let same_checkpoint_window ~prev:(slot1 : Global_slot.Checked.t)
        ~next:(slot2 : Global_slot.Checked.t) =
      let open Snarky_integer in
      let open Run in
      let slot1 = Global_slot.Checked.to_integer slot1 in
      let _q1, r1 =
        Integer.div_mod ~m slot1
          (Integer.constant ~m
             (Bignum_bigint.of_int Constants.Checkpoint_window.size_in_slots))
      in
      let next_window_start =
        Field.(
          Integer.to_field slot1 - Integer.to_field r1
          + of_int Constants.Checkpoint_window.size_in_slots)
      in
      (Field.compare ~bit_length:Global_slot.length_in_bits
         (slot2 |> Global_slot.Checked.to_integer |> Integer.to_field)
         next_window_start)
        .less

    let same_checkpoint_window ~prev ~next =
      make_checked (fun () -> same_checkpoint_window ~prev ~next)

    let negative_one ~genesis_ledger =
      lazy
<<<<<<< HEAD
        { Poly.blockchain_length= Length.zero
        ; epoch_count= Length.zero
        ; min_epoch_length= Length.of_int (UInt32.to_int Constants.Epoch.size)
        ; last_vrf_output= Vrf.Output.Truncated.dummy
        ; total_currency=
            Lazy.force (genesis_ledger_total_currency ~ledger:genesis_ledger)
        ; curr_global_slot= Global_slot.zero
        ; staking_epoch_data=
            Lazy.force (Epoch_data.Staking.genesis ~genesis_ledger)
        ; next_epoch_data= Lazy.force (Epoch_data.Next.genesis ~genesis_ledger)
        ; has_ancestor_in_same_checkpoint_window= false
        ; checkpoints= Checkpoints.empty }

    let create_genesis_from_transition ~negative_one_protocol_state_hash
        ~consensus_transition ~genesis_ledger : Value.t =
      let snarked_ledger_hash =
        Lazy.force genesis_ledger |> Coda_base.Ledger.merkle_root
        |> Coda_base.Frozen_ledger_hash.of_ledger_hash
      in
      update ~proposer_vrf_result:Vrf.Precomputed.vrf_output
        ~previous_consensus_state:(Lazy.force (negative_one ~genesis_ledger))
        ~previous_protocol_state_hash:negative_one_protocol_state_hash
        ~consensus_transition ~supply_increase:Currency.Amount.zero
        ~snarked_ledger_hash
      |> Or_error.ok_exn

    let create_genesis ~negative_one_protocol_state_hash ~genesis_ledger :
        Value.t =
=======
        (let max_sub_window_density =
           Length.of_int (UInt32.to_int Constants.slots_per_sub_window)
         in
         let max_window_density =
           Length.of_int (UInt32.to_int Constants.slots_per_window)
         in
         { Poly.blockchain_length= Length.zero
         ; epoch_count= Length.zero
         ; min_window_density= max_window_density
         ; sub_window_densities=
             Length.zero
             :: List.init
                  (UInt32.to_int Constants.sub_windows_per_window - 1)
                  ~f:(Fn.const max_sub_window_density)
         ; last_vrf_output= Vrf.Output.Truncated.dummy
         ; total_currency= Lazy.force genesis_ledger_total_currency
         ; curr_global_slot= Global_slot.zero
         ; staking_epoch_data= Lazy.force Epoch_data.Staking.genesis
         ; next_epoch_data= Lazy.force Epoch_data.Next.genesis
         ; has_ancestor_in_same_checkpoint_window= false })

    let create_genesis_from_transition ~negative_one_protocol_state_hash
        ~consensus_transition : Value.t =
      let proposer_vrf_result =
        let _, sk = Vrf.Precomputed.keypairs.(0) in
        Vrf.eval ~private_key:sk
          { Vrf.Message.global_slot= consensus_transition
          ; seed= Epoch_seed.initial
          ; delegator= 0 }
      in
      Or_error.ok_exn
        (update ~proposer_vrf_result
           ~previous_consensus_state:(Lazy.force negative_one)
           ~previous_protocol_state_hash:negative_one_protocol_state_hash
           ~consensus_transition ~supply_increase:Currency.Amount.zero
           ~snarked_ledger_hash:(Lazy.force genesis_ledger_hash))

    let create_genesis ~negative_one_protocol_state_hash : Value.t =
>>>>>>> c43a6688
      create_genesis_from_transition ~negative_one_protocol_state_hash
        ~consensus_transition:Consensus_transition.genesis ~genesis_ledger

    (* Check that both epoch and slot are zero.
    *)
    let is_genesis_state (t : Value.t) =
      Global_slot.(equal zero t.curr_global_slot)

    let is_genesis (global_slot : Global_slot.Checked.t) =
      let open Global_slot in
      Checked.equal (Checked.constant zero) global_slot

    let is_genesis_state_var (t : var) = is_genesis t.curr_global_slot

    let%snarkydef update_var (previous_state : var)
        (transition_data : Consensus_transition.var)
        (previous_protocol_state_hash : Coda_base.State_hash.var)
        ~(supply_increase : Currency.Amount.var)
        ~(previous_blockchain_state_ledger_hash :
           Coda_base.Frozen_ledger_hash.var) =
      let open Snark_params.Tick in
      let {Poly.curr_global_slot= prev_global_slot; _} = previous_state in
      let next_global_slot = transition_data in
      let%bind () =
        let%bind global_slot_increased =
          Global_slot.Checked.(prev_global_slot < next_global_slot)
        in
        let%bind is_genesis = is_genesis next_global_slot in
        Boolean.Assert.any [global_slot_increased; is_genesis]
      in
      let%bind next_epoch, _next_slot =
        Global_slot.Checked.to_epoch_and_slot next_global_slot
      and prev_epoch, prev_slot =
        Global_slot.Checked.to_epoch_and_slot prev_global_slot
      in
      let%bind epoch_increased = Epoch.Checked.(prev_epoch < next_epoch) in
      let%bind staking_epoch_data =
        Epoch_data.if_ epoch_increased ~then_:previous_state.next_epoch_data
          ~else_:previous_state.staking_epoch_data
      in
      let%bind threshold_satisfied, vrf_result, truncated_vrf_result =
        let%bind (module M) = Inner_curve.Checked.Shifted.create () in
        Vrf.Checked.check
          (module M)
          ~epoch_ledger:staking_epoch_data.ledger ~global_slot:next_global_slot
          ~seed:staking_epoch_data.seed
      in
      let%bind new_total_currency =
        Currency.Amount.Checked.add previous_state.total_currency
          supply_increase
      in
      let%bind has_ancestor_in_same_checkpoint_window =
        same_checkpoint_window ~prev:prev_global_slot ~next:next_global_slot
      in
      let%bind in_seed_update_range =
        Epoch.Slot.Checked.in_seed_update_range prev_slot
      in
      let%bind next_epoch_data =
        let%map seed =
          let%bind base =
            Epoch_seed.if_ epoch_increased
              ~then_:Epoch_seed.(var_of_t initial)
              ~else_:previous_state.next_epoch_data.seed
          in
          let%bind updated = Epoch_seed.update_var base vrf_result in
          Epoch_seed.if_ in_seed_update_range ~then_:updated ~else_:base
        and epoch_length =
          let open Length.Checked in
          let%bind base =
            if_ epoch_increased ~then_:zero
              ~else_:previous_state.next_epoch_data.epoch_length
          in
          succ base
        and ledger =
          Epoch_ledger.if_ epoch_increased
            ~then_:
              { total_currency= new_total_currency
              ; hash= previous_blockchain_state_ledger_hash }
            ~else_:previous_state.next_epoch_data.ledger
        and start_checkpoint =
          Coda_base.State_hash.if_ epoch_increased
            ~then_:previous_protocol_state_hash
            ~else_:previous_state.next_epoch_data.start_checkpoint
        (* Want this to be the protocol state hash once we leave the seed
           update range. *)
        and lock_checkpoint =
          let%bind base =
            (* TODO: Should this be zero or some other sentinel value? *)
            Coda_base.State_hash.if_ epoch_increased
              ~then_:Coda_base.State_hash.(var_of_t (of_hash zero))
              ~else_:previous_state.next_epoch_data.lock_checkpoint
          in
          Coda_base.State_hash.if_ in_seed_update_range
            ~then_:previous_protocol_state_hash ~else_:base
        in
        { Epoch_data.Poly.seed
        ; epoch_length
        ; ledger
        ; start_checkpoint
        ; lock_checkpoint }
      and blockchain_length =
        Length.Checked.succ previous_state.blockchain_length
      (* TODO: keep track of total_currency in transaction snark. The current_slot
       * implementation would allow an adversary to make then total_currency incorrect by
       * not adding the coinbase to their account. *)
      and new_total_currency =
        Amount.Checked.add previous_state.total_currency supply_increase
      and epoch_count =
        Length.Checked.succ_if previous_state.epoch_count epoch_increased
      and min_window_density, sub_window_densities =
        Min_window_density.Checked.update_min_window_density ~prev_global_slot
          ~next_global_slot
          ~prev_sub_window_densities:previous_state.sub_window_densities
          ~prev_min_window_density:previous_state.min_window_density
      in
      Checked.return
        ( `Success threshold_satisfied
        , { Poly.blockchain_length
          ; epoch_count
          ; min_window_density
          ; sub_window_densities
          ; last_vrf_output= truncated_vrf_result
          ; curr_global_slot= next_global_slot
          ; total_currency= new_total_currency
          ; staking_epoch_data
          ; next_epoch_data
          ; has_ancestor_in_same_checkpoint_window } )

    let to_lite = None

    type display =
      { blockchain_length: int
      ; epoch_count: int
      ; curr_epoch: int
      ; curr_slot: int
      ; total_currency: int }
    [@@deriving yojson]

    let display (t : Value.t) =
      let epoch, slot = Global_slot.to_epoch_and_slot t.curr_global_slot in
      { blockchain_length= Length.to_int t.blockchain_length
      ; epoch_count= Length.to_int t.epoch_count
      ; curr_epoch= Segment_id.to_int epoch
      ; curr_slot= Segment_id.to_int slot
      ; total_currency= Amount.to_int t.total_currency }

    let network_delay (config : Configuration.t) =
      config.acceptable_network_delay

    let curr_global_slot (t : Value.t) = t.curr_global_slot

    let curr_ f = Fn.compose f curr_global_slot

    let curr_epoch_and_slot = curr_ Global_slot.to_epoch_and_slot

    let curr_epoch = curr_ Global_slot.epoch

    let curr_slot = curr_ Global_slot.slot

    let global_slot (t : Value.t) = Global_slot.to_uint32 t.curr_global_slot

    let blockchain_length {Poly.blockchain_length; _} = blockchain_length

    let graphql_type () : ('ctx, Value.t option) Graphql_async.Schema.typ =
      let open Graphql_async in
      let open Schema in
      let uint32, uint64 =
        (Graphql_base_types.uint32 (), Graphql_base_types.uint64 ())
      in
      obj "ConsensusState" ~fields:(fun _ ->
          [ field "blockchainLength" ~typ:(non_null uint32)
              ~doc:"Length of the blockchain at this block"
              ~args:Arg.[]
              ~resolve:(fun _ {Poly.blockchain_length; _} ->
                Coda_numbers.Length.to_uint32 blockchain_length )
          ; field "epochCount" ~typ:(non_null uint32)
              ~args:Arg.[]
              ~resolve:(fun _ {Poly.epoch_count; _} ->
                Coda_numbers.Length.to_uint32 epoch_count )
          ; field "minWindowDensity" ~typ:(non_null uint32)
              ~args:Arg.[]
              ~resolve:(fun _ {Poly.min_window_density; _} ->
                Coda_numbers.Length.to_uint32 min_window_density )
          ; field "lastVrfOutput" ~typ:(non_null string)
              ~args:Arg.[]
              ~resolve:
                (fun (_ : 'ctx resolve_info) {Poly.last_vrf_output; _} ->
                Vrf.Output.Truncated.to_base58_check last_vrf_output )
          ; field "totalCurrency"
              ~doc:"Total currency in circulation at this block"
              ~typ:(non_null uint64)
              ~args:Arg.[]
              ~resolve:(fun _ {Poly.total_currency; _} ->
                Amount.to_uint64 total_currency )
          ; field "stakingEpochData"
              ~typ:
                (non_null @@ Epoch_data.Staking.graphql_type "StakingEpochData")
              ~args:Arg.[]
              ~resolve:
                (fun (_ : 'ctx resolve_info) {Poly.staking_epoch_data; _} ->
                staking_epoch_data )
          ; field "nextEpochData"
              ~typ:(non_null @@ Epoch_data.Next.graphql_type "NextEpochData")
              ~args:Arg.[]
              ~resolve:
                (fun (_ : 'ctx resolve_info) {Poly.next_epoch_data; _} ->
                next_epoch_data )
          ; field "hasAncestorInSameCheckpointWindow" ~typ:(non_null bool)
              ~args:Arg.[]
              ~resolve:
                (fun _ {Poly.has_ancestor_in_same_checkpoint_window; _} ->
                has_ancestor_in_same_checkpoint_window )
          ; field "slot" ~doc:"Slot in which this block was created"
              ~typ:(non_null uint32)
              ~args:Arg.[]
              ~resolve:(fun _ {Poly.curr_global_slot; _} ->
                Global_slot.slot curr_global_slot )
          ; field "epoch" ~doc:"Epoch in which this block was created"
              ~typ:(non_null uint32)
              ~args:Arg.[]
              ~resolve:(fun _ {Poly.curr_global_slot; _} ->
                Global_slot.epoch curr_global_slot ) ] )
  end

  module Prover_state = struct
    include Stake_proof

    let precomputed_handler = Vrf.Precomputed.handler

    let handler {delegator; ledger; private_key; public_key}
        ~pending_coinbase:{ Coda_base.Pending_coinbase_witness.pending_coinbases
                          ; is_new_stack } : Snark_params.Tick.Handler.t =
      let ledger_handler = unstage (Coda_base.Sparse_ledger.handler ledger) in
      let pending_coinbase_handler =
        unstage
          (Coda_base.Pending_coinbase.handler pending_coinbases ~is_new_stack)
      in
      let handlers =
        Snarky.Request.Handler.(
          push
            (push fail (create_single pending_coinbase_handler))
            (create_single ledger_handler))
      in
      fun (With {request; respond}) ->
        match request with
        | Vrf.Winner_address ->
            respond (Provide delegator)
        | Vrf.Private_key ->
            respond (Provide private_key)
        | Vrf.Public_key ->
            respond (Provide public_key)
        | _ ->
            respond
              (Provide
                 (Snarky.Request.Handler.run handlers
                    ["Ledger Handler"; "Pending Coinbase Handler"]
                    request))
  end
end

module Hooks = struct
  open Data

  module Rpcs = struct
    open Async

    module Get_epoch_ledger = struct
      module Master = struct
        let name = "get_epoch_ledger"

        module T = struct
          type query = Coda_base.Ledger_hash.t

          type response = (Coda_base.Sparse_ledger.t, string) Result.t
        end

        module Caller = T
        module Callee = T
      end

      include Master.T
      module M = Versioned_rpc.Both_convert.Plain.Make (Master)
      include M

      include Perf_histograms.Rpc.Plain.Extend (struct
        include M
        include Master
      end)

      module V1 = struct
        module T = struct
          type query = Coda_base.Ledger_hash.Stable.V1.t [@@deriving bin_io]

          type response =
            ( Coda_base.Sparse_ledger.Stable.V1.t
            , string )
            Core_kernel.Result.Stable.V1.t
          [@@deriving bin_io, version {rpc}]

          let query_of_caller_model = Fn.id

          let callee_model_of_query = Fn.id

          let response_of_callee_model = Fn.id

          let caller_model_of_response = Fn.id
        end

        module T' =
          Perf_histograms.Rpc.Plain.Decorate_bin_io (struct
              include M
              include Master
            end)
            (T)

        include T'
        include Register (T')
      end

      let implementation ~logger ~local_state ~genesis_ledger_hash conn
          ~version:_ ledger_hash =
        let open Coda_base in
        let open Local_state in
        let open Snapshot in
        Deferred.create (fun ivar ->
            Logger.info logger ~module_:__MODULE__ ~location:__LOC__
              ~metadata:
                [ ("peer", `String (Host_and_port.to_string conn))
                ; ("ledger_hash", Coda_base.Ledger_hash.to_yojson ledger_hash)
                ]
              "Serving epoch ledger query with hash $ledger_hash from $peer" ;
            let response =
              if
                Ledger_hash.equal ledger_hash
                  (Frozen_ledger_hash.to_ledger_hash genesis_ledger_hash)
              then Error "refusing to serve genesis epoch ledger"
              else
                let candidate_snapshots =
                  [ !local_state.Data.staking_epoch_snapshot
                  ; !local_state.Data.next_epoch_snapshot ]
                in
                List.find_map candidate_snapshots ~f:(fun snapshot ->
                    if
                      Ledger_hash.equal ledger_hash
                        (Sparse_ledger.merkle_root snapshot.ledger)
                    then Some snapshot.ledger
                    else None )
                |> Result.of_option ~error:"epoch ledger not found"
            in
            Result.iter_error response ~f:(fun err ->
                Logger.info logger ~module_:__MODULE__ ~location:__LOC__
                  ~metadata:
                    [ ("peer", `String (Host_and_port.to_string conn))
                    ; ("error", `String err)
                    ; ( "ledger_hash"
                      , Coda_base.Ledger_hash.to_yojson ledger_hash ) ]
                  "Failed to serve epoch ledger query with hash $ledger_hash \
                   from $peer: $error" ) ;
            Ivar.fill ivar response )
    end

    open Coda_base.Rpc_intf

    type ('query, 'response) rpc =
      | Get_epoch_ledger
          : (Get_epoch_ledger.query, Get_epoch_ledger.response) rpc

    type rpc_handler =
      | Rpc_handler : ('q, 'r) rpc * ('q, 'r) rpc_fn -> rpc_handler

    type query =
      { query:
          'q 'r.    Network_peer.Peer.t -> ('q, 'r) rpc -> 'q
          -> 'r Deferred.Or_error.t }

    let implementation_of_rpc : type q r.
        (q, r) rpc -> (q, r) rpc_implementation = function
      | Get_epoch_ledger ->
          (module Get_epoch_ledger)

    let match_handler : type q r.
        rpc_handler -> (q, r) rpc -> do_:((q, r) rpc_fn -> 'a) -> 'a option =
     fun handler rpc ~do_ ->
      match (rpc, handler) with
      | Get_epoch_ledger, Rpc_handler (Get_epoch_ledger, f) ->
          Some (do_ f)

    let rpc_handlers ~logger ~local_state ~genesis_ledger_hash =
      [ Rpc_handler
          ( Get_epoch_ledger
          , Get_epoch_ledger.implementation ~logger ~local_state
              ~genesis_ledger_hash ) ]
  end

  let is_genesis time = Epoch.(equal (of_time_exn time) zero)

  (* Select the correct epoch data to use from a consensus state for a given epoch.
   * The rule for selecting the correct epoch data changes based on whether or not
   * the consensus state we are selecting from is in the epoch we want to select.
   * There is also a special case for when the consensus state we are selecting
   * from is in the genesis epoch.
  *)
  let select_epoch_data ~(consensus_state : Consensus_state.Value.t) ~epoch =
    let curr_epoch = Consensus_state.curr_epoch consensus_state in
    (* are we in the same epoch as the consensus state? *)
    let in_same_epoch = Epoch.equal epoch curr_epoch in
    (* are we in the next epoch after the consensus state? *)
    let in_next_epoch = Epoch.equal epoch (Epoch.succ curr_epoch) in
    (* is the consensus state from the genesis epoch? *)
    let from_genesis_epoch =
      Length.equal consensus_state.epoch_count Length.zero
    in
    if in_next_epoch then
      Ok (Epoch_data.next_to_staking consensus_state.next_epoch_data)
    else if in_same_epoch || from_genesis_epoch then
      Ok consensus_state.staking_epoch_data
    else Error ()

  let epoch_snapshot_name = function
    | `Genesis ->
        "genesis"
    | `Curr ->
        "curr"
    | `Last ->
        "last"

  (* Select the correct epoch snapshot to use from local state for an epoch.
   * The rule for selecting the correct epoch snapshot is predicated off of
   * whether or not the first transition in the epoch in question has been
   * finalized yet, as the local state epoch snapshot pointers are not
   * updated until the consensus state reaches the root of the transition frontier.
   * This function does not guarantee that the selected epoch snapshot is valid
   * (i.e. it does not check that the epoch snapshot's ledger hash is the same
   * as the ledger hash specified by the epoch data).
  *)
  let select_epoch_snapshot ~(consensus_state : Consensus_state.Value.t)
      ~local_state ~epoch =
    let open Local_state in
    let open Epoch_data.Poly in
    (* are we in the next epoch after the consensus state? *)
    let in_next_epoch =
      Epoch.equal epoch
        (Epoch.succ (Consensus_state.curr_epoch consensus_state))
    in
    (* has the first transition in the epoch reached finalization? *)
    let epoch_is_finalized =
      consensus_state.next_epoch_data.epoch_length > Length.of_int Constants.k
    in
    if in_next_epoch || not epoch_is_finalized then
      (`Curr, !local_state.Data.next_epoch_snapshot)
    else (`Last, !local_state.staking_epoch_snapshot)

  let get_epoch_ledger ~(consensus_state : Consensus_state.Value.t)
      ~local_state =
    let _, snapshot =
      select_epoch_snapshot ~consensus_state
        ~epoch:(Data.Consensus_state.curr_epoch consensus_state)
        ~local_state
    in
    Data.Local_state.Snapshot.ledger snapshot

  type local_state_sync =
    { snapshot_id: Local_state.snapshot_identifier
    ; expected_root: Coda_base.Frozen_ledger_hash.t }
  [@@deriving to_yojson]

  let required_local_state_sync ~(consensus_state : Consensus_state.Value.t)
      ~local_state =
    let open Coda_base in
    let epoch = Consensus_state.curr_epoch consensus_state in
    let source, _snapshot =
      select_epoch_snapshot ~consensus_state ~local_state ~epoch
    in
    let required_snapshot_sync snapshot_id expected_root =
      Option.some_if
        (not
           (Ledger_hash.equal
              (Frozen_ledger_hash.to_ledger_hash expected_root)
              (Sparse_ledger.merkle_root
                 (Local_state.get_snapshot local_state snapshot_id).ledger)))
        {snapshot_id; expected_root}
    in
    match source with
    | `Curr ->
        Option.map
          (required_snapshot_sync Next_epoch_snapshot
             consensus_state.staking_epoch_data.ledger.hash)
          ~f:Non_empty_list.singleton
    | `Last -> (
      match
        Core.List.filter_map
          [ required_snapshot_sync Next_epoch_snapshot
              consensus_state.next_epoch_data.ledger.hash
          ; required_snapshot_sync Staking_epoch_snapshot
              consensus_state.staking_epoch_data.ledger.hash ]
          ~f:Fn.id
      with
      | [] ->
          None
      | ls ->
          Non_empty_list.of_list_opt ls )

  let sync_local_state ~logger ~trust_system ~local_state ~random_peers
      ~(query_peer : Rpcs.query) requested_syncs =
    let open Local_state in
    let open Snapshot in
    let open Deferred.Let_syntax in
    let requested_syncs = Non_empty_list.to_list requested_syncs in
    Logger.info logger
      "Syncing local state; requesting $num_requested snapshots from peers"
      ~location:__LOC__ ~module_:__MODULE__
      ~metadata:
        [ ("num_requested", `Int (List.length requested_syncs))
        ; ( "requested_syncs"
          , `List (List.map requested_syncs ~f:local_state_sync_to_yojson) )
        ; ("local_state", Local_state.to_yojson local_state) ] ;
    let sync {snapshot_id; expected_root= target_ledger_hash} =
      (* if requested last epoch ledger is equal to the current epoch ledger
         then we don't need make a rpc call to the peers. *)
      if
        snapshot_id = Staking_epoch_snapshot
        && Coda_base.(
             Ledger_hash.equal
               (Frozen_ledger_hash.to_ledger_hash target_ledger_hash)
               (Sparse_ledger.merkle_root
                  !local_state.next_epoch_snapshot.ledger))
      then (
        set_snapshot local_state Staking_epoch_snapshot
          { ledger= !local_state.next_epoch_snapshot.ledger
          ; delegatee_table= !local_state.next_epoch_snapshot.delegatee_table
          } ;
        return true )
      else
        Deferred.List.exists (random_peers 3) ~f:(fun peer ->
            match%bind
              query_peer.query peer Rpcs.Get_epoch_ledger
                (Coda_base.Frozen_ledger_hash.to_ledger_hash target_ledger_hash)
            with
            | Ok (Ok snapshot_ledger) ->
                let%bind () =
                  Trust_system.(
                    record trust_system logger peer.host
                      Actions.(Epoch_ledger_provided, None))
                in
                let delegatee_table =
                  compute_delegatee_table_sparse_ledger
                    (Local_state.current_proposers local_state)
                    snapshot_ledger
                in
                set_snapshot local_state snapshot_id
                  {ledger= snapshot_ledger; delegatee_table} ;
                return true
            | Ok (Error err) ->
                Logger.faulty_peer_without_punishment logger
                  ~module_:__MODULE__ ~location:__LOC__
                  ~metadata:
                    [ ("peer", Network_peer.Peer.to_yojson peer)
                    ; ("error", `String err) ]
                  "Peer $peer failed to serve requested epoch ledger: $error" ;
                return false
            | Error err ->
                Logger.faulty_peer_without_punishment logger
                  ~module_:__MODULE__ ~location:__LOC__
                  ~metadata:
                    [ ("peer", Network_peer.Peer.to_yojson peer)
                    ; ("error", `String (Error.to_string_hum err)) ]
                  "Error when querying peer $peer for epoch ledger: $error" ;
                return false )
    in
    if%map Deferred.List.for_all requested_syncs ~f:sync then Ok ()
    else Error (Error.of_string "failed to synchronize epoch ledger")

  let received_within_window (epoch, slot) ~time_received =
    let open Time in
    let open Int64 in
    let ( < ) x y = Pervasives.(compare x y < 0) in
    let ( >= ) x y = Pervasives.(compare x y >= 0) in
    let time_received =
      of_span_since_epoch (Span.of_ms (Unix_timestamp.to_int64 time_received))
    in
    let slot_diff =
      Epoch.diff_in_slots
        (Epoch_and_slot.of_time_exn time_received)
        (epoch, slot)
    in
    if slot_diff < 0L then Error `Too_early
    else if slot_diff >= of_int Constants.delta then
      Error (`Too_late (sub slot_diff (of_int Constants.delta)))
    else Ok ()

  let received_at_valid_time (consensus_state : Consensus_state.Value.t)
      ~time_received =
    received_within_window
      (Consensus_state.curr_epoch_and_slot consensus_state)
      ~time_received

  let select ~existing ~candidate ~logger =
    let string_of_choice = function `Take -> "Take" | `Keep -> "Keep" in
    let log_result choice msg =
      Logger.debug logger ~module_:__MODULE__ ~location:__LOC__
        "Select result: $choice -- $message"
        ~metadata:
          [ ("choice", `String (string_of_choice choice))
          ; ("message", `String msg) ]
    in
    let log_choice ~precondition_msg ~choice_msg choice =
      let choice_msg =
        match choice with
        | `Take ->
            choice_msg
        | `Keep ->
            Printf.sprintf "not (%s)" choice_msg
      in
      let msg = Printf.sprintf "(%s) && (%s)" precondition_msg choice_msg in
      log_result choice msg
    in
    Logger.debug logger ~module_:__MODULE__ ~location:__LOC__
      "Selecting best consensus state"
      ~metadata:
        [ ("existing", Consensus_state.Value.to_yojson existing)
        ; ("candidate", Consensus_state.Value.to_yojson candidate) ] ;
    (* TODO: add fork_before_checkpoint check *)
    (* Each branch contains a precondition predicate and a choice predicate,
     * which takes the new state when true. Each predicate is also decorated
     * with a string description, used for debugging messages *)
    let candidate_vrf_is_bigger =
      let d x = Blake2.(to_raw_string (digest_string x)) in
      String.( > ) (d candidate.last_vrf_output) (d existing.last_vrf_output)
    in
    let ( << ) a b =
      let c = Length.compare a b in
      c < 0 || (c = 0 && candidate_vrf_is_bigger)
    in
    let ( = ) = Coda_base.State_hash.equal in
    let branches =
      [ ( ( lazy
              ( existing.staking_epoch_data.lock_checkpoint
              = candidate.staking_epoch_data.lock_checkpoint )
          , "last epoch lock checkpoints are equal" )
        , ( lazy (existing.blockchain_length << candidate.blockchain_length)
          , "candidate is longer than existing" ) )
      ; ( ( lazy
              ( existing.staking_epoch_data.start_checkpoint
              = candidate.staking_epoch_data.start_checkpoint )
          , "last epoch start checkpoints are equal" )
        , ( lazy
              ( existing.staking_epoch_data.epoch_length
              << candidate.staking_epoch_data.epoch_length )
          , "candidate last epoch is longer than existing last epoch" ) )
        (* these two could be condensed into one entry *)
      ; ( ( lazy
              ( existing.next_epoch_data.lock_checkpoint
              = candidate.staking_epoch_data.lock_checkpoint )
          , "candidate last epoch lock checkpoint is equal to existing \
             current epoch lock checkpoint" )
        , ( lazy (existing.blockchain_length << candidate.blockchain_length)
          , "candidate is longer than existing" ) )
      ; ( ( lazy
              ( candidate.next_epoch_data.lock_checkpoint
              = existing.staking_epoch_data.lock_checkpoint )
          , "candidate current epoch lock checkpoint is equal to existing \
             last epoch lock checkpoint" )
        , ( lazy (existing.blockchain_length << candidate.blockchain_length)
          , "candidate is longer than existing" ) )
      ; ( ( lazy
              ( existing.next_epoch_data.start_checkpoint
              = candidate.staking_epoch_data.start_checkpoint )
          , "candidate last epoch start checkpoint is equal to existing \
             current epoch start checkpoint" )
        , ( lazy
              ( existing.next_epoch_data.epoch_length
              << candidate.staking_epoch_data.epoch_length )
          , "candidate last epoch is longer than existing current epoch" ) )
      ; ( ( lazy
              ( existing.staking_epoch_data.start_checkpoint
              = candidate.next_epoch_data.start_checkpoint )
          , "candidate current epoch start checkpoint is equal to existing \
             last epoch start checkpoint" )
        , ( lazy
              ( existing.staking_epoch_data.epoch_length
              << candidate.next_epoch_data.epoch_length )
          , "candidate current epoch is longer than existing last epoch" ) ) ]
    in
    let precondition_msg, choice_msg, should_take =
      List.find_map branches
        ~f:(fun ((precondition, precondition_msg), (choice, choice_msg)) ->
          Option.some_if (Lazy.force precondition)
            (precondition_msg, choice_msg, choice) )
      |> Option.value
           ~default:
             ( "default case"
             , "candidate virtual min-length is longer than existing virtual \
                min-length"
             , lazy
                 (let newest_epoch =
                    Epoch.max
                      (Consensus_state.curr_epoch existing)
                      (Consensus_state.curr_epoch candidate)
                  in
                  let virtual_min_length (s : Consensus_state.Value.t) =
                    let curr_epoch = Consensus_state.curr_epoch s in
                    if Epoch.(succ curr_epoch < newest_epoch) then Length.zero
                      (* There is a gap of an entire epoch *)
                    else if Epoch.(succ curr_epoch = newest_epoch) then
                      Length.(
                        min s.min_window_density s.next_epoch_data.epoch_length)
                      (* Imagine the latest epoch was padded out with zeros to reach the newest_epoch *)
                    else s.min_window_density
                  in
                  Length.(
                    virtual_min_length existing < virtual_min_length candidate))
             )
    in
    let choice = if Lazy.force should_take then `Take else `Keep in
    log_choice ~precondition_msg ~choice_msg choice ;
    choice

  type proposal =
    [ `Check_again of Unix_timestamp.t
    | `Propose_now of Signature_lib.Keypair.t * Proposal_data.t
    | `Propose of Unix_timestamp.t * Signature_lib.Keypair.t * Proposal_data.t
    ]

  let next_proposal now (state : Consensus_state.Value.t) ~local_state
      ~keypairs ~logger =
    let info_if_proposing =
      if Keypair.And_compressed_pk.Set.is_empty keypairs then Logger.debug
      else Logger.info
    in
    info_if_proposing logger ~module_:__MODULE__ ~location:__LOC__
      "Determining next slot to produce block" ;
    let curr_epoch, curr_slot =
      Epoch.epoch_and_slot_of_time_exn
        (Coda_base.Block_time.of_span_since_epoch
           (Coda_base.Block_time.Span.of_ms now))
    in
    let epoch, slot =
      if
        Epoch.equal curr_epoch (Consensus_state.curr_epoch state)
        && Epoch.Slot.equal curr_slot (Consensus_state.curr_slot state)
      then Epoch.incr (curr_epoch, curr_slot)
      else (curr_epoch, curr_slot)
    in
    Logger.debug logger ~module_:__MODULE__ ~location:__LOC__
      "Systime: %d, epoch-slot@systime: %08d-%04d, starttime@epoch@systime: %d"
      (Int64.to_int now) (Epoch.to_int epoch) (Epoch.Slot.to_int slot)
      ( Int64.to_int @@ Time.Span.to_ms @@ Time.to_span_since_epoch
      @@ Epoch.start_time epoch ) ;
    let next_slot =
      Logger.debug logger ~module_:__MODULE__ ~location:__LOC__
        !"Selecting correct epoch data from state -- epoch by time: %d, state \
          epoch: %d, state epoch count: %d"
        (Epoch.to_int epoch)
        (Epoch.to_int (Consensus_state.curr_epoch state))
        (Length.to_int state.epoch_count) ;
      let epoch_data =
        match select_epoch_data ~consensus_state:state ~epoch with
        | Ok epoch_data ->
            epoch_data
        | Error () ->
            Logger.fatal logger ~module_:__MODULE__ ~location:__LOC__
              "An empty epoch is detected! This could be caused by the \
               following reasons: system time is out of sync with protocol \
               state time; or internet connection is down or unstable; or the \
               testnet has crashed. If it is the first case, please setup \
               NTP. If it is the second case, please check the internet \
               connection. If it is the last case, in our current version of \
               testnet this is unrecoverable, but we will fix it in future \
               versions once the planned change to consensus is finished." ;
            exit 99
      in
      let total_stake = epoch_data.ledger.total_currency in
      let epoch_snapshot =
        let source, snapshot =
          select_epoch_snapshot ~consensus_state:state ~local_state ~epoch
        in
        Logger.debug logger ~module_:__MODULE__ ~location:__LOC__
          !"Using %s_epoch_snapshot root hash %{sexp:Coda_base.Ledger_hash.t}"
          (epoch_snapshot_name source)
          (Coda_base.Sparse_ledger.merkle_root snapshot.ledger) ;
        snapshot
      in
      let proposal_data unseen_pks slot =
        (* Try vrfs for all keypairs that are unseen within this slot until one wins or all lose *)
        (* TODO: Don't do this, and instead pick the one that has the highest
         * chance of winning. See #2573 *)
        Keypair.And_compressed_pk.Set.fold_until keypairs ~init:()
          ~f:(fun () (keypair, public_key_compressed) ->
            if
              not
              @@ Public_key.Compressed.Set.mem unseen_pks public_key_compressed
            then Continue_or_stop.Continue ()
            else
              let global_slot = Global_slot.of_epoch_and_slot (epoch, slot) in
              match
                Vrf.check ~global_slot ~seed:epoch_data.seed ~epoch_snapshot
                  ~private_key:keypair.private_key
                  ~public_key:keypair.public_key ~public_key_compressed
                  ~total_stake ~logger
              with
              | None ->
                  Continue_or_stop.Continue ()
              | Some data ->
                  Continue_or_stop.Stop (Some (keypair, data)) )
          ~finish:(fun () -> None)
      in
      let rec find_winning_slot (slot : Epoch.Slot.t) =
        if UInt32.of_int (Epoch.Slot.to_int slot) >= Constants.Epoch.size then
          None
        else
          match Local_state.seen_slot local_state epoch slot with
          | `All_seen ->
              find_winning_slot (Epoch.Slot.succ slot)
          | `Unseen pks -> (
            match proposal_data pks slot with
            | None ->
                find_winning_slot (Epoch.Slot.succ slot)
            | Some (keypair, data) ->
                Some (slot, keypair, data) )
      in
      find_winning_slot slot
    in
    let ms_since_epoch = Fn.compose Time.Span.to_ms Time.to_span_since_epoch in
    match next_slot with
    | Some (next_slot, keypair, data) ->
        info_if_proposing logger ~module_:__MODULE__ ~location:__LOC__
          "Producing block in %d slots"
          (Epoch.Slot.to_int next_slot - Epoch.Slot.to_int slot) ;
        if Epoch.Slot.equal curr_slot next_slot then
          `Propose_now (keypair, data)
        else
          `Propose
            ( Epoch.slot_start_time epoch next_slot
              |> Time.to_span_since_epoch |> Time.Span.to_ms
            , keypair
            , data )
    | None ->
        let epoch_end_time = Epoch.end_time epoch |> ms_since_epoch in
        info_if_proposing logger ~module_:__MODULE__ ~location:__LOC__
          "No slots won in this epoch. Waiting for next epoch to check again, \
           @%d"
          (Int64.to_int epoch_end_time) ;
        `Check_again epoch_end_time

  let frontier_root_transition (prev : Consensus_state.Value.t)
      (next : Consensus_state.Value.t) ~local_state ~snarked_ledger =
    if
      not
        (Epoch.equal
           (Consensus_state.curr_epoch prev)
           (Consensus_state.curr_epoch next))
    then (
      let delegatee_table =
        compute_delegatee_table (Local_state.current_proposers local_state)
          ~iter_accounts:(fun f ->
            Coda_base.Ledger.Any_ledger.M.iteri snarked_ledger ~f )
      in
      let ledger = Coda_base.Sparse_ledger.of_any_ledger snarked_ledger in
      let epoch_snapshot = {Local_state.Snapshot.delegatee_table; ledger} in
      !local_state.staking_epoch_snapshot <- !local_state.next_epoch_snapshot ;
      !local_state.next_epoch_snapshot <- epoch_snapshot )

  let should_bootstrap_len ~existing ~candidate =
    let length = Length.to_int in
    length candidate - length existing > (2 * Constants.k) + Constants.delta

  let should_bootstrap ~existing ~candidate ~logger =
    match select ~existing ~candidate ~logger with
    | `Keep ->
        false
    | `Take ->
        should_bootstrap_len
          ~existing:(Consensus_state.blockchain_length existing)
          ~candidate:(Consensus_state.blockchain_length candidate)

  let%test "should_bootstrap is sane" =
    (* Even when consensus constants are of prod sizes, candidate should still trigger a bootstrap *)
    should_bootstrap_len ~existing:Length.zero
      ~candidate:(Length.of_int 100_000_000)

  let to_unix_timestamp recieved_time =
    recieved_time |> Time.to_span_since_epoch |> Time.Span.to_ms
    |> Unix_timestamp.of_int64

  let%test "Receive a valid consensus_state with a bit of delay" =
    let curr_epoch, curr_slot =
      Consensus_state.curr_epoch_and_slot
        (Lazy.force
           (Consensus_state.negative_one ~genesis_ledger:Test_genesis_ledger.t))
    in
    let delay = Constants.delta / 2 |> UInt32.of_int in
    let new_slot = UInt32.Infix.(curr_slot + delay) in
    let time_received = Epoch.slot_start_time curr_epoch new_slot in
    received_at_valid_time
      (Lazy.force
         (Consensus_state.negative_one ~genesis_ledger:Test_genesis_ledger.t))
      ~time_received:(to_unix_timestamp time_received)
    |> Result.is_ok

  let%test "Receive an invalid consensus_state" =
    let epoch = Epoch.of_int 5 in
    let start_time = Epoch.start_time epoch in
    let ((curr_epoch, curr_slot) as curr) =
      Epoch_and_slot.of_time_exn start_time
    in
    let consensus_state =
      { (Lazy.force
           (Consensus_state.negative_one ~genesis_ledger:Test_genesis_ledger.t))
        with
        curr_global_slot= Global_slot.of_epoch_and_slot curr }
    in
    let too_early =
      (* TODO: Does this make sense? *)
      Epoch.start_time
        (Consensus_state.curr_slot
           (Lazy.force
              (Consensus_state.negative_one
                 ~genesis_ledger:Test_genesis_ledger.t)))
    in
    let too_late =
      let delay = Constants.delta * 2 |> UInt32.of_int in
      let delayed_slot = UInt32.Infix.(curr_slot + delay) in
      Epoch.slot_start_time curr_epoch delayed_slot
    in
    let times = [too_late; too_early] in
    List.for_all times ~f:(fun time ->
        not
          ( received_at_valid_time consensus_state
              ~time_received:(to_unix_timestamp time)
          |> Result.is_ok ) )

  module type State_hooks_intf =
    Intf.State_hooks_intf
    with type consensus_state := Consensus_state.Value.t
     and type consensus_state_var := Consensus_state.var
     and type consensus_transition := Consensus_transition.t
     and type proposal_data := Proposal_data.t

  module Make_state_hooks
      (Blockchain_state : Intf.Blockchain_state_intf)
      (Protocol_state : Intf.Protocol_state_intf
                        with type blockchain_state := Blockchain_state.Value.t
                         and type blockchain_state_var := Blockchain_state.var
                         and type consensus_state := Consensus_state.Value.t
                         and type consensus_state_var := Consensus_state.var)
      (Snark_transition : Intf.Snark_transition_intf
                          with type blockchain_state_var :=
                                      Blockchain_state.var
                           and type consensus_transition_var :=
                                      Consensus_transition.var) :
    State_hooks_intf
    with type blockchain_state := Blockchain_state.Value.t
     and type protocol_state := Protocol_state.Value.t
     and type protocol_state_var := Protocol_state.var
     and type snark_transition_var := Snark_transition.var = struct
    (* TODO: only track total currency from accounts > 1% of the currency using transactions *)

    let genesis_winner = Vrf.Precomputed.genesis_winner

    let check_proposal_data ~logger (proposal_data : Proposal_data.t)
        global_slot =
      if not (Global_slot.equal global_slot proposal_data.global_slot) then
        Logger.error ~module_:__MODULE__ ~location:__LOC__ logger
          !"VRF was evaluated at (epoch, slot) %{sexp:Epoch_and_slot.t} but \
            the corresponding proposal happened at a time corresponding to \
            %{sexp:Epoch_and_slot.t}. This means that generating the proposal \
            took more time than expected."
          (Global_slot.to_epoch_and_slot proposal_data.global_slot)
          (Global_slot.to_epoch_and_slot global_slot)

    let generate_transition ~(previous_protocol_state : Protocol_state.Value.t)
        ~blockchain_state ~current_time ~(proposal_data : Proposal_data.t)
        ~transactions:_ ~snarked_ledger_hash ~supply_increase ~logger
        ~genesis_protocol_state_hash =
      let previous_consensus_state =
        Protocol_state.consensus_state previous_protocol_state
      in
      (let actual_global_slot =
         let time = Time.of_span_since_epoch (Time.Span.of_ms current_time) in
         Global_slot.of_epoch_and_slot (Epoch_and_slot.of_time_exn time)
       in
       check_proposal_data ~logger proposal_data actual_global_slot) ;
      let consensus_transition = proposal_data.global_slot in
      let consensus_state =
        Or_error.ok_exn
          (Consensus_state.update ~previous_consensus_state
             ~consensus_transition
             ~proposer_vrf_result:proposal_data.Proposal_data.vrf_result
             ~previous_protocol_state_hash:
               (Protocol_state.hash previous_protocol_state)
             ~supply_increase ~snarked_ledger_hash)
      in
      let genesis_state_hash =
        if Consensus_state.is_genesis_state previous_consensus_state then
          genesis_protocol_state_hash
        else Protocol_state.genesis_state_hash previous_protocol_state
      in
      let protocol_state =
        Protocol_state.create_value ~genesis_state_hash
          ~previous_state_hash:(Protocol_state.hash previous_protocol_state)
          ~blockchain_state ~consensus_state
      in
      (protocol_state, consensus_transition)

    include struct
      let%snarkydef next_state_checked ~(prev_state : Protocol_state.var)
          ~(prev_state_hash : Coda_base.State_hash.var) transition
          supply_increase =
        Consensus_state.update_var
          (Protocol_state.consensus_state prev_state)
          (Snark_transition.consensus_transition transition)
          prev_state_hash ~supply_increase
          ~previous_blockchain_state_ledger_hash:
            ( Protocol_state.blockchain_state prev_state
            |> Blockchain_state.snarked_ledger_hash )
    end

    module For_tests = struct
      let gen_consensus_state
          ~(gen_slot_advancement : int Quickcheck.Generator.t) :
          (   previous_protocol_state:( Protocol_state.Value.t
                                      , Coda_base.State_hash.t )
                                      With_hash.t
           -> snarked_ledger_hash:Coda_base.Frozen_ledger_hash.t
           -> Consensus_state.Value.t)
          Quickcheck.Generator.t =
        let open Consensus_state in
        let open Quickcheck.Let_syntax in
        let%bind slot_advancement = gen_slot_advancement in
        let%map proposer_vrf_result = Vrf.Output.gen in
        fun ~(previous_protocol_state :
               (Protocol_state.Value.t, Coda_base.State_hash.t) With_hash.t)
            ~(snarked_ledger_hash : Coda_base.Frozen_ledger_hash.t) ->
          let prev =
            Protocol_state.consensus_state
              (With_hash.data previous_protocol_state)
          in
          let blockchain_length = Length.succ prev.blockchain_length in
          let curr_global_slot =
            Global_slot.(prev.curr_global_slot + slot_advancement)
          in
          let curr_epoch, curr_slot =
            Global_slot.to_epoch_and_slot curr_global_slot
          in
          let total_currency =
            Option.value_exn
              (Amount.add prev.total_currency Constants.coinbase)
          in
          let prev_epoch, prev_slot =
            Consensus_state.curr_epoch_and_slot prev
          in
          let staking_epoch_data, next_epoch_data, epoch_count =
            Epoch_data.update_pair
              (prev.staking_epoch_data, prev.next_epoch_data)
              prev.epoch_count ~prev_epoch ~next_epoch:curr_epoch ~prev_slot
              ~prev_protocol_state_hash:
                (With_hash.hash previous_protocol_state)
              ~proposer_vrf_result ~snarked_ledger_hash ~total_currency
          in
          let min_window_density, sub_window_densities =
            Min_window_density.update_min_window_density
              ~prev_global_slot:prev.curr_global_slot
              ~next_global_slot:curr_global_slot
              ~prev_sub_window_densities:prev.sub_window_densities
              ~prev_min_window_density:prev.min_window_density
          in
          { Poly.blockchain_length
          ; epoch_count
          ; min_window_density
          ; sub_window_densities
          ; last_vrf_output= Vrf.Output.truncate proposer_vrf_result
          ; total_currency
          ; curr_global_slot
          ; staking_epoch_data
          ; next_epoch_data
          ; has_ancestor_in_same_checkpoint_window=
              same_checkpoint_window_unchecked
                (Global_slot.create ~epoch:prev_epoch ~slot:prev_slot)
                (Global_slot.create ~epoch:curr_epoch ~slot:curr_slot) }
    end
  end
end

let time_hum (now : Coda_base.Block_time.t) =
  let epoch, slot = Data.Epoch.epoch_and_slot_of_time_exn now in
  Printf.sprintf "epoch=%d, slot=%d" (Data.Epoch.to_int epoch)
    (Data.Epoch.Slot.to_int slot)

let%test_module "Proof of stake tests" =
  ( module struct
    open Coda_base
    open Data
    open Consensus_state

    let%test_unit "update, update_var agree starting from same genesis state" =
      (* build pieces needed to apply "update" *)
      let snarked_ledger_hash =
        Frozen_ledger_hash.of_ledger_hash
          (Ledger.merkle_root (Lazy.force Test_genesis_ledger.Dummy.t))
      in
      let previous_protocol_state_hash = State_hash.(of_hash zero) in
<<<<<<< HEAD
      let previous_consensus_state =
        Consensus_state.create_genesis
          ~negative_one_protocol_state_hash:previous_protocol_state_hash
          ~genesis_ledger:Test_genesis_ledger.Dummy.t
      in
=======
>>>>>>> c43a6688
      let global_slot =
        Core_kernel.Time.now () |> Time.of_time |> Epoch_and_slot.of_time_exn
        |> Global_slot.of_epoch_and_slot
      in
      let consensus_transition : Consensus_transition.t = global_slot in
      let previous_consensus_state =
        Consensus_state.create_genesis
          ~negative_one_protocol_state_hash:previous_protocol_state_hash
      in
      let supply_increase = Currency.Amount.of_int 42 in
      (* setup ledger, needed to compute proposer_vrf_result here and handler below *)
      let open Coda_base in
      (* choose largest account as most likely to propose *)
      let ledger_data = Lazy.force Test_genesis_ledger.t in
      let ledger = Ledger.Any_ledger.cast (module Ledger) ledger_data in
      let pending_coinbases = Pending_coinbase.create () |> Or_error.ok_exn in
      let maybe_sk, account = Test_genesis_ledger.largest_account_exn () in
      let private_key = Option.value_exn maybe_sk in
      let public_key_compressed = Account.public_key account in
      let location =
        Ledger.Any_ledger.M.location_of_key ledger public_key_compressed
      in
      let delegator =
        Option.value_exn location |> Ledger.Any_ledger.M.Location.to_path_exn
        |> Ledger.Addr.to_int
      in
      let proposer_vrf_result =
        let seed =
          let next_epoch, _ = Global_slot.to_epoch_and_slot global_slot in
          let prev_epoch, _ =
            Global_slot.to_epoch_and_slot
              previous_consensus_state.curr_global_slot
          in
          if next_epoch > prev_epoch then
            previous_consensus_state.next_epoch_data.seed
          else previous_consensus_state.staking_epoch_data.seed
        in
        Vrf.eval ~private_key {global_slot; seed; delegator}
      in
      let next_consensus_state =
        update ~previous_consensus_state ~consensus_transition
          ~previous_protocol_state_hash ~supply_increase ~snarked_ledger_hash
          ~proposer_vrf_result
        |> Or_error.ok_exn
      in
      (* build pieces needed to apply "update_var" *)
      let checked_computation =
        let open Snark_params.Tick in
        (* work in Checked monad *)
        let%bind previous_state =
          exists typ ~compute:(As_prover.return previous_consensus_state)
        in
        let%bind transition_data =
          exists Consensus_transition.typ
            ~compute:(As_prover.return consensus_transition)
        in
        let%bind previous_protocol_state_hash =
          exists State_hash.typ
            ~compute:(As_prover.return previous_protocol_state_hash)
        in
        let%bind supply_increase =
          exists Amount.typ ~compute:(As_prover.return supply_increase)
        in
        let%bind previous_blockchain_state_ledger_hash =
          exists Coda_base.Frozen_ledger_hash.typ
            ~compute:(As_prover.return snarked_ledger_hash)
        in
        let result =
          update_var previous_state transition_data
            previous_protocol_state_hash ~supply_increase
            ~previous_blockchain_state_ledger_hash
        in
        (* setup handler *)
        let indices =
          Ledger.Any_ledger.M.foldi ~init:[] ledger ~f:(fun i accum _acct ->
              Ledger.Any_ledger.M.Addr.to_int i :: accum )
        in
        let sparse_ledger =
          Sparse_ledger.of_ledger_index_subset_exn ledger indices
        in
        let public_key = Public_key.decompress_exn public_key_compressed in
        let handler =
          Prover_state.handler
            {delegator; ledger= sparse_ledger; private_key; public_key}
            ~pending_coinbase:
              {Pending_coinbase_witness.pending_coinbases; is_new_stack= true}
        in
        let%map `Success _, var = Snark_params.Tick.handle result handler in
        As_prover.read typ var
      in
      let (), checked_value =
        Or_error.ok_exn
        @@ Snark_params.Tick.run_and_check checked_computation ()
      in
      let diff =
        Sexp_diff_kernel.Algo.diff
          ~original:(Value.sexp_of_t checked_value)
          ~updated:(Value.sexp_of_t next_consensus_state)
          ()
      in
      if not (Value.equal checked_value next_consensus_state) then (
        eprintf "Different states:\n%s\n%!"
          (Sexp_diff_kernel.Display.display_with_ansi_colors
             ~display_options:
               (Sexp_diff_kernel.Display.Display_options.create
                  ~collapse_threshold:1000 ())
             diff) ;
        failwith "Test failed" )
  end )<|MERGE_RESOLUTION|>--- conflicted
+++ resolved
@@ -42,9 +42,6 @@
   lazy
     ( Coda_base.Ledger.merkle_root (Lazy.force ledger)
     |> Coda_base.Frozen_ledger_hash.of_ledger_hash )
-
-let negative_one_ledger_hash =
-  genesis_ledger_hash ~ledger:Test_genesis_ledger.t
 
 let compute_delegatee_table keys ~iter_accounts =
   let open Coda_base in
@@ -587,17 +584,8 @@
 
     let genesis ~ledger =
       lazy
-<<<<<<< HEAD
         { Poly.hash= Lazy.force (genesis_ledger_hash ~ledger)
         ; total_currency= Lazy.force (genesis_ledger_total_currency ~ledger) }
-
-    let hash (t : Value.t) = t.hash
-
-    let total_currency (t : Value.t) = t.total_currency
-=======
-        { Poly.hash= Lazy.force genesis_ledger_hash
-        ; total_currency= Lazy.force genesis_ledger_total_currency }
->>>>>>> c43a6688
   end
 
   module Vrf = struct
@@ -990,17 +978,6 @@
                       (Snarky.Request.Handler.run handlers
                          ["Ledger Handler"; "Pending Coinbase Handler"]
                          request)))
-<<<<<<< HEAD
-
-      let vrf_output =
-        let _, sk = genesis_winner in
-        eval ~private_key:sk
-          { Message.epoch= Epoch.zero
-          ; slot= Epoch.Slot.zero
-          ; seed= Epoch_seed.initial
-          ; delegator= 0 }
-=======
->>>>>>> c43a6688
     end
 
     let check ~global_slot ~seed ~private_key ~public_key
@@ -2140,36 +2117,6 @@
 
     let negative_one ~genesis_ledger =
       lazy
-<<<<<<< HEAD
-        { Poly.blockchain_length= Length.zero
-        ; epoch_count= Length.zero
-        ; min_epoch_length= Length.of_int (UInt32.to_int Constants.Epoch.size)
-        ; last_vrf_output= Vrf.Output.Truncated.dummy
-        ; total_currency=
-            Lazy.force (genesis_ledger_total_currency ~ledger:genesis_ledger)
-        ; curr_global_slot= Global_slot.zero
-        ; staking_epoch_data=
-            Lazy.force (Epoch_data.Staking.genesis ~genesis_ledger)
-        ; next_epoch_data= Lazy.force (Epoch_data.Next.genesis ~genesis_ledger)
-        ; has_ancestor_in_same_checkpoint_window= false
-        ; checkpoints= Checkpoints.empty }
-
-    let create_genesis_from_transition ~negative_one_protocol_state_hash
-        ~consensus_transition ~genesis_ledger : Value.t =
-      let snarked_ledger_hash =
-        Lazy.force genesis_ledger |> Coda_base.Ledger.merkle_root
-        |> Coda_base.Frozen_ledger_hash.of_ledger_hash
-      in
-      update ~proposer_vrf_result:Vrf.Precomputed.vrf_output
-        ~previous_consensus_state:(Lazy.force (negative_one ~genesis_ledger))
-        ~previous_protocol_state_hash:negative_one_protocol_state_hash
-        ~consensus_transition ~supply_increase:Currency.Amount.zero
-        ~snarked_ledger_hash
-      |> Or_error.ok_exn
-
-    let create_genesis ~negative_one_protocol_state_hash ~genesis_ledger :
-        Value.t =
-=======
         (let max_sub_window_density =
            Length.of_int (UInt32.to_int Constants.slots_per_sub_window)
          in
@@ -2185,30 +2132,38 @@
                   (UInt32.to_int Constants.sub_windows_per_window - 1)
                   ~f:(Fn.const max_sub_window_density)
          ; last_vrf_output= Vrf.Output.Truncated.dummy
-         ; total_currency= Lazy.force genesis_ledger_total_currency
+         ; total_currency=
+             Lazy.force (genesis_ledger_total_currency ~ledger:genesis_ledger)
          ; curr_global_slot= Global_slot.zero
-         ; staking_epoch_data= Lazy.force Epoch_data.Staking.genesis
-         ; next_epoch_data= Lazy.force Epoch_data.Next.genesis
+         ; staking_epoch_data=
+             Lazy.force (Epoch_data.Staking.genesis ~genesis_ledger)
+         ; next_epoch_data=
+             Lazy.force (Epoch_data.Next.genesis ~genesis_ledger)
          ; has_ancestor_in_same_checkpoint_window= false })
 
     let create_genesis_from_transition ~negative_one_protocol_state_hash
-        ~consensus_transition : Value.t =
+        ~consensus_transition ~genesis_ledger : Value.t =
       let proposer_vrf_result =
-        let _, sk = Vrf.Precomputed.keypairs.(0) in
+        let _, sk = Vrf.Precomputed.genesis_winner in
         Vrf.eval ~private_key:sk
           { Vrf.Message.global_slot= consensus_transition
           ; seed= Epoch_seed.initial
           ; delegator= 0 }
       in
+      let snarked_ledger_hash =
+        Lazy.force genesis_ledger |> Coda_base.Ledger.merkle_root
+        |> Coda_base.Frozen_ledger_hash.of_ledger_hash
+      in
       Or_error.ok_exn
         (update ~proposer_vrf_result
-           ~previous_consensus_state:(Lazy.force negative_one)
+           ~previous_consensus_state:
+             (Lazy.force (negative_one ~genesis_ledger))
            ~previous_protocol_state_hash:negative_one_protocol_state_hash
            ~consensus_transition ~supply_increase:Currency.Amount.zero
-           ~snarked_ledger_hash:(Lazy.force genesis_ledger_hash))
-
-    let create_genesis ~negative_one_protocol_state_hash : Value.t =
->>>>>>> c43a6688
+           ~snarked_ledger_hash)
+
+    let create_genesis ~negative_one_protocol_state_hash ~genesis_ledger :
+        Value.t =
       create_genesis_from_transition ~negative_one_protocol_state_hash
         ~consensus_transition:Consensus_transition.genesis ~genesis_ledger
 
@@ -3310,23 +3265,16 @@
           (Ledger.merkle_root (Lazy.force Test_genesis_ledger.Dummy.t))
       in
       let previous_protocol_state_hash = State_hash.(of_hash zero) in
-<<<<<<< HEAD
       let previous_consensus_state =
         Consensus_state.create_genesis
           ~negative_one_protocol_state_hash:previous_protocol_state_hash
           ~genesis_ledger:Test_genesis_ledger.Dummy.t
       in
-=======
->>>>>>> c43a6688
       let global_slot =
         Core_kernel.Time.now () |> Time.of_time |> Epoch_and_slot.of_time_exn
         |> Global_slot.of_epoch_and_slot
       in
       let consensus_transition : Consensus_transition.t = global_slot in
-      let previous_consensus_state =
-        Consensus_state.create_genesis
-          ~negative_one_protocol_state_hash:previous_protocol_state_hash
-      in
       let supply_increase = Currency.Amount.of_int 42 in
       (* setup ledger, needed to compute proposer_vrf_result here and handler below *)
       let open Coda_base in
