--- conflicted
+++ resolved
@@ -156,11 +156,7 @@
 
     type _unused = unit constraint t = Stable.Latest.t
 
-<<<<<<< HEAD
-    let initial : t = of_hash Snark_params.Tick.Field.zero
-=======
     let initial : t = of_hash Outside_hash_image.t
->>>>>>> 19bb3781
 
     let update (seed : t) vrf_result =
       let open Random_oracle in
