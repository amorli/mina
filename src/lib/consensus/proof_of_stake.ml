--- conflicted
+++ resolved
@@ -910,12 +910,8 @@
 
       val resolve : t -> graphql_type
 
-<<<<<<< HEAD
-      val to_input : t -> Snark_params.Tick.Field.t Random_oracle.Input.t
-=======
       val to_input :
         t -> Snark_params.Tick.Field.t Random_oracle.Input.Chunked.t
->>>>>>> c0a6c8fa
 
       val null : t
     end) =
@@ -978,23 +974,11 @@
       let to_input
           ({ ledger; seed; start_checkpoint; lock_checkpoint; epoch_length } :
             Value.t) =
-<<<<<<< HEAD
-        let input =
-          List.reduce_exn ~f:Random_oracle.Input.append
-            [ Random_oracle.Input.field_elements
-                [| (seed :> Tick.Field.t); (start_checkpoint :> Tick.Field.t) |]
-            ; Length.to_input epoch_length
-            ]
-        in
-        List.reduce_exn ~f:Random_oracle.Input.append
-          [ input
-=======
         let open Random_oracle.Input.Chunked in
         List.reduce_exn ~f:append
           [ field (seed :> Tick.Field.t)
           ; field (start_checkpoint :> Tick.Field.t)
           ; Length.to_input epoch_length
->>>>>>> c0a6c8fa
           ; Epoch_ledger.to_input ledger
           ; Lock_checkpoint.to_input lock_checkpoint
           ]
@@ -1002,30 +986,12 @@
       let var_to_input
           ({ ledger; seed; start_checkpoint; lock_checkpoint; epoch_length } :
             var) =
-<<<<<<< HEAD
-        let epoch_length = Length.Checked.to_input epoch_length in
-        let open Random_oracle.Input in
-        let input =
-          List.reduce_exn ~f:Random_oracle.Input.append
-            [ Random_oracle.Input.field_elements
-                [| Epoch_seed.var_to_hash_packed seed
-                 ; Mina_base.State_hash.var_to_hash_packed start_checkpoint
-                |]
-            ; epoch_length
-            ]
-        in
-        let ledger = Epoch_ledger.var_to_input ledger in
-        List.reduce_exn ~f:Random_oracle.Input.append
-          [ input
-          ; ledger
-=======
         let open Random_oracle.Input.Chunked in
         List.reduce_exn ~f:append
           [ field (Epoch_seed.var_to_hash_packed seed)
           ; field (Mina_base.State_hash.var_to_hash_packed start_checkpoint)
           ; Length.Checked.to_input epoch_length
           ; Epoch_ledger.var_to_input ledger
->>>>>>> c0a6c8fa
           ; field (Mina_base.State_hash.var_to_hash_packed lock_checkpoint)
           ]
 
@@ -1827,31 +1793,6 @@
          ; supercharge_coinbase
          } :
           Value.t) =
-<<<<<<< HEAD
-      let bits bs =
-        Array.reduce_exn ~f:Random_oracle.Input.append
-          (Array.of_list_map bs ~f:(fun b ->
-               Random_oracle.Input.packed (Mina_base.Util.field_of_bool b, 1)))
-      in
-      let input =
-        Array.reduce_exn ~f:Random_oracle.Input.append
-          [| Length.to_input blockchain_length
-           ; Length.to_input epoch_count
-           ; Length.to_input min_window_density
-           ; List.reduce_exn
-               (List.map ~f:Length.to_input sub_window_densities)
-               ~f:Random_oracle.Input.append
-           ; bits (Vrf.Output.Truncated.to_bits last_vrf_output)
-           ; Amount.to_input total_currency
-           ; Global_slot.to_input curr_global_slot
-           ; Mina_numbers.Global_slot.to_input global_slot_since_genesis
-           ; bits
-               [ has_ancestor_in_same_checkpoint_window; supercharge_coinbase ]
-          |]
-      in
-      List.reduce_exn ~f:Random_oracle.Input.append
-        [ input
-=======
       let open Random_oracle.Input.Chunked in
       List.reduce_exn ~f:append
         [ Length.to_input blockchain_length
@@ -1867,7 +1808,6 @@
             ( Mina_base.Util.field_of_bool has_ancestor_in_same_checkpoint_window
             , 1 )
         ; packed (Mina_base.Util.field_of_bool supercharge_coinbase, 1)
->>>>>>> c0a6c8fa
         ; Epoch_data.Staking.to_input staking_epoch_data
         ; Epoch_data.Next.to_input next_epoch_data
         ; Public_key.Compressed.to_input block_stake_winner
@@ -1893,59 +1833,6 @@
          ; supercharge_coinbase
          } :
           var) =
-<<<<<<< HEAD
-      let bits bs =
-        Array.reduce_exn ~f:Random_oracle.Input.append
-          (Array.map bs ~f:(fun (b : Boolean.var) ->
-               Random_oracle.Input.packed ((b :> Field.Var.t), 1)))
-      in
-      let input =
-        let length = Length.Checked.to_input in
-        let blockchain_length = length blockchain_length
-        and epoch_count = length epoch_count
-        and min_window_density = length min_window_density
-        and curr_global_slot = Global_slot.Checked.to_input curr_global_slot
-        and global_slot_since_genesis =
-          Mina_numbers.Global_slot.Checked.to_input global_slot_since_genesis
-        and sub_window_densities =
-          List.reduce_exn
-            (List.map ~f:length sub_window_densities)
-            ~f:Random_oracle.Input.append
-        and total_currency = Amount.var_to_input total_currency in
-        Array.reduce_exn ~f:Random_oracle.Input.append
-          [| blockchain_length
-           ; epoch_count
-           ; min_window_density
-           ; sub_window_densities
-           ; bits last_vrf_output
-           ; total_currency
-           ; curr_global_slot
-           ; global_slot_since_genesis
-           ; bits
-               [| has_ancestor_in_same_checkpoint_window
-                ; supercharge_coinbase
-               |]
-          |]
-      and staking_epoch_data =
-        Epoch_data.Staking.var_to_input staking_epoch_data
-      and next_epoch_data = Epoch_data.Next.var_to_input next_epoch_data in
-      let block_stake_winner =
-        Public_key.Compressed.Checked.to_input block_stake_winner
-      in
-      let block_creator =
-        Public_key.Compressed.Checked.to_input block_creator
-      in
-      let coinbase_receiver =
-        Public_key.Compressed.Checked.to_input coinbase_receiver
-      in
-      List.reduce_exn ~f:Random_oracle.Input.append
-        [ input
-        ; staking_epoch_data
-        ; next_epoch_data
-        ; block_stake_winner
-        ; block_creator
-        ; coinbase_receiver
-=======
       let open Random_oracle.Input.Chunked in
       List.reduce_exn ~f:append
         [ Length.Checked.to_input blockchain_length
@@ -1965,7 +1852,6 @@
         ; Public_key.Compressed.Checked.to_input block_stake_winner
         ; Public_key.Compressed.Checked.to_input block_creator
         ; Public_key.Compressed.Checked.to_input coinbase_receiver
->>>>>>> c0a6c8fa
         ]
 
     let global_slot { Poly.curr_global_slot; _ } = curr_global_slot
