--- conflicted
+++ resolved
@@ -11,8 +11,6 @@
 module Run = Snark_params.Tick.Run
 module Length = Mina_numbers.Length
 
-<<<<<<< HEAD
-=======
 module type CONTEXT = sig
   val logger : Logger.t
 
@@ -21,7 +19,6 @@
   val consensus_constants : Constants.t
 end
 
->>>>>>> 897a81d1
 let make_checked t = Snark_params.Tick.Run.make_checked t
 
 let name = "proof_of_stake"
@@ -414,25 +411,16 @@
       in
       Data.{ staking; next; genesis_state_hash }
 
-<<<<<<< HEAD
-    let create_epoch_ledger ~location ~logger ~genesis_epoch_ledger
-        ~ledger_depth =
-=======
     let create_epoch_ledger ~location ~context:(module Context : CONTEXT)
         ~genesis_epoch_ledger =
       let open Context in
->>>>>>> 897a81d1
       if Sys.file_exists location then (
         [%log info]
           ~metadata:[ ("location", `String location) ]
           "Loading epoch ledger from disk: $location" ;
         Snapshot.Ledger_snapshot.Ledger_db
           (Mina_ledger.Ledger.Db.create ~directory_name:location
-<<<<<<< HEAD
-             ~depth:ledger_depth () ) )
-=======
              ~depth:constraint_constants.ledger_depth () ) )
->>>>>>> 897a81d1
       else Genesis_epoch_ledger (Lazy.force genesis_epoch_ledger)
 
     let create block_producer_pubkeys ~context:(module Context : CONTEXT)
@@ -591,13 +579,9 @@
       | Next_epoch_snapshot ->
           !t.next_epoch_snapshot <- v
 
-<<<<<<< HEAD
-    let reset_snapshot (t : t) id ~sparse_ledger ~ledger_depth =
-=======
     let reset_snapshot ~context:(module Context : CONTEXT) (t : t) id
         ~sparse_ledger =
       let open Context in
->>>>>>> 897a81d1
       let open Or_error.Let_syntax in
       let module Ledger_transfer =
         Mina_ledger.Ledger_transfer.From_sparse_ledger (Mina_ledger.Ledger.Db) in
@@ -613,11 +597,7 @@
             ~location ;
           let ledger =
             Mina_ledger.Ledger.Db.create ~directory_name:location
-<<<<<<< HEAD
-              ~depth:ledger_depth ()
-=======
               ~depth:constraint_constants.ledger_depth ()
->>>>>>> 897a81d1
           in
           let%map (_ : Mina_ledger.Ledger.Db.t) =
             Ledger_transfer.transfer_accounts ~src:sparse_ledger ~dest:ledger
@@ -632,11 +612,7 @@
             ~location ;
           let ledger =
             Mina_ledger.Ledger.Db.create ~directory_name:location
-<<<<<<< HEAD
-              ~depth:ledger_depth ()
-=======
               ~depth:constraint_constants.ledger_depth ()
->>>>>>> 897a81d1
           in
           let%map (_ : Mina_ledger.Ledger.Db.t) =
             Ledger_transfer.transfer_accounts ~src:sparse_ledger ~dest:ledger
