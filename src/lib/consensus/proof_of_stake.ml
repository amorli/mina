open Async_kernel
open Core_kernel
open Signed
open Unsigned
open Currency
open Fold_lib
open Signature_lib
open Snark_params
open Num_util

module Segment_id = Mina_numbers.Nat.Make32 ()

module Wire_types = Mina_wire_types.Consensus_proof_of_stake

module Make_sig (A : Wire_types.Types.S) = struct
  module type S =
    Proof_of_stake_intf.Full
      with type Data.Consensus_state.Value.Stable.V1.t =
        A.Data.Consensus_state.Value.V1.t
end

module Make_str (A : Wire_types.Concrete) = struct
  module Time = Block_time
  module Run = Snark_params.Tick.Run
  module Length = Mina_numbers.Length

  module type CONTEXT = sig
    val logger : Logger.t

    val constraint_constants : Genesis_constants.Constraint_constants.t

    val consensus_constants : Constants.t
  end

  let make_checked t = Snark_params.Tick.Run.make_checked t

  let name = "proof_of_stake"

  let genesis_ledger_total_currency ~ledger =
    Mina_ledger.Ledger.foldi ~init:Amount.zero (Lazy.force ledger)
      ~f:(fun _addr sum (account : Mina_base.Account.t) ->
        (* only default token matters for total currency used to determine stake *)
        if Mina_base.(Token_id.equal account.token_id Token_id.default) then
          Amount.add sum (Balance.to_amount @@ account.balance)
          |> Option.value_exn ?here:None ?error:None
               ~message:"failed to calculate total currency in genesis ledger"
        else sum )

  let genesis_ledger_hash ~ledger =
    Mina_ledger.Ledger.merkle_root (Lazy.force ledger)
    |> Mina_base.Frozen_ledger_hash.of_ledger_hash

  let compute_delegatee_table keys ~iter_accounts =
    let open Mina_base in
    let outer_table = Public_key.Compressed.Table.create () in
    iter_accounts (fun i (acct : Account.t) ->
        if
          Option.is_some acct.delegate
          (* Only default tokens may delegate. *)
          && Token_id.equal acct.token_id Token_id.default
          && Public_key.Compressed.Set.mem keys (Option.value_exn acct.delegate)
        then
          Public_key.Compressed.Table.update outer_table
            (Option.value_exn acct.delegate) ~f:(function
            | None ->
                Account.Index.Table.of_alist_exn [ (i, acct) ]
            | Some table ->
                Account.Index.Table.add_exn table ~key:i ~data:acct ;
                table ) ) ;
    (* TODO: this metric tracking currently assumes that the result of
       compute_delegatee_table is called with the full set of block production
       keypairs every time the set changes, which is true right now, but this
       should be control flow should be refactored to make this clearer *)
    let num_delegators =
      Public_key.Compressed.Table.fold outer_table ~init:0
        ~f:(fun ~key:_ ~data sum -> sum + Account.Index.Table.length data)
    in
    Mina_metrics.Gauge.set Mina_metrics.Consensus.staking_keypairs
      (Float.of_int @@ Public_key.Compressed.Set.length keys) ;
    Mina_metrics.Gauge.set Mina_metrics.Consensus.stake_delegators
      (Float.of_int num_delegators) ;
    outer_table

  let compute_delegatee_table_sparse_ledger keys ledger =
    compute_delegatee_table keys ~iter_accounts:(fun f ->
        Mina_ledger.Sparse_ledger.iteri ledger ~f:(fun i acct -> f i acct) )

  let compute_delegatee_table_ledger_db keys ledger =
    compute_delegatee_table keys ~iter_accounts:(fun f ->
        Mina_ledger.Ledger.Db.iteri ledger ~f:(fun i acct -> f i acct) )

  let compute_delegatee_table_genesis_ledger keys ledger =
    compute_delegatee_table keys ~iter_accounts:(fun f ->
        Mina_ledger.Ledger.iteri ledger ~f:(fun i acct -> f i acct) )

  module Typ = Snark_params.Tick.Typ

  module Configuration = struct
    [%%versioned
    module Stable = struct
      module V1 = struct
        type t =
          { delta : int
          ; k : int
          ; slots_per_epoch : int
          ; slot_duration : int
          ; epoch_duration : int
          ; genesis_state_timestamp : Block_time.Stable.V1.t
          ; acceptable_network_delay : int
          }
        [@@deriving yojson, fields]

        let to_latest = Fn.id
      end
    end]

    let t ~constraint_constants ~protocol_constants =
      let constants =
        Constants.create ~constraint_constants ~protocol_constants
      in
      let of_int32 = UInt32.to_int in
      let of_span = Fn.compose Int64.to_int Block_time.Span.to_ms in
      { delta = of_int32 constants.delta
      ; k = of_int32 constants.k
      ; slots_per_epoch = of_int32 constants.slots_per_epoch
      ; slot_duration = of_span constants.slot_duration_ms
      ; epoch_duration = of_span constants.epoch_duration
      ; genesis_state_timestamp = constants.genesis_state_timestamp
      ; acceptable_network_delay = of_span constants.delta_duration
      }
  end

  module Constants = Constants
  module Genesis_epoch_data = Genesis_epoch_data

  module Data = struct
    module Epoch_seed = struct
      include Mina_base.Epoch_seed

      type _unused = unit constraint t = Stable.Latest.t

      let initial : t = of_hash Outside_hash_image.t

      let update (seed : t) vrf_result =
        let open Random_oracle in
        hash ~init:Hash_prefix_states.epoch_seed
          [| (seed :> Tick.Field.t); vrf_result |]
        |> of_hash

      let update_var (seed : var) vrf_result =
        let open Random_oracle.Checked in
        make_checked (fun () ->
            hash ~init:Hash_prefix_states.epoch_seed
              [| var_to_hash_packed seed; vrf_result |]
            |> var_of_hash_packed )
    end

    module Epoch_and_slot = struct
      type t = Epoch.t * Slot.t [@@deriving sexp]

      let of_time_exn ~(constants : Constants.t) tm : t =
        let epoch = Epoch.of_time_exn tm ~constants in
        let time_since_epoch =
          Time.diff tm (Epoch.start_time epoch ~constants)
        in
        let slot =
          uint32_of_int64
          @@ Int64.Infix.(
               Time.Span.to_ms time_since_epoch
               / Time.Span.to_ms constants.slot_duration_ms)
        in
        (epoch, slot)
    end

    module Block_data = struct
      type t =
        { stake_proof : Stake_proof.t
        ; global_slot : Mina_numbers.Global_slot.t
        ; global_slot_since_genesis : Mina_numbers.Global_slot.t
        ; vrf_result : Random_oracle.Digest.t
        }

      let prover_state { stake_proof; _ } = stake_proof

      let global_slot { global_slot; _ } = global_slot

      let epoch_ledger { stake_proof; _ } = stake_proof.ledger

      let global_slot_since_genesis { global_slot_since_genesis; _ } =
        global_slot_since_genesis

      let coinbase_receiver { stake_proof; _ } =
        stake_proof.coinbase_receiver_pk
    end

    module Epoch_data_for_vrf = struct
      [%%versioned
      module Stable = struct
        [@@@no_toplevel_latest_type]

        module V2 = struct
          type t =
            { epoch_ledger : Mina_base.Epoch_ledger.Value.Stable.V1.t
            ; epoch_seed : Mina_base.Epoch_seed.Stable.V1.t
            ; epoch : Mina_numbers.Length.Stable.V1.t
            ; global_slot : Mina_numbers.Global_slot.Stable.V1.t
            ; global_slot_since_genesis : Mina_numbers.Global_slot.Stable.V1.t
            ; delegatee_table :
                Mina_base.Account.Stable.V2.t
                Mina_base.Account.Index.Stable.V1.Table.t
                Public_key.Compressed.Stable.V1.Table.t
            }
          [@@deriving sexp]

          let to_latest = Fn.id
        end
      end]

      type t = Stable.Latest.t =
        { epoch_ledger : Mina_base.Epoch_ledger.Value.t
        ; epoch_seed : Mina_base.Epoch_seed.t
        ; epoch : Mina_numbers.Length.t
        ; global_slot : Mina_numbers.Global_slot.t
        ; global_slot_since_genesis : Mina_numbers.Global_slot.t
        ; delegatee_table :
            Mina_base.Account.t Mina_base.Account.Index.Table.t
            Public_key.Compressed.Table.t
        }
      [@@deriving sexp]
    end

    module Slot_won = struct
      [%%versioned
      module Stable = struct
        [@@@no_toplevel_latest_type]

        module V1 = struct
          type t =
            { delegator :
                Public_key.Compressed.Stable.V1.t
                * Mina_base.Account.Index.Stable.V1.t
            ; producer : Keypair.Stable.V1.t
            ; global_slot : Mina_numbers.Global_slot.Stable.V1.t
            ; global_slot_since_genesis : Mina_numbers.Global_slot.Stable.V1.t
            ; vrf_result : Consensus_vrf.Output_hash.Stable.V1.t
            }
          [@@deriving sexp]

          let to_latest = Fn.id
        end
      end]

      type t = Stable.Latest.t =
        { delegator : Public_key.Compressed.t * Mina_base.Account.Index.t
        ; producer : Keypair.t
        ; global_slot : Mina_numbers.Global_slot.t
        ; global_slot_since_genesis : Mina_numbers.Global_slot.t
        ; vrf_result : Consensus_vrf.Output_hash.t
        }
      [@@deriving sexp]
    end

    module Local_state = struct
      module Snapshot = struct
        module Ledger_snapshot = struct
          type t =
            | Genesis_epoch_ledger of Mina_ledger.Ledger.t
            | Ledger_db of Mina_ledger.Ledger.Db.t

          let merkle_root = function
            | Genesis_epoch_ledger ledger ->
                Mina_ledger.Ledger.merkle_root ledger
            | Ledger_db ledger ->
                Mina_ledger.Ledger.Db.merkle_root ledger

          let compute_delegatee_table keys ledger =
            match ledger with
            | Genesis_epoch_ledger ledger ->
                compute_delegatee_table_genesis_ledger keys ledger
            | Ledger_db ledger ->
                compute_delegatee_table_ledger_db keys ledger

          let close = function
            | Genesis_epoch_ledger _ ->
                ()
            | Ledger_db ledger ->
                Mina_ledger.Ledger.Db.close ledger

          let remove ~location = function
            | Genesis_epoch_ledger _ ->
                ()
            | Ledger_db ledger ->
                Mina_ledger.Ledger.Db.close ledger ;
                File_system.rmrf location

          let ledger_subset keys ledger =
            match ledger with
            | Genesis_epoch_ledger ledger ->
                Mina_ledger.Sparse_ledger.of_ledger_subset_exn ledger keys
            | Ledger_db ledger ->
                Mina_ledger.(
                  Sparse_ledger.of_any_ledger
                  @@ Ledger.Any_ledger.cast (module Ledger.Db) ledger)
        end

        type t =
          { ledger : Ledger_snapshot.t
          ; delegatee_table :
              Mina_base.Account.t Mina_base.Account.Index.Table.t
              Public_key.Compressed.Table.t
          }

        let delegators t key =
          Public_key.Compressed.Table.find t.delegatee_table key

        let to_yojson { ledger; delegatee_table } =
          `Assoc
            [ ( "ledger_hash"
              , Ledger_snapshot.merkle_root ledger
                |> Mina_base.Ledger_hash.to_yojson )
            ; ( "delegators"
              , `Assoc
                  ( Hashtbl.to_alist delegatee_table
                  |> List.map ~f:(fun (key, delegators) ->
                         ( Public_key.Compressed.to_string key
                         , `Assoc
                             ( Hashtbl.to_alist delegators
                             |> List.map ~f:(fun (addr, account) ->
                                    ( Int.to_string addr
                                    , Mina_base.Account.to_yojson account ) ) )
                         ) ) ) )
            ]

        let ledger t = t.ledger
      end

      module Data = struct
        type epoch_ledger_uuids =
          { staking : Uuid.t
          ; next : Uuid.t
          ; genesis_state_hash : Mina_base.State_hash.t
          }

        (* Invariant: Snapshot's delegators are taken from accounts in block_production_pubkeys *)
        type t =
          { mutable staking_epoch_snapshot : Snapshot.t
          ; mutable next_epoch_snapshot : Snapshot.t
          ; last_checked_slot_and_epoch :
              (Epoch.t * Slot.t) Public_key.Compressed.Table.t
          ; mutable last_epoch_delegatee_table :
              Mina_base.Account.t Mina_base.Account.Index.Table.t
              Public_key.Compressed.Table.t
              Option.t
          ; mutable epoch_ledger_uuids : epoch_ledger_uuids
          ; epoch_ledger_location : string
          }

        let to_yojson t =
          `Assoc
            [ ( "staking_epoch_snapshot"
              , [%to_yojson: Snapshot.t] t.staking_epoch_snapshot )
            ; ( "next_epoch_snapshot"
              , [%to_yojson: Snapshot.t] t.next_epoch_snapshot )
            ; ( "last_checked_slot_and_epoch"
              , `Assoc
                  ( Public_key.Compressed.Table.to_alist
                      t.last_checked_slot_and_epoch
                  |> List.map ~f:(fun (key, epoch_and_slot) ->
                         ( Public_key.Compressed.to_string key
                         , [%to_yojson: Epoch.t * Slot.t] epoch_and_slot ) ) )
              )
            ]
      end

      (* The outer ref changes whenever we swap in new staker set; all the snapshots are recomputed *)
      type t = Data.t ref [@@deriving to_yojson]

      let staking_epoch_ledger_location (t : t) =
        !t.epoch_ledger_location ^ Uuid.to_string !t.epoch_ledger_uuids.staking

      let next_epoch_ledger_location (t : t) =
        !t.epoch_ledger_location ^ Uuid.to_string !t.epoch_ledger_uuids.next

      let current_epoch_delegatee_table ~(local_state : t) =
        !local_state.staking_epoch_snapshot.delegatee_table

      let last_epoch_delegatee_table ~(local_state : t) =
        !local_state.last_epoch_delegatee_table

      let current_block_production_keys t =
        Public_key.Compressed.Table.keys !t.Data.last_checked_slot_and_epoch
        |> Public_key.Compressed.Set.of_list

      let make_last_checked_slot_and_epoch_table old_table new_keys ~default =
        let module Set = Public_key.Compressed.Set in
        let module Table = Public_key.Compressed.Table in
        let last_checked_slot_and_epoch = Table.create () in
        Set.iter new_keys ~f:(fun pk ->
            let data = Option.value (Table.find old_table pk) ~default in
            Table.add_exn last_checked_slot_and_epoch ~key:pk ~data ) ;
        last_checked_slot_and_epoch

      let epoch_ledger_uuids_to_yojson
          Data.{ staking; next; genesis_state_hash } =
        `Assoc
          [ ("staking", `String (Uuid.to_string staking))
          ; ("next", `String (Uuid.to_string next))
          ; ( "genesis_state_hash"
            , Mina_base.State_hash.to_yojson genesis_state_hash )
          ]

      let epoch_ledger_uuids_from_file location =
        let open Yojson.Safe.Util in
        let open Result.Let_syntax in
        let json = Yojson.Safe.from_file location in
        let uuid str =
          Result.(
            map_error
              (try_with (fun () -> Uuid.of_string str))
              ~f:(fun ex -> Exn.to_string ex))
        in
        let%bind staking = json |> member "staking" |> to_string |> uuid in
        let%bind next = json |> member "next" |> to_string |> uuid in
        let%map genesis_state_hash =
          json |> member "genesis_state_hash" |> Mina_base.State_hash.of_yojson
        in
        Data.{ staking; next; genesis_state_hash }

      let create_epoch_ledger ~location ~context:(module Context : CONTEXT)
          ~genesis_epoch_ledger =
        let open Context in
        if Sys.file_exists location then (
          [%log info]
            ~metadata:[ ("location", `String location) ]
            "Loading epoch ledger from disk: $location" ;
          Snapshot.Ledger_snapshot.Ledger_db
            (Mina_ledger.Ledger.Db.create ~directory_name:location
               ~depth:constraint_constants.ledger_depth () ) )
        else Genesis_epoch_ledger (Lazy.force genesis_epoch_ledger)

      let create block_producer_pubkeys ~context:(module Context : CONTEXT)
          ~genesis_ledger ~genesis_epoch_data ~epoch_ledger_location
          ~genesis_state_hash =
        let open Context in
        (* TODO: remove this duplicate of the genesis ledger *)
        let genesis_epoch_ledger_staking, genesis_epoch_ledger_next =
          Option.value_map genesis_epoch_data
            ~default:(genesis_ledger, genesis_ledger)
            ~f:(fun { Genesis_epoch_data.staking; next } ->
              ( staking.ledger
              , Option.value_map next ~default:staking.ledger ~f:(fun next ->
                    next.ledger ) ) )
        in
        let epoch_ledger_uuids_location = epoch_ledger_location ^ ".json" in
        let create_new_uuids () =
          let epoch_ledger_uuids =
            Data.
              { staking = Uuid_unix.create ()
              ; next = Uuid_unix.create ()
              ; genesis_state_hash
              }
          in
          Yojson.Safe.to_file epoch_ledger_uuids_location
            (epoch_ledger_uuids_to_yojson epoch_ledger_uuids) ;
          epoch_ledger_uuids
        in
<<<<<<< HEAD
        fun (With { request; respond }) ->
          match request with
          | Winner_address ->
              respond (Provide 0)
          | Winner_pk ->
              respond (Provide pk)
          | Coinbase_receiver_pk ->
              respond (Provide pk)
          | Producer_private_key ->
              respond (Provide sk)
          | Producer_public_key ->
              respond (Provide (Public_key.decompress_exn pk))
          | _ ->
              respond
                (Provide
                   (Snarky_backendless.Request.Handler.run handlers
                      [ "Ledger Handler"; "Pending Coinbase Handler" ]
                      request ) )
    end

    let check ~intr_module:(module Intr : Interruptible.F)
        ~context:(module Context : CONTEXT) ~global_slot ~seed
        ~producer_private_key ~producer_public_key ~total_stake
        ~(get_delegators :
              Public_key.Compressed.t
           -> Mina_base.Account.t Mina_base.Account.Index.Table.t option ) =
      let open Context in
      let open Message in
      let delegators =
        get_delegators producer_public_key
        |> Option.value_map ~f:Hashtbl.to_alist ~default:[]
      in
      let rec go acc = function
        | [] ->
            Intr.return acc
        | (delegator, (account : Mina_base.Account.t)) :: delegators ->
            let%bind.Intr () = Intr.return () in
            let vrf_result =
              T.eval ~constraint_constants ~private_key:producer_private_key
                { global_slot; seed; delegator }
=======
        let ledger_location uuid =
          epoch_ledger_location ^ Uuid.to_string uuid
        in
        let epoch_ledger_uuids =
          if Sys.file_exists epoch_ledger_uuids_location then (
            let epoch_ledger_uuids =
              match
                epoch_ledger_uuids_from_file epoch_ledger_uuids_location
              with
              | Ok res ->
                  res
              | Error str ->
                  [%log error]
                    "Failed to read epoch ledger uuids from file $path: \
                     $error. Creating new uuids.."
                    ~metadata:
                      [ ("path", `String epoch_ledger_uuids_location)
                      ; ("error", `String str)
                      ] ;
                  create_new_uuids ()
>>>>>>> 0b63498e
            in
            (*If the genesis hash matches and both the files are present. If only one of them is present then it could be stale data and might cause the node to never be able to bootstrap*)
            if
              Mina_base.State_hash.equal epoch_ledger_uuids.genesis_state_hash
                genesis_state_hash
            then epoch_ledger_uuids
            else
              (*Clean-up outdated epoch ledgers*)
              let staking_ledger_location =
                ledger_location epoch_ledger_uuids.staking
              in
              let next_ledger_location =
                ledger_location epoch_ledger_uuids.next
              in
              [%log info]
                "Cleaning up old epoch ledgers with genesis state $state_hash \
                 at locations $staking and $next"
                ~metadata:
                  [ ( "state_hash"
                    , Mina_base.State_hash.to_yojson
                        epoch_ledger_uuids.genesis_state_hash )
                  ; ("staking", `String staking_ledger_location)
                  ; ("next", `String next_ledger_location)
                  ] ;
              File_system.rmrf staking_ledger_location ;
              File_system.rmrf next_ledger_location ;
              create_new_uuids () )
          else create_new_uuids ()
        in
        let staking_epoch_ledger_location =
          ledger_location epoch_ledger_uuids.staking
        in
        let staking_epoch_ledger =
          create_epoch_ledger ~location:staking_epoch_ledger_location
            ~context:(module Context)
            ~genesis_epoch_ledger:genesis_epoch_ledger_staking
        in
        let next_epoch_ledger_location =
          ledger_location epoch_ledger_uuids.next
        in
        let next_epoch_ledger =
          create_epoch_ledger ~location:next_epoch_ledger_location
            ~context:(module Context)
            ~genesis_epoch_ledger:genesis_epoch_ledger_next
        in
        ref
          { Data.staking_epoch_snapshot =
              { Snapshot.ledger = staking_epoch_ledger
              ; delegatee_table =
                  Snapshot.Ledger_snapshot.compute_delegatee_table
                    block_producer_pubkeys staking_epoch_ledger
              }
          ; next_epoch_snapshot =
              { Snapshot.ledger = next_epoch_ledger
              ; delegatee_table =
                  Snapshot.Ledger_snapshot.compute_delegatee_table
                    block_producer_pubkeys next_epoch_ledger
              }
          ; last_checked_slot_and_epoch =
              make_last_checked_slot_and_epoch_table
                (Public_key.Compressed.Table.create ())
                block_producer_pubkeys ~default:(Epoch.zero, Slot.zero)
          ; last_epoch_delegatee_table = None
          ; epoch_ledger_uuids
          ; epoch_ledger_location
          }

      let block_production_keys_swap ~(constants : Constants.t) t
          block_production_pubkeys now =
        let old : Data.t = !t in
        let s { Snapshot.ledger; delegatee_table = _ } =
          { Snapshot.ledger
          ; delegatee_table =
              Snapshot.Ledger_snapshot.compute_delegatee_table
                block_production_pubkeys ledger
          }
        in
        t :=
          { Data.staking_epoch_snapshot = s old.staking_epoch_snapshot
          ; next_epoch_snapshot =
              s old.next_epoch_snapshot
              (* assume these keys are different and therefore we haven't checked any
               * slots or epochs *)
          ; last_checked_slot_and_epoch =
              make_last_checked_slot_and_epoch_table
                !t.Data.last_checked_slot_and_epoch block_production_pubkeys
                ~default:
                  ((* TODO: Be smarter so that we don't have to look at the slot before again *)
                   let epoch, slot =
                     Epoch_and_slot.of_time_exn now ~constants
                   in
                   ( epoch
                   , UInt32.(
                       if compare slot zero > 0 then sub slot one else slot) )
                  )
          ; last_epoch_delegatee_table = None
          ; epoch_ledger_uuids = old.epoch_ledger_uuids
          ; epoch_ledger_location = old.epoch_ledger_location
          }

      type snapshot_identifier = Staking_epoch_snapshot | Next_epoch_snapshot
      [@@deriving to_yojson, equal]

      let get_snapshot (t : t) id =
        match id with
        | Staking_epoch_snapshot ->
            !t.staking_epoch_snapshot
        | Next_epoch_snapshot ->
            !t.next_epoch_snapshot

      let set_snapshot (t : t) id v =
        match id with
        | Staking_epoch_snapshot ->
            !t.staking_epoch_snapshot <- v
        | Next_epoch_snapshot ->
            !t.next_epoch_snapshot <- v

      let reset_snapshot ~context:(module Context : CONTEXT) (t : t) id
          ~sparse_ledger =
        let open Context in
        let open Or_error.Let_syntax in
        let module Ledger_transfer =
          Mina_ledger.Ledger_transfer.From_sparse_ledger (Mina_ledger.Ledger.Db) in
        let delegatee_table =
          compute_delegatee_table_sparse_ledger
            (current_block_production_keys t)
            sparse_ledger
        in
        match id with
        | Staking_epoch_snapshot ->
            let location = staking_epoch_ledger_location t in
            Snapshot.Ledger_snapshot.remove !t.staking_epoch_snapshot.ledger
              ~location ;
            let ledger =
              Mina_ledger.Ledger.Db.create ~directory_name:location
                ~depth:constraint_constants.ledger_depth ()
            in
            let%map (_ : Mina_ledger.Ledger.Db.t) =
              Ledger_transfer.transfer_accounts ~src:sparse_ledger ~dest:ledger
            in
            !t.staking_epoch_snapshot <-
              { delegatee_table
              ; ledger = Snapshot.Ledger_snapshot.Ledger_db ledger
              }
        | Next_epoch_snapshot ->
            let location = next_epoch_ledger_location t in
            Snapshot.Ledger_snapshot.remove !t.next_epoch_snapshot.ledger
              ~location ;
            let ledger =
              Mina_ledger.Ledger.Db.create ~directory_name:location
                ~depth:constraint_constants.ledger_depth ()
            in
            let%map (_ : Mina_ledger.Ledger.Db.t) =
              Ledger_transfer.transfer_accounts ~src:sparse_ledger ~dest:ledger
            in
            !t.next_epoch_snapshot <-
              { delegatee_table
              ; ledger = Snapshot.Ledger_snapshot.Ledger_db ledger
              }

      let next_epoch_ledger (t : t) =
        Snapshot.ledger @@ get_snapshot t Next_epoch_snapshot

      let staking_epoch_ledger (t : t) =
        Snapshot.ledger @@ get_snapshot t Staking_epoch_snapshot

      let _seen_slot (t : t) epoch slot =
        let module Table = Public_key.Compressed.Table in
        let unseens =
          Table.to_alist !t.last_checked_slot_and_epoch
          |> List.filter_map ~f:(fun (pk, last_checked_epoch_and_slot) ->
                 let i =
                   Tuple2.compare ~cmp1:Epoch.compare ~cmp2:Slot.compare
                     last_checked_epoch_and_slot (epoch, slot)
                 in
                 if i > 0 then None
                 else if i = 0 then
                   (*vrf evaluation was stopped at this point because it was either the end of the epoch or the key won this slot; re-check this slot when staking keys are reset so that we don't skip producing block. This will not occur in the normal flow because [slot] will be greater than the last-checked-slot*)
                   Some pk
                 else (
                   Table.set !t.last_checked_slot_and_epoch ~key:pk
                     ~data:(epoch, slot) ;
                   Some pk ) )
        in
        match unseens with
        | [] ->
            `All_seen
        | nel ->
            `Unseen (Public_key.Compressed.Set.of_list nel)
    end

    module Epoch_ledger = struct
      include Mina_base.Epoch_ledger

      let genesis ~ledger =
        { Poly.hash = genesis_ledger_hash ~ledger
        ; total_currency = genesis_ledger_total_currency ~ledger
        }

      let graphql_type () : ('ctx, Value.t option) Graphql_async.Schema.typ =
        let open Graphql_async in
        let open Schema in
        obj "epochLedger" ~fields:(fun _ ->
            [ field "hash"
                ~typ:
                  (non_null @@ Mina_base_unix.Graphql_scalars.LedgerHash.typ ())
                ~args:Arg.[]
                ~resolve:(fun _ { Poly.hash; _ } -> hash)
            ; field "totalCurrency"
                ~typ:(non_null @@ Currency_unix.Graphql_scalars.Amount.typ ())
                ~args:Arg.[]
                ~resolve:(fun _ { Poly.total_currency; _ } -> total_currency)
            ] )
    end

    module Vrf = struct
      include Consensus_vrf
      module T = Integrated

      type _ Snarky_backendless.Request.t +=
        | Winner_address :
            Mina_base.Account.Index.t Snarky_backendless.Request.t
        | Winner_pk : Public_key.Compressed.t Snarky_backendless.Request.t
        | Coinbase_receiver_pk :
            Public_key.Compressed.t Snarky_backendless.Request.t
        | Producer_private_key : Scalar.value Snarky_backendless.Request.t
        | Producer_public_key : Public_key.t Snarky_backendless.Request.t

      let%snarkydef.Snark_params.Tick get_vrf_evaluation
          ~(constraint_constants : Genesis_constants.Constraint_constants.t)
          shifted ~block_stake_winner ~block_creator ~ledger ~message =
        let open Mina_base in
        let open Snark_params.Tick in
        let%bind private_key =
          request_witness Scalar.typ (As_prover.return Producer_private_key)
        in
        let staker_addr = message.Message.delegator in
        let%bind account =
          with_label __LOC__ (fun () ->
              Frozen_ledger_hash.get ~depth:constraint_constants.ledger_depth
                ledger staker_addr )
        in
        let%bind () =
          [%with_label_ "Account is for the default token"] (fun () ->
              make_checked (fun () ->
                  Token_id.(
                    Checked.Assert.equal account.token_id
                      (Checked.constant default)) ) )
        in
        let%bind () =
          [%with_label_ "Block stake winner matches account pk"] (fun () ->
              Public_key.Compressed.Checked.Assert.equal block_stake_winner
                account.public_key )
        in
        let%bind () =
          [%with_label_ "Block creator matches delegate pk"] (fun () ->
              Public_key.Compressed.Checked.Assert.equal block_creator
                account.delegate )
        in
        let%bind delegate =
          [%with_label_ "Decompress delegate pk"] (fun () ->
              Public_key.decompress_var account.delegate )
        in
        let%map evaluation =
          with_label __LOC__ (fun () ->
              T.Checked.eval_and_check_public_key shifted ~private_key
                ~public_key:delegate message )
        in
        (evaluation, account)

      module Checked = struct
        let%snarkydef.Tick check
            ~(constraint_constants : Genesis_constants.Constraint_constants.t)
            shifted ~(epoch_ledger : Epoch_ledger.var) ~block_stake_winner
            ~block_creator ~global_slot ~seed =
          let open Snark_params.Tick in
          let%bind winner_addr =
            request_witness
              (Mina_base.Account.Index.Unpacked.typ
                 ~ledger_depth:constraint_constants.ledger_depth )
              (As_prover.return Winner_address)
          in
          let%bind result, winner_account =
            get_vrf_evaluation ~constraint_constants shifted
              ~ledger:epoch_ledger.hash ~block_stake_winner ~block_creator
              ~message:{ Message.global_slot; seed; delegator = winner_addr }
          in
          let my_stake = winner_account.balance in
          let%bind truncated_result = Output.Checked.truncate result in
          let%map satisifed =
            Threshold.Checked.is_satisfied ~my_stake
              ~total_stake:epoch_ledger.total_currency truncated_result
          in
          (satisifed, result, truncated_result, winner_account)
      end

      let eval = T.eval

      module Precomputed = struct
        let keypairs = Lazy.force Key_gen.Sample_keypairs.keypairs

        let genesis_winner = keypairs.(0)

        let genesis_stake_proof :
            genesis_epoch_ledger:Mina_ledger.Ledger.t Lazy.t -> Stake_proof.t =
         fun ~genesis_epoch_ledger ->
          let pk, sk = genesis_winner in
          let dummy_sparse_ledger =
            Mina_ledger.Sparse_ledger.of_ledger_subset_exn
              (Lazy.force genesis_epoch_ledger)
              [ Mina_base.(Account_id.create pk Token_id.default) ]
          in
          { delegator = 0
          ; delegator_pk = pk
          ; coinbase_receiver_pk = pk
          ; ledger = dummy_sparse_ledger
          ; producer_private_key = sk
          ; producer_public_key = Public_key.decompress_exn pk
          }

        let handler :
               constraint_constants:Genesis_constants.Constraint_constants.t
            -> genesis_epoch_ledger:Mina_ledger.Ledger.t Lazy.t
            -> Snark_params.Tick.Handler.t =
         fun ~constraint_constants ~genesis_epoch_ledger ->
          let pk, sk = genesis_winner in
          let dummy_sparse_ledger =
            Mina_ledger.Sparse_ledger.of_ledger_subset_exn
              (Lazy.force genesis_epoch_ledger)
              [ Mina_base.(Account_id.create pk Token_id.default) ]
          in
          let empty_pending_coinbase =
            Mina_base.Pending_coinbase.create
              ~depth:constraint_constants.pending_coinbase_depth ()
            |> Or_error.ok_exn
          in
          let ledger_handler =
            unstage (Mina_ledger.Sparse_ledger.handler dummy_sparse_ledger)
          in
          let pending_coinbase_handler =
            unstage
              (Mina_base.Pending_coinbase.handler
                 ~depth:constraint_constants.pending_coinbase_depth
                 empty_pending_coinbase ~is_new_stack:true )
          in
          let handlers =
            Snarky_backendless.Request.Handler.(
              push
                (push fail (create_single pending_coinbase_handler))
                (create_single ledger_handler))
          in
          fun (With { request; respond }) ->
            match request with
            | Winner_address ->
                respond (Provide 0)
            | Winner_pk ->
                respond (Provide pk)
            | Coinbase_receiver_pk ->
                respond (Provide pk)
            | Producer_private_key ->
                respond (Provide sk)
            | Producer_public_key ->
                respond (Provide (Public_key.decompress_exn pk))
            | _ ->
                respond
                  (Provide
                     (Snarky_backendless.Request.Handler.run handlers
                        [ "Ledger Handler"; "Pending Coinbase Handler" ]
                        request ) )
      end

      let check ~context:(module Context : CONTEXT) ~global_slot ~seed
          ~producer_private_key ~producer_public_key ~total_stake
          ~(get_delegators :
                Public_key.Compressed.t
             -> Mina_base.Account.t Mina_base.Account.Index.Table.t option ) =
        let open Context in
        let open Message in
        let open Interruptible.Let_syntax in
        let delegators =
          get_delegators producer_public_key
          |> Option.value_map ~f:Hashtbl.to_alist ~default:[]
        in
        let rec go acc = function
          | [] ->
              Interruptible.return acc
          | (delegator, (account : Mina_base.Account.t)) :: delegators ->
              let%bind () = Interruptible.return () in
              let vrf_result =
                T.eval ~constraint_constants ~private_key:producer_private_key
                  { global_slot; seed; delegator }
              in
              let truncated_vrf_result = Output.truncate vrf_result in
              [%log debug]
                "VRF result for delegator: $delegator, balance: $balance, \
                 amount: $amount, result: $result"
                ~metadata:
                  [ ( "delegator"
                    , `Int (Mina_base.Account.Index.to_int delegator) )
                  ; ( "delegator_pk"
                    , Public_key.Compressed.to_yojson account.public_key )
                  ; ("balance", `Int (Balance.to_int account.balance))
                  ; ("amount", `Int (Amount.to_int total_stake))
                  ; ( "result"
                    , `String
                        (* use sexp representation; int might be too small *)
                        ( Fold.string_bits truncated_vrf_result
                        |> Bignum_bigint.of_bit_fold_lsb
                        |> Bignum_bigint.sexp_of_t |> Sexp.to_string ) )
                  ] ;
              Mina_metrics.Counter.inc_one
                Mina_metrics.Consensus.vrf_evaluations ;
              if
                Threshold.is_satisfied ~my_stake:account.balance ~total_stake
                  truncated_vrf_result
              then
                let string_of_blake2 =
                  Blake2.(Fn.compose to_raw_string digest_string)
                in
                let vrf_eval = string_of_blake2 truncated_vrf_result in
                let this_vrf () =
                  go
                    (Some
                       ( `Vrf_eval vrf_eval
                       , `Vrf_output vrf_result
                       , `Delegator (account.public_key, delegator) ) )
                    delegators
                in
                match acc with
                | Some (`Vrf_eval prev_best_vrf_eval, _, _) ->
                    if String.compare prev_best_vrf_eval vrf_eval < 0 then
                      this_vrf ()
                    else go acc delegators
                | None ->
                    this_vrf ()
              else go acc delegators
        in
        go None delegators
    end

    module Optional_state_hash = struct
      [%%versioned
      module Stable = struct
        module V1 = struct
          type t = Mina_base.State_hash.Stable.V1.t option
          [@@deriving sexp, compare, hash, to_yojson]

          let to_latest = Fn.id
        end
      end]
    end

    module Epoch_data = struct
      include Mina_base.Epoch_data

      module Make (Lock_checkpoint : sig
        type t [@@deriving sexp, compare, hash, to_yojson]

        val typ : (Mina_base.State_hash.var, t) Typ.t

        type graphql_type

        val graphql_type : unit -> ('ctx, graphql_type) Graphql_async.Schema.typ

        val resolve : t -> graphql_type

        val to_input :
          t -> Snark_params.Tick.Field.t Random_oracle.Input.Chunked.t

        val null : t
      end) =
      struct
        open Snark_params

        module Value = struct
          type t =
            ( Epoch_ledger.Value.t
            , Epoch_seed.t
            , Mina_base.State_hash.t
            , Lock_checkpoint.t
            , Length.t )
            Poly.t
          [@@deriving sexp, compare, hash, to_yojson]
        end

        let typ : (var, Value.t) Typ.t =
          Typ.of_hlistable
            [ Epoch_ledger.typ
            ; Epoch_seed.typ
            ; Mina_base.State_hash.typ
            ; Lock_checkpoint.typ
            ; Length.typ
            ]
            ~var_to_hlist:Poly.to_hlist ~var_of_hlist:Poly.of_hlist
            ~value_to_hlist:Poly.to_hlist ~value_of_hlist:Poly.of_hlist

        let graphql_type name =
          let open Graphql_async in
          let open Schema in
          obj name ~fields:(fun _ ->
              [ field "ledger"
                  ~typ:(non_null @@ Epoch_ledger.graphql_type ())
                  ~args:Arg.[]
                  ~resolve:(fun _ { Poly.ledger; _ } -> ledger)
              ; field "seed"
                  ~typ:
                    (non_null @@ Mina_base_unix.Graphql_scalars.EpochSeed.typ ())
                  ~args:Arg.[]
                  ~resolve:(fun _ { Poly.seed; _ } -> seed)
              ; field "startCheckpoint"
                  ~typ:
                    (non_null @@ Mina_base_unix.Graphql_scalars.StateHash.typ ())
                  ~args:Arg.[]
                  ~resolve:(fun _ { Poly.start_checkpoint; _ } ->
                    start_checkpoint )
              ; field "lockCheckpoint"
                  ~typ:(Lock_checkpoint.graphql_type ())
                  ~args:Arg.[]
                  ~resolve:(fun _ { Poly.lock_checkpoint; _ } ->
                    Lock_checkpoint.resolve lock_checkpoint )
              ; field "epochLength"
                  ~typ:
                    (non_null @@ Mina_numbers_unix.Graphql_scalars.Length.typ ())
                  ~args:Arg.[]
                  ~resolve:(fun _ { Poly.epoch_length; _ } -> epoch_length)
              ] )

        let to_input
            ({ ledger; seed; start_checkpoint; lock_checkpoint; epoch_length } :
              Value.t ) =
          let open Random_oracle.Input.Chunked in
          List.reduce_exn ~f:append
            [ field (seed :> Tick.Field.t)
            ; field (start_checkpoint :> Tick.Field.t)
            ; Length.to_input epoch_length
            ; Epoch_ledger.to_input ledger
            ; Lock_checkpoint.to_input lock_checkpoint
            ]

        let var_to_input
            ({ ledger; seed; start_checkpoint; lock_checkpoint; epoch_length } :
              var ) =
          let open Random_oracle.Input.Chunked in
          List.reduce_exn ~f:append
            [ field (Epoch_seed.var_to_hash_packed seed)
            ; field (Mina_base.State_hash.var_to_hash_packed start_checkpoint)
            ; Length.Checked.to_input epoch_length
            ; Epoch_ledger.var_to_input ledger
            ; field (Mina_base.State_hash.var_to_hash_packed lock_checkpoint)
            ]

        let genesis ~(genesis_epoch_data : Genesis_epoch_data.Data.t) =
          { Poly.ledger = Epoch_ledger.genesis ~ledger:genesis_epoch_data.ledger
          ; seed = genesis_epoch_data.seed
          ; start_checkpoint = Mina_base.State_hash.(of_hash zero)
          ; lock_checkpoint = Lock_checkpoint.null
          ; epoch_length = Length.of_int 1
          }
      end

      module T = struct
        include Mina_base.State_hash

        let to_input (t : t) =
          Random_oracle.Input.Chunked.field (t :> Tick.Field.t)

        let null = Mina_base.State_hash.(of_hash zero)

        open Graphql_async
        open Schema

        type graphql_type = string

        let graphql_type () = non_null string

        let resolve = to_base58_check
      end

      module Staking = Make (T)
      module Next = Make (T)

      (* stable-versioned types are disallowed as functor application results
         we create them outside the results, and make sure they match the corresponding non-versioned types
      *)

      module Staking_value_versioned = struct
        module Value = struct
          module Lock_checkpoint = Mina_base.State_hash

          [%%versioned
          module Stable = struct
            module V1 = struct
              type t =
                ( Epoch_ledger.Value.Stable.V1.t
                , Epoch_seed.Stable.V1.t
                , Mina_base.State_hash.Stable.V1.t
                , Lock_checkpoint.Stable.V1.t
                , Length.Stable.V1.t )
                Poly.Stable.V1.t
              [@@deriving sexp, compare, equal, hash, yojson]

              let to_latest = Fn.id
            end
          end]

          type _unused = unit constraint Stable.Latest.t = Staking.Value.t
        end
      end

      module Next_value_versioned = struct
        module Value = struct
          module Lock_checkpoint = Mina_base.State_hash

          [%%versioned
          module Stable = struct
            module V1 = struct
              type t =
                ( Epoch_ledger.Value.Stable.V1.t
                , Epoch_seed.Stable.V1.t
                , Mina_base.State_hash.Stable.V1.t
                , Lock_checkpoint.Stable.V1.t
                , Length.Stable.V1.t )
                Poly.Stable.V1.t
              [@@deriving sexp, compare, equal, hash, yojson]

              let to_latest = Fn.id
            end
          end]

          type _unused = unit constraint Stable.Latest.t = Next.Value.t
        end
      end

      let next_to_staking (next : Next.Value.t) : Staking.Value.t = next

      let update_pair
          ((staking_data, next_data) : Staking.Value.t * Next.Value.t)
          epoch_count ~prev_epoch ~next_epoch ~next_slot
          ~prev_protocol_state_hash ~producer_vrf_result ~snarked_ledger_hash
          ~genesis_ledger_hash ~total_currency ~(constants : Constants.t) =
        let next_staking_ledger =
          (*If snarked ledger hash is still the genesis ledger hash then the epoch ledger should continue to be `next_data.ledger`. This is because the epoch ledgers at genesis can be different from the genesis ledger*)
          if
            Mina_base.Frozen_ledger_hash.equal snarked_ledger_hash
              genesis_ledger_hash
          then next_data.ledger
          else { Epoch_ledger.Poly.hash = snarked_ledger_hash; total_currency }
        in
        let staking_data', next_data', epoch_count' =
          if Epoch.(next_epoch > prev_epoch) then
            ( next_to_staking next_data
            , { Poly.seed = next_data.seed
              ; ledger = next_staking_ledger
              ; start_checkpoint =
                  prev_protocol_state_hash
                  (* TODO: We need to make sure issue #2328 is properly addressed. *)
              ; lock_checkpoint = Mina_base.State_hash.(of_hash zero)
              ; epoch_length = Length.of_int 1
              }
            , Length.succ epoch_count )
          else (
            assert (Epoch.equal next_epoch prev_epoch) ;
            ( staking_data
            , Poly.
                { next_data with
                  epoch_length = Length.succ next_data.epoch_length
                }
            , epoch_count ) )
        in
        let curr_seed, curr_lock_checkpoint =
          if Slot.in_seed_update_range next_slot ~constants then
            ( Epoch_seed.update next_data'.seed producer_vrf_result
            , prev_protocol_state_hash )
          else (next_data'.seed, next_data'.lock_checkpoint)
        in
        let next_data'' =
          Poly.
            { next_data' with
              seed = curr_seed
            ; lock_checkpoint = curr_lock_checkpoint
            }
        in
        (staking_data', next_data'', epoch_count')
    end

    module Consensus_transition = struct
      include Mina_numbers.Global_slot
      module Value = Mina_numbers.Global_slot

      type var = Checked.t

      let genesis = zero
    end

    module Consensus_time = struct
      include Global_slot

      let to_string_hum = time_hum

      (* externally, we are only interested in when the slot starts *)
      let to_time ~(constants : Constants.t) t = start_time ~constants t

      (* create dummy block to split map on *)
      let get_old ~constants (t : Global_slot.t) : Global_slot.t =
        let ( `Acceptable_network_delay _
            , `Gc_width _
            , `Gc_width_epoch gc_width_epoch
            , `Gc_width_slot gc_width_slot
            , `Gc_interval _ ) =
          Constants.gc_parameters constants
        in
        let gs = of_epoch_and_slot ~constants (gc_width_epoch, gc_width_slot) in
        if Global_slot.(t < gs) then
          (* block not beyond gc_width *)
          Global_slot.zero ~constants
        else
          (* subtract epoch, slot components of gc_width *)
          Global_slot.diff ~constants t (gc_width_epoch, gc_width_slot)

      let to_uint32 t = Global_slot.slot_number t

      let to_global_slot = slot_number

      let of_global_slot ~(constants : Constants.t) slot =
        of_slot_number ~constants slot
    end

    [%%if true]

    module Min_window_density = struct
      (* Three cases for updating the densities of sub-windows
         - same sub-window, then add 1 to the sub-window densities
         - passed a few sub_windows, but didn't skip a window, then
         assign 0 to all the skipped sub-windows, then mark next sub-window density to be 1
         - skipped more than a window, set every sub-window to be 0 and mark next sub-window density to be 1
      *)

      let update_min_window_density ~incr_window ~constants ~prev_global_slot
          ~next_global_slot ~prev_sub_window_densities ~prev_min_window_density
          =
        (* This function takes the previous window (prev_sub_window_densities) and the next_global_slot
           (e.g. the slot of the new block) and returns minimum window density and the new block's
           window (i.e. the next window).

           The current window is obtained by projecting the previous window to the next_global_slot
           as described in the Mina consensus spec.

           Next, we use the current window and prev_min_window_density to compute the minimum window density.

           Finally, we update the current window to obtain the next window that accounts for the presenence
           of the new block.  Note that we only increment the block's sub-window when the incr_window
           parameter is true, which happens when creating a new block, but not when evaluating virtual
           minimum window densities (a.k.a. the relative minimum window density) for the long-range fork rule.

           In the following code, we deal with three different windows
           * Previous window - the previous window
           (prev_global_sub_window - sub_windows_per_window, prev_global_sub_window]

           * Current window  - the projected window used to compute the minimum window density
           [next_global_sub_window - sub_windows_per_window, next_global_sub_window)

           * Next window     - the new (or virtual) block's window that is returned
           (next_global_sub_window - sub_windows_per_window, next_global_sub_window]

           All of these are derived from prev_sub_window_densities using ring-shifting and relative sub-window indexes.
        *)
        let prev_global_sub_window =
          Global_sub_window.of_global_slot ~constants prev_global_slot
        in
        let next_global_sub_window =
          Global_sub_window.of_global_slot ~constants next_global_slot
        in

        (*
          Compute the relative sub-window indexes in [0, sub_windows_per_window) needed for ring-shifting
         *)
        let prev_relative_sub_window =
          Global_sub_window.sub_window ~constants prev_global_sub_window
        in
        let next_relative_sub_window =
          Global_sub_window.sub_window ~constants next_global_sub_window
        in

        let same_sub_window =
          Global_sub_window.equal prev_global_sub_window next_global_sub_window
        in

        (* This function checks whether the current window overlaps with the previous window.
         *   N.B. this requires the precondition that next_global_sub_window >= prev_global_sub_window
         *        whenever update_min_window_density is called.
         *)
        let overlapping_window =
          Global_sub_window.(
            add prev_global_sub_window
              (constant constants.sub_windows_per_window)
            >= next_global_sub_window)
        in

        (* Compute the current window (equivalent to ring-shifting)
           If we are not in the same sub-window and the previous window
           and the current windows overlap, then we zero the densities
           between, and not including, prev and next (relative).
        *)
        let current_sub_window_densities =
          List.mapi prev_sub_window_densities ~f:(fun i density ->
              let gt_prev_sub_window =
                Sub_window.(of_int i > prev_relative_sub_window)
              in
              let lt_next_sub_window =
                Sub_window.(of_int i < next_relative_sub_window)
              in
              let within_range =
                if
                  UInt32.compare prev_relative_sub_window
                    next_relative_sub_window
                  < 0
                then gt_prev_sub_window && lt_next_sub_window
                else gt_prev_sub_window || lt_next_sub_window
              in
              if same_sub_window then density
              else if overlapping_window && not within_range then density
              else Length.zero )
        in
        let current_window_density =
          List.fold current_sub_window_densities ~init:Length.zero ~f:Length.add
        in

        (* Compute minimum window density, taking into account the grace-period *)
        let min_window_density =
          if
            same_sub_window
            || UInt32.compare
                 (Global_slot.slot_number next_global_slot)
                 constants.grace_period_end
               < 0
          then prev_min_window_density
          else Length.min current_window_density prev_min_window_density
        in

        (* Compute the next window by mutating the current window *)
        let next_sub_window_densities =
          List.mapi current_sub_window_densities ~f:(fun i density ->
              let is_next_sub_window =
                Sub_window.(of_int i = next_relative_sub_window)
              in
              if is_next_sub_window then
                let f = if incr_window then Length.succ else Fn.id in
                if same_sub_window then f density else f Length.zero
              else density )
        in

        (* Final result is the min window density and window for the new (or virtual) block *)
        (min_window_density, next_sub_window_densities)

      module Checked = struct
        let%snarkydef.Tick update_min_window_density
            ~(constants : Constants.var) ~prev_global_slot ~next_global_slot
            ~prev_sub_window_densities ~prev_min_window_density =
          (* Please see Min_window_density.update_min_window_density for documentation *)
          let open Tick in
          let open Tick.Checked.Let_syntax in
          let%bind prev_global_sub_window =
            Global_sub_window.Checked.of_global_slot ~constants prev_global_slot
          in
          let%bind next_global_sub_window =
            Global_sub_window.Checked.of_global_slot ~constants next_global_slot
          in
          let%bind prev_relative_sub_window =
            Global_sub_window.Checked.sub_window ~constants
              prev_global_sub_window
          in
          let%bind next_relative_sub_window =
            Global_sub_window.Checked.sub_window ~constants
              next_global_sub_window
          in
          let%bind same_sub_window =
            Global_sub_window.Checked.equal prev_global_sub_window
              next_global_sub_window
          in
          let%bind overlapping_window =
            Global_sub_window.Checked.(
              let%bind x =
                add prev_global_sub_window constants.sub_windows_per_window
              in
              x >= next_global_sub_window)
          in
          let if_ cond ~then_ ~else_ =
            let%bind cond = cond and then_ = then_ and else_ = else_ in
            Length.Checked.if_ cond ~then_ ~else_
          in
          let%bind current_sub_window_densities =
            Checked.List.mapi prev_sub_window_densities ~f:(fun i density ->
                let%bind gt_prev_sub_window =
                  Sub_window.Checked.(
                    constant (UInt32.of_int i) > prev_relative_sub_window)
                in
                let%bind lt_next_sub_window =
                  Sub_window.Checked.(
                    constant (UInt32.of_int i) < next_relative_sub_window)
                in
                let%bind within_range =
                  Sub_window.Checked.(
                    let if_ cond ~then_ ~else_ =
                      let%bind cond = cond
                      and then_ = then_
                      and else_ = else_ in
                      Boolean.if_ cond ~then_ ~else_
                    in
                    if_
                      (prev_relative_sub_window < next_relative_sub_window)
                      ~then_:Boolean.(gt_prev_sub_window &&& lt_next_sub_window)
                      ~else_:Boolean.(gt_prev_sub_window ||| lt_next_sub_window))
                in
                if_
                  (Checked.return same_sub_window)
                  ~then_:(Checked.return density)
                  ~else_:
                    (if_
                       Boolean.(overlapping_window && not within_range)
                       ~then_:(Checked.return density)
                       ~else_:(Checked.return Length.Checked.zero) ) )
          in
          let%bind current_window_density =
            Checked.List.fold current_sub_window_densities
              ~init:Length.Checked.zero ~f:Length.Checked.add
          in
          let%bind min_window_density =
            let%bind in_grace_period =
              Global_slot.Checked.( < ) next_global_slot
                (Global_slot.Checked.of_slot_number ~constants
                   (Mina_numbers.Global_slot.Checked.Unsafe.of_field
                      (Length.Checked.to_field constants.grace_period_end) ) )
            in
            if_
              Boolean.(same_sub_window ||| in_grace_period)
              ~then_:(Checked.return prev_min_window_density)
              ~else_:
                (Length.Checked.min current_window_density
                   prev_min_window_density )
          in
          let%bind next_sub_window_densities =
            Checked.List.mapi current_sub_window_densities ~f:(fun i density ->
                let%bind is_next_sub_window =
                  Sub_window.Checked.(
                    constant (UInt32.of_int i) = next_relative_sub_window)
                in
                if_
                  (Checked.return is_next_sub_window)
                  ~then_:
                    (if_
                       (Checked.return same_sub_window)
                       ~then_:Length.Checked.(succ density)
                       ~else_:Length.Checked.(succ zero) )
                  ~else_:(Checked.return density) )
          in
          return (min_window_density, next_sub_window_densities)
      end

      let%test_module "Min window length tests" =
        ( module struct
          (* This is the reference implementation, which is much more readable than
             the actual implementation. The reason this one is not implemented is because
             array-indexing is not supported in Snarky. We could use list-indexing, but it
             takes O(n) instead of O(1).
          *)

          let update_min_window_density_reference_implementation ~constants
              ~prev_global_slot ~next_global_slot ~prev_sub_window_densities
              ~prev_min_window_density =
            let prev_global_sub_window =
              Global_sub_window.of_global_slot ~constants prev_global_slot
            in
            let next_global_sub_window =
              Global_sub_window.of_global_slot ~constants next_global_slot
            in
            let sub_window_diff =
              UInt32.(
                to_int
                @@ min (succ constants.sub_windows_per_window)
                @@ Global_sub_window.sub next_global_sub_window
                     prev_global_sub_window)
            in
            let n = Array.length prev_sub_window_densities in
            let current_sub_window_densities =
              Array.init n ~f:(fun i ->
                  if i + sub_window_diff < n then
                    prev_sub_window_densities.(i + sub_window_diff)
                  else Length.zero )
            in
            let current_window_density =
              Array.fold current_sub_window_densities ~init:Length.zero
                ~f:Length.add
            in
            let min_window_density =
              if
                sub_window_diff = 0
                || UInt32.compare
                     (Global_slot.slot_number next_global_slot)
                     constants.grace_period_end
                   < 0
              then prev_min_window_density
              else Length.min current_window_density prev_min_window_density
            in
            current_sub_window_densities.(n - 1) <-
              Length.succ current_sub_window_densities.(n - 1) ;
            (min_window_density, current_sub_window_densities)

          let constants = Lazy.force Constants.for_unit_tests

          (* converting the input for actual implementation to the input required by the
             reference implementation *)
          let actual_to_reference ~prev_global_slot ~prev_sub_window_densities =
            let prev_global_sub_window =
              Global_sub_window.of_global_slot ~constants prev_global_slot
            in
            let prev_relative_sub_window =
              Sub_window.to_int
              @@ Global_sub_window.sub_window ~constants prev_global_sub_window
            in
            List.to_array
            @@ List.drop prev_sub_window_densities prev_relative_sub_window
            @ List.take prev_sub_window_densities prev_relative_sub_window
            @ [ List.nth_exn prev_sub_window_densities prev_relative_sub_window
              ]

          (* slot_diff are generated in such a way so that we can test different cases
             in the update function, I use a weighted union to generate it.
             weight | range of the slot diff
             1      | [0*slots_per_sub_window, 1*slots_per_sub_window)
             1/4    | [1*slots_per_sub_window, 2*slots_per_sub_window)
             1/9    | [2*slots_per_sub_window, 3*slots_per_sub_window)
             ...
             1/n^2  | [n*slots_per_sub_window, (n+1)*slots_per_sub_window)
          *)
          let gen_slot_diff =
            let to_int = Length.to_int in
            Quickcheck.Generator.weighted_union
            @@ List.init
                 (2 * to_int constants.sub_windows_per_window)
                 ~f:(fun i ->
                   ( 1.0 /. (Float.of_int (i + 1) ** 2.)
                   , Core.Int.gen_incl
                       (i * to_int constants.slots_per_sub_window)
                       ((i + 1) * to_int constants.slots_per_sub_window) ) )

          let num_global_slots_to_test = 1

          (* generate an initial global_slot and a list of successive global_slot following
             the initial slot. The length of the list is fixed because this same list would
             also passed into a snarky computation, and the *Typ* of the list requires a
             fixed length. *)
          let gen_global_slots :
              (Global_slot.t * Global_slot.t list) Quickcheck.Generator.t =
            let open Quickcheck.Generator in
            let open Quickcheck.Generator.Let_syntax in
            let module GS = Mina_numbers.Global_slot in
            let%bind prev_global_slot = small_positive_int in
            let%bind slot_diffs =
              Core.List.gen_with_length num_global_slots_to_test gen_slot_diff
            in
            let _, global_slots =
              List.fold slot_diffs ~init:(prev_global_slot, [])
                ~f:(fun (prev_global_slot, acc) slot_diff ->
                  let next_global_slot = prev_global_slot + slot_diff in
                  (next_global_slot, next_global_slot :: acc) )
            in
            return
              ( Global_slot.of_slot_number ~constants
                  (GS.of_int prev_global_slot)
              , List.map global_slots ~f:(fun s ->
                    Global_slot.of_slot_number ~constants (GS.of_int s) )
                |> List.rev )

          let gen_length =
            Quickcheck.Generator.union
            @@ List.init (Length.to_int constants.slots_per_sub_window)
                 ~f:(fun n -> Quickcheck.Generator.return @@ Length.of_int n)

          let gen_min_window_density =
            let open Quickcheck.Generator in
            let open Quickcheck.Generator.Let_syntax in
            let%bind prev_sub_window_densities =
              list_with_length
                (Length.to_int constants.sub_windows_per_window)
                gen_length
            in
            let min_window_density =
              let initial xs = List.(rev (tl_exn (rev xs))) in
              List.fold
                (initial prev_sub_window_densities)
                ~init:Length.zero ~f:Length.add
            in
            return (min_window_density, prev_sub_window_densities)

          let gen =
            Quickcheck.Generator.tuple2 gen_global_slots gen_min_window_density

          let update_several_times ~f ~prev_global_slot ~next_global_slots
              ~prev_sub_window_densities ~prev_min_window_density ~constants =
            List.fold next_global_slots
              ~init:
                ( prev_global_slot
                , prev_sub_window_densities
                , prev_min_window_density )
              ~f:(fun
                   ( prev_global_slot
                   , prev_sub_window_densities
                   , prev_min_window_density )
                   next_global_slot
                 ->
                let min_window_density, sub_window_densities =
                  f ~constants ~prev_global_slot ~next_global_slot
                    ~prev_sub_window_densities ~prev_min_window_density
                in
                (next_global_slot, sub_window_densities, min_window_density) )

          let update_several_times_checked ~f ~prev_global_slot
              ~next_global_slots ~prev_sub_window_densities
              ~prev_min_window_density ~constants =
            let open Tick.Checked in
            let open Tick.Checked.Let_syntax in
            List.fold next_global_slots
              ~init:
                ( prev_global_slot
                , prev_sub_window_densities
                , prev_min_window_density )
              ~f:(fun
                   ( prev_global_slot
                   , prev_sub_window_densities
                   , prev_min_window_density )
                   next_global_slot
                 ->
                let%bind min_window_density, sub_window_densities =
                  f ~constants ~prev_global_slot ~next_global_slot
                    ~prev_sub_window_densities ~prev_min_window_density
                in
                return
                  (next_global_slot, sub_window_densities, min_window_density) )

          let%test_unit "the actual implementation is equivalent to the \
                         reference implementation" =
            Quickcheck.test ~trials:100 gen
              ~f:(fun
                   ( ((prev_global_slot : Global_slot.t), next_global_slots)
                   , (prev_min_window_density, prev_sub_window_densities) )
                 ->
                let _, _, min_window_density1 =
                  update_several_times
                    ~f:(update_min_window_density ~incr_window:true)
                    ~prev_global_slot ~next_global_slots
                    ~prev_sub_window_densities ~prev_min_window_density
                    ~constants
                in
                let _, _, min_window_density2 =
                  update_several_times
                    ~f:update_min_window_density_reference_implementation
                    ~prev_global_slot ~next_global_slots
                    ~prev_sub_window_densities:
                      (actual_to_reference ~prev_global_slot
                         ~prev_sub_window_densities )
                    ~prev_min_window_density ~constants
                in
                assert (Length.(equal min_window_density1 min_window_density2)) )

          let%test_unit "Inside snark computation is equivalent to outside \
                         snark computation" =
            Quickcheck.test ~trials:100 gen
              ~f:(fun (slots, min_window_densities) ->
                Test_util.test_equal
                  (Typ.tuple3
                     (Typ.tuple2 Global_slot.typ
                        (Typ.list ~length:num_global_slots_to_test
                           Global_slot.typ ) )
                     (Typ.tuple2 Length.typ
                        (Typ.list
                           ~length:
                             (Length.to_int constants.sub_windows_per_window)
                           Length.typ ) )
                     Constants.typ )
                  (Typ.tuple3 Global_slot.typ
                     (Typ.list
                        ~length:(Length.to_int constants.sub_windows_per_window)
                        Length.typ )
                     Length.typ )
                  (fun ( (prev_global_slot, next_global_slots)
                       , (prev_min_window_density, prev_sub_window_densities)
                       , constants ) ->
                    update_several_times_checked
                      ~f:Checked.update_min_window_density ~prev_global_slot
                      ~next_global_slots ~prev_sub_window_densities
                      ~prev_min_window_density ~constants )
                  (fun ( (prev_global_slot, next_global_slots)
                       , (prev_min_window_density, prev_sub_window_densities)
                       , constants ) ->
                    update_several_times
                      ~f:(update_min_window_density ~incr_window:true)
                      ~prev_global_slot ~next_global_slots
                      ~prev_sub_window_densities ~prev_min_window_density
                      ~constants )
                  (slots, min_window_densities, constants) )
        end )
    end

    [%%else]

    module Min_window_density = struct
      let update_min_window_density ~constants:_ ~prev_global_slot:_
          ~next_global_slot:_ ~prev_sub_window_densities
          ~prev_min_window_density =
        (prev_min_window_density, prev_sub_window_densities)

      module Checked = struct
        let update_min_window_density ~constants:_ ~prev_global_slot:_
            ~next_global_slot:_ ~prev_sub_window_densities
            ~prev_min_window_density =
          Tick.Checked.return
            (prev_min_window_density, prev_sub_window_densities)
      end
    end

    [%%endif]

    (* We have a list of state hashes. When we extend the blockchain,
       we see if the **previous** state should be saved as a checkpoint.
       This is because we have convenient access to the entire previous
       protocol state hash.

       We divide the slots of an epoch into "checkpoint windows": chunks of
       size [checkpoint_window_size]. The goal is to record the first block
       in a given window as a check-point if there are any blocks in that
       window, and zero checkpoints if the window was empty.

       To that end, we store in each state a bit [checkpoint_window_filled] which
       is true iff there has already been a state in the history of the given state
       which is in the same checkpoint window as the given state.
    *)
    module Consensus_state = struct
      module Poly = struct
        [%%versioned
        module Stable = struct
          module V1 = struct
            type ( 'length
                 , 'vrf_output
                 , 'amount
                 , 'global_slot
                 , 'global_slot_since_genesis
                 , 'staking_epoch_data
                 , 'next_epoch_data
                 , 'bool
                 , 'pk )
                 t =
                  ( 'length
                  , 'vrf_output
                  , 'amount
                  , 'global_slot
                  , 'global_slot_since_genesis
                  , 'staking_epoch_data
                  , 'next_epoch_data
                  , 'bool
                  , 'pk )
                  A.Data.Consensus_state.Poly.V1.t =
              { blockchain_length : 'length
              ; epoch_count : 'length
              ; min_window_density : 'length
              ; sub_window_densities : 'length list
              ; last_vrf_output : 'vrf_output
              ; total_currency : 'amount
              ; curr_global_slot : 'global_slot
              ; global_slot_since_genesis : 'global_slot_since_genesis
              ; staking_epoch_data : 'staking_epoch_data
              ; next_epoch_data : 'next_epoch_data
              ; has_ancestor_in_same_checkpoint_window : 'bool
              ; block_stake_winner : 'pk
              ; block_creator : 'pk
              ; coinbase_receiver : 'pk
              ; supercharge_coinbase : 'bool
              }
            [@@deriving sexp, equal, compare, hash, yojson, fields, hlist]
          end
        end]
      end

      module Value = struct
        [%%versioned
        module Stable = struct
          module V1 = struct
            type t =
              ( Length.Stable.V1.t
              , Vrf.Output.Truncated.Stable.V1.t
              , Amount.Stable.V1.t
              , Global_slot.Stable.V1.t
              , Mina_numbers.Global_slot.Stable.V1.t
              , Epoch_data.Staking_value_versioned.Value.Stable.V1.t
              , Epoch_data.Next_value_versioned.Value.Stable.V1.t
              , bool
              , Public_key.Compressed.Stable.V1.t )
              Poly.Stable.V1.t
            [@@deriving sexp, equal, compare, hash, yojson]

            let to_latest = Fn.id
          end
        end]

        module For_tests = struct
          let with_global_slot_since_genesis (state : t) slot_number =
            let global_slot_since_genesis : Mina_numbers.Global_slot.t =
              slot_number
            in
            { state with global_slot_since_genesis }
        end
      end

      open Snark_params.Tick

      type var =
        ( Length.Checked.t
        , Vrf.Output.Truncated.var
        , Amount.var
        , Global_slot.Checked.t
        , Mina_numbers.Global_slot.Checked.t
        , Epoch_data.var
        , Epoch_data.var
        , Boolean.var
        , Public_key.Compressed.var )
        Poly.t

      let typ ~(constraint_constants : Genesis_constants.Constraint_constants.t)
          : (var, Value.t) Typ.t =
        let sub_windows_per_window =
          constraint_constants.sub_windows_per_window
        in
        Snark_params.Tick.Typ.of_hlistable
          [ Length.typ
          ; Length.typ
          ; Length.typ
          ; Typ.list ~length:sub_windows_per_window Length.typ
          ; Vrf.Output.Truncated.typ
          ; Amount.typ
          ; Global_slot.typ
          ; Mina_numbers.Global_slot.typ
          ; Epoch_data.Staking.typ
          ; Epoch_data.Next.typ
          ; Boolean.typ
          ; Public_key.Compressed.typ
          ; Public_key.Compressed.typ
          ; Public_key.Compressed.typ
          ; Boolean.typ
          ]
          ~var_to_hlist:Poly.to_hlist ~var_of_hlist:Poly.of_hlist
          ~value_to_hlist:Poly.to_hlist ~value_of_hlist:Poly.of_hlist

      let to_input
          ({ Poly.blockchain_length
           ; epoch_count
           ; min_window_density
           ; sub_window_densities
           ; last_vrf_output
           ; total_currency
           ; curr_global_slot
           ; global_slot_since_genesis
           ; staking_epoch_data
           ; next_epoch_data
           ; has_ancestor_in_same_checkpoint_window
           ; block_stake_winner
           ; block_creator
           ; coinbase_receiver
           ; supercharge_coinbase
           } :
            Value.t ) =
        let open Random_oracle.Input.Chunked in
        List.reduce_exn ~f:append
          [ Length.to_input blockchain_length
          ; Length.to_input epoch_count
          ; Length.to_input min_window_density
          ; List.reduce_exn ~f:append
              (List.map ~f:Length.to_input sub_window_densities)
          ; Vrf.Output.Truncated.to_input last_vrf_output
          ; Amount.to_input total_currency
          ; Global_slot.to_input curr_global_slot
          ; Mina_numbers.Global_slot.to_input global_slot_since_genesis
          ; packed
              ( Mina_base.Util.field_of_bool
                  has_ancestor_in_same_checkpoint_window
              , 1 )
          ; packed (Mina_base.Util.field_of_bool supercharge_coinbase, 1)
          ; Epoch_data.Staking.to_input staking_epoch_data
          ; Epoch_data.Next.to_input next_epoch_data
          ; Public_key.Compressed.to_input block_stake_winner
          ; Public_key.Compressed.to_input block_creator
          ; Public_key.Compressed.to_input coinbase_receiver
          ]

      let var_to_input
          ({ Poly.blockchain_length
           ; epoch_count
           ; min_window_density
           ; sub_window_densities
           ; last_vrf_output
           ; total_currency
           ; curr_global_slot
           ; global_slot_since_genesis
           ; staking_epoch_data
           ; next_epoch_data
           ; has_ancestor_in_same_checkpoint_window
           ; block_stake_winner
           ; block_creator
           ; coinbase_receiver
           ; supercharge_coinbase
           } :
            var ) =
        let open Random_oracle.Input.Chunked in
        List.reduce_exn ~f:append
          [ Length.Checked.to_input blockchain_length
          ; Length.Checked.to_input epoch_count
          ; Length.Checked.to_input min_window_density
          ; List.reduce_exn ~f:append
              (List.map ~f:Length.Checked.to_input sub_window_densities)
          ; Vrf.Output.Truncated.var_to_input last_vrf_output
          ; Amount.var_to_input total_currency
          ; Global_slot.Checked.to_input curr_global_slot
          ; Mina_numbers.Global_slot.Checked.to_input global_slot_since_genesis
          ; packed
              ((has_ancestor_in_same_checkpoint_window :> Tick.Field.Var.t), 1)
          ; packed ((supercharge_coinbase :> Tick.Field.Var.t), 1)
          ; Epoch_data.Staking.var_to_input staking_epoch_data
          ; Epoch_data.Next.var_to_input next_epoch_data
          ; Public_key.Compressed.Checked.to_input block_stake_winner
          ; Public_key.Compressed.Checked.to_input block_creator
          ; Public_key.Compressed.Checked.to_input coinbase_receiver
          ]

      let global_slot { Poly.curr_global_slot; _ } = curr_global_slot

      let checkpoint_window ~(constants : Constants.t) (slot : Global_slot.t) =
        UInt32.Infix.(
          Global_slot.slot_number slot
          / constants.checkpoint_window_size_in_slots)

      let same_checkpoint_window_unchecked ~constants slot1 slot2 =
        UInt32.equal
          (checkpoint_window slot1 ~constants)
          (checkpoint_window slot2 ~constants)

      let update ~(constants : Constants.t)
          ~(previous_consensus_state : Value.t)
          ~(consensus_transition : Consensus_transition.t)
          ~(previous_protocol_state_hash : Mina_base.State_hash.t)
          ~(supply_increase : Currency.Amount.Signed.t)
          ~(snarked_ledger_hash : Mina_base.Frozen_ledger_hash.t)
          ~(genesis_ledger_hash : Mina_base.Frozen_ledger_hash.t)
          ~(producer_vrf_result : Random_oracle.Digest.t)
          ~(block_stake_winner : Public_key.Compressed.t)
          ~(block_creator : Public_key.Compressed.t)
          ~(coinbase_receiver : Public_key.Compressed.t)
          ~(supercharge_coinbase : bool) : Value.t Or_error.t =
        let open Or_error.Let_syntax in
        let prev_epoch, prev_slot =
          Global_slot.to_epoch_and_slot
            previous_consensus_state.curr_global_slot
        in
        let next_global_slot =
          Global_slot.of_slot_number consensus_transition ~constants
        in
        let next_epoch, next_slot =
          Global_slot.to_epoch_and_slot next_global_slot
        in
        let%bind slot_diff =
          Global_slot.(
            next_global_slot - previous_consensus_state.curr_global_slot)
          |> Option.value_map
               ~default:
                 (Or_error.errorf
                    !"Next global slot %{sexp: Global_slot.t} smaller than \
                      current global slot %{sexp: Global_slot.t}"
                    next_global_slot previous_consensus_state.curr_global_slot )
               ~f:(fun diff -> Ok diff)
        in
        let%map total_currency =
          let total, `Overflow overflow =
            Amount.add_signed_flagged previous_consensus_state.total_currency
              supply_increase
          in
          if overflow then
            Or_error.errorf
              !"New total currency less than zero. supply_increase: %{sexp: \
                Amount.Signed.t} previous total currency: %{sexp: Amount.t}"
              supply_increase previous_consensus_state.total_currency
          else Ok total
        and () =
          if
            Consensus_transition.(
              equal consensus_transition Consensus_transition.genesis)
            || Global_slot.(
                 previous_consensus_state.curr_global_slot < next_global_slot)
          then Ok ()
          else
            Or_error.errorf
              !"(epoch, slot) did not increase. prev=%{sexp:Epoch.t * Slot.t}, \
                next=%{sexp:Epoch.t * Slot.t}"
              (prev_epoch, prev_slot) (next_epoch, next_slot)
        in
        let staking_epoch_data, next_epoch_data, epoch_count =
          Epoch_data.update_pair ~constants
            ( previous_consensus_state.staking_epoch_data
            , previous_consensus_state.next_epoch_data )
            previous_consensus_state.epoch_count ~prev_epoch ~next_epoch
            ~next_slot ~prev_protocol_state_hash:previous_protocol_state_hash
            ~producer_vrf_result ~snarked_ledger_hash ~genesis_ledger_hash
            ~total_currency
        in
        let min_window_density, sub_window_densities =
          Min_window_density.update_min_window_density ~constants
            ~incr_window:true
            ~prev_global_slot:previous_consensus_state.curr_global_slot
            ~next_global_slot
            ~prev_sub_window_densities:
              previous_consensus_state.sub_window_densities
            ~prev_min_window_density:previous_consensus_state.min_window_density
        in
        { Poly.blockchain_length =
            Length.succ previous_consensus_state.blockchain_length
        ; epoch_count
        ; min_window_density
        ; sub_window_densities
        ; last_vrf_output = Vrf.Output.truncate producer_vrf_result
        ; total_currency
        ; curr_global_slot = next_global_slot
        ; global_slot_since_genesis =
            Mina_numbers.Global_slot.add
              previous_consensus_state.global_slot_since_genesis slot_diff
        ; staking_epoch_data
        ; next_epoch_data
        ; has_ancestor_in_same_checkpoint_window =
            same_checkpoint_window_unchecked ~constants
              (Global_slot.create ~constants ~epoch:prev_epoch ~slot:prev_slot)
              (Global_slot.create ~constants ~epoch:next_epoch ~slot:next_slot)
        ; block_stake_winner
        ; block_creator
        ; coinbase_receiver
        ; supercharge_coinbase
        }

      let same_checkpoint_window ~(constants : Constants.var)
          ~prev:(slot1 : Global_slot.Checked.t)
          ~next:(slot2 : Global_slot.Checked.t) =
        let module Slot = Mina_numbers.Global_slot in
        let slot1 : Slot.Checked.t = Global_slot.slot_number slot1 in
        let checkpoint_window_size_in_slots =
          constants.checkpoint_window_size_in_slots
        in
        let%bind _q1, r1 =
          Slot.Checked.div_mod slot1
            (Slot.Checked.Unsafe.of_field
               (Length.Checked.to_field checkpoint_window_size_in_slots) )
        in
        let next_window_start =
          Run.Field.(
            Slot.Checked.to_field slot1
            - Slot.Checked.to_field r1
            + Length.Checked.to_field checkpoint_window_size_in_slots)
        in
        Slot.Checked.( < )
          (Global_slot.slot_number slot2)
          (Slot.Checked.Unsafe.of_field next_window_start)

      let same_checkpoint_window ~constants ~prev ~next =
        same_checkpoint_window ~constants ~prev ~next

      let negative_one ~genesis_ledger
          ~(genesis_epoch_data : Genesis_epoch_data.t)
          ~(constants : Constants.t)
          ~(constraint_constants : Genesis_constants.Constraint_constants.t) =
        let max_sub_window_density = constants.slots_per_sub_window in
        let max_window_density = constants.slots_per_window in
        let blockchain_length, global_slot_since_genesis =
          match constraint_constants.fork with
          | None ->
              (Length.zero, Mina_numbers.Global_slot.zero)
          | Some { previous_length; previous_global_slot; _ } ->
              (*Note: global_slot_since_genesis at fork point is the same as global_slot_since_genesis in the new genesis. This value is used to check transaction validity and existence of locked tokens.
                For reviewers, should this be incremented by 1 because it's technically a new block? we don't really know how many slots passed since the fork point*)
              (previous_length, previous_global_slot)
        in
        let default_epoch_data =
          Genesis_epoch_data.Data.
            { ledger = genesis_ledger; seed = Epoch_seed.initial }
        in
        let genesis_epoch_data_staking, genesis_epoch_data_next =
          Option.value_map genesis_epoch_data
            ~default:(default_epoch_data, default_epoch_data) ~f:(fun data ->
              (data.staking, Option.value ~default:data.staking data.next) )
        in
        let genesis_winner_pk = fst Vrf.Precomputed.genesis_winner in
        { Poly.blockchain_length
        ; epoch_count = Length.zero
        ; min_window_density = max_window_density
        ; sub_window_densities =
            Length.zero
            :: List.init
                 (Length.to_int constants.sub_windows_per_window - 1)
                 ~f:(Fn.const max_sub_window_density)
        ; last_vrf_output = Vrf.Output.Truncated.dummy
        ; total_currency = genesis_ledger_total_currency ~ledger:genesis_ledger
        ; curr_global_slot = Global_slot.zero ~constants
        ; global_slot_since_genesis
        ; staking_epoch_data =
            Epoch_data.Staking.genesis
              ~genesis_epoch_data:genesis_epoch_data_staking
        ; next_epoch_data =
            Epoch_data.Next.genesis ~genesis_epoch_data:genesis_epoch_data_next
        ; has_ancestor_in_same_checkpoint_window = false
        ; block_stake_winner = genesis_winner_pk
        ; block_creator = genesis_winner_pk
        ; coinbase_receiver = genesis_winner_pk
        ; supercharge_coinbase = true
        }

      let create_genesis_from_transition ~negative_one_protocol_state_hash
          ~consensus_transition ~genesis_ledger
          ~(genesis_epoch_data : Genesis_epoch_data.t) ~constraint_constants
          ~constants : Value.t =
        let staking_seed =
          Option.value_map genesis_epoch_data ~default:Epoch_seed.initial
            ~f:(fun data -> data.staking.seed)
        in
        let producer_vrf_result =
          let _, sk = Vrf.Precomputed.genesis_winner in
          Vrf.eval ~constraint_constants ~private_key:sk
            { Vrf.Message.global_slot = consensus_transition
            ; seed = staking_seed
            ; delegator = 0
            }
        in
        let snarked_ledger_hash =
          Lazy.force genesis_ledger |> Mina_ledger.Ledger.merkle_root
          |> Mina_base.Frozen_ledger_hash.of_ledger_hash
        in
        let genesis_winner_pk = fst Vrf.Precomputed.genesis_winner in
        (* no coinbases for genesis block, so CLI flag for coinbase receiver
           not relevant
        *)
        Or_error.ok_exn
          (update ~constants ~producer_vrf_result
             ~previous_consensus_state:
               (negative_one ~genesis_ledger ~genesis_epoch_data ~constants
                  ~constraint_constants )
             ~previous_protocol_state_hash:negative_one_protocol_state_hash
             ~consensus_transition ~supply_increase:Currency.Amount.Signed.zero
             ~snarked_ledger_hash ~genesis_ledger_hash:snarked_ledger_hash
             ~block_stake_winner:genesis_winner_pk
             ~block_creator:genesis_winner_pk
             ~coinbase_receiver:genesis_winner_pk ~supercharge_coinbase:true )

      let create_genesis ~negative_one_protocol_state_hash ~genesis_ledger
          ~genesis_epoch_data ~constraint_constants ~constants : Value.t =
        create_genesis_from_transition ~negative_one_protocol_state_hash
          ~consensus_transition:Consensus_transition.genesis ~genesis_ledger
          ~genesis_epoch_data ~constraint_constants ~constants

      (* Check that both epoch and slot are zero.
       *)
      let is_genesis_state (t : Value.t) =
        Mina_numbers.Global_slot.(
          equal zero (Global_slot.slot_number t.curr_global_slot))

      let is_genesis (global_slot : Global_slot.Checked.t) =
        let open Mina_numbers.Global_slot in
        Checked.equal (Checked.constant zero)
          (Global_slot.slot_number global_slot)

      let is_genesis_state_var (t : var) = is_genesis t.curr_global_slot

      let epoch_count (t : Value.t) = t.epoch_count

      let supercharge_coinbase_var (t : var) = t.supercharge_coinbase

      let supercharge_coinbase (t : Value.t) = t.supercharge_coinbase

      let compute_supercharge_coinbase ~(winner_account : Mina_base.Account.var)
          ~global_slot =
        let open Snark_params.Tick in
        let%map winner_locked =
          Mina_base.Account.Checked.has_locked_tokens ~global_slot
            winner_account
        in
        Boolean.not winner_locked

      let%snarkydef_ update_var (previous_state : var)
          (transition_data : Consensus_transition.var)
          (previous_protocol_state_hash : Mina_base.State_hash.var)
          ~(supply_increase : Currency.Amount.Signed.var)
          ~(previous_blockchain_state_ledger_hash :
             Mina_base.Frozen_ledger_hash.var ) ~genesis_ledger_hash
          ~constraint_constants
          ~(protocol_constants : Mina_base.Protocol_constants_checked.var) =
        let open Snark_params.Tick in
        let%bind constants =
          Constants.Checked.create ~constraint_constants ~protocol_constants
        in
        let { Poly.curr_global_slot = prev_global_slot; _ } = previous_state in
        let next_global_slot =
          Global_slot.Checked.of_slot_number ~constants transition_data
        in
        let%bind slot_diff =
          [%with_label_ "Next global slot is less that previous global slot"]
            (fun () ->
              Global_slot.Checked.sub next_global_slot prev_global_slot )
        in
        let%bind () =
          let%bind global_slot_increased =
            Global_slot.Checked.(prev_global_slot < next_global_slot)
          in
          let%bind is_genesis = is_genesis next_global_slot in
          Boolean.Assert.any [ global_slot_increased; is_genesis ]
        in
        let%bind next_epoch, next_slot =
          Global_slot.Checked.to_epoch_and_slot next_global_slot
        and prev_epoch, _prev_slot =
          Global_slot.Checked.to_epoch_and_slot prev_global_slot
        in
        let%bind global_slot_since_genesis =
          Mina_numbers.Global_slot.Checked.add
            previous_state.global_slot_since_genesis slot_diff
        in
        let%bind epoch_increased = Epoch.Checked.(prev_epoch < next_epoch) in
        let%bind staking_epoch_data =
          Epoch_data.if_ epoch_increased ~then_:previous_state.next_epoch_data
            ~else_:previous_state.staking_epoch_data
        in
        let next_slot_number = Global_slot.slot_number next_global_slot in
        let%bind block_stake_winner =
          exists Public_key.Compressed.typ
            ~request:As_prover.(return Vrf.Winner_pk)
        in
        let%bind block_creator =
          let%bind.Checked bc_compressed =
            exists Public_key.typ
              ~request:As_prover.(return Vrf.Producer_public_key)
          in
          Public_key.compress_var bc_compressed
        in
        let%bind coinbase_receiver =
          exists Public_key.Compressed.typ
            ~request:As_prover.(return Vrf.Coinbase_receiver_pk)
        in
        let%bind ( threshold_satisfied
                 , vrf_result
                 , truncated_vrf_result
                 , winner_account ) =
          let%bind (module M) = Inner_curve.Checked.Shifted.create () in
          Vrf.Checked.check ~constraint_constants
            (module M)
            ~epoch_ledger:staking_epoch_data.ledger
            ~global_slot:next_slot_number ~block_stake_winner ~block_creator
            ~seed:staking_epoch_data.seed
        in
        let%bind supercharge_coinbase =
          compute_supercharge_coinbase ~winner_account
            ~global_slot:global_slot_since_genesis
        in
        let%bind new_total_currency, `Overflow overflow =
          Currency.Amount.Checked.add_signed_flagged
            previous_state.total_currency supply_increase
        in
        let%bind () =
          [%with_label_ "Total currency is greater than or equal to zero"]
            (fun () -> Boolean.Assert.is_true (Boolean.not overflow))
        in
        let%bind has_ancestor_in_same_checkpoint_window =
          same_checkpoint_window ~constants ~prev:prev_global_slot
            ~next:next_global_slot
        in
        let%bind in_seed_update_range =
          Slot.Checked.in_seed_update_range next_slot ~constants
        in
        let%bind update_next_epoch_ledger =
          (*If snarked ledger hash is still the genesis ledger hash then the epoch ledger should continue to be `next_data.ledger`. This is because the epoch ledgers at genesis can be different from the genesis ledger*)
          let%bind snarked_ledger_is_still_genesis =
            Mina_base.Frozen_ledger_hash.equal_var genesis_ledger_hash
              previous_blockchain_state_ledger_hash
          in
          Boolean.(epoch_increased &&& not snarked_ledger_is_still_genesis)
        in
        let%bind next_epoch_data =
          let%map seed =
            let base = previous_state.next_epoch_data.seed in
            let%bind updated = Epoch_seed.update_var base vrf_result in
            Epoch_seed.if_ in_seed_update_range ~then_:updated ~else_:base
          and epoch_length =
            let open Length.Checked in
            let%bind base =
              if_ epoch_increased ~then_:zero
                ~else_:previous_state.next_epoch_data.epoch_length
            in
            succ base
          and ledger =
            Epoch_ledger.if_ update_next_epoch_ledger
              ~then_:
                { total_currency = new_total_currency
                ; hash = previous_blockchain_state_ledger_hash
                }
              ~else_:previous_state.next_epoch_data.ledger
          and start_checkpoint =
            Mina_base.State_hash.if_ epoch_increased
              ~then_:previous_protocol_state_hash
              ~else_:previous_state.next_epoch_data.start_checkpoint
          (* Want this to be the protocol state hash once we leave the seed
             update range. *)
          and lock_checkpoint =
            let%bind base =
              (* TODO: Should this be zero or some other sentinel value? *)
              Mina_base.State_hash.if_ epoch_increased
                ~then_:Mina_base.State_hash.(var_of_t (of_hash zero))
                ~else_:previous_state.next_epoch_data.lock_checkpoint
            in
            Mina_base.State_hash.if_ in_seed_update_range
              ~then_:previous_protocol_state_hash ~else_:base
          in
          { Epoch_data.Poly.seed
          ; epoch_length
          ; ledger
          ; start_checkpoint
          ; lock_checkpoint
          }
        and blockchain_length =
          Length.Checked.succ previous_state.blockchain_length
        and epoch_count =
          Length.Checked.succ_if previous_state.epoch_count epoch_increased
        and min_window_density, sub_window_densities =
          Min_window_density.Checked.update_min_window_density ~constants
            ~prev_global_slot ~next_global_slot
            ~prev_sub_window_densities:previous_state.sub_window_densities
            ~prev_min_window_density:previous_state.min_window_density
        in
        Checked.return
          ( `Success threshold_satisfied
          , { Poly.blockchain_length
            ; epoch_count
            ; min_window_density
            ; sub_window_densities
            ; last_vrf_output = truncated_vrf_result
            ; curr_global_slot = next_global_slot
            ; global_slot_since_genesis
            ; total_currency = new_total_currency
            ; staking_epoch_data
            ; next_epoch_data
            ; has_ancestor_in_same_checkpoint_window
            ; block_stake_winner
            ; block_creator
            ; coinbase_receiver
            ; supercharge_coinbase
            } )

      type display =
        { blockchain_length : int
        ; epoch_count : int
        ; curr_epoch : int
        ; curr_slot : int
        ; global_slot_since_genesis : int
        ; total_currency : int
        }
      [@@deriving yojson]

      let display (t : Value.t) =
        let epoch, slot = Global_slot.to_epoch_and_slot t.curr_global_slot in
        { blockchain_length = Length.to_int t.blockchain_length
        ; epoch_count = Length.to_int t.epoch_count
        ; curr_epoch = Segment_id.to_int epoch
        ; curr_slot = Segment_id.to_int slot
        ; global_slot_since_genesis =
            Mina_numbers.Global_slot.to_int t.global_slot_since_genesis
        ; total_currency = Amount.to_int t.total_currency
        }

      let curr_global_slot (t : Value.t) = t.curr_global_slot

      let curr_ f = Fn.compose f curr_global_slot

      let curr_epoch_and_slot = curr_ Global_slot.to_epoch_and_slot

      let curr_epoch = curr_ Global_slot.epoch

      let curr_slot = curr_ Global_slot.slot

      let blockchain_length_var (t : var) = t.blockchain_length

      let min_window_density_var (t : var) = t.min_window_density

      let total_currency_var (t : var) = t.total_currency

      let staking_epoch_data_var (t : var) : Epoch_data.var =
        t.staking_epoch_data

      let staking_epoch_data (t : Value.t) = t.staking_epoch_data

      let next_epoch_data_var (t : var) : Epoch_data.var = t.next_epoch_data

      let next_epoch_data (t : Value.t) = t.next_epoch_data

      let coinbase_receiver_var (t : var) = t.coinbase_receiver

      let curr_global_slot_var (t : var) =
        Global_slot.slot_number t.curr_global_slot

      let curr_global_slot (t : Value.t) =
        Global_slot.slot_number t.curr_global_slot

      let consensus_time (t : Value.t) = t.curr_global_slot

      let global_slot_since_genesis_var (t : var) = t.global_slot_since_genesis

      [%%define_locally
      Poly.
        ( blockchain_length
        , min_window_density
        , total_currency
        , global_slot_since_genesis
        , block_stake_winner
        , block_creator
        , coinbase_receiver )]

      module Unsafe = struct
        (* TODO: very unsafe, do not use unless you know what you are doing *)
        let dummy_advance (t : Value.t) ?(increase_epoch_count = false)
            ~new_global_slot : Value.t =
          let new_epoch_count =
            if increase_epoch_count then Length.succ t.epoch_count
            else t.epoch_count
          in
          { t with
            epoch_count = new_epoch_count
          ; curr_global_slot = new_global_slot
          }
      end

      let graphql_type () : ('ctx, Value.t option) Graphql_async.Schema.typ =
        let open Graphql_async in
        let open Signature_lib_unix.Graphql_scalars in
        let public_key = PublicKey.typ () in
        let open Schema in
        let length = Mina_numbers_unix.Graphql_scalars.Length.typ () in
        let amount = Currency_unix.Graphql_scalars.Amount.typ () in
        obj "ConsensusState" ~fields:(fun _ ->
            [ field "blockchainLength" ~typ:(non_null length)
                ~doc:"Length of the blockchain at this block"
                ~deprecated:(Deprecated (Some "use blockHeight instead"))
                ~args:Arg.[]
                ~resolve:(fun _ { Poly.blockchain_length; _ } ->
                  blockchain_length )
            ; field "blockHeight" ~typ:(non_null length)
                ~doc:"Height of the blockchain at this block"
                ~args:Arg.[]
                ~resolve:(fun _ { Poly.blockchain_length; _ } ->
                  blockchain_length )
            ; field "epochCount" ~typ:(non_null length)
                ~args:Arg.[]
                ~resolve:(fun _ { Poly.epoch_count; _ } -> epoch_count)
            ; field "minWindowDensity" ~typ:(non_null length)
                ~args:Arg.[]
                ~resolve:(fun _ { Poly.min_window_density; _ } ->
                  min_window_density )
            ; field "lastVrfOutput" ~typ:(non_null string)
                ~args:Arg.[]
                ~resolve:(fun (_ : 'ctx resolve_info)
                              { Poly.last_vrf_output; _ } ->
                  Vrf.Output.Truncated.to_base58_check last_vrf_output )
            ; field "totalCurrency"
                ~doc:"Total currency in circulation at this block"
                ~typ:(non_null amount)
                ~args:Arg.[]
                ~resolve:(fun _ { Poly.total_currency; _ } -> total_currency)
            ; field "stakingEpochData"
                ~typ:
                  ( non_null
                  @@ Epoch_data.Staking.graphql_type "StakingEpochData" )
                ~args:Arg.[]
                ~resolve:(fun (_ : 'ctx resolve_info)
                              { Poly.staking_epoch_data; _ } ->
                  staking_epoch_data )
            ; field "nextEpochData"
                ~typ:(non_null @@ Epoch_data.Next.graphql_type "NextEpochData")
                ~args:Arg.[]
                ~resolve:(fun (_ : 'ctx resolve_info)
                              { Poly.next_epoch_data; _ } -> next_epoch_data )
            ; field "hasAncestorInSameCheckpointWindow" ~typ:(non_null bool)
                ~args:Arg.[]
                ~resolve:(fun _
                              { Poly.has_ancestor_in_same_checkpoint_window; _ } ->
                  has_ancestor_in_same_checkpoint_window )
            ; field "slot" ~doc:"Slot in which this block was created"
                ~typ:(non_null @@ Graphql_scalars.Slot.typ ())
                ~args:Arg.[]
                ~resolve:(fun _ { Poly.curr_global_slot; _ } ->
                  Global_slot.slot curr_global_slot )
            ; field "slotSinceGenesis"
                ~doc:"Slot since genesis (across all hard-forks)"
                ~typ:
                  ( non_null
                  @@ Mina_numbers_unix.Graphql_scalars.GlobalSlot.typ () )
                ~args:Arg.[]
                ~resolve:(fun _ { Poly.global_slot_since_genesis; _ } ->
                  global_slot_since_genesis )
            ; field "epoch" ~doc:"Epoch in which this block was created"
                ~typ:(non_null @@ Graphql_scalars.Epoch.typ ())
                ~args:Arg.[]
                ~resolve:(fun _ { Poly.curr_global_slot; _ } ->
                  Global_slot.epoch curr_global_slot )
            ; field "superchargedCoinbase" ~typ:(non_null bool)
                ~doc:
                  "Whether or not this coinbase was \"supercharged\", ie. \
                   created by an account that has no locked tokens"
                ~args:Arg.[]
                ~resolve:(fun _ { Poly.supercharge_coinbase; _ } ->
                  supercharge_coinbase )
            ; field "blockStakeWinner" ~typ:(non_null public_key)
                ~doc:
                  "The public key that is responsible for winning this block \
                   (including delegations)"
                ~args:Arg.[]
                ~resolve:(fun _ { Poly.block_stake_winner; _ } ->
                  block_stake_winner )
            ; field "blockCreator" ~typ:(non_null public_key)
                ~doc:"The block producer public key that created this block"
                ~args:Arg.[]
                ~resolve:(fun _ { Poly.block_creator; _ } -> block_creator)
            ; field "coinbaseReceiever" ~typ:(non_null public_key)
                ~args:Arg.[]
                ~resolve:(fun _ { Poly.coinbase_receiver; _ } ->
                  coinbase_receiver )
            ] )
    end

    module Prover_state = struct
      include Stake_proof

      let genesis_data = Vrf.Precomputed.genesis_stake_proof

      let precomputed_handler = Vrf.Precomputed.handler

      let handler
          { delegator
          ; delegator_pk
          ; coinbase_receiver_pk
          ; ledger
          ; producer_private_key
          ; producer_public_key
          } ~(constraint_constants : Genesis_constants.Constraint_constants.t)
          ~pending_coinbase:
            { Mina_base.Pending_coinbase_witness.pending_coinbases
            ; is_new_stack
            } : Snark_params.Tick.Handler.t =
        let ledger_handler =
          unstage (Mina_ledger.Sparse_ledger.handler ledger)
        in
        let pending_coinbase_handler =
          unstage
            (Mina_base.Pending_coinbase.handler
               ~depth:constraint_constants.pending_coinbase_depth
               pending_coinbases ~is_new_stack )
        in
        let handlers =
          Snarky_backendless.Request.Handler.(
            push
              (push fail (create_single pending_coinbase_handler))
              (create_single ledger_handler))
        in
        fun (With { request; respond }) ->
          match request with
          | Vrf.Winner_address ->
              respond (Provide delegator)
          | Vrf.Winner_pk ->
              respond (Provide delegator_pk)
          | Vrf.Coinbase_receiver_pk ->
              respond (Provide coinbase_receiver_pk)
          | Vrf.Producer_private_key ->
              respond (Provide producer_private_key)
          | Vrf.Producer_public_key ->
              respond (Provide producer_public_key)
          | _ ->
              respond
                (Provide
                   (Snarky_backendless.Request.Handler.run handlers
                      [ "Ledger Handler"; "Pending Coinbase Handler" ]
                      request ) )

      let ledger_depth { ledger; _ } = ledger.depth
    end
  end

  module Coinbase_receiver = struct
    type t = [ `Producer | `Other of Public_key.Compressed.t ]
    [@@deriving yojson]

    let resolve ~self : t -> Public_key.Compressed.t = function
      | `Producer ->
          self
      | `Other pk ->
          pk
  end

  module Hooks = struct
    open Data

    module Rpcs = struct
      open Async

      [%%versioned_rpc
      module Get_epoch_ledger = struct
        module Master = struct
          let name = "get_epoch_ledger"

          module T = struct
            type query = Mina_base.Ledger_hash.t

            type response = (Mina_ledger.Sparse_ledger.t, string) Result.t
          end

          module Caller = T
          module Callee = T
        end

        include Master.T

        let sent_counter = Mina_metrics.Network.get_epoch_ledger_rpcs_sent

        let received_counter =
          Mina_metrics.Network.get_epoch_ledger_rpcs_received

        let failed_request_counter =
          Mina_metrics.Network.get_epoch_ledger_rpc_requests_failed

        let failed_response_counter =
          Mina_metrics.Network.get_epoch_ledger_rpc_responses_failed

        module M = Versioned_rpc.Both_convert.Plain.Make (Master)
        include M

        include Perf_histograms.Rpc.Plain.Extend (struct
          include M
          include Master
        end)

        module V2 = struct
          module T = struct
            type query = Mina_base.Ledger_hash.Stable.V1.t

            type response =
              ( Mina_ledger.Sparse_ledger.Stable.V2.t
              , string )
              Core_kernel.Result.Stable.V1.t

            let query_of_caller_model = Fn.id

            let callee_model_of_query = Fn.id

            let response_of_callee_model = Fn.id

            let caller_model_of_response = Fn.id
          end

          module T' =
            Perf_histograms.Rpc.Plain.Decorate_bin_io
              (struct
                include M
                include Master
              end)
              (T)

          include T'
          include Register (T')
        end

        let implementation ~context:(module Context : CONTEXT) ~local_state
            ~genesis_ledger_hash conn ~version:_ ledger_hash =
          let open Context in
          let open Mina_base in
          let open Local_state in
          let open Snapshot in
          Deferred.create (fun ivar ->
              [%log info]
                ~metadata:
                  [ ("peer", Network_peer.Peer.to_yojson conn)
                  ; ("ledger_hash", Mina_base.Ledger_hash.to_yojson ledger_hash)
                  ]
                "Serving epoch ledger query with hash $ledger_hash from $peer" ;
              let response =
                if
                  Ledger_hash.equal ledger_hash
                    (Frozen_ledger_hash.to_ledger_hash genesis_ledger_hash)
                then Error "refusing to serve genesis ledger"
                else
                  let candidate_snapshots =
                    [ !local_state.Data.staking_epoch_snapshot
                    ; !local_state.Data.next_epoch_snapshot
                    ]
                  in
                  let res =
                    List.find_map candidate_snapshots ~f:(fun snapshot ->
                        (* if genesis epoch ledger is different from genesis ledger*)
                        match snapshot.ledger with
                        | Genesis_epoch_ledger genesis_epoch_ledger ->
                            if
                              Ledger_hash.equal ledger_hash
                                (Mina_ledger.Ledger.merkle_root
                                   genesis_epoch_ledger )
                            then
                              Some
                                (Error "refusing to serve genesis epoch ledger")
                            else None
                        | Ledger_db ledger ->
                            if
                              Ledger_hash.equal ledger_hash
                                (Mina_ledger.Ledger.Db.merkle_root ledger)
                            then
                              Some
                                (Ok
                                   ( Mina_ledger.Sparse_ledger.of_any_ledger
                                   @@ Mina_ledger.Ledger.Any_ledger.cast
                                        (module Mina_ledger.Ledger.Db)
                                        ledger ) )
                            else None )
                  in
                  Option.value res ~default:(Error "epoch ledger not found")
              in
              Result.iter_error response ~f:(fun err ->
                  Mina_metrics.Counter.inc_one failed_response_counter ;
                  [%log info]
                    ~metadata:
                      [ ("peer", Network_peer.Peer.to_yojson conn)
                      ; ("error", `String err)
                      ; ( "ledger_hash"
                        , Mina_base.Ledger_hash.to_yojson ledger_hash )
                      ]
                    "Failed to serve epoch ledger query with hash $ledger_hash \
                     from $peer: $error" ) ;
              if Ivar.is_full ivar then [%log error] "Ivar.fill bug is here!" ;
              Ivar.fill ivar response )
      end]

      open Network_peer.Rpc_intf

      type ('query, 'response) rpc =
        | Get_epoch_ledger
            : (Get_epoch_ledger.query, Get_epoch_ledger.response) rpc

      type rpc_handler =
        | Rpc_handler :
            { rpc : ('q, 'r) rpc
            ; f : ('q, 'r) rpc_fn
            ; cost : 'q -> int
            ; budget : int * [ `Per of Core.Time.Span.t ]
            }
            -> rpc_handler

      type query =
        { query :
            'q 'r.
               Network_peer.Peer.t
            -> ('q, 'r) rpc
            -> 'q
            -> 'r Network_peer.Rpc_intf.rpc_response Deferred.t
        }

      let implementation_of_rpc :
          type q r. (q, r) rpc -> (q, r) rpc_implementation = function
        | Get_epoch_ledger ->
            (module Get_epoch_ledger)

      let match_handler :
          type q r.
          rpc_handler -> (q, r) rpc -> do_:((q, r) rpc_fn -> 'a) -> 'a option =
       fun handler rpc ~do_ ->
        match (rpc, handler) with
        | Get_epoch_ledger, Rpc_handler { rpc = Get_epoch_ledger; f; _ } ->
            Some (do_ f)

      let rpc_handlers ~context:(module Context : CONTEXT) ~local_state
          ~genesis_ledger_hash =
        [ Rpc_handler
            { rpc = Get_epoch_ledger
            ; f =
                Get_epoch_ledger.implementation
                  ~context:(module Context)
                  ~local_state ~genesis_ledger_hash
            ; cost = (fun _ -> 1)
            ; budget = (2, `Per Core.Time.Span.minute)
            }
        ]
    end

    let is_genesis_epoch ~(constants : Constants.t) time =
      Epoch.(equal (of_time_exn ~constants time) zero)

    (* Select the correct epoch data to use from a consensus state for a given epoch.
     * The rule for selecting the correct epoch data changes based on whether or not
     * the consensus state we are selecting from is in the epoch we want to select.
     * There is also a special case for when the consensus state we are selecting
     * from is in the genesis epoch.
     *)
    let select_epoch_data ~(consensus_state : Consensus_state.Value.t) ~epoch =
      let curr_epoch = Consensus_state.curr_epoch consensus_state in
      (* are we in the same epoch as the consensus state? *)
      let in_same_epoch = Epoch.equal epoch curr_epoch in
      (* are we in the next epoch after the consensus state? *)
      let in_next_epoch = Epoch.equal epoch (Epoch.succ curr_epoch) in
      (* is the consensus state from the genesis epoch? *)
      let from_genesis_epoch =
        Length.equal consensus_state.epoch_count Length.zero
      in
      let in_initial_epoch = Epoch.(equal zero) epoch in
      if in_next_epoch then
        Ok (Epoch_data.next_to_staking consensus_state.next_epoch_data)
      else if in_same_epoch || (from_genesis_epoch && in_initial_epoch) then
        Ok consensus_state.staking_epoch_data
      else Error ()

    let epoch_snapshot_name = function
      | `Genesis ->
          "genesis"
      | `Curr ->
          "curr"
      | `Last ->
          "last"

    (* Select the correct epoch snapshot to use from local state for an epoch.
     * The rule for selecting the correct epoch snapshot is predicated off of
     * whether or not the first transition in the epoch in question has been
     * finalized yet, as the local state epoch snapshot pointers are not
     * updated until the consensus state reaches the root of the transition
     * frontier.This does not apply to the genesis epoch where we should always
     * take the staking epoch snapshot because epoch ledger transition will not
     * happen for genesis epoch.
     * This function does not guarantee that the selected epoch snapshot is valid
     * (i.e. it does not check that the epoch snapshot's ledger hash is the same
     * as the ledger hash specified by the epoch data).
     *)
    let select_epoch_snapshot ~(constants : Constants.t)
        ~(consensus_state : Consensus_state.Value.t) ~local_state ~epoch =
      let open Local_state in
      let open Epoch_data.Poly in
      (* are we in the next epoch after the consensus state? *)
      let in_next_epoch =
        Epoch.equal epoch
          (Epoch.succ (Consensus_state.curr_epoch consensus_state))
      in
      (* has the first transition in the epoch (other than the genesis epoch) reached finalization? *)
      let epoch_is_not_finalized =
        let is_genesis_epoch = Length.equal epoch Length.zero in
        let epoch_is_finalized =
          Length.(consensus_state.next_epoch_data.epoch_length > constants.k)
        in
        (not epoch_is_finalized) && not is_genesis_epoch
      in
      if in_next_epoch || epoch_is_not_finalized then
        (`Curr, !local_state.Data.next_epoch_snapshot)
      else (`Last, !local_state.staking_epoch_snapshot)

    let get_epoch_ledger ~constants ~(consensus_state : Consensus_state.Value.t)
        ~local_state =
      let _, snapshot =
        select_epoch_snapshot ~constants ~consensus_state
          ~epoch:(Data.Consensus_state.curr_epoch consensus_state)
          ~local_state
      in
      Data.Local_state.Snapshot.ledger snapshot

    type required_snapshot =
      { snapshot_id : Local_state.snapshot_identifier
      ; expected_root : Mina_base.Frozen_ledger_hash.t
      }
    [@@deriving to_yojson]

    type local_state_sync =
      | One of required_snapshot
      | Both of
          { next : Mina_base.Frozen_ledger_hash.t
          ; staking : Mina_base.Frozen_ledger_hash.t
          }
    [@@deriving to_yojson]

    let local_state_sync_count (s : local_state_sync) =
      match s with One _ -> 1 | Both _ -> 2

    let required_local_state_sync ~constants
        ~(consensus_state : Consensus_state.Value.t) ~local_state =
      let open Mina_base in
      let epoch = Consensus_state.curr_epoch consensus_state in
      let source, _snapshot =
        select_epoch_snapshot ~constants ~consensus_state ~local_state ~epoch
      in
      let required_snapshot_sync snapshot_id expected_root =
        Option.some_if
          (not
             (Ledger_hash.equal
                (Frozen_ledger_hash.to_ledger_hash expected_root)
                (Local_state.Snapshot.Ledger_snapshot.merkle_root
                   (Local_state.get_snapshot local_state snapshot_id).ledger ) ) )
          { snapshot_id; expected_root }
      in
      match source with
      | `Curr ->
          Option.map
            (required_snapshot_sync Next_epoch_snapshot
               consensus_state.staking_epoch_data.ledger.hash ) ~f:(fun s ->
              One s )
      | `Last -> (
          match
            ( required_snapshot_sync Next_epoch_snapshot
                consensus_state.next_epoch_data.ledger.hash
            , required_snapshot_sync Staking_epoch_snapshot
                consensus_state.staking_epoch_data.ledger.hash )
          with
          | None, None ->
              None
          | Some x, None | None, Some x ->
              Some (One x)
          | Some next, Some staking ->
              Some
                (Both
                   { next = next.expected_root
                   ; staking = staking.expected_root
                   } ) )

    let sync_local_state ~context:(module Context : CONTEXT) ~trust_system
        ~local_state ~random_peers ~(query_peer : Rpcs.query) requested_syncs =
      let open Context in
      let open Local_state in
      let open Snapshot in
      let open Deferred.Let_syntax in
      [%log info]
        "Syncing local state; requesting $num_requested snapshots from peers"
        ~metadata:
          [ ("num_requested", `Int (local_state_sync_count requested_syncs))
          ; ("requested_syncs", local_state_sync_to_yojson requested_syncs)
          ; ("local_state", Local_state.to_yojson local_state)
          ] ;
      let sync { snapshot_id; expected_root = target_ledger_hash } =
        (* if requested last epoch ledger is equal to the current epoch ledger
           then we don't need make a rpc call to the peers. *)
        if
          equal_snapshot_identifier snapshot_id Staking_epoch_snapshot
          && Mina_base.(
               Ledger_hash.equal
                 (Frozen_ledger_hash.to_ledger_hash target_ledger_hash)
                 (Local_state.Snapshot.Ledger_snapshot.merkle_root
                    !local_state.next_epoch_snapshot.ledger ))
        then (
          Local_state.Snapshot.Ledger_snapshot.remove
            !local_state.staking_epoch_snapshot.ledger
            ~location:(staking_epoch_ledger_location local_state) ;
          match !local_state.next_epoch_snapshot.ledger with
          | Local_state.Snapshot.Ledger_snapshot.Genesis_epoch_ledger _ ->
              set_snapshot local_state Staking_epoch_snapshot
                !local_state.next_epoch_snapshot ;
              Deferred.Or_error.ok_unit
          | Ledger_db next_epoch_ledger ->
              let ledger =
                Mina_ledger.Ledger.Db.create_checkpoint next_epoch_ledger
                  ~directory_name:(staking_epoch_ledger_location local_state)
                  ()
              in
              set_snapshot local_state Staking_epoch_snapshot
                { ledger = Ledger_snapshot.Ledger_db ledger
                ; delegatee_table =
                    !local_state.next_epoch_snapshot.delegatee_table
                } ;
              Deferred.Or_error.ok_unit )
        else
          let%bind peers = random_peers 5 in
          Deferred.List.fold peers
            ~init:
              (Or_error.error_string "Failed to sync epoch ledger: No peers")
            ~f:(fun acc peer ->
              match acc with
              | Ok () ->
                  Deferred.Or_error.ok_unit
              | Error _ -> (
                  match%bind
                    query_peer.query peer Rpcs.Get_epoch_ledger
                      (Mina_base.Frozen_ledger_hash.to_ledger_hash
                         target_ledger_hash )
                  with
                  | Connected { data = Ok (Ok sparse_ledger); _ } -> (
                      match
                        reset_snapshot
                          ~context:(module Context)
                          local_state snapshot_id ~sparse_ledger
                      with
                      | Ok () ->
                          (*Don't fail if recording fails*)
                          don't_wait_for
                            Trust_system.(
                              record trust_system logger peer
                                Actions.(Epoch_ledger_provided, None)) ;
                          Deferred.Or_error.ok_unit
                      | Error e ->
                          [%log faulty_peer_without_punishment]
                            ~metadata:
                              [ ("peer", Network_peer.Peer.to_yojson peer)
                              ; ("error", Error_json.error_to_yojson e)
                              ]
                            "Peer $peer failed to serve requested epoch \
                             ledger: $error" ;
                          return (Error e) )
                  | Connected { data = Ok (Error err); _ } ->
                      (* TODO figure out punishments here. *)
                      [%log faulty_peer_without_punishment]
                        ~metadata:
                          [ ("peer", Network_peer.Peer.to_yojson peer)
                          ; ("error", `String err)
                          ]
                        "Peer $peer failed to serve requested epoch ledger: \
                         $error" ;
                      return (Or_error.error_string err)
                  | Connected { data = Error err; _ } ->
                      [%log faulty_peer_without_punishment]
                        ~metadata:
                          [ ("peer", Network_peer.Peer.to_yojson peer)
                          ; ("error", `String (Error.to_string_mach err))
                          ]
                        "Peer $peer failed to serve requested epoch ledger: \
                         $error" ;
                      return (Error err)
                  | Failed_to_connect err ->
                      [%log faulty_peer_without_punishment]
                        ~metadata:
                          [ ("peer", Network_peer.Peer.to_yojson peer)
                          ; ("error", Error_json.error_to_yojson err)
                          ]
                        "Failed to connect to $peer to retrieve epoch ledger: \
                         $error" ;
                      return (Error err) ) )
      in
      match requested_syncs with
      | One required_sync ->
          let open Async.Deferred.Let_syntax in
          let start = Core.Time.now () in
          let%map result = sync required_sync in
          let { snapshot_id; _ } = required_sync in
          ( match snapshot_id with
          | Staking_epoch_snapshot ->
              Mina_metrics.(
                Counter.inc Bootstrap.staking_epoch_ledger_sync_ms
                  Core.Time.(diff (now ()) start |> Span.to_ms))
          | Next_epoch_snapshot ->
              Mina_metrics.(
                Counter.inc Bootstrap.next_epoch_ledger_sync_ms
                  Core.Time.(diff (now ()) start |> Span.to_ms)) ) ;
          result
      | Both { staking; next } ->
          (*Sync staking ledger before syncing the next ledger*)
          let open Deferred.Or_error.Let_syntax in
          let start = Core.Time.now () in
          let%bind () =
            sync
              { snapshot_id = Staking_epoch_snapshot; expected_root = staking }
          in
          Mina_metrics.(
            Counter.inc Bootstrap.staking_epoch_ledger_sync_ms
              Core.Time.(diff (now ()) start |> Span.to_ms)) ;
          let start = Core.Time.now () in
          let%map () =
            sync { snapshot_id = Next_epoch_snapshot; expected_root = next }
          in
          Mina_metrics.(
            Counter.inc Bootstrap.next_epoch_ledger_sync_ms
              Core.Time.(diff (now ()) start |> Span.to_ms))

    let received_within_window ~constants (epoch, slot) ~time_received =
      let open Int64 in
      let ( < ) x y = compare x y < 0 in
      let ( >= ) x y = compare x y >= 0 in
      let time_received =
        Time.(
          of_span_since_epoch
            (Span.of_ms (Unix_timestamp.to_int64 time_received)))
      in
      let slot_diff =
        Epoch.diff_in_slots ~constants
          (Epoch_and_slot.of_time_exn time_received ~constants)
          (epoch, slot)
      in
      if slot_diff < 0L then Error `Too_early
      else if slot_diff >= UInt32.(to_int64 (add constants.delta (of_int 1)))
      then Error (`Too_late (sub slot_diff UInt32.(to_int64 constants.delta)))
      else Ok ()

    let received_at_valid_time ~(constants : Constants.t)
        (consensus_state : Consensus_state.Value.t) ~time_received =
      received_within_window ~constants
        (Consensus_state.curr_epoch_and_slot consensus_state)
        ~time_received

    let is_short_range ~constants =
      let open Consensus_state in
      let is_pred x1 x2 = Epoch.equal (Epoch.succ x1) x2 in
      let pred_case c1 c2 =
        let e1, e2 = (curr_epoch c1, curr_epoch c2) in
        let c1_next_is_finalized =
          not (Slot.in_seed_update_range ~constants (Slot.succ (curr_slot c1)))
        in
        is_pred e1 e2 && c1_next_is_finalized
        && Mina_base.State_hash.equal c1.next_epoch_data.lock_checkpoint
             c2.staking_epoch_data.lock_checkpoint
      in
      fun c1 c2 ->
        if Epoch.equal (curr_epoch c1) (curr_epoch c2) then
          Mina_base.State_hash.equal c1.staking_epoch_data.lock_checkpoint
            c2.staking_epoch_data.lock_checkpoint
        else pred_case c1 c2 || pred_case c2 c1

    type select_status = [ `Keep | `Take ] [@@deriving equal]

    let select ~context:(module Context : CONTEXT) ~existing:existing_with_hash
        ~candidate:candidate_with_hash =
      let open Context in
      let { With_hash.hash =
              { Mina_base.State_hash.State_hashes.state_hash = existing_hash
              ; _
              }
          ; data = existing
          } =
        existing_with_hash
      in
      let { With_hash.hash =
              { Mina_base.State_hash.State_hashes.state_hash = candidate_hash
              ; _
              }
          ; data = candidate
          } =
        candidate_with_hash
      in
      let string_of_choice = function `Take -> "Take" | `Keep -> "Keep" in
      let log_result choice msg =
        [%log debug] "Select result: $choice -- $message"
          ~metadata:
            [ ("choice", `String (string_of_choice choice))
            ; ("message", `String msg)
            ]
      in
      let log_choice ~precondition_msg ~choice_msg choice =
        let choice_msg =
          match choice with
          | `Take ->
              choice_msg
          | `Keep ->
              Printf.sprintf "not (%s)" choice_msg
        in
        let msg = Printf.sprintf "(%s) && (%s)" precondition_msg choice_msg in
        log_result choice msg
      in
      [%log debug] "Selecting best consensus state"
        ~metadata:
          [ ("existing", Consensus_state.Value.to_yojson existing)
          ; ("candidate", Consensus_state.Value.to_yojson candidate)
          ] ;
      (* TODO: add fork_before_checkpoint check *)
      (* Each branch contains a precondition predicate and a choice predicate,
       * which takes the new state when true. Each predicate is also decorated
       * with a string description, used for debugging messages *)
      let less_than_or_equal_when a b ~compare ~condition =
        let c = compare a b in
        c < 0 || (c = 0 && condition)
      in
      let candidate_hash_is_bigger =
        Mina_base.State_hash.(candidate_hash > existing_hash)
      in
      let candidate_vrf_is_bigger =
        let string_of_blake2 =
          Blake2.(Fn.compose to_raw_string digest_string)
        in
        let compare_blake2 a b =
          String.compare (string_of_blake2 a) (string_of_blake2 b)
        in
        less_than_or_equal_when existing.last_vrf_output
          candidate.last_vrf_output ~compare:compare_blake2
          ~condition:candidate_hash_is_bigger
      in
      let blockchain_length_is_longer =
        less_than_or_equal_when existing.blockchain_length
          candidate.blockchain_length ~compare:Length.compare
          ~condition:candidate_vrf_is_bigger
      in
      let long_fork_chain_quality_is_better =
        (* The min window density if we imagine extending to the max slot of the two chains. *)
        (* TODO: You could argue that instead this should be imagine extending to the current consensus time. *)
        let max_slot =
          Global_slot.max candidate.curr_global_slot existing.curr_global_slot
        in
        let virtual_min_window_density (s : Consensus_state.Value.t) =
          if Global_slot.equal s.curr_global_slot max_slot then
            s.min_window_density
          else
            Min_window_density.update_min_window_density ~incr_window:false
              ~constants:consensus_constants
              ~prev_global_slot:s.curr_global_slot ~next_global_slot:max_slot
              ~prev_sub_window_densities:s.sub_window_densities
              ~prev_min_window_density:s.min_window_density
            |> fst
        in
        less_than_or_equal_when
          (virtual_min_window_density existing)
          (virtual_min_window_density candidate)
          ~compare:Length.compare ~condition:blockchain_length_is_longer
      in
      let precondition_msg, choice_msg, should_take =
        if is_short_range existing candidate ~constants:consensus_constants then
          ( "most recent finalized checkpoints are equal"
          , "candidate length is longer than existing length "
          , blockchain_length_is_longer )
        else
          ( "most recent finalized checkpoints are not equal"
          , "candidate virtual min-length is longer than existing virtual \
             min-length"
          , long_fork_chain_quality_is_better )
      in
      let choice = if should_take then `Take else `Keep in
      log_choice ~precondition_msg ~choice_msg choice ;
      choice

    let epoch_end_time = Epoch.end_time

    let get_epoch_data_for_vrf ~(constants : Constants.t) now
        (state : Consensus_state.Value.t) ~local_state ~logger :
        Epoch_data_for_vrf.t * Local_state.Snapshot.Ledger_snapshot.t =
      let curr_epoch, curr_slot =
        Epoch.epoch_and_slot_of_time_exn ~constants
          (Block_time.of_span_since_epoch (Block_time.Span.of_ms now))
      in
      let epoch, slot =
        if
          Epoch.equal curr_epoch (Consensus_state.curr_epoch state)
          && Slot.equal curr_slot (Consensus_state.curr_slot state)
        then Epoch.incr ~constants (curr_epoch, curr_slot)
        else (curr_epoch, curr_slot)
      in
      let global_slot =
        Global_slot.of_epoch_and_slot ~constants (epoch, slot)
        |> Global_slot.slot_number
      in
      [%log debug]
        "Systime: %d, epoch-slot@systime: %08d-%04d, starttime@epoch@systime: \
         %d"
        (Int64.to_int now) (Epoch.to_int epoch) (Slot.to_int slot)
        ( Int64.to_int @@ Time.Span.to_ms @@ Time.to_span_since_epoch
        @@ Epoch.start_time ~constants epoch ) ;
      [%log debug]
        !"Selecting correct epoch data from state -- epoch by time: %d, state \
          epoch: %d, state epoch count: %d"
        (Epoch.to_int epoch)
        (Epoch.to_int (Consensus_state.curr_epoch state))
        (Length.to_int state.epoch_count) ;
      let epoch_data =
        match select_epoch_data ~consensus_state:state ~epoch with
        | Ok epoch_data ->
            epoch_data
        | Error () ->
            [%log fatal]
              "An empty epoch is detected! This could be caused by the \
               following reasons: system time is out of sync with protocol \
               state time; or internet connection is down or unstable If it is \
               the first case, please setup NTP. If it is the second case, \
               please check the internet connection." ;
            exit 99
      in
      let epoch_snapshot =
        let source, snapshot =
          select_epoch_snapshot ~constants ~consensus_state:state ~local_state
            ~epoch
        in
        let snapshot_ledger_hash =
          Local_state.Snapshot.Ledger_snapshot.merkle_root snapshot.ledger
        in
        [%log debug]
          ~metadata:
            [ ( "ledger_hash"
              , Mina_base.Frozen_ledger_hash.to_yojson snapshot_ledger_hash )
            ]
          !"Using %s_epoch_snapshot root hash $ledger_hash"
          (epoch_snapshot_name source) ;
        (*TODO: uncomment after #6956 is resolved*)
        (*assert (
          Mina_base.Frozen_ledger_hash.equal snapshot_ledger_hash
          epoch_data.ledger.hash ) ;*)
        snapshot
      in
      let global_slot_since_genesis =
        let slot_diff =
          match
            Mina_numbers.Global_slot.sub global_slot
              (Consensus_state.curr_global_slot state)
          with
          | None ->
              [%log fatal]
                "Checking slot-winner for slot $slot which is older than the \
                 slot in the latest consensus state $state"
                ~metadata:
                  [ ("slot", Mina_numbers.Global_slot.to_yojson slot)
                  ; ("state", Consensus_state.Value.to_yojson state)
                  ] ;
              failwith
                "Checking slot-winner for a slot which is older than the slot \
                 in the latest consensus state. System time might be \
                 out-of-sync"
          | Some diff ->
              diff
        in
        Mina_numbers.Global_slot.add
          (Consensus_state.global_slot_since_genesis state)
          slot_diff
      in
      let delegatee_table = epoch_snapshot.delegatee_table in
      ( Epoch_data_for_vrf.
          { epoch_ledger = epoch_data.ledger
          ; epoch_seed = epoch_data.seed
          ; delegatee_table
          ; epoch
          ; global_slot
          ; global_slot_since_genesis
          }
      , epoch_snapshot.ledger )

    let get_block_data ~(slot_won : Slot_won.t) ~ledger_snapshot
        ~coinbase_receiver =
      let delegator_pk, delegator_idx = slot_won.delegator in
      let producer_public_key = slot_won.producer.public_key in
      let producer_private_key = slot_won.producer.private_key in
      let producer_pk = Public_key.compress producer_public_key in
      { Block_data.stake_proof =
          { producer_private_key
          ; producer_public_key
          ; delegator = delegator_idx
          ; delegator_pk
          ; coinbase_receiver_pk =
              Coinbase_receiver.resolve ~self:producer_pk coinbase_receiver
          ; ledger =
              Local_state.Snapshot.Ledger_snapshot.ledger_subset
                [ Mina_base.(Account_id.create producer_pk Token_id.default)
                ; Mina_base.(Account_id.create delegator_pk Token_id.default)
                ]
                ledger_snapshot
          }
      ; global_slot = slot_won.global_slot
      ; global_slot_since_genesis = slot_won.global_slot_since_genesis
      ; vrf_result = slot_won.vrf_result
      }

    let frontier_root_transition (prev : Consensus_state.Value.t)
        (next : Consensus_state.Value.t) ~(local_state : Local_state.t)
        ~snarked_ledger ~genesis_ledger_hash =
      let snarked_ledger_hash =
        Mina_ledger.Ledger.Db.merkle_root snarked_ledger
      in
      if
        not
          (Epoch.equal
             (Consensus_state.curr_epoch prev)
             (Consensus_state.curr_epoch next) )
      then (
        !local_state.last_epoch_delegatee_table <-
          Some !local_state.staking_epoch_snapshot.delegatee_table ;
        Local_state.Snapshot.Ledger_snapshot.remove
          !local_state.staking_epoch_snapshot.ledger
          ~location:(Local_state.staking_epoch_ledger_location local_state) ;
        !local_state.staking_epoch_snapshot <- !local_state.next_epoch_snapshot ;
        (*If snarked ledger hash is still the genesis ledger hash then the epoch ledger should continue to be `next_data.ledger`. This is because the epoch ledgers at genesis can be different from the genesis ledger*)
        if
          not
            (Mina_base.Frozen_ledger_hash.equal snarked_ledger_hash
               genesis_ledger_hash )
        then (
          let epoch_ledger_uuids =
            Local_state.Data.
              { staking = !local_state.epoch_ledger_uuids.next
              ; next = Uuid_unix.create ()
              ; genesis_state_hash =
                  !local_state.epoch_ledger_uuids.genesis_state_hash
              }
          in
          !local_state.epoch_ledger_uuids <- epoch_ledger_uuids ;
          Yojson.Safe.to_file
            (!local_state.epoch_ledger_location ^ ".json")
            (Local_state.epoch_ledger_uuids_to_yojson epoch_ledger_uuids) ;
          !local_state.next_epoch_snapshot <-
            { ledger =
                Local_state.Snapshot.Ledger_snapshot.Ledger_db
                  (Mina_ledger.Ledger.Db.create_checkpoint snarked_ledger
                     ~directory_name:
                       ( !local_state.epoch_ledger_location
                       ^ Uuid.to_string epoch_ledger_uuids.next )
                     () )
            ; delegatee_table =
                compute_delegatee_table_ledger_db
                  (Local_state.current_block_production_keys local_state)
                  snarked_ledger
            } ) )

    let should_bootstrap_len ~context:(module Context : CONTEXT) ~existing
        ~candidate =
      let open Context in
      let open UInt32.Infix in
      UInt32.compare (candidate - existing)
        ( (UInt32.of_int 2 * consensus_constants.k)
        + (consensus_constants.delta + UInt32.of_int 1) )
      > 0

    let should_bootstrap ~context:(module Context : CONTEXT) ~existing
        ~candidate =
      match select ~context:(module Context) ~existing ~candidate with
      | `Keep ->
          false
      | `Take ->
          should_bootstrap_len
            ~context:(module Context)
            ~existing:
              (Consensus_state.blockchain_length (With_hash.data existing))
            ~candidate:
              (Consensus_state.blockchain_length (With_hash.data candidate))

    let%test "should_bootstrap is sane" =
      let module Context = struct
        let logger = Logger.create ()

        let constraint_constants =
          Genesis_constants.Constraint_constants.for_unit_tests

        let consensus_constants = Lazy.force Constants.for_unit_tests
      end in
      (* Even when consensus constants are of prod sizes, candidate should still trigger a bootstrap *)
      should_bootstrap_len
        ~context:(module Context)
        ~existing:Length.zero
        ~candidate:(Length.of_int 100_000_000)

    let to_unix_timestamp recieved_time =
      recieved_time |> Time.to_span_since_epoch |> Time.Span.to_ms
      |> Unix_timestamp.of_int64

    let%test "Receive a valid consensus_state with a bit of delay" =
      let constants = Lazy.force Constants.for_unit_tests in
      let genesis_ledger = Genesis_ledger.(Packed.t for_unit_tests) in
      let genesis_epoch_data = Genesis_epoch_data.for_unit_tests in
      let negative_one =
        Consensus_state.negative_one ~genesis_ledger ~genesis_epoch_data
          ~constants
          ~constraint_constants:
            Genesis_constants.Constraint_constants.for_unit_tests
      in
      let curr_epoch, curr_slot =
        Consensus_state.curr_epoch_and_slot negative_one
      in
      let delay = UInt32.(div (add constants.delta (of_int 1)) (of_int 2)) in
      let new_slot = UInt32.Infix.(curr_slot + delay) in
      let time_received =
        Epoch.slot_start_time ~constants curr_epoch new_slot
      in
      received_at_valid_time ~constants negative_one
        ~time_received:(to_unix_timestamp time_received)
      |> Result.is_ok

    let%test "Receive an invalid consensus_state" =
      let epoch = Epoch.of_int 5 in
      let constants = Lazy.force Constants.for_unit_tests in
      let genesis_ledger = Genesis_ledger.(Packed.t for_unit_tests) in
      let genesis_epoch_data = Genesis_epoch_data.for_unit_tests in
      let negative_one =
        Consensus_state.negative_one ~genesis_ledger ~genesis_epoch_data
          ~constants
          ~constraint_constants:
            Genesis_constants.Constraint_constants.for_unit_tests
      in
      let start_time = Epoch.start_time ~constants epoch in
      let ((curr_epoch, curr_slot) as curr) =
        Epoch_and_slot.of_time_exn ~constants start_time
      in
      let curr_global_slot = Global_slot.of_epoch_and_slot ~constants curr in
      let consensus_state =
        { negative_one with
          curr_global_slot
        ; global_slot_since_genesis = Global_slot.slot_number curr_global_slot
        }
      in
      let too_early =
        (* TODO: Does this make sense? *)
        Epoch.start_time ~constants (Consensus_state.curr_slot negative_one)
      in
      let too_late =
        let delay = UInt32.(mul (add constants.delta (of_int 1)) (of_int 2)) in
        let delayed_slot = UInt32.Infix.(curr_slot + delay) in
        Epoch.slot_start_time ~constants curr_epoch delayed_slot
      in
      let times = [ too_late; too_early ] in
      List.for_all times ~f:(fun time ->
          not
            ( received_at_valid_time ~constants consensus_state
                ~time_received:(to_unix_timestamp time)
            |> Result.is_ok ) )

    module type State_hooks_intf =
      Intf.State_hooks
        with type consensus_state := Consensus_state.Value.t
         and type consensus_state_var := Consensus_state.var
         and type consensus_transition := Consensus_transition.t
         and type block_data := Block_data.t

    module Make_state_hooks
        (Blockchain_state : Intf.Blockchain_state)
        (Protocol_state : Intf.Protocol_state
                            with type blockchain_state :=
                              Blockchain_state.Value.t
                             and type blockchain_state_var :=
                              Blockchain_state.var
                             and type consensus_state := Consensus_state.Value.t
                             and type consensus_state_var := Consensus_state.var)
        (Snark_transition : Intf.Snark_transition
                              with type blockchain_state_var :=
                                Blockchain_state.var
                               and type consensus_transition_var :=
                                Consensus_transition.var) :
      State_hooks_intf
        with type blockchain_state := Blockchain_state.Value.t
         and type protocol_state := Protocol_state.Value.t
         and type protocol_state_var := Protocol_state.var
         and type snark_transition_var := Snark_transition.var = struct
      (* TODO: only track total currency from accounts > 1% of the currency using transactions *)

      let genesis_winner = Vrf.Precomputed.genesis_winner

      let check_block_data ~constants ~logger (block_data : Block_data.t)
          global_slot =
        if
          not
            (Mina_numbers.Global_slot.equal
               (Global_slot.slot_number global_slot)
               block_data.global_slot )
        then
          [%log error]
            !"VRF was evaluated at (epoch, slot) %{sexp:Epoch_and_slot.t} but \
              the corresponding block was produced at a time corresponding to \
              %{sexp:Epoch_and_slot.t}. This means that generating the block \
              took more time than expected."
            (Global_slot.to_epoch_and_slot
               (Global_slot.of_slot_number ~constants block_data.global_slot) )
            (Global_slot.to_epoch_and_slot global_slot)

      let generate_transition
          ~(previous_protocol_state : Protocol_state.Value.t) ~blockchain_state
          ~current_time ~(block_data : Block_data.t) ~supercharge_coinbase
          ~snarked_ledger_hash ~genesis_ledger_hash ~supply_increase ~logger
          ~constraint_constants =
        let previous_consensus_state =
          Protocol_state.consensus_state previous_protocol_state
        in
        let constants =
          Constants.create ~constraint_constants
            ~protocol_constants:
              ( Protocol_state.constants previous_protocol_state
              |> Mina_base.Protocol_constants_checked.t_of_value )
        in
        (let actual_global_slot =
           let time = Time.of_span_since_epoch (Time.Span.of_ms current_time) in
           Global_slot.of_epoch_and_slot ~constants
             (Epoch_and_slot.of_time_exn ~constants time)
         in
         check_block_data ~constants ~logger block_data actual_global_slot ) ;
        let consensus_transition = block_data.global_slot in
        let previous_protocol_state_hash =
          Protocol_state.hash previous_protocol_state
        in
        let block_creator =
          block_data.stake_proof.producer_public_key |> Public_key.compress
        in
        let consensus_state =
          Or_error.ok_exn
            (Consensus_state.update ~constants ~previous_consensus_state
               ~consensus_transition
               ~producer_vrf_result:block_data.Block_data.vrf_result
               ~previous_protocol_state_hash ~supply_increase
               ~snarked_ledger_hash ~genesis_ledger_hash
               ~block_stake_winner:block_data.stake_proof.delegator_pk
               ~block_creator
               ~coinbase_receiver:block_data.stake_proof.coinbase_receiver_pk
               ~supercharge_coinbase )
        in
        let genesis_state_hash =
          Protocol_state.genesis_state_hash
            ~state_hash:(Some previous_protocol_state_hash)
            previous_protocol_state
        in
        let protocol_state =
          Protocol_state.create_value ~genesis_state_hash
            ~previous_state_hash:(Protocol_state.hash previous_protocol_state)
            ~blockchain_state ~consensus_state
            ~constants:(Protocol_state.constants previous_protocol_state)
        in
        (protocol_state, consensus_transition)

      include struct
        let%snarkydef.Tick next_state_checked ~constraint_constants
            ~(prev_state : Protocol_state.var)
            ~(prev_state_hash : Mina_base.State_hash.var) transition
            supply_increase =
          Consensus_state.update_var ~constraint_constants
            (Protocol_state.consensus_state prev_state)
            (Snark_transition.consensus_transition transition)
            prev_state_hash ~supply_increase
            ~previous_blockchain_state_ledger_hash:
              ( Protocol_state.blockchain_state prev_state
              |> Blockchain_state.snarked_ledger_hash )
            ~genesis_ledger_hash:
              ( Protocol_state.blockchain_state prev_state
              |> Blockchain_state.genesis_ledger_hash )
            ~protocol_constants:(Protocol_state.constants prev_state)
      end

      module For_tests = struct
        let gen_consensus_state
            ~(constraint_constants : Genesis_constants.Constraint_constants.t)
            ~constants ~(gen_slot_advancement : int Quickcheck.Generator.t) :
            (   previous_protocol_state:
                  Protocol_state.Value.t
                  Mina_base.State_hash.With_state_hashes.t
             -> snarked_ledger_hash:Mina_base.Frozen_ledger_hash.t
             -> coinbase_receiver:Public_key.Compressed.t
             -> supercharge_coinbase:bool
             -> Consensus_state.Value.t )
            Quickcheck.Generator.t =
          let open Consensus_state in
          let genesis_ledger_hash =
            let (module L) = Genesis_ledger.for_unit_tests in
            Lazy.force L.t |> Mina_ledger.Ledger.merkle_root
            |> Mina_base.Frozen_ledger_hash.of_ledger_hash
          in
          let open Quickcheck.Let_syntax in
          let%bind slot_advancement = gen_slot_advancement in
          let%map producer_vrf_result = Vrf.Output.gen in
          fun ~(previous_protocol_state :
                 Protocol_state.Value.t Mina_base.State_hash.With_state_hashes.t
                 ) ~(snarked_ledger_hash : Mina_base.Frozen_ledger_hash.t)
              ~coinbase_receiver ~supercharge_coinbase ->
            let prev =
              Protocol_state.consensus_state
                (With_hash.data previous_protocol_state)
            in
            let blockchain_length = Length.succ prev.blockchain_length in
            let curr_global_slot =
              Global_slot.(prev.curr_global_slot + slot_advancement)
            in
            let global_slot_since_genesis =
              Mina_numbers.Global_slot.(
                add prev.global_slot_since_genesis (of_int slot_advancement))
            in
            let curr_epoch, curr_slot =
              Global_slot.to_epoch_and_slot curr_global_slot
            in
            let total_currency =
              Option.value_exn
                (Amount.add prev.total_currency
                   constraint_constants.coinbase_amount )
            in
            let prev_epoch, prev_slot =
              Consensus_state.curr_epoch_and_slot prev
            in
            let staking_epoch_data, next_epoch_data, epoch_count =
              Epoch_data.update_pair ~constants
                (prev.staking_epoch_data, prev.next_epoch_data)
                prev.epoch_count ~prev_epoch ~next_epoch:curr_epoch
                ~next_slot:curr_slot
                ~prev_protocol_state_hash:
                  (Mina_base.State_hash.With_state_hashes.state_hash
                     previous_protocol_state )
                ~producer_vrf_result ~snarked_ledger_hash ~genesis_ledger_hash
                ~total_currency
            in
            let min_window_density, sub_window_densities =
              Min_window_density.update_min_window_density ~constants
                ~incr_window:true ~prev_global_slot:prev.curr_global_slot
                ~next_global_slot:curr_global_slot
                ~prev_sub_window_densities:prev.sub_window_densities
                ~prev_min_window_density:prev.min_window_density
            in
            let genesis_winner_pk = fst Vrf.Precomputed.genesis_winner in
            { Poly.blockchain_length
            ; epoch_count
            ; min_window_density
            ; sub_window_densities
            ; last_vrf_output = Vrf.Output.truncate producer_vrf_result
            ; total_currency
            ; curr_global_slot
            ; global_slot_since_genesis
            ; staking_epoch_data
            ; next_epoch_data
            ; has_ancestor_in_same_checkpoint_window =
                same_checkpoint_window_unchecked ~constants
                  (Global_slot.create ~constants ~epoch:prev_epoch
                     ~slot:prev_slot )
                  (Global_slot.create ~constants ~epoch:curr_epoch
                     ~slot:curr_slot )
            ; block_stake_winner = genesis_winner_pk
            ; block_creator = genesis_winner_pk
            ; coinbase_receiver
            ; supercharge_coinbase
            }
      end
    end
  end

  let time_hum ~(constants : Constants.t) (now : Block_time.t) =
    let epoch, slot = Epoch.epoch_and_slot_of_time_exn ~constants now in
    Printf.sprintf "epoch=%d, slot=%d" (Epoch.to_int epoch) (Slot.to_int slot)

  let%test_module "Proof of stake tests" =
    ( module struct
      open Mina_base
      open Mina_ledger
      open Data
      open Consensus_state

      let constraint_constants =
        Genesis_constants.Constraint_constants.for_unit_tests

      let constants = Lazy.force Constants.for_unit_tests

      let genesis_epoch_data = Genesis_epoch_data.for_unit_tests

      module Genesis_ledger = (val Genesis_ledger.for_unit_tests)

      module Context : CONTEXT = struct
        let logger = Logger.null ()

        let constraint_constants = constraint_constants

        let consensus_constants = constants
      end

      let test_update constraint_constants =
        (* build pieces needed to apply "update" *)
        let snarked_ledger_hash =
          Frozen_ledger_hash.of_ledger_hash
            (Ledger.merkle_root (Lazy.force Genesis_ledger.t))
        in
        let previous_protocol_state_hash = State_hash.(of_hash zero) in
        let previous_consensus_state =
          Consensus_state.create_genesis
            ~negative_one_protocol_state_hash:previous_protocol_state_hash
            ~genesis_ledger:Genesis_ledger.t ~genesis_epoch_data
            ~constraint_constants ~constants
        in
        (*If this is a fork then check blockchain length and global_slot_since_genesis have been set correctly*)
        ( match constraint_constants.fork with
        | None ->
            ()
        | Some fork ->
            assert (
              Mina_numbers.Global_slot.(
                equal fork.previous_global_slot
                  previous_consensus_state.global_slot_since_genesis) ) ;
            assert (
              Mina_numbers.Length.(
                equal
                  (succ fork.previous_length)
                  previous_consensus_state.blockchain_length) ) ) ;
        let global_slot =
          Core_kernel.Time.now () |> Time.of_time
          |> Epoch_and_slot.of_time_exn ~constants
          |> Global_slot.of_epoch_and_slot ~constants
        in
        let consensus_transition : Consensus_transition.t =
          Global_slot.slot_number global_slot
        in
        let supply_increase =
          Currency.Amount.(Signed.of_unsigned (of_int 42))
        in
        (* setup ledger, needed to compute producer_vrf_result here and handler below *)
        let open Mina_base in
        (* choose largest account as most likely to produce a block *)
        let ledger_data = Lazy.force Genesis_ledger.t in
        let ledger = Ledger.Any_ledger.cast (module Ledger) ledger_data in
        let pending_coinbases =
          Pending_coinbase.create
            ~depth:constraint_constants.pending_coinbase_depth ()
          |> Or_error.ok_exn
        in
        let maybe_sk, account = Genesis_ledger.largest_account_exn () in
        let producer_private_key = Option.value_exn maybe_sk in
        let producer_public_key_compressed = Account.public_key account in
        let account_id =
          Account_id.create producer_public_key_compressed Token_id.default
        in
        let location =
          Ledger.Any_ledger.M.location_of_account ledger account_id
        in
        let delegator =
          Option.value_exn location |> Ledger.Any_ledger.M.Location.to_path_exn
          |> Ledger.Addr.to_int
        in
        let producer_vrf_result =
          let seed =
            let next_epoch, _ = Global_slot.to_epoch_and_slot global_slot in
            let prev_epoch, _ =
              Global_slot.to_epoch_and_slot
                previous_consensus_state.curr_global_slot
            in
            if UInt32.compare next_epoch prev_epoch > 0 then
              previous_consensus_state.next_epoch_data.seed
            else previous_consensus_state.staking_epoch_data.seed
          in
          Vrf.eval ~constraint_constants ~private_key:producer_private_key
            { global_slot = Global_slot.slot_number global_slot
            ; seed
            ; delegator
            }
        in
        let next_consensus_state =
          update ~constants ~previous_consensus_state ~consensus_transition
            ~previous_protocol_state_hash ~supply_increase ~snarked_ledger_hash
            ~genesis_ledger_hash:snarked_ledger_hash ~producer_vrf_result
            ~block_stake_winner:producer_public_key_compressed
            ~block_creator:producer_public_key_compressed
            ~coinbase_receiver:producer_public_key_compressed
            ~supercharge_coinbase:true
          |> Or_error.ok_exn
        in
        (*If this is a fork then check blockchain length and global_slot_since_genesis have increased correctly*)
        ( match constraint_constants.fork with
        | None ->
            ()
        | Some fork ->
            let slot_diff =
              Option.value_exn
                Global_slot.(
                  global_slot - previous_consensus_state.curr_global_slot)
            in
            assert (
              Mina_numbers.Global_slot.(
                equal
                  (add fork.previous_global_slot slot_diff)
                  next_consensus_state.global_slot_since_genesis) ) ;
            assert (
              Mina_numbers.Length.(
                equal
                  (succ (succ fork.previous_length))
                  next_consensus_state.blockchain_length) ) ) ;
        (* build pieces needed to apply "update_var" *)
        let checked_computation =
          let open Snark_params.Tick in
          (* work in Checked monad *)
          let%bind previous_state =
            exists
              (typ ~constraint_constants)
              ~compute:(As_prover.return previous_consensus_state)
          in
          let%bind transition_data =
            exists Consensus_transition.typ
              ~compute:(As_prover.return consensus_transition)
          in
          let%bind previous_protocol_state_hash =
            exists State_hash.typ
              ~compute:(As_prover.return previous_protocol_state_hash)
          in
          let%bind supply_increase =
            exists Amount.Signed.typ ~compute:(As_prover.return supply_increase)
          in
          let%bind previous_blockchain_state_ledger_hash =
            exists Mina_base.Frozen_ledger_hash.typ
              ~compute:(As_prover.return snarked_ledger_hash)
          in
          let genesis_ledger_hash = previous_blockchain_state_ledger_hash in
          let%bind constants_checked =
            exists Mina_base.Protocol_constants_checked.typ
              ~compute:
                (As_prover.return
                   (Mina_base.Protocol_constants_checked.value_of_t
                      Genesis_constants.for_unit_tests.protocol ) )
          in
          let result =
            update_var previous_state transition_data
              previous_protocol_state_hash ~supply_increase
              ~previous_blockchain_state_ledger_hash ~genesis_ledger_hash
              ~constraint_constants ~protocol_constants:constants_checked
          in
          (* setup handler *)
          let indices =
            Ledger.Any_ledger.M.foldi ~init:[] ledger ~f:(fun i accum _acct ->
                Ledger.Any_ledger.M.Addr.to_int i :: accum )
          in
          let sparse_ledger =
            Sparse_ledger.of_ledger_index_subset_exn ledger indices
          in
          let producer_public_key =
            Public_key.decompress_exn producer_public_key_compressed
          in
          let handler =
            Prover_state.handler ~constraint_constants
              { delegator
              ; delegator_pk = producer_public_key_compressed
              ; coinbase_receiver_pk = producer_public_key_compressed
              ; ledger = sparse_ledger
              ; producer_private_key
              ; producer_public_key
              }
              ~pending_coinbase:
                { Pending_coinbase_witness.pending_coinbases
                ; is_new_stack = true
                }
          in
          let%map `Success _, var =
            Snark_params.Tick.handle (fun () -> result) handler
          in
          As_prover.read (typ ~constraint_constants) var
        in
        let checked_value =
          Or_error.ok_exn @@ Snark_params.Tick.run_and_check checked_computation
        in
        let diff =
          Sexp_diff_kernel.Algo.diff
            ~original:(Value.sexp_of_t checked_value)
            ~updated:(Value.sexp_of_t next_consensus_state)
            ()
        in
        if not (Value.equal checked_value next_consensus_state) then (
          eprintf "Different states:\n%s\n%!"
            (Sexp_diff_kernel.Display.display_with_ansi_colors
               (Sexp_diff_kernel.Display.Display_options.create
                  ~collapse_threshold:1000 Two_column )
               diff ) ;
          failwith "Test failed" )

      let%test_unit "update, update_var agree starting from same genesis state"
          =
        test_update constraint_constants

      let%test_unit "update, update_var agree starting from same genesis state \
                     after fork" =
        let constraint_constants_with_fork =
          let fork_constants =
            Some
              { Genesis_constants.Fork_constants.previous_state_hash =
                  Result.ok_or_failwith
                    (State_hash.of_yojson
                       (`String
                         "3NL3bc213VQEFx6XTLbc3HxHqHH9ANbhHxRxSnBcRzXcKgeFA6TY"
                         ) )
              ; previous_length = Mina_numbers.Length.of_int 100
              ; previous_global_slot = Mina_numbers.Global_slot.of_int 200
              }
          in
          { constraint_constants with fork = fork_constants }
        in
        test_update constraint_constants_with_fork

<<<<<<< HEAD
    let%test_unit "vrf win rate" =
      let constants = Lazy.force Constants.for_unit_tests in
      let constraint_constants =
        Genesis_constants.Constraint_constants.for_unit_tests
      in
      let previous_protocol_state_hash = Mina_base.State_hash.(of_hash zero) in
      let previous_consensus_state =
        Consensus_state.create_genesis
          ~negative_one_protocol_state_hash:previous_protocol_state_hash
          ~genesis_ledger:Genesis_ledger.t ~genesis_epoch_data
          ~constraint_constants ~constants
      in
      let seed = previous_consensus_state.staking_epoch_data.seed in
      let maybe_sk, account = Genesis_ledger.largest_account_exn () in
      let private_key = Option.value_exn maybe_sk in
      let public_key_compressed = Account.public_key account in
      let total_stake =
        genesis_ledger_total_currency ~ledger:Genesis_ledger.t
      in
      let block_producer_pubkeys =
        Public_key.Compressed.Set.of_list [ public_key_compressed ]
      in
      let ledger = Lazy.force Genesis_ledger.t in
      let delegatee_table =
        compute_delegatee_table_genesis_ledger block_producer_pubkeys ledger
      in
      let epoch_snapshot =
        { Local_state.Snapshot.delegatee_table
        ; ledger = Genesis_epoch_ledger ledger
        }
      in
      let balance = Balance.to_int account.balance in
      let total_stake_int = Currency.Amount.to_int total_stake in
      let stake_fraction =
        float_of_int balance /. float_of_int total_stake_int
      in
      let expected = stake_fraction *. 0.75 in
      let samples = 1000 in
      let check i =
        let global_slot = UInt32.of_int i in
        let module Intr = Interruptible.Make () in
        let%map result =
          Intr.force
            (Vrf.check
               ~intr_module:(module Intr)
               ~context:(module Context)
               ~global_slot ~seed ~producer_private_key:private_key
               ~producer_public_key:public_key_compressed ~total_stake
               ~get_delegators:(Local_state.Snapshot.delegators epoch_snapshot) )
        in
        match Result.ok result with
        | Some None ->
            0
        | Some _ ->
            1
        | None ->
            failwith "unexpected case"
      in
      let rec loop acc_count i =
        match i < samples with
        | true ->
            let%bind count = check i in
            loop (acc_count + count) (i + 1)
        | false ->
            return acc_count
      in
      let actual = Async.Thread_safe.block_on_async_exn (fun () -> loop 0 0) in
      let diff =
        Float.abs (float_of_int actual -. (expected *. float_of_int samples))
      in
      let tolerance = 100. in
      (* 100 is a reasonable choice for samples = 1000 and for very low likelihood of failure; this should be recalculated if sample count was to be adjusted *)
      let within_tolerance = Float.(diff < tolerance) in
      if not within_tolerance then
        failwithf "actual vs. expected: %d vs %f" actual expected ()

    (* Consensus selection tests. *)

    let sum_lengths = List.fold ~init:Length.zero ~f:Length.add

    let rec gen_except ~exclude ~gen ~equal =
      let open Quickcheck.Generator.Let_syntax in
      let%bind x = gen in
      if List.mem exclude x ~equal then gen_except ~exclude ~gen ~equal
      else return x

    (* This generator is quadratic, but that should be ok since the max amount we generate with it
     * is 8. *)
    let gen_unique_list amount ~gen ~equal =
      let rec loop n ls =
=======
      let%test_unit "vrf win rate" =
        let constants = Lazy.force Constants.for_unit_tests in
        let constraint_constants =
          Genesis_constants.Constraint_constants.for_unit_tests
        in
        let previous_protocol_state_hash =
          Mina_base.State_hash.(of_hash zero)
        in
        let previous_consensus_state =
          Consensus_state.create_genesis
            ~negative_one_protocol_state_hash:previous_protocol_state_hash
            ~genesis_ledger:Genesis_ledger.t ~genesis_epoch_data
            ~constraint_constants ~constants
        in
        let seed = previous_consensus_state.staking_epoch_data.seed in
        let maybe_sk, account = Genesis_ledger.largest_account_exn () in
        let private_key = Option.value_exn maybe_sk in
        let public_key_compressed = Account.public_key account in
        let total_stake =
          genesis_ledger_total_currency ~ledger:Genesis_ledger.t
        in
        let block_producer_pubkeys =
          Public_key.Compressed.Set.of_list [ public_key_compressed ]
        in
        let ledger = Lazy.force Genesis_ledger.t in
        let delegatee_table =
          compute_delegatee_table_genesis_ledger block_producer_pubkeys ledger
        in
        let epoch_snapshot =
          { Local_state.Snapshot.delegatee_table
          ; ledger = Genesis_epoch_ledger ledger
          }
        in
        let balance = Balance.to_int account.balance in
        let total_stake_int = Currency.Amount.to_int total_stake in
        let stake_fraction =
          float_of_int balance /. float_of_int total_stake_int
        in
        let expected = stake_fraction *. 0.75 in
        let samples = 1000 in
        let check i =
          let global_slot = UInt32.of_int i in
          let%map result =
            Interruptible.force
              (Vrf.check
                 ~context:(module Context)
                 ~global_slot ~seed ~producer_private_key:private_key
                 ~producer_public_key:public_key_compressed ~total_stake
                 ~get_delegators:
                   (Local_state.Snapshot.delegators epoch_snapshot) )
          in
          match Result.ok_exn result with Some _ -> 1 | None -> 0
        in
        let rec loop acc_count i =
          match i < samples with
          | true ->
              let%bind count = check i in
              loop (acc_count + count) (i + 1)
          | false ->
              return acc_count
        in
        let actual =
          Async.Thread_safe.block_on_async_exn (fun () -> loop 0 0)
        in
        let diff =
          Float.abs (float_of_int actual -. (expected *. float_of_int samples))
        in
        let tolerance = 100. in
        (* 100 is a reasonable choice for samples = 1000 and for very low likelihood of failure; this should be recalculated if sample count was to be adjusted *)
        let within_tolerance = Float.(diff < tolerance) in
        if not within_tolerance then
          failwithf "actual vs. expected: %d vs %f" actual expected ()

      (* Consensus selection tests. *)

      let sum_lengths = List.fold ~init:Length.zero ~f:Length.add

      let rec gen_except ~exclude ~gen ~equal =
>>>>>>> 0b63498e
        let open Quickcheck.Generator.Let_syntax in
        let%bind x = gen in
        if List.mem exclude x ~equal then gen_except ~exclude ~gen ~equal
        else return x

      (* This generator is quadratic, but that should be ok since the max amount we generate with it
       * is 8. *)
      let gen_unique_list amount ~gen ~equal =
        let rec loop n ls =
          let open Quickcheck.Generator.Let_syntax in
          if n <= 0 then return ls
          else
            let%bind x = gen_except ~exclude:ls ~gen ~equal in
            loop (n - 1) (x :: ls)
        in
        loop amount []

      let gen_with_hash gen =
        let open Quickcheck.Generator.Let_syntax in
        let%bind data = gen in
        let%map hash = State_hash.gen in
        { With_hash.data
        ; hash =
            { State_hash.State_hashes.state_hash = hash
            ; state_body_hash = None
            }
        }

      let gen_num_blocks_in_slots ~slot_fill_rate ~slot_fill_rate_delta n =
        let open Quickcheck.Generator.Let_syntax in
        let min_blocks =
          Float.to_int
            ( Float.of_int n
            *. Float.max (slot_fill_rate -. slot_fill_rate_delta) 0.0 )
        in
        let max_blocks =
          Float.to_int
            ( Float.of_int n
            *. Float.min (slot_fill_rate +. slot_fill_rate_delta) 1.0 )
        in
        Core.Int.gen_incl min_blocks max_blocks >>| Length.of_int

      let gen_num_blocks_in_epochs ~slot_fill_rate ~slot_fill_rate_delta n =
        gen_num_blocks_in_slots ~slot_fill_rate ~slot_fill_rate_delta
          (n * Length.to_int constants.slots_per_epoch)

      let gen_min_density_windows_from_slot_fill_rate ~slot_fill_rate
          ~slot_fill_rate_delta =
        let open Quickcheck.Generator.Let_syntax in
        let constants = Lazy.force Constants.for_unit_tests in
        let constraint_constants =
          Genesis_constants.Constraint_constants.for_unit_tests
        in
        let gen_sub_window_density =
          gen_num_blocks_in_slots ~slot_fill_rate ~slot_fill_rate_delta
            (Length.to_int constants.slots_per_sub_window)
        in
        let%map sub_window_densities =
          Quickcheck.Generator.list_with_length
            constraint_constants.sub_windows_per_window gen_sub_window_density
        in
        let min_window_density =
          List.fold ~init:Length.zero ~f:Length.add
            (List.take sub_window_densities
               (List.length sub_window_densities - 1) )
        in
        (min_window_density, sub_window_densities)

      (* Computes currency at height, assuming every block contains coinbase (ignoring inflation scheduling). *)
      let currency_at_height ~genesis_currency height =
        let constraint_constants =
          Genesis_constants.Constraint_constants.for_unit_tests
        in
        Option.value_exn
          Amount.(
            genesis_currency
            + of_int (height * to_int constraint_constants.coinbase_amount))

      (* TODO: Deprecate this in favor of just returning a constant in the monad from the outside. *)
      let opt_gen opt ~gen =
        match opt with Some v -> Quickcheck.Generator.return v | None -> gen

      let gen_epoch_data ~genesis_currency ~starts_at_block_height
          ?start_checkpoint ?lock_checkpoint epoch_length :
          Epoch_data.Value.t Quickcheck.Generator.t =
        let open Quickcheck.Generator.Let_syntax in
        let height_at_end_of_epoch =
          Length.add starts_at_block_height epoch_length
        in
        let%bind ledger_hash = Frozen_ledger_hash.gen in
        let%bind seed = Epoch_seed.gen in
        let%bind start_checkpoint =
          opt_gen start_checkpoint ~gen:State_hash.gen
        in
        let%map lock_checkpoint = opt_gen lock_checkpoint ~gen:State_hash.gen in
        let ledger : Epoch_ledger.Value.t =
          { hash = ledger_hash
          ; total_currency =
              currency_at_height ~genesis_currency
                (Length.to_int height_at_end_of_epoch)
          }
        in
        { Epoch_data.Poly.ledger
        ; seed
        ; start_checkpoint
        ; lock_checkpoint
        ; epoch_length
        }

      let default_slot_fill_rate = 0.65

      let default_slot_fill_rate_delta = 0.15

      (** A root epoch of a block refers the epoch from which we can begin
         *  simulating information for that block. Because we need to simulate
         *  both the staking epoch and the next staking epoch, the root epoch
         *  is the staking epoch. The root epoch position this function generates
         *  is the epoch number of the staking epoch and the block height the
         *  staking epoch starts at (the simulation of all blocks preceeding the
         *  staking epoch).
         *)
      let gen_spot_root_epoch_position ~slot_fill_rate ~slot_fill_rate_delta =
        let open Quickcheck.Generator.Let_syntax in
        let%bind root_epoch_int = Core.Int.gen_incl 0 100 in
        let%map root_block_height =
          gen_num_blocks_in_epochs ~slot_fill_rate ~slot_fill_rate_delta
            root_epoch_int
        in
        (UInt32.of_int root_epoch_int, root_block_height)

      let gen_vrf_output =
        let open Quickcheck.Generator.Let_syntax in
        let%map output = Vrf.Output.gen in
        Vrf.Output.truncate output

      (* TODO: consider shoving this logic directly into Field.gen to avoid non-deterministic cycles *)
      let rec gen_vrf_output_gt target =
        let open Quickcheck.Generator.Let_syntax in
        let string_of_blake2 =
          Blake2.(Fn.compose to_raw_string digest_string)
        in
        let compare_blake2 a b =
          String.compare (string_of_blake2 a) (string_of_blake2 b)
        in
        let%bind output = gen_vrf_output in
        if compare_blake2 target output < 0 then return output
        else gen_vrf_output_gt target

      (** This generator generates blocks "from thin air" by simulating
         *  the properties of a chain up to a point in time. This avoids
         *  the work of computing all prior blocks in order to generate
         *  a block at some point in the chain, hence why it is coined a
         *  "spot generator".
         *
         * TODO:
         *   - special case genesis
         *   - has_ancestor_in_same_checkpoint_window
         * NOTES:
         *   - vrf outputs and ledger hashes are entirely fake
         *   - density windows are computed distinctly from block heights and epoch lengths, so some non-obvious invariants may be broken there
         *)
      let gen_spot ?root_epoch_position
          ?(slot_fill_rate = default_slot_fill_rate)
          ?(slot_fill_rate_delta = default_slot_fill_rate_delta)
          ?(genesis_currency = Currency.Amount.of_int 200000)
          ?gen_staking_epoch_length ?gen_next_epoch_length
          ?gen_curr_epoch_position ?staking_start_checkpoint
          ?staking_lock_checkpoint ?next_start_checkpoint ?next_lock_checkpoint
          ?(gen_vrf_output = gen_vrf_output) () :
          Consensus_state.Value.t Quickcheck.Generator.t =
        let open Quickcheck.Generator.Let_syntax in
        let constants = Lazy.force Constants.for_unit_tests in
        let gen_num_blocks_in_slots =
          gen_num_blocks_in_slots ~slot_fill_rate ~slot_fill_rate_delta
        in
        let gen_num_blocks_in_epochs =
          gen_num_blocks_in_epochs ~slot_fill_rate ~slot_fill_rate_delta
        in
        (* Populate default generators. *)
        let gen_staking_epoch_length =
          Option.value gen_staking_epoch_length
            ~default:(gen_num_blocks_in_epochs 1)
        in
        let gen_next_epoch_length =
          Option.value gen_next_epoch_length
            ~default:(gen_num_blocks_in_epochs 1)
        in
        let gen_curr_epoch_position =
          let default =
            let max_epoch_slot = Length.to_int constants.slots_per_epoch - 1 in
            let%bind curr_epoch_slot =
              Core.Int.gen_incl 0 max_epoch_slot >>| UInt32.of_int
            in
            let%map curr_epoch_length =
              gen_num_blocks_in_slots (Length.to_int curr_epoch_slot)
            in
            (curr_epoch_slot, curr_epoch_length)
          in
          Option.value gen_curr_epoch_position ~default
        in
        let%bind root_epoch, root_block_height =
          match root_epoch_position with
          | Some (root_epoch, root_block_height) ->
              return (root_epoch, root_block_height)
          | None ->
              gen_spot_root_epoch_position ~slot_fill_rate ~slot_fill_rate_delta
        in
        (* Generate blockchain position and epoch lengths. *)
        (* staking_epoch == root_epoch, next_staking_epoch == root_epoch + 1 *)
        let curr_epoch = Length.add root_epoch (Length.of_int 2) in
        let%bind staking_epoch_length = gen_staking_epoch_length in
        let%bind next_staking_epoch_length = gen_next_epoch_length in
        let%bind curr_epoch_slot, curr_epoch_length = gen_curr_epoch_position in
        (* Compute state slot and length. *)
        let curr_global_slot =
          Global_slot.of_epoch_and_slot ~constants (curr_epoch, curr_epoch_slot)
        in
        let blockchain_length =
          sum_lengths
            [ root_block_height
            ; staking_epoch_length
            ; next_staking_epoch_length
            ; curr_epoch_length
            ]
        in
        (* Compute total currency for state. *)
        let total_currency =
          currency_at_height ~genesis_currency (Length.to_int blockchain_length)
        in
        (* Generate epoch data for staking and next epochs. *)
        let%bind staking_epoch_data =
          gen_epoch_data ~genesis_currency
            ~starts_at_block_height:root_block_height
            ?start_checkpoint:staking_start_checkpoint
            ?lock_checkpoint:staking_lock_checkpoint staking_epoch_length
        in
        let%bind next_staking_epoch_data =
          gen_epoch_data ~genesis_currency
            ~starts_at_block_height:
              (Length.add root_block_height staking_epoch_length)
            ?start_checkpoint:next_start_checkpoint
            ?lock_checkpoint:next_lock_checkpoint next_staking_epoch_length
        in
        (* Generate chain quality and vrf output. *)
        let%bind min_window_density, sub_window_densities =
          gen_min_density_windows_from_slot_fill_rate ~slot_fill_rate
            ~slot_fill_rate_delta
        in
        let%bind vrf_output = gen_vrf_output in
        (* Generate block reward information (unused in chain selection). *)
        let%map staker_pk = Public_key.Compressed.gen in
        { Consensus_state.Poly.blockchain_length
        ; epoch_count = curr_epoch
        ; min_window_density
        ; sub_window_densities
        ; last_vrf_output = vrf_output
        ; total_currency
        ; curr_global_slot
        ; staking_epoch_data
        ; next_epoch_data = next_staking_epoch_data
        ; global_slot_since_genesis =
            Global_slot.slot_number curr_global_slot
            (* These values are not used in selection, so we just set them to something. *)
        ; has_ancestor_in_same_checkpoint_window = true
        ; block_stake_winner = staker_pk
        ; block_creator = staker_pk
        ; coinbase_receiver = staker_pk
        ; supercharge_coinbase = false
        }

      (** This generator generates pairs of spot blocks that share common checkpoints.
         *  The overlap of the checkpoints and the root epoch positions of the blocks
         *  that are generated can be configured independently so that this function
         *  can be used in other generators that wish to generates pairs of spot blocks
         *  with specific constraints.
         *)
      let gen_spot_pair_common_checkpoints ?blockchain_length_relativity
          ?vrf_output_relativity ~a_checkpoints ~b_checkpoints
          ?(gen_a_root_epoch_position = Quickcheck.Generator.return)
          ?(gen_b_root_epoch_position = Quickcheck.Generator.return)
          ?(min_a_curr_epoch_slot = 0) () =
        let open Quickcheck.Generator.Let_syntax in
        let slot_fill_rate = default_slot_fill_rate in
        let slot_fill_rate_delta = default_slot_fill_rate_delta in
        (* Both states will share the same root epoch position. *)
        let%bind base_root_epoch_position =
          gen_spot_root_epoch_position ~slot_fill_rate:default_slot_fill_rate
            ~slot_fill_rate_delta:default_slot_fill_rate_delta
        in
        (* Generate unique state hashes. *)
        let%bind hashes =
          gen_unique_list 2 ~gen:State_hash.gen ~equal:State_hash.equal
        in
        let[@warning "-8"] [ hash_a; hash_b ] = hashes in
        (* Generate common checkpoints. *)
        let%bind checkpoints =
          gen_unique_list 2 ~gen:State_hash.gen ~equal:State_hash.equal
        in
        let[@warning "-8"] [ start_checkpoint; lock_checkpoint ] =
          checkpoints
        in
        let%bind a, a_curr_epoch_length =
          (* If we are constraining the second state to have a greater blockchain length than the
           * first, we need to constrain the first blockchain length such that there is some room
           * leftover in the epoch for at least 1 more block to be generated. *)
          let gen_curr_epoch_position =
            let max_epoch_slot =
              match blockchain_length_relativity with
              | Some `Ascending ->
                  Length.to_int constants.slots_per_epoch - 4
              (* -1 to bring into inclusive range, -3 to provide 2 slots of fudge room *)
              | _ ->
                  Length.to_int constants.slots_per_epoch - 1
              (* -1 to bring into inclusive range *)
            in
            let%bind slot =
              Core.Int.gen_incl min_a_curr_epoch_slot max_epoch_slot
            in
            let%map length =
              gen_num_blocks_in_slots ~slot_fill_rate ~slot_fill_rate_delta slot
            in
            (Length.of_int slot, length)
          in
          let ( staking_start_checkpoint
              , staking_lock_checkpoint
              , next_start_checkpoint
              , next_lock_checkpoint ) =
            a_checkpoints start_checkpoint lock_checkpoint
          in
          let%bind root_epoch_position =
            gen_a_root_epoch_position base_root_epoch_position
          in
          let%map a =
            gen_spot ~slot_fill_rate ~slot_fill_rate_delta ~root_epoch_position
              ?staking_start_checkpoint ?staking_lock_checkpoint
              ?next_start_checkpoint ?next_lock_checkpoint
              ~gen_curr_epoch_position ()
          in
          let a_curr_epoch_length =
            let _, root_epoch_length = root_epoch_position in
            let length_till_curr_epoch =
              sum_lengths
                [ root_epoch_length
                ; a.staking_epoch_data.epoch_length
                ; a.next_epoch_data.epoch_length
                ]
            in
            Option.value_exn
              (Length.sub a.blockchain_length length_till_curr_epoch)
          in
          (a, a_curr_epoch_length)
        in
        let%map b =
          (* Handle relativity constriants for second state. *)
          let ( gen_staking_epoch_length
              , gen_next_epoch_length
              , gen_curr_epoch_position ) =
            let a_curr_epoch_slot = Global_slot.slot a.curr_global_slot in
            match blockchain_length_relativity with
            | Some `Equal ->
                ( Some (return a.staking_epoch_data.epoch_length)
                , Some (return a.next_epoch_data.epoch_length)
                , Some (return (a_curr_epoch_slot, a_curr_epoch_length)) )
            | Some `Ascending ->
                (* Generate second state position by extending the first state's position *)
                let gen_greater_position =
                  let max_epoch_slot =
                    Length.to_int constants.slots_per_epoch - 1
                  in
                  (* This invariant needs to be held for the position of `a` *)
                  assert (max_epoch_slot > Length.to_int a_curr_epoch_slot + 2) ;
                  (* To make this easier, we assume there is a next block in the slot directly preceeding the block for `a`. *)
                  let%bind added_slots =
                    Core.Int.gen_incl
                      (Length.to_int a_curr_epoch_slot + 2)
                      max_epoch_slot
                  in
                  let%map added_blocks =
                    gen_num_blocks_in_slots ~slot_fill_rate
                      ~slot_fill_rate_delta added_slots
                  in
                  let b_slot =
                    Length.add
                      (Length.add a_curr_epoch_slot (UInt32.of_int added_slots))
                      UInt32.one
                  in
                  let b_blockchain_length =
                    Length.add
                      (Length.add a_curr_epoch_length added_blocks)
                      UInt32.one
                  in
                  (b_slot, b_blockchain_length)
                in
                ( Some (return a.staking_epoch_data.epoch_length)
                , Some (return a.next_epoch_data.epoch_length)
                , Some gen_greater_position )
            | None ->
                (None, None, None)
          in
          let gen_vrf_output =
            match vrf_output_relativity with
            | Some `Equal ->
                Some (return a.last_vrf_output)
            | Some `Ascending ->
                Some (gen_vrf_output_gt a.last_vrf_output)
            | None ->
                None
          in
          let ( staking_start_checkpoint
              , staking_lock_checkpoint
              , next_start_checkpoint
              , next_lock_checkpoint ) =
            b_checkpoints start_checkpoint lock_checkpoint
          in
          let%bind root_epoch_position =
            gen_b_root_epoch_position base_root_epoch_position
          in
          gen_spot ~slot_fill_rate ~slot_fill_rate_delta ~root_epoch_position
            ?staking_start_checkpoint ?staking_lock_checkpoint
            ?next_start_checkpoint ?next_lock_checkpoint
            ?gen_staking_epoch_length ?gen_next_epoch_length
            ?gen_curr_epoch_position ?gen_vrf_output ()
        in
        ( With_hash.
            { data = a
            ; hash =
                { State_hash.State_hashes.state_hash = hash_a
                ; state_body_hash = None
                }
            }
        , With_hash.
            { data = b
            ; hash =
                { State_hash.State_hashes.state_hash = hash_b
                ; state_body_hash = None
                }
            } )

      let gen_spot_pair_short_aligned ?blockchain_length_relativity
          ?vrf_output_relativity () =
        (* Both states will share their staking epoch checkpoints. *)
        let checkpoints start lock = (Some start, Some lock, None, None) in
        gen_spot_pair_common_checkpoints ?blockchain_length_relativity
          ?vrf_output_relativity ~a_checkpoints:checkpoints
          ~b_checkpoints:checkpoints ()

      let gen_spot_pair_short_misaligned ?blockchain_length_relativity
          ?vrf_output_relativity () =
        let open Quickcheck.Generator.Let_syntax in
        let slot_fill_rate = default_slot_fill_rate in
        let slot_fill_rate_delta = default_slot_fill_rate_delta in
        let a_checkpoints start lock = (None, None, Some start, Some lock) in
        let b_checkpoints start lock = (Some start, Some lock, None, None) in
        let gen_b_root_epoch_position (a_root_epoch, a_root_length) =
          (* Compute the root epoch position of `b`. This needs to be one epoch ahead of a, so we
           * compute it by extending the root epoch position of `a` by a single epoch *)
          let b_root_epoch = UInt32.succ a_root_epoch in
          let%map added_blocks =
            gen_num_blocks_in_epochs ~slot_fill_rate ~slot_fill_rate_delta 1
          in
          let b_root_length = Length.add a_root_length added_blocks in
          (b_root_epoch, b_root_length)
        in
        (* Constrain first state to be within last 1/3rd of its epoch (ensuring it's checkpoints and seed are fixed). *)
        let min_a_curr_epoch_slot =
          (2 * (Length.to_int constants.slots_per_epoch / 3)) + 1
        in
        gen_spot_pair_common_checkpoints ?blockchain_length_relativity
          ?vrf_output_relativity ~a_checkpoints ~b_checkpoints
          ~gen_b_root_epoch_position ~min_a_curr_epoch_slot ()

      let gen_spot_pair_long =
        let open Quickcheck.Generator.Let_syntax in
        let%bind hashes =
          gen_unique_list 2 ~gen:State_hash.gen ~equal:State_hash.equal
        in
        let[@warning "-8"] [ hash_a; hash_b ] = hashes in
        let%bind checkpoints =
          gen_unique_list 8 ~gen:State_hash.gen ~equal:State_hash.equal
        in
        let[@warning "-8"] [ a_staking_start_checkpoint
                           ; a_staking_lock_checkpoint
                           ; a_next_start_checkpoint
                           ; a_next_lock_checkpoint
                           ; b_staking_start_checkpoint
                           ; b_staking_lock_checkpoint
                           ; b_next_start_checkpoint
                           ; b_next_lock_checkpoint
                           ] =
          checkpoints
        in
        let%bind a =
          gen_spot ~staking_start_checkpoint:a_staking_start_checkpoint
            ~staking_lock_checkpoint:a_staking_lock_checkpoint
            ~next_start_checkpoint:a_next_start_checkpoint
            ~next_lock_checkpoint:a_next_lock_checkpoint ()
        in
        let%map b =
          gen_spot ~staking_start_checkpoint:b_staking_start_checkpoint
            ~staking_lock_checkpoint:b_staking_lock_checkpoint
            ~next_start_checkpoint:b_next_start_checkpoint
            ~next_lock_checkpoint:b_next_lock_checkpoint ()
        in
        ( With_hash.
            { data = a
            ; hash =
                { State_hash.State_hashes.state_hash = hash_a
                ; state_body_hash = None
                }
            }
        , With_hash.
            { data = b
            ; hash =
                { State_hash.State_hashes.state_hash = hash_b
                ; state_body_hash = None
                }
            } )

      let gen_spot_pair =
        let open Quickcheck.Generator.Let_syntax in
        let%bind a, b =
          match%bind
            Quickcheck.Generator.of_list
              [ `Short_aligned; `Short_misaligned; `Long ]
          with
          | `Short_aligned ->
              gen_spot_pair_short_aligned ()
          | `Short_misaligned ->
              gen_spot_pair_short_misaligned ()
          | `Long ->
              gen_spot_pair_long
        in
        if%map Quickcheck.Generator.bool then (a, b) else (b, a)

      let assert_consensus_state_set (type t) (set : t) ~project ~assertion ~f =
        (* TODO: make output prettier *)
        if not (f set) then
          let indent_size = 2 in
          let indent = String.init indent_size ~f:(Fn.const ' ') in
          let indented_json state =
            state |> Consensus_state.Value.to_yojson
            |> Yojson.Safe.pretty_to_string |> String.split ~on:'\n'
            |> String.concat ~sep:(indent ^ "\n")
          in
          let message =
            let comparison_sep = Printf.sprintf "\n%svs\n" indent in
            let comparison =
              set |> project |> List.map ~f:indented_json
              |> String.concat ~sep:comparison_sep
            in
            Printf.sprintf "Expected pair of consensus states to be %s:\n%s"
              assertion comparison
          in
          raise (Failure message)

      let assert_consensus_state_pair =
        assert_consensus_state_set ~project:(fun (a, b) -> [ a; b ])

      let assert_hashed_consensus_state_pair =
        assert_consensus_state_set ~project:(fun (a, b) ->
            [ With_hash.data a; With_hash.data b ] )

      let assert_hashed_consensus_state_triple =
        assert_consensus_state_set ~project:(fun (a, b, c) ->
            [ With_hash.data a; With_hash.data b; With_hash.data c ] )

      let is_selected (a, b) =
        Hooks.equal_select_status `Take
          (Hooks.select ~context:(module Context) ~existing:a ~candidate:b)

      let is_not_selected (a, b) =
        Hooks.equal_select_status `Keep
          (Hooks.select ~context:(module Context) ~existing:a ~candidate:b)

      let assert_selected =
        assert_hashed_consensus_state_pair ~assertion:"trigger selection"
          ~f:is_selected

      let assert_not_selected =
        assert_hashed_consensus_state_pair ~assertion:"do not trigger selection"
          ~f:is_not_selected

      let%test_unit "generator sanity check: equal states are always in short \
                     fork range" =
        let constants = Lazy.force Constants.for_unit_tests in
        Quickcheck.test (gen_spot ()) ~f:(fun state ->
            assert_consensus_state_pair (state, state)
              ~assertion:"within long range" ~f:(fun (a, b) ->
                Hooks.is_short_range a b ~constants ) )

      let%test_unit "generator sanity check: gen_spot_pair_short_aligned \
                     always generates pairs of states in short fork range" =
        let constants = Lazy.force Constants.for_unit_tests in
        Quickcheck.test (gen_spot_pair_short_aligned ()) ~f:(fun (a, b) ->
            assert_consensus_state_pair
              (With_hash.data a, With_hash.data b)
              ~assertion:"within short range"
              ~f:(fun (a, b) -> Hooks.is_short_range a b ~constants) )

      let%test_unit "generator sanity check: gen_spot_pair_short_misaligned \
                     always generates pairs of states in short fork range" =
        let constants = Lazy.force Constants.for_unit_tests in
        Quickcheck.test (gen_spot_pair_short_misaligned ()) ~f:(fun (a, b) ->
            assert_consensus_state_pair
              (With_hash.data a, With_hash.data b)
              ~assertion:"within short range"
              ~f:(fun (a, b) -> Hooks.is_short_range a b ~constants) )

      let%test_unit "generator sanity check: gen_spot_pair_long always \
                     generates pairs of states in long fork range" =
        let constants = Lazy.force Constants.for_unit_tests in
        Quickcheck.test gen_spot_pair_long ~f:(fun (a, b) ->
            assert_consensus_state_pair
              (With_hash.data a, With_hash.data b)
              ~assertion:"within long range"
              ~f:(fun (a, b) -> not (Hooks.is_short_range ~constants a b)) )

      let%test_unit "selection case: equal states" =
        Quickcheck.test
          (Quickcheck.Generator.tuple2 State_hash.gen (gen_spot ()))
          ~f:(fun (hash, state) ->
            let hashed_state =
              { With_hash.data = state
              ; hash =
                  { State_hash.State_hashes.state_hash = hash
                  ; state_body_hash = None
                  }
              }
            in
            assert_not_selected (hashed_state, hashed_state) )

      let%test_unit "selection case: aligned checkpoints & different lengths" =
        Quickcheck.test
          (gen_spot_pair_short_aligned ~blockchain_length_relativity:`Ascending
             () )
          ~f:assert_selected

      let%test_unit "selection case: aligned checkpoints & equal lengths & \
                     different vrfs" =
        Quickcheck.test
          (gen_spot_pair_short_aligned ~blockchain_length_relativity:`Equal
             ~vrf_output_relativity:`Ascending () )
          ~f:assert_selected

      let%test_unit "selection case: aligned checkpoints & equal lengths & \
                     equal vrfs & different hashes" =
        Quickcheck.test
          (gen_spot_pair_short_aligned ~blockchain_length_relativity:`Equal
             ~vrf_output_relativity:`Equal () )
          ~f:(fun (a, b) ->
            if
              State_hash.(
                With_state_hashes.state_hash b > With_state_hashes.state_hash a)
            then assert_selected (a, b)
            else assert_selected (b, a) )

      let%test_unit "selection case: misaligned checkpoints & different lengths"
          =
        Quickcheck.test
          (gen_spot_pair_short_misaligned
             ~blockchain_length_relativity:`Ascending () )
          ~f:assert_selected

      (* TODO: This test always succeeds, but this could be a false positive as the blockchain length equality constraint
       * is broken for misaligned short forks.
       *)
      let%test_unit "selection case: misaligned checkpoints & equal lengths & \
                     different vrfs" =
        Quickcheck.test
          (gen_spot_pair_short_misaligned ~blockchain_length_relativity:`Equal
             ~vrf_output_relativity:`Ascending () )
          ~f:assert_selected

      (* TODO: This test fails because the blockchain length equality constraint is broken for misaligned short forks.
         let%test_unit "selection case: misaligned checkpoints & equal lengths & equal vrfs & different hashes" =
         Quickcheck.test
         (gen_spot_pair_short_misaligned ~blockchain_length_relativity:`Equal ~vrf_output_relativity:`Equal ())
         ~f:(fun (a, b) ->
         if State_hash.compare (With_hash.hash a) (With_hash.hash b) > 0 then
         assert_selected (a, b)
         else
         assert_selected (b, a))
      *)

      (* TODO: expand long fork generation to support relativity constraints
         let%test_unit "selection case: distinct checkpoints & different min window densities" =
         failwith "TODO"

         let%test_unit "selection case: distinct checkpoints & equal min window densities & different lengths" =
         failwith "TODO"

         let%test_unit "selection case: distinct checkpoints & equal min window densities & equal lengths & different vrfs" =
         failwith "TODO"

         let%test_unit "selection case: distinct checkpoints & equal min window densities & equal lengths & qequals vrfs & different hashes" =
         failwith "TODO"
      *)

      let%test_unit "selection invariant: candidate selections are not \
                     commutative" =
        let select existing candidate =
          Hooks.select ~context:(module Context) ~existing ~candidate
        in
        Quickcheck.test gen_spot_pair
          ~f:
            (assert_hashed_consensus_state_pair
               ~assertion:"chains do not trigger a selection cycle"
               ~f:(fun (a, b) ->
                 not
                   ([%equal: Hooks.select_status * Hooks.select_status]
                      (select a b, select b a)
                      (`Take, `Take) ) ) )

      (* We define a homogeneous binary relation for consensus states by adapting the binary chain
       * selection rule and extending it to consider equality of chains. From this, we can test
       * that this extended relations forms a non-strict partial order over the set of consensus
       * states.
       *
       * We omit partial order reflexivity and antisymmetry tests as they are merely testing properties
       * of equality related to the partial order we define from binary chain selection. Chain
       * selection, as is written, will always reject equal elements, so the only property we are
       * truly interested in it holding is transitivity (when lifted to a homogeneous binary relation).
       *
       * TODO: Improved quickcheck generator which better explores related states via our spot
       * pair generation rules. Doing this requires re-working our spot pair generators to
       * work by extending an already generated consensus state with some relative constraints.
       *)
      let%test_unit "selection invariant: partial order transitivity" =
        let select existing candidate =
          Hooks.select ~context:(module Context) ~existing ~candidate
        in
        let ( <= ) a b =
          match (select a b, select b a) with
          | `Keep, `Keep ->
              true
          | `Keep, `Take ->
              true
          | `Take, `Keep ->
              false
          | `Take, `Take ->
              assert_hashed_consensus_state_pair (a, b)
                ~assertion:"chains do not trigger a selection cycle"
                ~f:(Fn.const false) ;
              (* unreachable *)
              false
        in
        let chains_hold_transitivity (a, b, c) =
          if a <= b then if b <= c then a <= c else c <= b
          else if b <= c then if c <= a then b <= a else a <= c
          else if c <= a then if a <= b then c <= b else b <= a
          else false
        in
        let gen = gen_with_hash (gen_spot ()) in
        Quickcheck.test
          (Quickcheck.Generator.tuple3 gen gen gen)
          ~f:
            (assert_hashed_consensus_state_triple
               ~assertion:"chains hold partial order transitivity"
               ~f:chains_hold_transitivity )
    end )

  module Exported = struct
    module Global_slot = Global_slot
    module Block_data = Data.Block_data
    module Consensus_state = Data.Consensus_state
  end

  module Body_reference = Body_reference
end

include Wire_types.Make (Make_sig) (Make_str)<|MERGE_RESOLUTION|>--- conflicted
+++ resolved
@@ -464,48 +464,6 @@
             (epoch_ledger_uuids_to_yojson epoch_ledger_uuids) ;
           epoch_ledger_uuids
         in
-<<<<<<< HEAD
-        fun (With { request; respond }) ->
-          match request with
-          | Winner_address ->
-              respond (Provide 0)
-          | Winner_pk ->
-              respond (Provide pk)
-          | Coinbase_receiver_pk ->
-              respond (Provide pk)
-          | Producer_private_key ->
-              respond (Provide sk)
-          | Producer_public_key ->
-              respond (Provide (Public_key.decompress_exn pk))
-          | _ ->
-              respond
-                (Provide
-                   (Snarky_backendless.Request.Handler.run handlers
-                      [ "Ledger Handler"; "Pending Coinbase Handler" ]
-                      request ) )
-    end
-
-    let check ~intr_module:(module Intr : Interruptible.F)
-        ~context:(module Context : CONTEXT) ~global_slot ~seed
-        ~producer_private_key ~producer_public_key ~total_stake
-        ~(get_delegators :
-              Public_key.Compressed.t
-           -> Mina_base.Account.t Mina_base.Account.Index.Table.t option ) =
-      let open Context in
-      let open Message in
-      let delegators =
-        get_delegators producer_public_key
-        |> Option.value_map ~f:Hashtbl.to_alist ~default:[]
-      in
-      let rec go acc = function
-        | [] ->
-            Intr.return acc
-        | (delegator, (account : Mina_base.Account.t)) :: delegators ->
-            let%bind.Intr () = Intr.return () in
-            let vrf_result =
-              T.eval ~constraint_constants ~private_key:producer_private_key
-                { global_slot; seed; delegator }
-=======
         let ledger_location uuid =
           epoch_ledger_location ^ Uuid.to_string uuid
         in
@@ -526,7 +484,6 @@
                       ; ("error", `String str)
                       ] ;
                   create_new_uuids ()
->>>>>>> 0b63498e
             in
             (*If the genesis hash matches and both the files are present. If only one of them is present then it could be stale data and might cause the node to never be able to bootstrap*)
             if
@@ -898,23 +855,24 @@
                         request ) )
       end
 
-      let check ~context:(module Context : CONTEXT) ~global_slot ~seed
+      let check ~intr_module:(module I : Interruptible.F)
+          ~context:(module Context : CONTEXT) ~global_slot ~seed
           ~producer_private_key ~producer_public_key ~total_stake
           ~(get_delegators :
                 Public_key.Compressed.t
              -> Mina_base.Account.t Mina_base.Account.Index.Table.t option ) =
         let open Context in
         let open Message in
-        let open Interruptible.Let_syntax in
+        let open I.Let_syntax in
         let delegators =
           get_delegators producer_public_key
           |> Option.value_map ~f:Hashtbl.to_alist ~default:[]
         in
         let rec go acc = function
           | [] ->
-              Interruptible.return acc
+              return acc
           | (delegator, (account : Mina_base.Account.t)) :: delegators ->
-              let%bind () = Interruptible.return () in
+              let%bind () = return () in
               let vrf_result =
                 T.eval ~constraint_constants ~private_key:producer_private_key
                   { global_slot; seed; delegator }
@@ -3978,98 +3936,6 @@
         in
         test_update constraint_constants_with_fork
 
-<<<<<<< HEAD
-    let%test_unit "vrf win rate" =
-      let constants = Lazy.force Constants.for_unit_tests in
-      let constraint_constants =
-        Genesis_constants.Constraint_constants.for_unit_tests
-      in
-      let previous_protocol_state_hash = Mina_base.State_hash.(of_hash zero) in
-      let previous_consensus_state =
-        Consensus_state.create_genesis
-          ~negative_one_protocol_state_hash:previous_protocol_state_hash
-          ~genesis_ledger:Genesis_ledger.t ~genesis_epoch_data
-          ~constraint_constants ~constants
-      in
-      let seed = previous_consensus_state.staking_epoch_data.seed in
-      let maybe_sk, account = Genesis_ledger.largest_account_exn () in
-      let private_key = Option.value_exn maybe_sk in
-      let public_key_compressed = Account.public_key account in
-      let total_stake =
-        genesis_ledger_total_currency ~ledger:Genesis_ledger.t
-      in
-      let block_producer_pubkeys =
-        Public_key.Compressed.Set.of_list [ public_key_compressed ]
-      in
-      let ledger = Lazy.force Genesis_ledger.t in
-      let delegatee_table =
-        compute_delegatee_table_genesis_ledger block_producer_pubkeys ledger
-      in
-      let epoch_snapshot =
-        { Local_state.Snapshot.delegatee_table
-        ; ledger = Genesis_epoch_ledger ledger
-        }
-      in
-      let balance = Balance.to_int account.balance in
-      let total_stake_int = Currency.Amount.to_int total_stake in
-      let stake_fraction =
-        float_of_int balance /. float_of_int total_stake_int
-      in
-      let expected = stake_fraction *. 0.75 in
-      let samples = 1000 in
-      let check i =
-        let global_slot = UInt32.of_int i in
-        let module Intr = Interruptible.Make () in
-        let%map result =
-          Intr.force
-            (Vrf.check
-               ~intr_module:(module Intr)
-               ~context:(module Context)
-               ~global_slot ~seed ~producer_private_key:private_key
-               ~producer_public_key:public_key_compressed ~total_stake
-               ~get_delegators:(Local_state.Snapshot.delegators epoch_snapshot) )
-        in
-        match Result.ok result with
-        | Some None ->
-            0
-        | Some _ ->
-            1
-        | None ->
-            failwith "unexpected case"
-      in
-      let rec loop acc_count i =
-        match i < samples with
-        | true ->
-            let%bind count = check i in
-            loop (acc_count + count) (i + 1)
-        | false ->
-            return acc_count
-      in
-      let actual = Async.Thread_safe.block_on_async_exn (fun () -> loop 0 0) in
-      let diff =
-        Float.abs (float_of_int actual -. (expected *. float_of_int samples))
-      in
-      let tolerance = 100. in
-      (* 100 is a reasonable choice for samples = 1000 and for very low likelihood of failure; this should be recalculated if sample count was to be adjusted *)
-      let within_tolerance = Float.(diff < tolerance) in
-      if not within_tolerance then
-        failwithf "actual vs. expected: %d vs %f" actual expected ()
-
-    (* Consensus selection tests. *)
-
-    let sum_lengths = List.fold ~init:Length.zero ~f:Length.add
-
-    let rec gen_except ~exclude ~gen ~equal =
-      let open Quickcheck.Generator.Let_syntax in
-      let%bind x = gen in
-      if List.mem exclude x ~equal then gen_except ~exclude ~gen ~equal
-      else return x
-
-    (* This generator is quadratic, but that should be ok since the max amount we generate with it
-     * is 8. *)
-    let gen_unique_list amount ~gen ~equal =
-      let rec loop n ls =
-=======
       let%test_unit "vrf win rate" =
         let constants = Lazy.force Constants.for_unit_tests in
         let constraint_constants =
@@ -4111,17 +3977,19 @@
         let expected = stake_fraction *. 0.75 in
         let samples = 1000 in
         let check i =
+          let module Intr = Interruptible.Make () in
           let global_slot = UInt32.of_int i in
           let%map result =
-            Interruptible.force
+            Intr.force
               (Vrf.check
+                 ~intr_module:(module Intr)
                  ~context:(module Context)
                  ~global_slot ~seed ~producer_private_key:private_key
                  ~producer_public_key:public_key_compressed ~total_stake
                  ~get_delegators:
                    (Local_state.Snapshot.delegators epoch_snapshot) )
           in
-          match Result.ok_exn result with Some _ -> 1 | None -> 0
+          match Result.ok result with Some (Some _) -> 1 | _ -> 0
         in
         let rec loop acc_count i =
           match i < samples with
@@ -4148,7 +4016,6 @@
       let sum_lengths = List.fold ~init:Length.zero ~f:Length.add
 
       let rec gen_except ~exclude ~gen ~equal =
->>>>>>> 0b63498e
         let open Quickcheck.Generator.Let_syntax in
         let%bind x = gen in
         if List.mem exclude x ~equal then gen_except ~exclude ~gen ~equal
