open Async_kernel
open Core_kernel
open Signed
open Unsigned
open Currency
open Fold_lib
open Signature_lib
open Snark_params
open Num_util

module Segment_id = Mina_numbers.Nat.Make32 ()

module Wire_types = Mina_wire_types.Consensus_proof_of_stake

module Make_sig (A : Wire_types.Types.S) = struct
  module type S =
    Proof_of_stake_intf.Full
      with type Data.Consensus_state.Value.Stable.V1.t =
        A.Data.Consensus_state.Value.V1.t
end

module Make_str (A : Wire_types.Concrete) = struct
  module Time = Block_time
  module Run = Snark_params.Tick.Run
  module Length = Mina_numbers.Length

  module type CONTEXT = sig
    val logger : Logger.t

    val constraint_constants : Genesis_constants.Constraint_constants.t

    val consensus_constants : Constants.t
  end

  let make_checked t = Snark_params.Tick.Run.make_checked t

  let name = "proof_of_stake"

  let genesis_ledger_total_currency ~ledger =
    Mina_ledger.Ledger.foldi ~init:Amount.zero (Lazy.force ledger)
      ~f:(fun _addr sum (account : Mina_base.Account.t) ->
        (* only default token matters for total currency used to determine stake *)
        if Mina_base.(Token_id.equal account.token_id Token_id.default) then
          Amount.add sum (Balance.to_amount @@ account.balance)
          |> Option.value_exn ?here:None ?error:None
               ~message:"failed to calculate total currency in genesis ledger"
        else sum )

  let genesis_ledger_hash ~ledger =
    Mina_ledger.Ledger.merkle_root (Lazy.force ledger)
    |> Mina_base.Frozen_ledger_hash.of_ledger_hash

  let compute_delegatee_table keys ~iter_accounts =
    let open Mina_base in
    let outer_table = Public_key.Compressed.Table.create () in
    iter_accounts (fun i (acct : Account.t) ->
        if
          Option.is_some acct.delegate
          (* Only default tokens may delegate. *)
          && Token_id.equal acct.token_id Token_id.default
          && Public_key.Compressed.Set.mem keys (Option.value_exn acct.delegate)
        then
          Public_key.Compressed.Table.update outer_table
            (Option.value_exn acct.delegate) ~f:(function
            | None ->
                Account.Index.Table.of_alist_exn [ (i, acct) ]
            | Some table ->
                Account.Index.Table.add_exn table ~key:i ~data:acct ;
                table ) ) ;
    (* TODO: this metric tracking currently assumes that the result of
       compute_delegatee_table is called with the full set of block production
       keypairs every time the set changes, which is true right now, but this
       should be control flow should be refactored to make this clearer *)
    let num_delegators =
      Public_key.Compressed.Table.fold outer_table ~init:0
        ~f:(fun ~key:_ ~data sum -> sum + Account.Index.Table.length data)
    in
    Mina_metrics.Gauge.set Mina_metrics.Consensus.staking_keypairs
      (Float.of_int @@ Public_key.Compressed.Set.length keys) ;
    Mina_metrics.Gauge.set Mina_metrics.Consensus.stake_delegators
      (Float.of_int num_delegators) ;
    outer_table

  let compute_delegatee_table_sparse_ledger keys ledger =
    compute_delegatee_table keys ~iter_accounts:(fun f ->
        Mina_ledger.Sparse_ledger.iteri ledger ~f:(fun i acct -> f i acct) )

  let compute_delegatee_table_ledger_db keys ledger =
    compute_delegatee_table keys ~iter_accounts:(fun f ->
        Mina_ledger.Ledger.Db.iteri ledger ~f:(fun i acct -> f i acct) )

  let compute_delegatee_table_genesis_ledger keys ledger =
    compute_delegatee_table keys ~iter_accounts:(fun f ->
        Mina_ledger.Ledger.iteri ledger ~f:(fun i acct -> f i acct) )

  module Typ = Snark_params.Tick.Typ

  module Configuration = struct
    [%%versioned
    module Stable = struct
      module V1 = struct
        type t =
          { delta : int
          ; k : int
          ; slots_per_epoch : int
          ; slot_duration : int
          ; epoch_duration : int
          ; genesis_state_timestamp : Block_time.Stable.V1.t
          ; acceptable_network_delay : int
          }
        [@@deriving yojson, fields]

        let to_latest = Fn.id
      end
    end]

    let t ~constraint_constants ~protocol_constants =
      let constants =
        Constants.create ~constraint_constants ~protocol_constants
      in
      let of_int32 = UInt32.to_int in
      let of_span = Fn.compose Int64.to_int Block_time.Span.to_ms in
      { delta = of_int32 constants.delta
      ; k = of_int32 constants.k
      ; slots_per_epoch = of_int32 constants.slots_per_epoch
      ; slot_duration = of_span constants.slot_duration_ms
      ; epoch_duration = of_span constants.epoch_duration
      ; genesis_state_timestamp = constants.genesis_state_timestamp
      ; acceptable_network_delay = of_span constants.delta_duration
      }
  end

  module Constants = Constants
  module Genesis_epoch_data = Genesis_epoch_data

  module Data = struct
    module Epoch_seed = struct
      include Mina_base.Epoch_seed

      type _unused = unit constraint t = Stable.Latest.t

      let initial : t = of_hash Outside_hash_image.t

      let update (seed : t) vrf_result =
        let open Random_oracle in
        hash ~init:Hash_prefix_states.epoch_seed
          [| (seed :> Tick.Field.t); vrf_result |]
        |> of_hash

      let update_var (seed : var) vrf_result =
        let open Random_oracle.Checked in
        make_checked (fun () ->
            hash ~init:Hash_prefix_states.epoch_seed
              [| var_to_hash_packed seed; vrf_result |]
            |> var_of_hash_packed )
    end

    module Epoch_and_slot = struct
      type t = Epoch.t * Slot.t [@@deriving sexp]

      let of_time_exn ~(constants : Constants.t) tm : t =
        let epoch = Epoch.of_time_exn tm ~constants in
        let time_since_epoch =
          Time.diff tm (Epoch.start_time epoch ~constants)
        in
        let slot =
          uint32_of_int64
          @@ Int64.Infix.(
               Time.Span.to_ms time_since_epoch
               / Time.Span.to_ms constants.slot_duration_ms)
        in
        (epoch, slot)
    end

    module Block_data = struct
      type t =
        { stake_proof : Stake_proof.t
        ; global_slot : Mina_numbers.Global_slot.t
        ; global_slot_since_genesis : Mina_numbers.Global_slot.t
        ; vrf_result : Random_oracle.Digest.t
        }

      let prover_state { stake_proof; _ } = stake_proof

      let global_slot { global_slot; _ } = global_slot

      let epoch_ledger { stake_proof; _ } = stake_proof.ledger

      let global_slot_since_genesis { global_slot_since_genesis; _ } =
        global_slot_since_genesis

      let coinbase_receiver { stake_proof; _ } =
        stake_proof.coinbase_receiver_pk
    end

    module Epoch_data_for_vrf = struct
      [%%versioned
      module Stable = struct
        [@@@no_toplevel_latest_type]

        module V2 = struct
          type t =
            { epoch_ledger : Mina_base.Epoch_ledger.Value.Stable.V1.t
            ; epoch_seed : Mina_base.Epoch_seed.Stable.V1.t
            ; epoch : Mina_numbers.Length.Stable.V1.t
            ; global_slot : Mina_numbers.Global_slot.Stable.V1.t
            ; global_slot_since_genesis : Mina_numbers.Global_slot.Stable.V1.t
            ; delegatee_table :
                Mina_base.Account.Stable.V2.t
                Mina_base.Account.Index.Stable.V1.Table.t
                Public_key.Compressed.Stable.V1.Table.t
            }
          [@@deriving sexp]

          let to_latest = Fn.id
        end
      end]

      type t = Stable.Latest.t =
        { epoch_ledger : Mina_base.Epoch_ledger.Value.t
        ; epoch_seed : Mina_base.Epoch_seed.t
        ; epoch : Mina_numbers.Length.t
        ; global_slot : Mina_numbers.Global_slot.t
        ; global_slot_since_genesis : Mina_numbers.Global_slot.t
        ; delegatee_table :
            Mina_base.Account.t Mina_base.Account.Index.Table.t
            Public_key.Compressed.Table.t
        }
      [@@deriving sexp]
    end

    module Slot_won = struct
      [%%versioned
      module Stable = struct
        [@@@no_toplevel_latest_type]

        module V1 = struct
          type t =
            { delegator :
                Public_key.Compressed.Stable.V1.t
                * Mina_base.Account.Index.Stable.V1.t
            ; producer : Keypair.Stable.V1.t
            ; global_slot : Mina_numbers.Global_slot.Stable.V1.t
            ; global_slot_since_genesis : Mina_numbers.Global_slot.Stable.V1.t
            ; vrf_result : Consensus_vrf.Output_hash.Stable.V1.t
            }
          [@@deriving sexp]

          let to_latest = Fn.id
        end
      end]

      type t = Stable.Latest.t =
        { delegator : Public_key.Compressed.t * Mina_base.Account.Index.t
        ; producer : Keypair.t
        ; global_slot : Mina_numbers.Global_slot.t
        ; global_slot_since_genesis : Mina_numbers.Global_slot.t
        ; vrf_result : Consensus_vrf.Output_hash.t
        }
      [@@deriving sexp]
    end

    module Local_state = struct
      module Snapshot = struct
        module Ledger_snapshot = struct
          type t =
            | Genesis_epoch_ledger of Mina_ledger.Ledger.t
            | Ledger_db of Mina_ledger.Ledger.Db.t

          let merkle_root = function
            | Genesis_epoch_ledger ledger ->
                Mina_ledger.Ledger.merkle_root ledger
            | Ledger_db ledger ->
                Mina_ledger.Ledger.Db.merkle_root ledger

          let compute_delegatee_table keys ledger =
            match ledger with
            | Genesis_epoch_ledger ledger ->
                compute_delegatee_table_genesis_ledger keys ledger
            | Ledger_db ledger ->
                compute_delegatee_table_ledger_db keys ledger

          let close = function
            | Genesis_epoch_ledger _ ->
                ()
            | Ledger_db ledger ->
                Mina_ledger.Ledger.Db.close ledger

          let remove ~location = function
            | Genesis_epoch_ledger _ ->
                ()
            | Ledger_db ledger ->
                Mina_ledger.Ledger.Db.close ledger ;
                File_system.rmrf location

          let ledger_subset keys ledger =
            match ledger with
            | Genesis_epoch_ledger ledger ->
                Mina_ledger.Sparse_ledger.of_ledger_subset_exn ledger keys
            | Ledger_db ledger ->
                Mina_ledger.(
                  Sparse_ledger.of_any_ledger
                  @@ Ledger.Any_ledger.cast (module Ledger.Db) ledger)
        end

        type t =
          { ledger : Ledger_snapshot.t
          ; delegatee_table :
              Mina_base.Account.t Mina_base.Account.Index.Table.t
              Public_key.Compressed.Table.t
          }

        let delegators t key =
          Public_key.Compressed.Table.find t.delegatee_table key

        let to_yojson { ledger; delegatee_table } =
          `Assoc
            [ ( "ledger_hash"
              , Ledger_snapshot.merkle_root ledger
                |> Mina_base.Ledger_hash.to_yojson )
            ; ( "delegators"
              , `Assoc
                  ( Hashtbl.to_alist delegatee_table
                  |> List.map ~f:(fun (key, delegators) ->
                         ( Public_key.Compressed.to_string key
                         , `Assoc
                             ( Hashtbl.to_alist delegators
                             |> List.map ~f:(fun (addr, account) ->
                                    ( Int.to_string addr
                                    , Mina_base.Account.to_yojson account ) ) )
                         ) ) ) )
            ]

        let ledger t = t.ledger
      end

      module Data = struct
        type epoch_ledger_uuids =
          { staking : Uuid.t
          ; next : Uuid.t
          ; genesis_state_hash : Mina_base.State_hash.t
          }

<<<<<<< HEAD
        (* Invariant: Snapshot's delegators are taken from accounts in block_production_pubkeys *)
        type t =
          { mutable staking_epoch_snapshot : Snapshot.t
          ; mutable next_epoch_snapshot : Snapshot.t
          ; last_checked_slot_and_epoch :
              (Epoch.t * Slot.t) Public_key.Compressed.Table.t
          ; mutable last_epoch_delegatee_table :
              Mina_base.Account.t Mina_base.Account.Index.Table.t
              Public_key.Compressed.Table.t
              Option.t
          ; mutable epoch_ledger_uuids : epoch_ledger_uuids
          ; epoch_ledger_location : string
          }

        let to_yojson t =
          `Assoc
            [ ( "staking_epoch_snapshot"
              , [%to_yojson: Snapshot.t] t.staking_epoch_snapshot )
            ; ( "next_epoch_snapshot"
              , [%to_yojson: Snapshot.t] t.next_epoch_snapshot )
            ; ( "last_checked_slot_and_epoch"
              , `Assoc
                  ( Public_key.Compressed.Table.to_alist
                      t.last_checked_slot_and_epoch
                  |> List.map ~f:(fun (key, epoch_and_slot) ->
                         ( Public_key.Compressed.to_string key
                         , [%to_yojson: Epoch.t * Slot.t] epoch_and_slot ) ) )
              )
            ]
      end
=======
  module Vrf = struct
    include Consensus_vrf
    module T = Integrated

    type _ Snarky_backendless.Request.t +=
      | Winner_address : Mina_base.Account.Index.t Snarky_backendless.Request.t
      | Winner_pk : Public_key.Compressed.t Snarky_backendless.Request.t
      | Coinbase_receiver_pk :
          Public_key.Compressed.t Snarky_backendless.Request.t
      | Producer_private_key : Scalar.value Snarky_backendless.Request.t
      | Producer_public_key : Public_key.t Snarky_backendless.Request.t

    let%snarkydef.Snark_params.Tick get_vrf_evaluation
        ~(constraint_constants : Genesis_constants.Constraint_constants.t)
        shifted ~block_stake_winner ~block_creator ~ledger ~message =
      let open Mina_base in
      let open Snark_params.Tick in
      let%bind private_key =
        request_witness Scalar.typ (As_prover.return Producer_private_key)
      in
      let staker_addr = message.Message.delegator in
      let%bind account =
        with_label __LOC__
          (Frozen_ledger_hash.get ~depth:constraint_constants.ledger_depth
             ledger staker_addr )
      in
      let%bind () =
        [%with_label_ "Account is for the default token"]
          (make_checked (fun () ->
               Token_id.(
                 Checked.Assert.equal account.token_id
                   (Checked.constant default)) ) )
      in
      let%bind () =
        [%with_label_ "Block stake winner matches account pk"]
          (Public_key.Compressed.Checked.Assert.equal block_stake_winner
             account.public_key )
      in
      let%bind () =
        [%with_label_ "Block creator matches delegate pk"]
          (Public_key.Compressed.Checked.Assert.equal block_creator
             account.delegate )
      in
      let%bind delegate =
        [%with_label_ "Decompress delegate pk"]
          (Public_key.decompress_var account.delegate)
      in
      let%map evaluation =
        with_label __LOC__
          (T.Checked.eval_and_check_public_key shifted ~private_key
             ~public_key:delegate message )
      in
      (evaluation, account)

    module Checked = struct
      let%snarkydef.Tick check
          ~(constraint_constants : Genesis_constants.Constraint_constants.t)
          shifted ~(epoch_ledger : Epoch_ledger.var) ~block_stake_winner
          ~block_creator ~global_slot ~seed =
        let open Snark_params.Tick in
        let%bind winner_addr =
          request_witness
            (Mina_base.Account.Index.Unpacked.typ
               ~ledger_depth:constraint_constants.ledger_depth )
            (As_prover.return Winner_address)
        in
        let%bind result, winner_account =
          get_vrf_evaluation ~constraint_constants shifted
            ~ledger:epoch_ledger.hash ~block_stake_winner ~block_creator
            ~message:{ Message.global_slot; seed; delegator = winner_addr }
        in
        let my_stake = winner_account.balance in
        let%bind truncated_result = Output.Checked.truncate result in
        let%map satisifed =
          Threshold.Checked.is_satisfied ~my_stake
            ~total_stake:epoch_ledger.total_currency truncated_result
        in
        (satisifed, result, truncated_result, winner_account)
    end
>>>>>>> 2af28442

      (* The outer ref changes whenever we swap in new staker set; all the snapshots are recomputed *)
      type t = Data.t ref [@@deriving to_yojson]

      let staking_epoch_ledger_location (t : t) =
        !t.epoch_ledger_location ^ Uuid.to_string !t.epoch_ledger_uuids.staking

      let next_epoch_ledger_location (t : t) =
        !t.epoch_ledger_location ^ Uuid.to_string !t.epoch_ledger_uuids.next

      let current_epoch_delegatee_table ~(local_state : t) =
        !local_state.staking_epoch_snapshot.delegatee_table

      let last_epoch_delegatee_table ~(local_state : t) =
        !local_state.last_epoch_delegatee_table

      let current_block_production_keys t =
        Public_key.Compressed.Table.keys !t.Data.last_checked_slot_and_epoch
        |> Public_key.Compressed.Set.of_list

      let make_last_checked_slot_and_epoch_table old_table new_keys ~default =
        let module Set = Public_key.Compressed.Set in
        let module Table = Public_key.Compressed.Table in
        let last_checked_slot_and_epoch = Table.create () in
        Set.iter new_keys ~f:(fun pk ->
            let data = Option.value (Table.find old_table pk) ~default in
            Table.add_exn last_checked_slot_and_epoch ~key:pk ~data ) ;
        last_checked_slot_and_epoch

      let epoch_ledger_uuids_to_yojson
          Data.{ staking; next; genesis_state_hash } =
        `Assoc
          [ ("staking", `String (Uuid.to_string staking))
          ; ("next", `String (Uuid.to_string next))
          ; ( "genesis_state_hash"
            , Mina_base.State_hash.to_yojson genesis_state_hash )
          ]

      let epoch_ledger_uuids_from_file location =
        let open Yojson.Safe.Util in
        let open Result.Let_syntax in
        let json = Yojson.Safe.from_file location in
        let uuid str =
          Result.(
            map_error
              (try_with (fun () -> Uuid.of_string str))
              ~f:(fun ex -> Exn.to_string ex))
        in
        let%bind staking = json |> member "staking" |> to_string |> uuid in
        let%bind next = json |> member "next" |> to_string |> uuid in
        let%map genesis_state_hash =
          json |> member "genesis_state_hash" |> Mina_base.State_hash.of_yojson
        in
        Data.{ staking; next; genesis_state_hash }

      let create_epoch_ledger ~location ~context:(module Context : CONTEXT)
          ~genesis_epoch_ledger =
        let open Context in
        if Sys.file_exists location then (
          [%log info]
            ~metadata:[ ("location", `String location) ]
            "Loading epoch ledger from disk: $location" ;
          Snapshot.Ledger_snapshot.Ledger_db
            (Mina_ledger.Ledger.Db.create ~directory_name:location
               ~depth:constraint_constants.ledger_depth () ) )
        else Genesis_epoch_ledger (Lazy.force genesis_epoch_ledger)

      let create block_producer_pubkeys ~context:(module Context : CONTEXT)
          ~genesis_ledger ~genesis_epoch_data ~epoch_ledger_location
          ~genesis_state_hash =
        let open Context in
        (* TODO: remove this duplicate of the genesis ledger *)
        let genesis_epoch_ledger_staking, genesis_epoch_ledger_next =
          Option.value_map genesis_epoch_data
            ~default:(genesis_ledger, genesis_ledger)
            ~f:(fun { Genesis_epoch_data.staking; next } ->
              ( staking.ledger
              , Option.value_map next ~default:staking.ledger ~f:(fun next ->
                    next.ledger ) ) )
        in
        let epoch_ledger_uuids_location = epoch_ledger_location ^ ".json" in
        let create_new_uuids () =
          let epoch_ledger_uuids =
            Data.
              { staking = Uuid_unix.create ()
              ; next = Uuid_unix.create ()
              ; genesis_state_hash
              }
          in
          Yojson.Safe.to_file epoch_ledger_uuids_location
            (epoch_ledger_uuids_to_yojson epoch_ledger_uuids) ;
          epoch_ledger_uuids
        in
        let ledger_location uuid =
          epoch_ledger_location ^ Uuid.to_string uuid
        in
        let epoch_ledger_uuids =
          if Sys.file_exists epoch_ledger_uuids_location then (
            let epoch_ledger_uuids =
              match
                epoch_ledger_uuids_from_file epoch_ledger_uuids_location
              with
              | Ok res ->
                  res
              | Error str ->
                  [%log error]
                    "Failed to read epoch ledger uuids from file $path: \
                     $error. Creating new uuids.."
                    ~metadata:
                      [ ("path", `String epoch_ledger_uuids_location)
                      ; ("error", `String str)
                      ] ;
                  create_new_uuids ()
            in
            (*If the genesis hash matches and both the files are present. If only one of them is present then it could be stale data and might cause the node to never be able to bootstrap*)
            if
              Mina_base.State_hash.equal epoch_ledger_uuids.genesis_state_hash
                genesis_state_hash
            then epoch_ledger_uuids
            else
              (*Clean-up outdated epoch ledgers*)
              let staking_ledger_location =
                ledger_location epoch_ledger_uuids.staking
              in
              let next_ledger_location =
                ledger_location epoch_ledger_uuids.next
              in
              [%log info]
                "Cleaning up old epoch ledgers with genesis state $state_hash \
                 at locations $staking and $next"
                ~metadata:
                  [ ( "state_hash"
                    , Mina_base.State_hash.to_yojson
                        epoch_ledger_uuids.genesis_state_hash )
                  ; ("staking", `String staking_ledger_location)
                  ; ("next", `String next_ledger_location)
                  ] ;
              File_system.rmrf staking_ledger_location ;
              File_system.rmrf next_ledger_location ;
              create_new_uuids () )
          else create_new_uuids ()
        in
        let staking_epoch_ledger_location =
          ledger_location epoch_ledger_uuids.staking
        in
        let staking_epoch_ledger =
          create_epoch_ledger ~location:staking_epoch_ledger_location
            ~context:(module Context)
            ~genesis_epoch_ledger:genesis_epoch_ledger_staking
        in
        let next_epoch_ledger_location =
          ledger_location epoch_ledger_uuids.next
        in
        let next_epoch_ledger =
          create_epoch_ledger ~location:next_epoch_ledger_location
            ~context:(module Context)
            ~genesis_epoch_ledger:genesis_epoch_ledger_next
        in
        ref
          { Data.staking_epoch_snapshot =
              { Snapshot.ledger = staking_epoch_ledger
              ; delegatee_table =
                  Snapshot.Ledger_snapshot.compute_delegatee_table
                    block_producer_pubkeys staking_epoch_ledger
              }
          ; next_epoch_snapshot =
              { Snapshot.ledger = next_epoch_ledger
              ; delegatee_table =
                  Snapshot.Ledger_snapshot.compute_delegatee_table
                    block_producer_pubkeys next_epoch_ledger
              }
          ; last_checked_slot_and_epoch =
              make_last_checked_slot_and_epoch_table
                (Public_key.Compressed.Table.create ())
                block_producer_pubkeys ~default:(Epoch.zero, Slot.zero)
          ; last_epoch_delegatee_table = None
          ; epoch_ledger_uuids
          ; epoch_ledger_location
          }

      let block_production_keys_swap ~(constants : Constants.t) t
          block_production_pubkeys now =
        let old : Data.t = !t in
        let s { Snapshot.ledger; delegatee_table = _ } =
          { Snapshot.ledger
          ; delegatee_table =
              Snapshot.Ledger_snapshot.compute_delegatee_table
                block_production_pubkeys ledger
          }
        in
        t :=
          { Data.staking_epoch_snapshot = s old.staking_epoch_snapshot
          ; next_epoch_snapshot =
              s old.next_epoch_snapshot
              (* assume these keys are different and therefore we haven't checked any
               * slots or epochs *)
          ; last_checked_slot_and_epoch =
              make_last_checked_slot_and_epoch_table
                !t.Data.last_checked_slot_and_epoch block_production_pubkeys
                ~default:
                  ((* TODO: Be smarter so that we don't have to look at the slot before again *)
                   let epoch, slot =
                     Epoch_and_slot.of_time_exn now ~constants
                   in
                   ( epoch
                   , UInt32.(
                       if compare slot zero > 0 then sub slot one else slot) )
                  )
          ; last_epoch_delegatee_table = None
          ; epoch_ledger_uuids = old.epoch_ledger_uuids
          ; epoch_ledger_location = old.epoch_ledger_location
          }

      type snapshot_identifier = Staking_epoch_snapshot | Next_epoch_snapshot
      [@@deriving to_yojson, equal]

      let get_snapshot (t : t) id =
        match id with
        | Staking_epoch_snapshot ->
            !t.staking_epoch_snapshot
        | Next_epoch_snapshot ->
            !t.next_epoch_snapshot

      let set_snapshot (t : t) id v =
        match id with
        | Staking_epoch_snapshot ->
            !t.staking_epoch_snapshot <- v
        | Next_epoch_snapshot ->
            !t.next_epoch_snapshot <- v

      let reset_snapshot ~context:(module Context : CONTEXT) (t : t) id
          ~sparse_ledger =
        let open Context in
        let open Or_error.Let_syntax in
        let module Ledger_transfer =
          Mina_ledger.Ledger_transfer.From_sparse_ledger (Mina_ledger.Ledger.Db) in
        let delegatee_table =
          compute_delegatee_table_sparse_ledger
            (current_block_production_keys t)
            sparse_ledger
        in
        match id with
        | Staking_epoch_snapshot ->
            let location = staking_epoch_ledger_location t in
            Snapshot.Ledger_snapshot.remove !t.staking_epoch_snapshot.ledger
              ~location ;
            let ledger =
              Mina_ledger.Ledger.Db.create ~directory_name:location
                ~depth:constraint_constants.ledger_depth ()
            in
            let%map (_ : Mina_ledger.Ledger.Db.t) =
              Ledger_transfer.transfer_accounts ~src:sparse_ledger ~dest:ledger
            in
            !t.staking_epoch_snapshot <-
              { delegatee_table
              ; ledger = Snapshot.Ledger_snapshot.Ledger_db ledger
              }
        | Next_epoch_snapshot ->
            let location = next_epoch_ledger_location t in
            Snapshot.Ledger_snapshot.remove !t.next_epoch_snapshot.ledger
              ~location ;
            let ledger =
              Mina_ledger.Ledger.Db.create ~directory_name:location
                ~depth:constraint_constants.ledger_depth ()
            in
            let%map (_ : Mina_ledger.Ledger.Db.t) =
              Ledger_transfer.transfer_accounts ~src:sparse_ledger ~dest:ledger
            in
            !t.next_epoch_snapshot <-
              { delegatee_table
              ; ledger = Snapshot.Ledger_snapshot.Ledger_db ledger
              }

      let next_epoch_ledger (t : t) =
        Snapshot.ledger @@ get_snapshot t Next_epoch_snapshot

      let staking_epoch_ledger (t : t) =
        Snapshot.ledger @@ get_snapshot t Staking_epoch_snapshot

      let _seen_slot (t : t) epoch slot =
        let module Table = Public_key.Compressed.Table in
        let unseens =
          Table.to_alist !t.last_checked_slot_and_epoch
          |> List.filter_map ~f:(fun (pk, last_checked_epoch_and_slot) ->
                 let i =
                   Tuple2.compare ~cmp1:Epoch.compare ~cmp2:Slot.compare
                     last_checked_epoch_and_slot (epoch, slot)
                 in
                 if i > 0 then None
                 else if i = 0 then
                   (*vrf evaluation was stopped at this point because it was either the end of the epoch or the key won this slot; re-check this slot when staking keys are reset so that we don't skip producing block. This will not occur in the normal flow because [slot] will be greater than the last-checked-slot*)
                   Some pk
                 else (
                   Table.set !t.last_checked_slot_and_epoch ~key:pk
                     ~data:(epoch, slot) ;
                   Some pk ) )
        in
        match unseens with
        | [] ->
            `All_seen
        | nel ->
            `Unseen (Public_key.Compressed.Set.of_list nel)
    end

    module Epoch_ledger = struct
      include Mina_base.Epoch_ledger

      let genesis ~ledger =
        { Poly.hash = genesis_ledger_hash ~ledger
        ; total_currency = genesis_ledger_total_currency ~ledger
        }

      let graphql_type () : ('ctx, Value.t option) Graphql_async.Schema.typ =
        let open Graphql_async in
        let open Schema in
        obj "epochLedger" ~fields:(fun _ ->
            [ field "hash"
                ~typ:
                  (non_null @@ Mina_base_unix.Graphql_scalars.LedgerHash.typ ())
                ~args:Arg.[]
                ~resolve:(fun _ { Poly.hash; _ } -> hash)
            ; field "totalCurrency"
                ~typ:(non_null @@ Currency_unix.Graphql_scalars.Amount.typ ())
                ~args:Arg.[]
                ~resolve:(fun _ { Poly.total_currency; _ } -> total_currency)
            ] )
    end

    module Vrf = struct
      include Consensus_vrf
      module T = Integrated

      type _ Snarky_backendless.Request.t +=
        | Winner_address :
            Mina_base.Account.Index.t Snarky_backendless.Request.t
        | Winner_pk : Public_key.Compressed.t Snarky_backendless.Request.t
        | Coinbase_receiver_pk :
            Public_key.Compressed.t Snarky_backendless.Request.t
        | Producer_private_key : Scalar.value Snarky_backendless.Request.t
        | Producer_public_key : Public_key.t Snarky_backendless.Request.t

      let%snarkydef get_vrf_evaluation
          ~(constraint_constants : Genesis_constants.Constraint_constants.t)
          shifted ~block_stake_winner ~block_creator ~ledger ~message =
        let open Mina_base in
        let open Snark_params.Tick in
        let%bind private_key =
          request_witness Scalar.typ (As_prover.return Producer_private_key)
        in
        let staker_addr = message.Message.delegator in
        let%bind account =
          with_label __LOC__
            (Frozen_ledger_hash.get ~depth:constraint_constants.ledger_depth
               ledger staker_addr )
        in
        let%bind () =
          [%with_label "Account is for the default token"]
            (make_checked (fun () ->
                 Token_id.(
                   Checked.Assert.equal account.token_id
                     (Checked.constant default)) ) )
        in
        let%bind () =
          [%with_label "Block stake winner matches account pk"]
            (Public_key.Compressed.Checked.Assert.equal block_stake_winner
               account.public_key )
        in
        let%bind () =
          [%with_label "Block creator matches delegate pk"]
            (Public_key.Compressed.Checked.Assert.equal block_creator
               account.delegate )
        in
        let%bind delegate =
          [%with_label "Decompress delegate pk"]
            (Public_key.decompress_var account.delegate)
        in
        let%map evaluation =
          with_label __LOC__
            (T.Checked.eval_and_check_public_key shifted ~private_key
               ~public_key:delegate message )
        in
        (evaluation, account)

      module Checked = struct
        let%snarkydef check
            ~(constraint_constants : Genesis_constants.Constraint_constants.t)
            shifted ~(epoch_ledger : Epoch_ledger.var) ~block_stake_winner
            ~block_creator ~global_slot ~seed =
          let open Snark_params.Tick in
          let%bind winner_addr =
            request_witness
              (Mina_base.Account.Index.Unpacked.typ
                 ~ledger_depth:constraint_constants.ledger_depth )
              (As_prover.return Winner_address)
          in
          let%bind result, winner_account =
            get_vrf_evaluation ~constraint_constants shifted
              ~ledger:epoch_ledger.hash ~block_stake_winner ~block_creator
              ~message:{ Message.global_slot; seed; delegator = winner_addr }
          in
          let my_stake = winner_account.balance in
          let%bind truncated_result = Output.Checked.truncate result in
          let%map satisifed =
            Threshold.Checked.is_satisfied ~my_stake
              ~total_stake:epoch_ledger.total_currency truncated_result
          in
          (satisifed, result, truncated_result, winner_account)
      end

      let eval = T.eval

      module Precomputed = struct
        let keypairs = Lazy.force Key_gen.Sample_keypairs.keypairs

        let genesis_winner = keypairs.(0)

        let genesis_stake_proof :
            genesis_epoch_ledger:Mina_ledger.Ledger.t Lazy.t -> Stake_proof.t =
         fun ~genesis_epoch_ledger ->
          let pk, sk = genesis_winner in
          let dummy_sparse_ledger =
            Mina_ledger.Sparse_ledger.of_ledger_subset_exn
              (Lazy.force genesis_epoch_ledger)
              [ Mina_base.(Account_id.create pk Token_id.default) ]
          in
          { delegator = 0
          ; delegator_pk = pk
          ; coinbase_receiver_pk = pk
          ; ledger = dummy_sparse_ledger
          ; producer_private_key = sk
          ; producer_public_key = Public_key.decompress_exn pk
          }

        let handler :
               constraint_constants:Genesis_constants.Constraint_constants.t
            -> genesis_epoch_ledger:Mina_ledger.Ledger.t Lazy.t
            -> Snark_params.Tick.Handler.t =
         fun ~constraint_constants ~genesis_epoch_ledger ->
          let pk, sk = genesis_winner in
          let dummy_sparse_ledger =
            Mina_ledger.Sparse_ledger.of_ledger_subset_exn
              (Lazy.force genesis_epoch_ledger)
              [ Mina_base.(Account_id.create pk Token_id.default) ]
          in
          let empty_pending_coinbase =
            Mina_base.Pending_coinbase.create
              ~depth:constraint_constants.pending_coinbase_depth ()
            |> Or_error.ok_exn
          in
          let ledger_handler =
            unstage (Mina_ledger.Sparse_ledger.handler dummy_sparse_ledger)
          in
          let pending_coinbase_handler =
            unstage
              (Mina_base.Pending_coinbase.handler
                 ~depth:constraint_constants.pending_coinbase_depth
                 empty_pending_coinbase ~is_new_stack:true )
          in
          let handlers =
            Snarky_backendless.Request.Handler.(
              push
                (push fail (create_single pending_coinbase_handler))
                (create_single ledger_handler))
          in
          fun (With { request; respond }) ->
            match request with
            | Winner_address ->
                respond (Provide 0)
            | Winner_pk ->
                respond (Provide pk)
            | Coinbase_receiver_pk ->
                respond (Provide pk)
            | Producer_private_key ->
                respond (Provide sk)
            | Producer_public_key ->
                respond (Provide (Public_key.decompress_exn pk))
            | _ ->
                respond
                  (Provide
                     (Snarky_backendless.Request.Handler.run handlers
                        [ "Ledger Handler"; "Pending Coinbase Handler" ]
                        request ) )
      end

      let check ~context:(module Context : CONTEXT) ~global_slot ~seed
          ~producer_private_key ~producer_public_key ~total_stake
          ~(get_delegators :
                Public_key.Compressed.t
             -> Mina_base.Account.t Mina_base.Account.Index.Table.t option ) =
        let open Context in
        let open Message in
        let open Interruptible.Let_syntax in
        let delegators =
          get_delegators producer_public_key
          |> Option.value_map ~f:Hashtbl.to_alist ~default:[]
        in
        let rec go acc = function
          | [] ->
              Interruptible.return acc
          | (delegator, (account : Mina_base.Account.t)) :: delegators ->
              let%bind () = Interruptible.return () in
              let vrf_result =
                T.eval ~constraint_constants ~private_key:producer_private_key
                  { global_slot; seed; delegator }
              in
              let truncated_vrf_result = Output.truncate vrf_result in
              [%log debug]
                "VRF result for delegator: $delegator, balance: $balance, \
                 amount: $amount, result: $result"
                ~metadata:
                  [ ( "delegator"
                    , `Int (Mina_base.Account.Index.to_int delegator) )
                  ; ( "delegator_pk"
                    , Public_key.Compressed.to_yojson account.public_key )
                  ; ("balance", `Int (Balance.to_int account.balance))
                  ; ("amount", `Int (Amount.to_int total_stake))
                  ; ( "result"
                    , `String
                        (* use sexp representation; int might be too small *)
                        ( Fold.string_bits truncated_vrf_result
                        |> Bignum_bigint.of_bit_fold_lsb
                        |> Bignum_bigint.sexp_of_t |> Sexp.to_string ) )
                  ] ;
              Mina_metrics.Counter.inc_one
                Mina_metrics.Consensus.vrf_evaluations ;
              if
                Threshold.is_satisfied ~my_stake:account.balance ~total_stake
                  truncated_vrf_result
              then
                let string_of_blake2 =
                  Blake2.(Fn.compose to_raw_string digest_string)
                in
                let vrf_eval = string_of_blake2 truncated_vrf_result in
                let this_vrf () =
                  go
                    (Some
                       ( `Vrf_eval vrf_eval
                       , `Vrf_output vrf_result
                       , `Delegator (account.public_key, delegator) ) )
                    delegators
                in
                match acc with
                | Some (`Vrf_eval prev_best_vrf_eval, _, _) ->
                    if String.compare prev_best_vrf_eval vrf_eval < 0 then
                      this_vrf ()
                    else go acc delegators
                | None ->
                    this_vrf ()
              else go acc delegators
        in
        go None delegators
    end

    module Optional_state_hash = struct
      [%%versioned
      module Stable = struct
        module V1 = struct
          type t = Mina_base.State_hash.Stable.V1.t option
          [@@deriving sexp, compare, hash, to_yojson]

          let to_latest = Fn.id
        end
      end]
    end

    module Epoch_data = struct
      include Mina_base.Epoch_data

      module Make (Lock_checkpoint : sig
        type t [@@deriving sexp, compare, hash, to_yojson]

        val typ : (Mina_base.State_hash.var, t) Typ.t

        type graphql_type

        val graphql_type : unit -> ('ctx, graphql_type) Graphql_async.Schema.typ

        val resolve : t -> graphql_type

        val to_input :
          t -> Snark_params.Tick.Field.t Random_oracle.Input.Chunked.t

        val null : t
      end) =
      struct
        open Snark_params

        module Value = struct
          type t =
            ( Epoch_ledger.Value.t
            , Epoch_seed.t
            , Mina_base.State_hash.t
            , Lock_checkpoint.t
            , Length.t )
            Poly.t
          [@@deriving sexp, compare, hash, to_yojson]
        end

        let typ : (var, Value.t) Typ.t =
          Typ.of_hlistable
            [ Epoch_ledger.typ
            ; Epoch_seed.typ
            ; Mina_base.State_hash.typ
            ; Lock_checkpoint.typ
            ; Length.typ
            ]
            ~var_to_hlist:Poly.to_hlist ~var_of_hlist:Poly.of_hlist
            ~value_to_hlist:Poly.to_hlist ~value_of_hlist:Poly.of_hlist

        let graphql_type name =
          let open Graphql_async in
          let open Schema in
          obj name ~fields:(fun _ ->
              [ field "ledger"
                  ~typ:(non_null @@ Epoch_ledger.graphql_type ())
                  ~args:Arg.[]
                  ~resolve:(fun _ { Poly.ledger; _ } -> ledger)
              ; field "seed"
                  ~typ:
                    (non_null @@ Mina_base_unix.Graphql_scalars.EpochSeed.typ ())
                  ~args:Arg.[]
                  ~resolve:(fun _ { Poly.seed; _ } -> seed)
              ; field "startCheckpoint"
                  ~typ:
                    (non_null @@ Mina_base_unix.Graphql_scalars.StateHash.typ ())
                  ~args:Arg.[]
                  ~resolve:(fun _ { Poly.start_checkpoint; _ } ->
                    start_checkpoint )
              ; field "lockCheckpoint"
                  ~typ:(Lock_checkpoint.graphql_type ())
                  ~args:Arg.[]
                  ~resolve:(fun _ { Poly.lock_checkpoint; _ } ->
                    Lock_checkpoint.resolve lock_checkpoint )
              ; field "epochLength"
                  ~typ:
                    (non_null @@ Mina_numbers_unix.Graphql_scalars.Length.typ ())
                  ~args:Arg.[]
                  ~resolve:(fun _ { Poly.epoch_length; _ } -> epoch_length)
              ] )

        let to_input
            ({ ledger; seed; start_checkpoint; lock_checkpoint; epoch_length } :
              Value.t ) =
          let open Random_oracle.Input.Chunked in
          List.reduce_exn ~f:append
            [ field (seed :> Tick.Field.t)
            ; field (start_checkpoint :> Tick.Field.t)
            ; Length.to_input epoch_length
            ; Epoch_ledger.to_input ledger
            ; Lock_checkpoint.to_input lock_checkpoint
            ]

        let var_to_input
            ({ ledger; seed; start_checkpoint; lock_checkpoint; epoch_length } :
              var ) =
          let open Random_oracle.Input.Chunked in
          List.reduce_exn ~f:append
            [ field (Epoch_seed.var_to_hash_packed seed)
            ; field (Mina_base.State_hash.var_to_hash_packed start_checkpoint)
            ; Length.Checked.to_input epoch_length
            ; Epoch_ledger.var_to_input ledger
            ; field (Mina_base.State_hash.var_to_hash_packed lock_checkpoint)
            ]

        let genesis ~(genesis_epoch_data : Genesis_epoch_data.Data.t) =
          { Poly.ledger = Epoch_ledger.genesis ~ledger:genesis_epoch_data.ledger
          ; seed = genesis_epoch_data.seed
          ; start_checkpoint = Mina_base.State_hash.(of_hash zero)
          ; lock_checkpoint = Lock_checkpoint.null
          ; epoch_length = Length.of_int 1
          }
      end

      module T = struct
        include Mina_base.State_hash

        let to_input (t : t) =
          Random_oracle.Input.Chunked.field (t :> Tick.Field.t)

        let null = Mina_base.State_hash.(of_hash zero)

        open Graphql_async
        open Schema

        type graphql_type = string

        let graphql_type () = non_null string

        let resolve = to_base58_check
      end

      module Staking = Make (T)
      module Next = Make (T)

      (* stable-versioned types are disallowed as functor application results
         we create them outside the results, and make sure they match the corresponding non-versioned types
      *)

      module Staking_value_versioned = struct
        module Value = struct
          module Lock_checkpoint = Mina_base.State_hash

          [%%versioned
          module Stable = struct
            module V1 = struct
              type t =
                ( Epoch_ledger.Value.Stable.V1.t
                , Epoch_seed.Stable.V1.t
                , Mina_base.State_hash.Stable.V1.t
                , Lock_checkpoint.Stable.V1.t
                , Length.Stable.V1.t )
                Poly.Stable.V1.t
              [@@deriving sexp, compare, equal, hash, yojson]

              let to_latest = Fn.id
            end
          end]

          type _unused = unit constraint Stable.Latest.t = Staking.Value.t
        end
      end

      module Next_value_versioned = struct
        module Value = struct
          module Lock_checkpoint = Mina_base.State_hash

          [%%versioned
          module Stable = struct
            module V1 = struct
              type t =
                ( Epoch_ledger.Value.Stable.V1.t
                , Epoch_seed.Stable.V1.t
                , Mina_base.State_hash.Stable.V1.t
                , Lock_checkpoint.Stable.V1.t
                , Length.Stable.V1.t )
                Poly.Stable.V1.t
              [@@deriving sexp, compare, equal, hash, yojson]

              let to_latest = Fn.id
            end
          end]

          type _unused = unit constraint Stable.Latest.t = Next.Value.t
        end
      end

      let next_to_staking (next : Next.Value.t) : Staking.Value.t = next

      let update_pair
          ((staking_data, next_data) : Staking.Value.t * Next.Value.t)
          epoch_count ~prev_epoch ~next_epoch ~next_slot
          ~prev_protocol_state_hash ~producer_vrf_result ~snarked_ledger_hash
          ~genesis_ledger_hash ~total_currency ~(constants : Constants.t) =
        let next_staking_ledger =
          (*If snarked ledger hash is still the genesis ledger hash then the epoch ledger should continue to be `next_data.ledger`. This is because the epoch ledgers at genesis can be different from the genesis ledger*)
          if
            Mina_base.Frozen_ledger_hash.equal snarked_ledger_hash
              genesis_ledger_hash
          then next_data.ledger
          else { Epoch_ledger.Poly.hash = snarked_ledger_hash; total_currency }
        in
        let staking_data', next_data', epoch_count' =
          if Epoch.(next_epoch > prev_epoch) then
            ( next_to_staking next_data
            , { Poly.seed = next_data.seed
              ; ledger = next_staking_ledger
              ; start_checkpoint =
                  prev_protocol_state_hash
                  (* TODO: We need to make sure issue #2328 is properly addressed. *)
              ; lock_checkpoint = Mina_base.State_hash.(of_hash zero)
              ; epoch_length = Length.of_int 1
              }
            , Length.succ epoch_count )
          else (
            assert (Epoch.equal next_epoch prev_epoch) ;
            ( staking_data
            , Poly.
                { next_data with
                  epoch_length = Length.succ next_data.epoch_length
                }
            , epoch_count ) )
        in
        let curr_seed, curr_lock_checkpoint =
          if Slot.in_seed_update_range next_slot ~constants then
            ( Epoch_seed.update next_data'.seed producer_vrf_result
            , prev_protocol_state_hash )
          else (next_data'.seed, next_data'.lock_checkpoint)
        in
        let next_data'' =
          Poly.
            { next_data' with
              seed = curr_seed
            ; lock_checkpoint = curr_lock_checkpoint
            }
        in
        (staking_data', next_data'', epoch_count')
    end

    module Consensus_transition = struct
      include Mina_numbers.Global_slot
      module Value = Mina_numbers.Global_slot

      type var = Checked.t

      let genesis = zero
    end

    module Consensus_time = struct
      include Global_slot

      let to_string_hum = time_hum

      (* externally, we are only interested in when the slot starts *)
      let to_time ~(constants : Constants.t) t = start_time ~constants t

      (* create dummy block to split map on *)
      let get_old ~constants (t : Global_slot.t) : Global_slot.t =
        let ( `Acceptable_network_delay _
            , `Gc_width _
            , `Gc_width_epoch gc_width_epoch
            , `Gc_width_slot gc_width_slot
            , `Gc_interval _ ) =
          Constants.gc_parameters constants
        in
        let gs = of_epoch_and_slot ~constants (gc_width_epoch, gc_width_slot) in
        if Global_slot.(t < gs) then
          (* block not beyond gc_width *)
          Global_slot.zero ~constants
        else
          (* subtract epoch, slot components of gc_width *)
          Global_slot.diff ~constants t (gc_width_epoch, gc_width_slot)

      let to_uint32 t = Global_slot.slot_number t

      let to_global_slot = slot_number

      let of_global_slot ~(constants : Constants.t) slot =
        of_slot_number ~constants slot
    end

    [%%if true]

    module Min_window_density = struct
      (* Three cases for updating the densities of sub-windows
         - same sub-window, then add 1 to the sub-window densities
         - passed a few sub_windows, but didn't skip a window, then
         assign 0 to all the skipped sub-windows, then mark next sub-window density to be 1
         - skipped more than a window, set every sub-window to be 0 and mark next sub-window density to be 1
      *)

      let update_min_window_density ~incr_window ~constants ~prev_global_slot
          ~next_global_slot ~prev_sub_window_densities ~prev_min_window_density
          =
        (* This function takes the previous window (prev_sub_window_densities) and the next_global_slot
           (e.g. the slot of the new block) and returns minimum window density and the new block's
           window (i.e. the next window).

           The current window is obtained by projecting the previous window to the next_global_slot
           as described in the Mina consensus spec.

           Next, we use the current window and prev_min_window_density to compute the minimum window density.

           Finally, we update the current window to obtain the next window that accounts for the presenence
           of the new block.  Note that we only increment the block's sub-window when the incr_window
           parameter is true, which happens when creating a new block, but not when evaluating virtual
           minimum window densities (a.k.a. the relative minimum window density) for the long-range fork rule.

           In the following code, we deal with three different windows
           * Previous window - the previous window
           (prev_global_sub_window - sub_windows_per_window, prev_global_sub_window]

           * Current window  - the projected window used to compute the minimum window density
           [next_global_sub_window - sub_windows_per_window, next_global_sub_window)

           * Next window     - the new (or virtual) block's window that is returned
           (next_global_sub_window - sub_windows_per_window, next_global_sub_window]

<<<<<<< HEAD
           All of these are derived from prev_sub_window_densities using ring-shifting and relative sub-window indexes.
        *)
        let prev_global_sub_window =
          Global_sub_window.of_global_slot ~constants prev_global_slot
=======
    module Checked = struct
      let%snarkydef.Tick update_min_window_density ~(constants : Constants.var)
          ~prev_global_slot ~next_global_slot ~prev_sub_window_densities
          ~prev_min_window_density =
        (* Please see Min_window_density.update_min_window_density for documentation *)
        let open Tick in
        let open Tick.Checked.Let_syntax in
        let%bind prev_global_sub_window =
          Global_sub_window.Checked.of_global_slot ~constants prev_global_slot
        in
        let%bind next_global_sub_window =
          Global_sub_window.Checked.of_global_slot ~constants next_global_slot
>>>>>>> 2af28442
        in
        let next_global_sub_window =
          Global_sub_window.of_global_slot ~constants next_global_slot
        in

        (*
          Compute the relative sub-window indexes in [0, sub_windows_per_window) needed for ring-shifting
         *)
        let prev_relative_sub_window =
          Global_sub_window.sub_window ~constants prev_global_sub_window
        in
        let next_relative_sub_window =
          Global_sub_window.sub_window ~constants next_global_sub_window
        in

        let same_sub_window =
          Global_sub_window.equal prev_global_sub_window next_global_sub_window
        in

        (* This function checks whether the current window overlaps with the previous window.
         *   N.B. this requires the precondition that next_global_sub_window >= prev_global_sub_window
         *        whenever update_min_window_density is called.
         *)
        let overlapping_window =
          Global_sub_window.(
            add prev_global_sub_window
              (constant constants.sub_windows_per_window)
            >= next_global_sub_window)
        in

        (* Compute the current window (equivalent to ring-shifting)
           If we are not in the same sub-window and the previous window
           and the current windows overlap, then we zero the densities
           between, and not including, prev and next (relative).
        *)
        let current_sub_window_densities =
          List.mapi prev_sub_window_densities ~f:(fun i density ->
              let gt_prev_sub_window =
                Sub_window.(of_int i > prev_relative_sub_window)
              in
              let lt_next_sub_window =
                Sub_window.(of_int i < next_relative_sub_window)
              in
              let within_range =
                if
                  UInt32.compare prev_relative_sub_window
                    next_relative_sub_window
                  < 0
                then gt_prev_sub_window && lt_next_sub_window
                else gt_prev_sub_window || lt_next_sub_window
              in
              if same_sub_window then density
              else if overlapping_window && not within_range then density
              else Length.zero )
        in
        let current_window_density =
          List.fold current_sub_window_densities ~init:Length.zero ~f:Length.add
        in

        (* Compute minimum window density, taking into account the grace-period *)
        let min_window_density =
          if
            same_sub_window
            || UInt32.compare
                 (Global_slot.slot_number next_global_slot)
                 constants.grace_period_end
               < 0
          then prev_min_window_density
          else Length.min current_window_density prev_min_window_density
        in

        (* Compute the next window by mutating the current window *)
        let next_sub_window_densities =
          List.mapi current_sub_window_densities ~f:(fun i density ->
              let is_next_sub_window =
                Sub_window.(of_int i = next_relative_sub_window)
              in
              if is_next_sub_window then
                let f = if incr_window then Length.succ else Fn.id in
                if same_sub_window then f density else f Length.zero
              else density )
        in

        (* Final result is the min window density and window for the new (or virtual) block *)
        (min_window_density, next_sub_window_densities)

      module Checked = struct
        let%snarkydef update_min_window_density ~(constants : Constants.var)
            ~prev_global_slot ~next_global_slot ~prev_sub_window_densities
            ~prev_min_window_density =
          (* Please see Min_window_density.update_min_window_density for documentation *)
          let open Tick in
          let open Tick.Checked.Let_syntax in
          let%bind prev_global_sub_window =
            Global_sub_window.Checked.of_global_slot ~constants prev_global_slot
          in
          let%bind next_global_sub_window =
            Global_sub_window.Checked.of_global_slot ~constants next_global_slot
          in
          let%bind prev_relative_sub_window =
            Global_sub_window.Checked.sub_window ~constants
              prev_global_sub_window
          in
          let%bind next_relative_sub_window =
            Global_sub_window.Checked.sub_window ~constants
              next_global_sub_window
          in
          let%bind same_sub_window =
            Global_sub_window.Checked.equal prev_global_sub_window
              next_global_sub_window
          in
          let%bind overlapping_window =
            Global_sub_window.Checked.(
              let%bind x =
                add prev_global_sub_window constants.sub_windows_per_window
              in
              x >= next_global_sub_window)
          in
          let if_ cond ~then_ ~else_ =
            let%bind cond = cond and then_ = then_ and else_ = else_ in
            Length.Checked.if_ cond ~then_ ~else_
          in
          let%bind current_sub_window_densities =
            Checked.List.mapi prev_sub_window_densities ~f:(fun i density ->
                let%bind gt_prev_sub_window =
                  Sub_window.Checked.(
                    constant (UInt32.of_int i) > prev_relative_sub_window)
                in
                let%bind lt_next_sub_window =
                  Sub_window.Checked.(
                    constant (UInt32.of_int i) < next_relative_sub_window)
                in
                let%bind within_range =
                  Sub_window.Checked.(
                    let if_ cond ~then_ ~else_ =
                      let%bind cond = cond
                      and then_ = then_
                      and else_ = else_ in
                      Boolean.if_ cond ~then_ ~else_
                    in
                    if_
                      (prev_relative_sub_window < next_relative_sub_window)
                      ~then_:Boolean.(gt_prev_sub_window &&& lt_next_sub_window)
                      ~else_:Boolean.(gt_prev_sub_window ||| lt_next_sub_window))
                in
                if_
                  (Checked.return same_sub_window)
                  ~then_:(Checked.return density)
                  ~else_:
                    (if_
                       Boolean.(overlapping_window && not within_range)
                       ~then_:(Checked.return density)
                       ~else_:(Checked.return Length.Checked.zero) ) )
          in
          let%bind current_window_density =
            Checked.List.fold current_sub_window_densities
              ~init:Length.Checked.zero ~f:Length.Checked.add
          in
          let%bind min_window_density =
            let%bind in_grace_period =
              Global_slot.Checked.( < ) next_global_slot
                (Global_slot.Checked.of_slot_number ~constants
                   (Mina_numbers.Global_slot.Checked.Unsafe.of_field
                      (Length.Checked.to_field constants.grace_period_end) ) )
            in
            if_
              Boolean.(same_sub_window ||| in_grace_period)
              ~then_:(Checked.return prev_min_window_density)
              ~else_:
                (Length.Checked.min current_window_density
                   prev_min_window_density )
          in
          let%bind next_sub_window_densities =
            Checked.List.mapi current_sub_window_densities ~f:(fun i density ->
                let%bind is_next_sub_window =
                  Sub_window.Checked.(
                    constant (UInt32.of_int i) = next_relative_sub_window)
                in
                if_
                  (Checked.return is_next_sub_window)
                  ~then_:
                    (if_
                       (Checked.return same_sub_window)
                       ~then_:Length.Checked.(succ density)
                       ~else_:Length.Checked.(succ zero) )
                  ~else_:(Checked.return density) )
          in
          return (min_window_density, next_sub_window_densities)
      end

      let%test_module "Min window length tests" =
        ( module struct
          (* This is the reference implementation, which is much more readable than
             the actual implementation. The reason this one is not implemented is because
             array-indexing is not supported in Snarky. We could use list-indexing, but it
             takes O(n) instead of O(1).
          *)

          let update_min_window_density_reference_implementation ~constants
              ~prev_global_slot ~next_global_slot ~prev_sub_window_densities
              ~prev_min_window_density =
            let prev_global_sub_window =
              Global_sub_window.of_global_slot ~constants prev_global_slot
            in
            let next_global_sub_window =
              Global_sub_window.of_global_slot ~constants next_global_slot
            in
            let sub_window_diff =
              UInt32.(
                to_int
                @@ min (succ constants.sub_windows_per_window)
                @@ Global_sub_window.sub next_global_sub_window
                     prev_global_sub_window)
            in
            let n = Array.length prev_sub_window_densities in
            let current_sub_window_densities =
              Array.init n ~f:(fun i ->
                  if i + sub_window_diff < n then
                    prev_sub_window_densities.(i + sub_window_diff)
                  else Length.zero )
            in
            let current_window_density =
              Array.fold current_sub_window_densities ~init:Length.zero
                ~f:Length.add
            in
            let min_window_density =
              if
                sub_window_diff = 0
                || UInt32.compare
                     (Global_slot.slot_number next_global_slot)
                     constants.grace_period_end
                   < 0
              then prev_min_window_density
              else Length.min current_window_density prev_min_window_density
            in
            current_sub_window_densities.(n - 1) <-
              Length.succ current_sub_window_densities.(n - 1) ;
            (min_window_density, current_sub_window_densities)

          let constants = Lazy.force Constants.for_unit_tests

          (* converting the input for actual implementation to the input required by the
             reference implementation *)
          let actual_to_reference ~prev_global_slot ~prev_sub_window_densities =
            let prev_global_sub_window =
              Global_sub_window.of_global_slot ~constants prev_global_slot
            in
            let prev_relative_sub_window =
              Sub_window.to_int
              @@ Global_sub_window.sub_window ~constants prev_global_sub_window
            in
            List.to_array
            @@ List.drop prev_sub_window_densities prev_relative_sub_window
            @ List.take prev_sub_window_densities prev_relative_sub_window
            @ [ List.nth_exn prev_sub_window_densities prev_relative_sub_window
              ]

          (* slot_diff are generated in such a way so that we can test different cases
             in the update function, I use a weighted union to generate it.
             weight | range of the slot diff
             1      | [0*slots_per_sub_window, 1*slots_per_sub_window)
             1/4    | [1*slots_per_sub_window, 2*slots_per_sub_window)
             1/9    | [2*slots_per_sub_window, 3*slots_per_sub_window)
             ...
             1/n^2  | [n*slots_per_sub_window, (n+1)*slots_per_sub_window)
          *)
          let gen_slot_diff =
            let to_int = Length.to_int in
            Quickcheck.Generator.weighted_union
            @@ List.init
                 (2 * to_int constants.sub_windows_per_window)
                 ~f:(fun i ->
                   ( 1.0 /. (Float.of_int (i + 1) ** 2.)
                   , Core.Int.gen_incl
                       (i * to_int constants.slots_per_sub_window)
                       ((i + 1) * to_int constants.slots_per_sub_window) ) )

          let num_global_slots_to_test = 1

          (* generate an initial global_slot and a list of successive global_slot following
             the initial slot. The length of the list is fixed because this same list would
             also passed into a snarky computation, and the *Typ* of the list requires a
             fixed length. *)
          let gen_global_slots :
              (Global_slot.t * Global_slot.t list) Quickcheck.Generator.t =
            let open Quickcheck.Generator in
            let open Quickcheck.Generator.Let_syntax in
            let module GS = Mina_numbers.Global_slot in
            let%bind prev_global_slot = small_positive_int in
            let%bind slot_diffs =
              Core.List.gen_with_length num_global_slots_to_test gen_slot_diff
            in
            let _, global_slots =
              List.fold slot_diffs ~init:(prev_global_slot, [])
                ~f:(fun (prev_global_slot, acc) slot_diff ->
                  let next_global_slot = prev_global_slot + slot_diff in
                  (next_global_slot, next_global_slot :: acc) )
            in
            return
              ( Global_slot.of_slot_number ~constants
                  (GS.of_int prev_global_slot)
              , List.map global_slots ~f:(fun s ->
                    Global_slot.of_slot_number ~constants (GS.of_int s) )
                |> List.rev )

          let gen_length =
            Quickcheck.Generator.union
            @@ List.init (Length.to_int constants.slots_per_sub_window)
                 ~f:(fun n -> Quickcheck.Generator.return @@ Length.of_int n)

          let gen_min_window_density =
            let open Quickcheck.Generator in
            let open Quickcheck.Generator.Let_syntax in
            let%bind prev_sub_window_densities =
              list_with_length
                (Length.to_int constants.sub_windows_per_window)
                gen_length
            in
            let min_window_density =
              let initial xs = List.(rev (tl_exn (rev xs))) in
              List.fold
                (initial prev_sub_window_densities)
                ~init:Length.zero ~f:Length.add
            in
            return (min_window_density, prev_sub_window_densities)

          let gen =
            Quickcheck.Generator.tuple2 gen_global_slots gen_min_window_density

          let update_several_times ~f ~prev_global_slot ~next_global_slots
              ~prev_sub_window_densities ~prev_min_window_density ~constants =
            List.fold next_global_slots
              ~init:
                ( prev_global_slot
                , prev_sub_window_densities
                , prev_min_window_density )
              ~f:(fun
                   ( prev_global_slot
                   , prev_sub_window_densities
                   , prev_min_window_density )
                   next_global_slot
                 ->
                let min_window_density, sub_window_densities =
                  f ~constants ~prev_global_slot ~next_global_slot
                    ~prev_sub_window_densities ~prev_min_window_density
                in
                (next_global_slot, sub_window_densities, min_window_density) )

          let update_several_times_checked ~f ~prev_global_slot
              ~next_global_slots ~prev_sub_window_densities
              ~prev_min_window_density ~constants =
            let open Tick.Checked in
            let open Tick.Checked.Let_syntax in
            List.fold next_global_slots
              ~init:
                ( prev_global_slot
                , prev_sub_window_densities
                , prev_min_window_density )
              ~f:(fun
                   ( prev_global_slot
                   , prev_sub_window_densities
                   , prev_min_window_density )
                   next_global_slot
                 ->
                let%bind min_window_density, sub_window_densities =
                  f ~constants ~prev_global_slot ~next_global_slot
                    ~prev_sub_window_densities ~prev_min_window_density
                in
                return
                  (next_global_slot, sub_window_densities, min_window_density) )

          let%test_unit "the actual implementation is equivalent to the \
                         reference implementation" =
            Quickcheck.test ~trials:100 gen
              ~f:(fun
                   ( ((prev_global_slot : Global_slot.t), next_global_slots)
                   , (prev_min_window_density, prev_sub_window_densities) )
                 ->
                let _, _, min_window_density1 =
                  update_several_times
                    ~f:(update_min_window_density ~incr_window:true)
                    ~prev_global_slot ~next_global_slots
                    ~prev_sub_window_densities ~prev_min_window_density
                    ~constants
                in
                let _, _, min_window_density2 =
                  update_several_times
                    ~f:update_min_window_density_reference_implementation
                    ~prev_global_slot ~next_global_slots
                    ~prev_sub_window_densities:
                      (actual_to_reference ~prev_global_slot
                         ~prev_sub_window_densities )
                    ~prev_min_window_density ~constants
                in
                assert (Length.(equal min_window_density1 min_window_density2)) )

          let%test_unit "Inside snark computation is equivalent to outside \
                         snark computation" =
            Quickcheck.test ~trials:100 gen
              ~f:(fun (slots, min_window_densities) ->
                Test_util.test_equal
                  (Typ.tuple3
                     (Typ.tuple2 Global_slot.typ
                        (Typ.list ~length:num_global_slots_to_test
                           Global_slot.typ ) )
                     (Typ.tuple2 Length.typ
                        (Typ.list
                           ~length:
                             (Length.to_int constants.sub_windows_per_window)
                           Length.typ ) )
                     Constants.typ )
                  (Typ.tuple3 Global_slot.typ
                     (Typ.list
                        ~length:(Length.to_int constants.sub_windows_per_window)
                        Length.typ )
                     Length.typ )
                  (fun ( (prev_global_slot, next_global_slots)
                       , (prev_min_window_density, prev_sub_window_densities)
                       , constants ) ->
                    update_several_times_checked
                      ~f:Checked.update_min_window_density ~prev_global_slot
                      ~next_global_slots ~prev_sub_window_densities
                      ~prev_min_window_density ~constants )
                  (fun ( (prev_global_slot, next_global_slots)
                       , (prev_min_window_density, prev_sub_window_densities)
                       , constants ) ->
                    update_several_times
                      ~f:(update_min_window_density ~incr_window:true)
                      ~prev_global_slot ~next_global_slots
                      ~prev_sub_window_densities ~prev_min_window_density
                      ~constants )
                  (slots, min_window_densities, constants) )
        end )
    end

    [%%else]

    module Min_window_density = struct
      let update_min_window_density ~constants:_ ~prev_global_slot:_
          ~next_global_slot:_ ~prev_sub_window_densities
          ~prev_min_window_density =
        (prev_min_window_density, prev_sub_window_densities)

      module Checked = struct
        let update_min_window_density ~constants:_ ~prev_global_slot:_
            ~next_global_slot:_ ~prev_sub_window_densities
            ~prev_min_window_density =
          Tick.Checked.return
            (prev_min_window_density, prev_sub_window_densities)
      end
    end

    [%%endif]

    (* We have a list of state hashes. When we extend the blockchain,
       we see if the **previous** state should be saved as a checkpoint.
       This is because we have convenient access to the entire previous
       protocol state hash.

       We divide the slots of an epoch into "checkpoint windows": chunks of
       size [checkpoint_window_size]. The goal is to record the first block
       in a given window as a check-point if there are any blocks in that
       window, and zero checkpoints if the window was empty.

       To that end, we store in each state a bit [checkpoint_window_filled] which
       is true iff there has already been a state in the history of the given state
       which is in the same checkpoint window as the given state.
    *)
    module Consensus_state = struct
      module Poly = struct
        [%%versioned
        module Stable = struct
          module V1 = struct
            type ( 'length
                 , 'vrf_output
                 , 'amount
                 , 'global_slot
                 , 'global_slot_since_genesis
                 , 'staking_epoch_data
                 , 'next_epoch_data
                 , 'bool
                 , 'pk )
                 t =
                  ( 'length
                  , 'vrf_output
                  , 'amount
                  , 'global_slot
                  , 'global_slot_since_genesis
                  , 'staking_epoch_data
                  , 'next_epoch_data
                  , 'bool
                  , 'pk )
                  A.Data.Consensus_state.Poly.V1.t =
              { blockchain_length : 'length
              ; epoch_count : 'length
              ; min_window_density : 'length
              ; sub_window_densities : 'length list
              ; last_vrf_output : 'vrf_output
              ; total_currency : 'amount
              ; curr_global_slot : 'global_slot
              ; global_slot_since_genesis : 'global_slot_since_genesis
              ; staking_epoch_data : 'staking_epoch_data
              ; next_epoch_data : 'next_epoch_data
              ; has_ancestor_in_same_checkpoint_window : 'bool
              ; block_stake_winner : 'pk
              ; block_creator : 'pk
              ; coinbase_receiver : 'pk
              ; supercharge_coinbase : 'bool
              }
            [@@deriving sexp, equal, compare, hash, yojson, fields, hlist]
          end
        end]
      end

      module Value = struct
        [%%versioned
        module Stable = struct
          module V1 = struct
            type t =
              ( Length.Stable.V1.t
              , Vrf.Output.Truncated.Stable.V1.t
              , Amount.Stable.V1.t
              , Global_slot.Stable.V1.t
              , Mina_numbers.Global_slot.Stable.V1.t
              , Epoch_data.Staking_value_versioned.Value.Stable.V1.t
              , Epoch_data.Next_value_versioned.Value.Stable.V1.t
              , bool
              , Public_key.Compressed.Stable.V1.t )
              Poly.Stable.V1.t
            [@@deriving sexp, equal, compare, hash, yojson]

            let to_latest = Fn.id
          end
        end]

        module For_tests = struct
          let with_global_slot_since_genesis (state : t) slot_number =
            let global_slot_since_genesis : Mina_numbers.Global_slot.t =
              slot_number
            in
            { state with global_slot_since_genesis }
        end
      end

      open Snark_params.Tick

      type var =
        ( Length.Checked.t
        , Vrf.Output.Truncated.var
        , Amount.var
        , Global_slot.Checked.t
        , Mina_numbers.Global_slot.Checked.t
        , Epoch_data.var
        , Epoch_data.var
        , Boolean.var
        , Public_key.Compressed.var )
        Poly.t

      let typ ~(constraint_constants : Genesis_constants.Constraint_constants.t)
          : (var, Value.t) Typ.t =
        let sub_windows_per_window =
          constraint_constants.sub_windows_per_window
        in
        Snark_params.Tick.Typ.of_hlistable
          [ Length.typ
          ; Length.typ
          ; Length.typ
          ; Typ.list ~length:sub_windows_per_window Length.typ
          ; Vrf.Output.Truncated.typ
          ; Amount.typ
          ; Global_slot.typ
          ; Mina_numbers.Global_slot.typ
          ; Epoch_data.Staking.typ
          ; Epoch_data.Next.typ
          ; Boolean.typ
          ; Public_key.Compressed.typ
          ; Public_key.Compressed.typ
          ; Public_key.Compressed.typ
          ; Boolean.typ
          ]
          ~var_to_hlist:Poly.to_hlist ~var_of_hlist:Poly.of_hlist
          ~value_to_hlist:Poly.to_hlist ~value_of_hlist:Poly.of_hlist

      let to_input
          ({ Poly.blockchain_length
           ; epoch_count
           ; min_window_density
           ; sub_window_densities
           ; last_vrf_output
           ; total_currency
           ; curr_global_slot
           ; global_slot_since_genesis
           ; staking_epoch_data
           ; next_epoch_data
           ; has_ancestor_in_same_checkpoint_window
           ; block_stake_winner
           ; block_creator
           ; coinbase_receiver
           ; supercharge_coinbase
           } :
            Value.t ) =
        let open Random_oracle.Input.Chunked in
        List.reduce_exn ~f:append
          [ Length.to_input blockchain_length
          ; Length.to_input epoch_count
          ; Length.to_input min_window_density
          ; List.reduce_exn ~f:append
              (List.map ~f:Length.to_input sub_window_densities)
          ; Vrf.Output.Truncated.to_input last_vrf_output
          ; Amount.to_input total_currency
          ; Global_slot.to_input curr_global_slot
          ; Mina_numbers.Global_slot.to_input global_slot_since_genesis
          ; packed
              ( Mina_base.Util.field_of_bool
                  has_ancestor_in_same_checkpoint_window
              , 1 )
          ; packed (Mina_base.Util.field_of_bool supercharge_coinbase, 1)
          ; Epoch_data.Staking.to_input staking_epoch_data
          ; Epoch_data.Next.to_input next_epoch_data
          ; Public_key.Compressed.to_input block_stake_winner
          ; Public_key.Compressed.to_input block_creator
          ; Public_key.Compressed.to_input coinbase_receiver
          ]

      let var_to_input
          ({ Poly.blockchain_length
           ; epoch_count
           ; min_window_density
           ; sub_window_densities
           ; last_vrf_output
           ; total_currency
           ; curr_global_slot
           ; global_slot_since_genesis
           ; staking_epoch_data
           ; next_epoch_data
           ; has_ancestor_in_same_checkpoint_window
           ; block_stake_winner
           ; block_creator
           ; coinbase_receiver
           ; supercharge_coinbase
           } :
            var ) =
        let open Random_oracle.Input.Chunked in
        List.reduce_exn ~f:append
          [ Length.Checked.to_input blockchain_length
          ; Length.Checked.to_input epoch_count
          ; Length.Checked.to_input min_window_density
          ; List.reduce_exn ~f:append
              (List.map ~f:Length.Checked.to_input sub_window_densities)
          ; Vrf.Output.Truncated.var_to_input last_vrf_output
          ; Amount.var_to_input total_currency
          ; Global_slot.Checked.to_input curr_global_slot
          ; Mina_numbers.Global_slot.Checked.to_input global_slot_since_genesis
          ; packed
              ((has_ancestor_in_same_checkpoint_window :> Tick.Field.Var.t), 1)
          ; packed ((supercharge_coinbase :> Tick.Field.Var.t), 1)
          ; Epoch_data.Staking.var_to_input staking_epoch_data
          ; Epoch_data.Next.var_to_input next_epoch_data
          ; Public_key.Compressed.Checked.to_input block_stake_winner
          ; Public_key.Compressed.Checked.to_input block_creator
          ; Public_key.Compressed.Checked.to_input coinbase_receiver
          ]

      let global_slot { Poly.curr_global_slot; _ } = curr_global_slot

      let checkpoint_window ~(constants : Constants.t) (slot : Global_slot.t) =
        UInt32.Infix.(
          Global_slot.slot_number slot
          / constants.checkpoint_window_size_in_slots)

      let same_checkpoint_window_unchecked ~constants slot1 slot2 =
        UInt32.equal
          (checkpoint_window slot1 ~constants)
          (checkpoint_window slot2 ~constants)

      let update ~(constants : Constants.t)
          ~(previous_consensus_state : Value.t)
          ~(consensus_transition : Consensus_transition.t)
          ~(previous_protocol_state_hash : Mina_base.State_hash.t)
          ~(supply_increase : Currency.Amount.Signed.t)
          ~(snarked_ledger_hash : Mina_base.Frozen_ledger_hash.t)
          ~(genesis_ledger_hash : Mina_base.Frozen_ledger_hash.t)
          ~(producer_vrf_result : Random_oracle.Digest.t)
          ~(block_stake_winner : Public_key.Compressed.t)
          ~(block_creator : Public_key.Compressed.t)
          ~(coinbase_receiver : Public_key.Compressed.t)
          ~(supercharge_coinbase : bool) : Value.t Or_error.t =
        let open Or_error.Let_syntax in
        let prev_epoch, prev_slot =
          Global_slot.to_epoch_and_slot
            previous_consensus_state.curr_global_slot
        in
        let next_global_slot =
          Global_slot.of_slot_number consensus_transition ~constants
        in
        let next_epoch, next_slot =
          Global_slot.to_epoch_and_slot next_global_slot
        in
        let%bind slot_diff =
          Global_slot.(
            next_global_slot - previous_consensus_state.curr_global_slot)
          |> Option.value_map
               ~default:
                 (Or_error.errorf
                    !"Next global slot %{sexp: Global_slot.t} smaller than \
                      current global slot %{sexp: Global_slot.t}"
                    next_global_slot previous_consensus_state.curr_global_slot )
               ~f:(fun diff -> Ok diff)
        in
        let%map total_currency =
          let total, `Overflow overflow =
            Amount.add_signed_flagged previous_consensus_state.total_currency
              supply_increase
          in
          if overflow then
            Or_error.errorf
              !"New total currency less than zero. supply_increase: %{sexp: \
                Amount.Signed.t} previous total currency: %{sexp: Amount.t}"
              supply_increase previous_consensus_state.total_currency
          else Ok total
        and () =
          if
            Consensus_transition.(
              equal consensus_transition Consensus_transition.genesis)
            || Global_slot.(
                 previous_consensus_state.curr_global_slot < next_global_slot)
          then Ok ()
          else
            Or_error.errorf
              !"(epoch, slot) did not increase. prev=%{sexp:Epoch.t * Slot.t}, \
                next=%{sexp:Epoch.t * Slot.t}"
              (prev_epoch, prev_slot) (next_epoch, next_slot)
        in
        let staking_epoch_data, next_epoch_data, epoch_count =
          Epoch_data.update_pair ~constants
            ( previous_consensus_state.staking_epoch_data
            , previous_consensus_state.next_epoch_data )
            previous_consensus_state.epoch_count ~prev_epoch ~next_epoch
            ~next_slot ~prev_protocol_state_hash:previous_protocol_state_hash
            ~producer_vrf_result ~snarked_ledger_hash ~genesis_ledger_hash
            ~total_currency
        in
        let min_window_density, sub_window_densities =
          Min_window_density.update_min_window_density ~constants
            ~incr_window:true
            ~prev_global_slot:previous_consensus_state.curr_global_slot
            ~next_global_slot
            ~prev_sub_window_densities:
              previous_consensus_state.sub_window_densities
            ~prev_min_window_density:previous_consensus_state.min_window_density
        in
        { Poly.blockchain_length =
            Length.succ previous_consensus_state.blockchain_length
        ; epoch_count
        ; min_window_density
        ; sub_window_densities
        ; last_vrf_output = Vrf.Output.truncate producer_vrf_result
        ; total_currency
        ; curr_global_slot = next_global_slot
        ; global_slot_since_genesis =
            Mina_numbers.Global_slot.add
              previous_consensus_state.global_slot_since_genesis slot_diff
        ; staking_epoch_data
        ; next_epoch_data
        ; has_ancestor_in_same_checkpoint_window =
            same_checkpoint_window_unchecked ~constants
              (Global_slot.create ~constants ~epoch:prev_epoch ~slot:prev_slot)
              (Global_slot.create ~constants ~epoch:next_epoch ~slot:next_slot)
        ; block_stake_winner
        ; block_creator
        ; coinbase_receiver
        ; supercharge_coinbase
        }

      let same_checkpoint_window ~(constants : Constants.var)
          ~prev:(slot1 : Global_slot.Checked.t)
          ~next:(slot2 : Global_slot.Checked.t) =
        let module Slot = Mina_numbers.Global_slot in
        let slot1 : Slot.Checked.t = Global_slot.slot_number slot1 in
        let checkpoint_window_size_in_slots =
          constants.checkpoint_window_size_in_slots
        in
        let%bind _q1, r1 =
          Slot.Checked.div_mod slot1
            (Slot.Checked.Unsafe.of_field
               (Length.Checked.to_field checkpoint_window_size_in_slots) )
        in
        let next_window_start =
          Run.Field.(
            Slot.Checked.to_field slot1
            - Slot.Checked.to_field r1
            + Length.Checked.to_field checkpoint_window_size_in_slots)
        in
        Slot.Checked.( < )
          (Global_slot.slot_number slot2)
          (Slot.Checked.Unsafe.of_field next_window_start)

      let same_checkpoint_window ~constants ~prev ~next =
        same_checkpoint_window ~constants ~prev ~next

      let negative_one ~genesis_ledger
          ~(genesis_epoch_data : Genesis_epoch_data.t)
          ~(constants : Constants.t)
          ~(constraint_constants : Genesis_constants.Constraint_constants.t) =
        let max_sub_window_density = constants.slots_per_sub_window in
        let max_window_density = constants.slots_per_window in
        let blockchain_length, global_slot_since_genesis =
          match constraint_constants.fork with
          | None ->
              (Length.zero, Mina_numbers.Global_slot.zero)
          | Some { previous_length; previous_global_slot; _ } ->
              (*Note: global_slot_since_genesis at fork point is the same as global_slot_since_genesis in the new genesis. This value is used to check transaction validity and existence of locked tokens.
                For reviewers, should this be incremented by 1 because it's technically a new block? we don't really know how many slots passed since the fork point*)
              (previous_length, previous_global_slot)
        in
        let default_epoch_data =
          Genesis_epoch_data.Data.
            { ledger = genesis_ledger; seed = Epoch_seed.initial }
        in
        let genesis_epoch_data_staking, genesis_epoch_data_next =
          Option.value_map genesis_epoch_data
            ~default:(default_epoch_data, default_epoch_data) ~f:(fun data ->
              (data.staking, Option.value ~default:data.staking data.next) )
        in
        let genesis_winner_pk = fst Vrf.Precomputed.genesis_winner in
        { Poly.blockchain_length
        ; epoch_count = Length.zero
        ; min_window_density = max_window_density
        ; sub_window_densities =
            Length.zero
            :: List.init
                 (Length.to_int constants.sub_windows_per_window - 1)
                 ~f:(Fn.const max_sub_window_density)
        ; last_vrf_output = Vrf.Output.Truncated.dummy
        ; total_currency = genesis_ledger_total_currency ~ledger:genesis_ledger
        ; curr_global_slot = Global_slot.zero ~constants
        ; global_slot_since_genesis
        ; staking_epoch_data =
            Epoch_data.Staking.genesis
              ~genesis_epoch_data:genesis_epoch_data_staking
        ; next_epoch_data =
            Epoch_data.Next.genesis ~genesis_epoch_data:genesis_epoch_data_next
        ; has_ancestor_in_same_checkpoint_window = false
        ; block_stake_winner = genesis_winner_pk
        ; block_creator = genesis_winner_pk
        ; coinbase_receiver = genesis_winner_pk
        ; supercharge_coinbase = true
        }

      let create_genesis_from_transition ~negative_one_protocol_state_hash
          ~consensus_transition ~genesis_ledger
          ~(genesis_epoch_data : Genesis_epoch_data.t) ~constraint_constants
          ~constants : Value.t =
        let staking_seed =
          Option.value_map genesis_epoch_data ~default:Epoch_seed.initial
            ~f:(fun data -> data.staking.seed)
        in
        let producer_vrf_result =
          let _, sk = Vrf.Precomputed.genesis_winner in
          Vrf.eval ~constraint_constants ~private_key:sk
            { Vrf.Message.global_slot = consensus_transition
            ; seed = staking_seed
            ; delegator = 0
            }
        in
        let snarked_ledger_hash =
          Lazy.force genesis_ledger |> Mina_ledger.Ledger.merkle_root
          |> Mina_base.Frozen_ledger_hash.of_ledger_hash
        in
        let genesis_winner_pk = fst Vrf.Precomputed.genesis_winner in
        (* no coinbases for genesis block, so CLI flag for coinbase receiver
           not relevant
        *)
        Or_error.ok_exn
          (update ~constants ~producer_vrf_result
             ~previous_consensus_state:
               (negative_one ~genesis_ledger ~genesis_epoch_data ~constants
                  ~constraint_constants )
             ~previous_protocol_state_hash:negative_one_protocol_state_hash
             ~consensus_transition ~supply_increase:Currency.Amount.Signed.zero
             ~snarked_ledger_hash ~genesis_ledger_hash:snarked_ledger_hash
             ~block_stake_winner:genesis_winner_pk
             ~block_creator:genesis_winner_pk
             ~coinbase_receiver:genesis_winner_pk ~supercharge_coinbase:true )

      let create_genesis ~negative_one_protocol_state_hash ~genesis_ledger
          ~genesis_epoch_data ~constraint_constants ~constants : Value.t =
        create_genesis_from_transition ~negative_one_protocol_state_hash
          ~consensus_transition:Consensus_transition.genesis ~genesis_ledger
          ~genesis_epoch_data ~constraint_constants ~constants

      (* Check that both epoch and slot are zero.
       *)
      let is_genesis_state (t : Value.t) =
        Mina_numbers.Global_slot.(
          equal zero (Global_slot.slot_number t.curr_global_slot))

      let is_genesis (global_slot : Global_slot.Checked.t) =
        let open Mina_numbers.Global_slot in
        Checked.equal (Checked.constant zero)
          (Global_slot.slot_number global_slot)

      let is_genesis_state_var (t : var) = is_genesis t.curr_global_slot

      let epoch_count (t : Value.t) = t.epoch_count

      let supercharge_coinbase_var (t : var) = t.supercharge_coinbase

      let supercharge_coinbase (t : Value.t) = t.supercharge_coinbase

<<<<<<< HEAD
      let compute_supercharge_coinbase ~(winner_account : Mina_base.Account.var)
          ~global_slot =
        let open Snark_params.Tick in
        let%map winner_locked =
          Mina_base.Account.Checked.has_locked_tokens ~global_slot
            winner_account
=======
    let compute_supercharge_coinbase ~(winner_account : Mina_base.Account.var)
        ~global_slot =
      let open Snark_params.Tick in
      let%map winner_locked =
        Mina_base.Account.Checked.has_locked_tokens ~global_slot winner_account
      in
      Boolean.not winner_locked

    let%snarkydef_ update_var (previous_state : var)
        (transition_data : Consensus_transition.var)
        (previous_protocol_state_hash : Mina_base.State_hash.var)
        ~(supply_increase : Currency.Amount.Signed.var)
        ~(previous_blockchain_state_ledger_hash :
           Mina_base.Frozen_ledger_hash.var ) ~genesis_ledger_hash
        ~constraint_constants
        ~(protocol_constants : Mina_base.Protocol_constants_checked.var) =
      let open Snark_params.Tick in
      let%bind constants =
        Constants.Checked.create ~constraint_constants ~protocol_constants
      in
      let { Poly.curr_global_slot = prev_global_slot; _ } = previous_state in
      let next_global_slot =
        Global_slot.Checked.of_slot_number ~constants transition_data
      in
      let%bind slot_diff =
        [%with_label_ "Next global slot is less that previous global slot"]
          (Global_slot.Checked.sub next_global_slot prev_global_slot)
      in
      let%bind () =
        let%bind global_slot_increased =
          Global_slot.Checked.(prev_global_slot < next_global_slot)
>>>>>>> 2af28442
        in
        Boolean.not winner_locked

      let%snarkydef update_var (previous_state : var)
          (transition_data : Consensus_transition.var)
          (previous_protocol_state_hash : Mina_base.State_hash.var)
          ~(supply_increase : Currency.Amount.Signed.var)
          ~(previous_blockchain_state_ledger_hash :
             Mina_base.Frozen_ledger_hash.var ) ~genesis_ledger_hash
          ~constraint_constants
          ~(protocol_constants : Mina_base.Protocol_constants_checked.var) =
        let open Snark_params.Tick in
        let%bind constants =
          Constants.Checked.create ~constraint_constants ~protocol_constants
        in
<<<<<<< HEAD
        let { Poly.curr_global_slot = prev_global_slot; _ } = previous_state in
        let next_global_slot =
          Global_slot.Checked.of_slot_number ~constants transition_data
=======
        Public_key.compress_var bc_compressed
      in
      let%bind coinbase_receiver =
        exists Public_key.Compressed.typ
          ~request:As_prover.(return Vrf.Coinbase_receiver_pk)
      in
      let%bind ( threshold_satisfied
               , vrf_result
               , truncated_vrf_result
               , winner_account ) =
        let%bind (module M) = Inner_curve.Checked.Shifted.create () in
        Vrf.Checked.check ~constraint_constants
          (module M)
          ~epoch_ledger:staking_epoch_data.ledger ~global_slot:next_slot_number
          ~block_stake_winner ~block_creator ~seed:staking_epoch_data.seed
      in
      let%bind supercharge_coinbase =
        compute_supercharge_coinbase ~winner_account
          ~global_slot:global_slot_since_genesis
      in
      let%bind new_total_currency, `Overflow overflow =
        Currency.Amount.Checked.add_signed_flagged previous_state.total_currency
          supply_increase
      in
      let%bind () =
        [%with_label_ "Total currency is greater than or equal to zero"]
          (Boolean.Assert.is_true (Boolean.not overflow))
      in
      let%bind has_ancestor_in_same_checkpoint_window =
        same_checkpoint_window ~constants ~prev:prev_global_slot
          ~next:next_global_slot
      in
      let%bind in_seed_update_range =
        Slot.Checked.in_seed_update_range next_slot ~constants
      in
      let%bind update_next_epoch_ledger =
        (*If snarked ledger hash is still the genesis ledger hash then the epoch ledger should continue to be `next_data.ledger`. This is because the epoch ledgers at genesis can be different from the genesis ledger*)
        let%bind snarked_ledger_is_still_genesis =
          Mina_base.Frozen_ledger_hash.equal_var genesis_ledger_hash
            previous_blockchain_state_ledger_hash
>>>>>>> 2af28442
        in
        let%bind slot_diff =
          [%with_label "Next global slot is less that previous global slot"]
            (Global_slot.Checked.sub next_global_slot prev_global_slot)
        in
        let%bind () =
          let%bind global_slot_increased =
            Global_slot.Checked.(prev_global_slot < next_global_slot)
          in
          let%bind is_genesis = is_genesis next_global_slot in
          Boolean.Assert.any [ global_slot_increased; is_genesis ]
        in
        let%bind next_epoch, next_slot =
          Global_slot.Checked.to_epoch_and_slot next_global_slot
        and prev_epoch, _prev_slot =
          Global_slot.Checked.to_epoch_and_slot prev_global_slot
        in
        let%bind global_slot_since_genesis =
          Mina_numbers.Global_slot.Checked.add
            previous_state.global_slot_since_genesis slot_diff
        in
        let%bind epoch_increased = Epoch.Checked.(prev_epoch < next_epoch) in
        let%bind staking_epoch_data =
          Epoch_data.if_ epoch_increased ~then_:previous_state.next_epoch_data
            ~else_:previous_state.staking_epoch_data
        in
        let next_slot_number = Global_slot.slot_number next_global_slot in
        let%bind block_stake_winner =
          exists Public_key.Compressed.typ
            ~request:As_prover.(return Vrf.Winner_pk)
        in
        let%bind block_creator =
          let%bind.Checked bc_compressed =
            exists Public_key.typ
              ~request:As_prover.(return Vrf.Producer_public_key)
          in
          Public_key.compress_var bc_compressed
        in
        let%bind coinbase_receiver =
          exists Public_key.Compressed.typ
            ~request:As_prover.(return Vrf.Coinbase_receiver_pk)
        in
        let%bind ( threshold_satisfied
                 , vrf_result
                 , truncated_vrf_result
                 , winner_account ) =
          let%bind (module M) = Inner_curve.Checked.Shifted.create () in
          Vrf.Checked.check ~constraint_constants
            (module M)
            ~epoch_ledger:staking_epoch_data.ledger
            ~global_slot:next_slot_number ~block_stake_winner ~block_creator
            ~seed:staking_epoch_data.seed
        in
        let%bind supercharge_coinbase =
          compute_supercharge_coinbase ~winner_account
            ~global_slot:global_slot_since_genesis
        in
        let%bind new_total_currency, `Overflow overflow =
          Currency.Amount.Checked.add_signed_flagged
            previous_state.total_currency supply_increase
        in
        let%bind () =
          [%with_label "Total currency is greater than or equal to zero"]
            (Boolean.Assert.is_true (Boolean.not overflow))
        in
        let%bind has_ancestor_in_same_checkpoint_window =
          same_checkpoint_window ~constants ~prev:prev_global_slot
            ~next:next_global_slot
        in
        let%bind in_seed_update_range =
          Slot.Checked.in_seed_update_range next_slot ~constants
        in
        let%bind update_next_epoch_ledger =
          (*If snarked ledger hash is still the genesis ledger hash then the epoch ledger should continue to be `next_data.ledger`. This is because the epoch ledgers at genesis can be different from the genesis ledger*)
          let%bind snarked_ledger_is_still_genesis =
            Mina_base.Frozen_ledger_hash.equal_var genesis_ledger_hash
              previous_blockchain_state_ledger_hash
          in
          Boolean.(epoch_increased &&& not snarked_ledger_is_still_genesis)
        in
        let%bind next_epoch_data =
          let%map seed =
            let base = previous_state.next_epoch_data.seed in
            let%bind updated = Epoch_seed.update_var base vrf_result in
            Epoch_seed.if_ in_seed_update_range ~then_:updated ~else_:base
          and epoch_length =
            let open Length.Checked in
            let%bind base =
              if_ epoch_increased ~then_:zero
                ~else_:previous_state.next_epoch_data.epoch_length
            in
            succ base
          and ledger =
            Epoch_ledger.if_ update_next_epoch_ledger
              ~then_:
                { total_currency = new_total_currency
                ; hash = previous_blockchain_state_ledger_hash
                }
              ~else_:previous_state.next_epoch_data.ledger
          and start_checkpoint =
            Mina_base.State_hash.if_ epoch_increased
              ~then_:previous_protocol_state_hash
              ~else_:previous_state.next_epoch_data.start_checkpoint
          (* Want this to be the protocol state hash once we leave the seed
             update range. *)
          and lock_checkpoint =
            let%bind base =
              (* TODO: Should this be zero or some other sentinel value? *)
              Mina_base.State_hash.if_ epoch_increased
                ~then_:Mina_base.State_hash.(var_of_t (of_hash zero))
                ~else_:previous_state.next_epoch_data.lock_checkpoint
            in
            Mina_base.State_hash.if_ in_seed_update_range
              ~then_:previous_protocol_state_hash ~else_:base
          in
          { Epoch_data.Poly.seed
          ; epoch_length
          ; ledger
          ; start_checkpoint
          ; lock_checkpoint
          }
        and blockchain_length =
          Length.Checked.succ previous_state.blockchain_length
        and epoch_count =
          Length.Checked.succ_if previous_state.epoch_count epoch_increased
        and min_window_density, sub_window_densities =
          Min_window_density.Checked.update_min_window_density ~constants
            ~prev_global_slot ~next_global_slot
            ~prev_sub_window_densities:previous_state.sub_window_densities
            ~prev_min_window_density:previous_state.min_window_density
        in
        Checked.return
          ( `Success threshold_satisfied
          , { Poly.blockchain_length
            ; epoch_count
            ; min_window_density
            ; sub_window_densities
            ; last_vrf_output = truncated_vrf_result
            ; curr_global_slot = next_global_slot
            ; global_slot_since_genesis
            ; total_currency = new_total_currency
            ; staking_epoch_data
            ; next_epoch_data
            ; has_ancestor_in_same_checkpoint_window
            ; block_stake_winner
            ; block_creator
            ; coinbase_receiver
            ; supercharge_coinbase
            } )

      type display =
        { blockchain_length : int
        ; epoch_count : int
        ; curr_epoch : int
        ; curr_slot : int
        ; global_slot_since_genesis : int
        ; total_currency : int
        }
      [@@deriving yojson]

      let display (t : Value.t) =
        let epoch, slot = Global_slot.to_epoch_and_slot t.curr_global_slot in
        { blockchain_length = Length.to_int t.blockchain_length
        ; epoch_count = Length.to_int t.epoch_count
        ; curr_epoch = Segment_id.to_int epoch
        ; curr_slot = Segment_id.to_int slot
        ; global_slot_since_genesis =
            Mina_numbers.Global_slot.to_int t.global_slot_since_genesis
        ; total_currency = Amount.to_int t.total_currency
        }

      let curr_global_slot (t : Value.t) = t.curr_global_slot

      let curr_ f = Fn.compose f curr_global_slot

      let curr_epoch_and_slot = curr_ Global_slot.to_epoch_and_slot

      let curr_epoch = curr_ Global_slot.epoch

      let curr_slot = curr_ Global_slot.slot

      let blockchain_length_var (t : var) = t.blockchain_length

      let min_window_density_var (t : var) = t.min_window_density

      let total_currency_var (t : var) = t.total_currency

      let staking_epoch_data_var (t : var) : Epoch_data.var =
        t.staking_epoch_data

      let staking_epoch_data (t : Value.t) = t.staking_epoch_data

      let next_epoch_data_var (t : var) : Epoch_data.var = t.next_epoch_data

      let next_epoch_data (t : Value.t) = t.next_epoch_data

      let coinbase_receiver_var (t : var) = t.coinbase_receiver

      let curr_global_slot_var (t : var) =
        Global_slot.slot_number t.curr_global_slot

      let curr_global_slot (t : Value.t) =
        Global_slot.slot_number t.curr_global_slot

      let consensus_time (t : Value.t) = t.curr_global_slot

      let global_slot_since_genesis_var (t : var) = t.global_slot_since_genesis

      [%%define_locally
      Poly.
        ( blockchain_length
        , min_window_density
        , total_currency
        , global_slot_since_genesis
        , block_stake_winner
        , block_creator
        , coinbase_receiver )]

      module Unsafe = struct
        (* TODO: very unsafe, do not use unless you know what you are doing *)
        let dummy_advance (t : Value.t) ?(increase_epoch_count = false)
            ~new_global_slot : Value.t =
          let new_epoch_count =
            if increase_epoch_count then Length.succ t.epoch_count
            else t.epoch_count
          in
          { t with
            epoch_count = new_epoch_count
          ; curr_global_slot = new_global_slot
          }
      end

      let graphql_type () : ('ctx, Value.t option) Graphql_async.Schema.typ =
        let open Graphql_async in
        let open Signature_lib_unix.Graphql_scalars in
        let public_key = PublicKey.typ () in
        let open Schema in
        let length = Mina_numbers_unix.Graphql_scalars.Length.typ () in
        let amount = Currency_unix.Graphql_scalars.Amount.typ () in
        obj "ConsensusState" ~fields:(fun _ ->
            [ field "blockchainLength" ~typ:(non_null length)
                ~doc:"Length of the blockchain at this block"
                ~deprecated:(Deprecated (Some "use blockHeight instead"))
                ~args:Arg.[]
                ~resolve:(fun _ { Poly.blockchain_length; _ } ->
                  blockchain_length )
            ; field "blockHeight" ~typ:(non_null length)
                ~doc:"Height of the blockchain at this block"
                ~args:Arg.[]
                ~resolve:(fun _ { Poly.blockchain_length; _ } ->
                  blockchain_length )
            ; field "epochCount" ~typ:(non_null length)
                ~args:Arg.[]
                ~resolve:(fun _ { Poly.epoch_count; _ } -> epoch_count)
            ; field "minWindowDensity" ~typ:(non_null length)
                ~args:Arg.[]
                ~resolve:(fun _ { Poly.min_window_density; _ } ->
                  min_window_density )
            ; field "lastVrfOutput" ~typ:(non_null string)
                ~args:Arg.[]
                ~resolve:(fun (_ : 'ctx resolve_info)
                              { Poly.last_vrf_output; _ } ->
                  Vrf.Output.Truncated.to_base58_check last_vrf_output )
            ; field "totalCurrency"
                ~doc:"Total currency in circulation at this block"
                ~typ:(non_null amount)
                ~args:Arg.[]
                ~resolve:(fun _ { Poly.total_currency; _ } -> total_currency)
            ; field "stakingEpochData"
                ~typ:
                  ( non_null
                  @@ Epoch_data.Staking.graphql_type "StakingEpochData" )
                ~args:Arg.[]
                ~resolve:(fun (_ : 'ctx resolve_info)
                              { Poly.staking_epoch_data; _ } ->
                  staking_epoch_data )
            ; field "nextEpochData"
                ~typ:(non_null @@ Epoch_data.Next.graphql_type "NextEpochData")
                ~args:Arg.[]
                ~resolve:(fun (_ : 'ctx resolve_info)
                              { Poly.next_epoch_data; _ } -> next_epoch_data )
            ; field "hasAncestorInSameCheckpointWindow" ~typ:(non_null bool)
                ~args:Arg.[]
                ~resolve:(fun _
                              { Poly.has_ancestor_in_same_checkpoint_window; _ } ->
                  has_ancestor_in_same_checkpoint_window )
            ; field "slot" ~doc:"Slot in which this block was created"
                ~typ:(non_null @@ Graphql_scalars.Slot.typ ())
                ~args:Arg.[]
                ~resolve:(fun _ { Poly.curr_global_slot; _ } ->
                  Global_slot.slot curr_global_slot )
            ; field "slotSinceGenesis"
                ~doc:"Slot since genesis (across all hard-forks)"
                ~typ:
                  ( non_null
                  @@ Mina_numbers_unix.Graphql_scalars.GlobalSlot.typ () )
                ~args:Arg.[]
                ~resolve:(fun _ { Poly.global_slot_since_genesis; _ } ->
                  global_slot_since_genesis )
            ; field "epoch" ~doc:"Epoch in which this block was created"
                ~typ:(non_null @@ Graphql_scalars.Epoch.typ ())
                ~args:Arg.[]
                ~resolve:(fun _ { Poly.curr_global_slot; _ } ->
                  Global_slot.epoch curr_global_slot )
            ; field "superchargedCoinbase" ~typ:(non_null bool)
                ~doc:
                  "Whether or not this coinbase was \"supercharged\", ie. \
                   created by an account that has no locked tokens"
                ~args:Arg.[]
                ~resolve:(fun _ { Poly.supercharge_coinbase; _ } ->
                  supercharge_coinbase )
            ; field "blockStakeWinner" ~typ:(non_null public_key)
                ~doc:
                  "The public key that is responsible for winning this block \
                   (including delegations)"
                ~args:Arg.[]
                ~resolve:(fun _ { Poly.block_stake_winner; _ } ->
                  block_stake_winner )
            ; field "blockCreator" ~typ:(non_null public_key)
                ~doc:"The block producer public key that created this block"
                ~args:Arg.[]
                ~resolve:(fun _ { Poly.block_creator; _ } -> block_creator)
            ; field "coinbaseReceiever" ~typ:(non_null public_key)
                ~args:Arg.[]
                ~resolve:(fun _ { Poly.coinbase_receiver; _ } ->
                  coinbase_receiver )
            ] )
    end

    module Prover_state = struct
      include Stake_proof

      let genesis_data = Vrf.Precomputed.genesis_stake_proof

      let precomputed_handler = Vrf.Precomputed.handler

      let handler
          { delegator
          ; delegator_pk
          ; coinbase_receiver_pk
          ; ledger
          ; producer_private_key
          ; producer_public_key
          } ~(constraint_constants : Genesis_constants.Constraint_constants.t)
          ~pending_coinbase:
            { Mina_base.Pending_coinbase_witness.pending_coinbases
            ; is_new_stack
            } : Snark_params.Tick.Handler.t =
        let ledger_handler =
          unstage (Mina_ledger.Sparse_ledger.handler ledger)
        in
        let pending_coinbase_handler =
          unstage
            (Mina_base.Pending_coinbase.handler
               ~depth:constraint_constants.pending_coinbase_depth
               pending_coinbases ~is_new_stack )
        in
        let handlers =
          Snarky_backendless.Request.Handler.(
            push
              (push fail (create_single pending_coinbase_handler))
              (create_single ledger_handler))
        in
        fun (With { request; respond }) ->
          match request with
          | Vrf.Winner_address ->
              respond (Provide delegator)
          | Vrf.Winner_pk ->
              respond (Provide delegator_pk)
          | Vrf.Coinbase_receiver_pk ->
              respond (Provide coinbase_receiver_pk)
          | Vrf.Producer_private_key ->
              respond (Provide producer_private_key)
          | Vrf.Producer_public_key ->
              respond (Provide producer_public_key)
          | _ ->
              respond
                (Provide
                   (Snarky_backendless.Request.Handler.run handlers
                      [ "Ledger Handler"; "Pending Coinbase Handler" ]
                      request ) )

      let ledger_depth { ledger; _ } = ledger.depth
    end
  end

  module Coinbase_receiver = struct
    type t = [ `Producer | `Other of Public_key.Compressed.t ]
    [@@deriving yojson]

    let resolve ~self : t -> Public_key.Compressed.t = function
      | `Producer ->
          self
      | `Other pk ->
          pk
  end

  module Hooks = struct
    open Data

    module Rpcs = struct
      open Async

      [%%versioned_rpc
      module Get_epoch_ledger = struct
        module Master = struct
          let name = "get_epoch_ledger"

          module T = struct
            type query = Mina_base.Ledger_hash.t

            type response = (Mina_ledger.Sparse_ledger.t, string) Result.t
          end

          module Caller = T
          module Callee = T
        end

        include Master.T

        let sent_counter = Mina_metrics.Network.get_epoch_ledger_rpcs_sent

        let received_counter =
          Mina_metrics.Network.get_epoch_ledger_rpcs_received

        let failed_request_counter =
          Mina_metrics.Network.get_epoch_ledger_rpc_requests_failed

        let failed_response_counter =
          Mina_metrics.Network.get_epoch_ledger_rpc_responses_failed

        module M = Versioned_rpc.Both_convert.Plain.Make (Master)
        include M

        include Perf_histograms.Rpc.Plain.Extend (struct
          include M
          include Master
        end)

        module V2 = struct
          module T = struct
            type query = Mina_base.Ledger_hash.Stable.V1.t

            type response =
              ( Mina_ledger.Sparse_ledger.Stable.V2.t
              , string )
              Core_kernel.Result.Stable.V1.t

            let query_of_caller_model = Fn.id

            let callee_model_of_query = Fn.id

            let response_of_callee_model = Fn.id

            let caller_model_of_response = Fn.id
          end

          module T' =
            Perf_histograms.Rpc.Plain.Decorate_bin_io
              (struct
                include M
                include Master
              end)
              (T)

          include T'
          include Register (T')
        end

        let implementation ~context:(module Context : CONTEXT) ~local_state
            ~genesis_ledger_hash conn ~version:_ ledger_hash =
          let open Context in
          let open Mina_base in
          let open Local_state in
          let open Snapshot in
          Deferred.create (fun ivar ->
              [%log info]
                ~metadata:
                  [ ("peer", Network_peer.Peer.to_yojson conn)
                  ; ("ledger_hash", Mina_base.Ledger_hash.to_yojson ledger_hash)
                  ]
                "Serving epoch ledger query with hash $ledger_hash from $peer" ;
              let response =
                if
                  Ledger_hash.equal ledger_hash
                    (Frozen_ledger_hash.to_ledger_hash genesis_ledger_hash)
                then Error "refusing to serve genesis ledger"
                else
                  let candidate_snapshots =
                    [ !local_state.Data.staking_epoch_snapshot
                    ; !local_state.Data.next_epoch_snapshot
                    ]
                  in
                  let res =
                    List.find_map candidate_snapshots ~f:(fun snapshot ->
                        (* if genesis epoch ledger is different from genesis ledger*)
                        match snapshot.ledger with
                        | Genesis_epoch_ledger genesis_epoch_ledger ->
                            if
                              Ledger_hash.equal ledger_hash
                                (Mina_ledger.Ledger.merkle_root
                                   genesis_epoch_ledger )
                            then
                              Some
                                (Error "refusing to serve genesis epoch ledger")
                            else None
                        | Ledger_db ledger ->
                            if
                              Ledger_hash.equal ledger_hash
                                (Mina_ledger.Ledger.Db.merkle_root ledger)
                            then
                              Some
                                (Ok
                                   ( Mina_ledger.Sparse_ledger.of_any_ledger
                                   @@ Mina_ledger.Ledger.Any_ledger.cast
                                        (module Mina_ledger.Ledger.Db)
                                        ledger ) )
                            else None )
                  in
                  Option.value res ~default:(Error "epoch ledger not found")
              in
              Result.iter_error response ~f:(fun err ->
                  Mina_metrics.Counter.inc_one failed_response_counter ;
                  [%log info]
                    ~metadata:
                      [ ("peer", Network_peer.Peer.to_yojson conn)
                      ; ("error", `String err)
                      ; ( "ledger_hash"
                        , Mina_base.Ledger_hash.to_yojson ledger_hash )
                      ]
                    "Failed to serve epoch ledger query with hash $ledger_hash \
                     from $peer: $error" ) ;
              if Ivar.is_full ivar then [%log error] "Ivar.fill bug is here!" ;
              Ivar.fill ivar response )
      end]

      open Network_peer.Rpc_intf

      type ('query, 'response) rpc =
        | Get_epoch_ledger
            : (Get_epoch_ledger.query, Get_epoch_ledger.response) rpc

      type rpc_handler =
        | Rpc_handler :
            { rpc : ('q, 'r) rpc
            ; f : ('q, 'r) rpc_fn
            ; cost : 'q -> int
            ; budget : int * [ `Per of Core.Time.Span.t ]
            }
            -> rpc_handler

      type query =
        { query :
            'q 'r.
               Network_peer.Peer.t
            -> ('q, 'r) rpc
            -> 'q
            -> 'r Network_peer.Rpc_intf.rpc_response Deferred.t
        }

      let implementation_of_rpc :
          type q r. (q, r) rpc -> (q, r) rpc_implementation = function
        | Get_epoch_ledger ->
            (module Get_epoch_ledger)

      let match_handler :
          type q r.
          rpc_handler -> (q, r) rpc -> do_:((q, r) rpc_fn -> 'a) -> 'a option =
       fun handler rpc ~do_ ->
        match (rpc, handler) with
        | Get_epoch_ledger, Rpc_handler { rpc = Get_epoch_ledger; f; _ } ->
            Some (do_ f)

      let rpc_handlers ~context:(module Context : CONTEXT) ~local_state
          ~genesis_ledger_hash =
        [ Rpc_handler
            { rpc = Get_epoch_ledger
            ; f =
                Get_epoch_ledger.implementation
                  ~context:(module Context)
                  ~local_state ~genesis_ledger_hash
            ; cost = (fun _ -> 1)
            ; budget = (2, `Per Core.Time.Span.minute)
            }
        ]
    end

    let is_genesis_epoch ~(constants : Constants.t) time =
      Epoch.(equal (of_time_exn ~constants time) zero)

    (* Select the correct epoch data to use from a consensus state for a given epoch.
     * The rule for selecting the correct epoch data changes based on whether or not
     * the consensus state we are selecting from is in the epoch we want to select.
     * There is also a special case for when the consensus state we are selecting
     * from is in the genesis epoch.
     *)
    let select_epoch_data ~(consensus_state : Consensus_state.Value.t) ~epoch =
      let curr_epoch = Consensus_state.curr_epoch consensus_state in
      (* are we in the same epoch as the consensus state? *)
      let in_same_epoch = Epoch.equal epoch curr_epoch in
      (* are we in the next epoch after the consensus state? *)
      let in_next_epoch = Epoch.equal epoch (Epoch.succ curr_epoch) in
      (* is the consensus state from the genesis epoch? *)
      let from_genesis_epoch =
        Length.equal consensus_state.epoch_count Length.zero
      in
      let in_initial_epoch = Epoch.(equal zero) epoch in
      if in_next_epoch then
        Ok (Epoch_data.next_to_staking consensus_state.next_epoch_data)
      else if in_same_epoch || (from_genesis_epoch && in_initial_epoch) then
        Ok consensus_state.staking_epoch_data
      else Error ()

    let epoch_snapshot_name = function
      | `Genesis ->
          "genesis"
      | `Curr ->
          "curr"
      | `Last ->
          "last"

    (* Select the correct epoch snapshot to use from local state for an epoch.
     * The rule for selecting the correct epoch snapshot is predicated off of
     * whether or not the first transition in the epoch in question has been
     * finalized yet, as the local state epoch snapshot pointers are not
     * updated until the consensus state reaches the root of the transition
     * frontier.This does not apply to the genesis epoch where we should always
     * take the staking epoch snapshot because epoch ledger transition will not
     * happen for genesis epoch.
     * This function does not guarantee that the selected epoch snapshot is valid
     * (i.e. it does not check that the epoch snapshot's ledger hash is the same
     * as the ledger hash specified by the epoch data).
     *)
    let select_epoch_snapshot ~(constants : Constants.t)
        ~(consensus_state : Consensus_state.Value.t) ~local_state ~epoch =
      let open Local_state in
      let open Epoch_data.Poly in
      (* are we in the next epoch after the consensus state? *)
      let in_next_epoch =
        Epoch.equal epoch
          (Epoch.succ (Consensus_state.curr_epoch consensus_state))
      in
      (* has the first transition in the epoch (other than the genesis epoch) reached finalization? *)
      let epoch_is_not_finalized =
        let is_genesis_epoch = Length.equal epoch Length.zero in
        let epoch_is_finalized =
          Length.(consensus_state.next_epoch_data.epoch_length > constants.k)
        in
        (not epoch_is_finalized) && not is_genesis_epoch
      in
      if in_next_epoch || epoch_is_not_finalized then
        (`Curr, !local_state.Data.next_epoch_snapshot)
      else (`Last, !local_state.staking_epoch_snapshot)

    let get_epoch_ledger ~constants ~(consensus_state : Consensus_state.Value.t)
        ~local_state =
      let _, snapshot =
        select_epoch_snapshot ~constants ~consensus_state
          ~epoch:(Data.Consensus_state.curr_epoch consensus_state)
          ~local_state
      in
      Data.Local_state.Snapshot.ledger snapshot

    type required_snapshot =
      { snapshot_id : Local_state.snapshot_identifier
      ; expected_root : Mina_base.Frozen_ledger_hash.t
      }
    [@@deriving to_yojson]

    type local_state_sync =
      | One of required_snapshot
      | Both of
          { next : Mina_base.Frozen_ledger_hash.t
          ; staking : Mina_base.Frozen_ledger_hash.t
          }
    [@@deriving to_yojson]

    let local_state_sync_count (s : local_state_sync) =
      match s with One _ -> 1 | Both _ -> 2

    let required_local_state_sync ~constants
        ~(consensus_state : Consensus_state.Value.t) ~local_state =
      let open Mina_base in
      let epoch = Consensus_state.curr_epoch consensus_state in
      let source, _snapshot =
        select_epoch_snapshot ~constants ~consensus_state ~local_state ~epoch
      in
      let required_snapshot_sync snapshot_id expected_root =
        Option.some_if
          (not
             (Ledger_hash.equal
                (Frozen_ledger_hash.to_ledger_hash expected_root)
                (Local_state.Snapshot.Ledger_snapshot.merkle_root
                   (Local_state.get_snapshot local_state snapshot_id).ledger ) ) )
          { snapshot_id; expected_root }
      in
      match source with
      | `Curr ->
          Option.map
            (required_snapshot_sync Next_epoch_snapshot
               consensus_state.staking_epoch_data.ledger.hash ) ~f:(fun s ->
              One s )
      | `Last -> (
          match
            ( required_snapshot_sync Next_epoch_snapshot
                consensus_state.next_epoch_data.ledger.hash
            , required_snapshot_sync Staking_epoch_snapshot
                consensus_state.staking_epoch_data.ledger.hash )
          with
          | None, None ->
              None
          | Some x, None | None, Some x ->
              Some (One x)
          | Some next, Some staking ->
              Some
                (Both
                   { next = next.expected_root
                   ; staking = staking.expected_root
                   } ) )

    let sync_local_state ~context:(module Context : CONTEXT) ~trust_system
        ~local_state ~random_peers ~(query_peer : Rpcs.query) requested_syncs =
      let open Context in
      let open Local_state in
      let open Snapshot in
      let open Deferred.Let_syntax in
      [%log info]
        "Syncing local state; requesting $num_requested snapshots from peers"
        ~metadata:
          [ ("num_requested", `Int (local_state_sync_count requested_syncs))
          ; ("requested_syncs", local_state_sync_to_yojson requested_syncs)
          ; ("local_state", Local_state.to_yojson local_state)
          ] ;
      let sync { snapshot_id; expected_root = target_ledger_hash } =
        (* if requested last epoch ledger is equal to the current epoch ledger
           then we don't need make a rpc call to the peers. *)
        if
          equal_snapshot_identifier snapshot_id Staking_epoch_snapshot
          && Mina_base.(
               Ledger_hash.equal
                 (Frozen_ledger_hash.to_ledger_hash target_ledger_hash)
                 (Local_state.Snapshot.Ledger_snapshot.merkle_root
                    !local_state.next_epoch_snapshot.ledger ))
        then (
          Local_state.Snapshot.Ledger_snapshot.remove
            !local_state.staking_epoch_snapshot.ledger
            ~location:(staking_epoch_ledger_location local_state) ;
          match !local_state.next_epoch_snapshot.ledger with
          | Local_state.Snapshot.Ledger_snapshot.Genesis_epoch_ledger _ ->
              set_snapshot local_state Staking_epoch_snapshot
                !local_state.next_epoch_snapshot ;
              Deferred.Or_error.ok_unit
          | Ledger_db next_epoch_ledger ->
              let ledger =
                Mina_ledger.Ledger.Db.create_checkpoint next_epoch_ledger
                  ~directory_name:(staking_epoch_ledger_location local_state)
                  ()
              in
              set_snapshot local_state Staking_epoch_snapshot
                { ledger = Ledger_snapshot.Ledger_db ledger
                ; delegatee_table =
                    !local_state.next_epoch_snapshot.delegatee_table
                } ;
              Deferred.Or_error.ok_unit )
        else
          let%bind peers = random_peers 5 in
          Deferred.List.fold peers
            ~init:
              (Or_error.error_string "Failed to sync epoch ledger: No peers")
            ~f:(fun acc peer ->
              match acc with
              | Ok () ->
                  Deferred.Or_error.ok_unit
              | Error _ -> (
                  match%bind
                    query_peer.query peer Rpcs.Get_epoch_ledger
                      (Mina_base.Frozen_ledger_hash.to_ledger_hash
                         target_ledger_hash )
                  with
                  | Connected { data = Ok (Ok sparse_ledger); _ } -> (
                      match
                        reset_snapshot
                          ~context:(module Context)
                          local_state snapshot_id ~sparse_ledger
                      with
                      | Ok () ->
                          (*Don't fail if recording fails*)
                          don't_wait_for
                            Trust_system.(
                              record trust_system logger peer
                                Actions.(Epoch_ledger_provided, None)) ;
                          Deferred.Or_error.ok_unit
                      | Error e ->
                          [%log faulty_peer_without_punishment]
                            ~metadata:
                              [ ("peer", Network_peer.Peer.to_yojson peer)
                              ; ("error", Error_json.error_to_yojson e)
                              ]
                            "Peer $peer failed to serve requested epoch \
                             ledger: $error" ;
                          return (Error e) )
                  | Connected { data = Ok (Error err); _ } ->
                      (* TODO figure out punishments here. *)
                      [%log faulty_peer_without_punishment]
                        ~metadata:
                          [ ("peer", Network_peer.Peer.to_yojson peer)
                          ; ("error", `String err)
                          ]
                        "Peer $peer failed to serve requested epoch ledger: \
                         $error" ;
                      return (Or_error.error_string err)
                  | Connected { data = Error err; _ } ->
                      [%log faulty_peer_without_punishment]
                        ~metadata:
                          [ ("peer", Network_peer.Peer.to_yojson peer)
                          ; ("error", `String (Error.to_string_mach err))
                          ]
                        "Peer $peer failed to serve requested epoch ledger: \
                         $error" ;
                      return (Error err)
                  | Failed_to_connect err ->
                      [%log faulty_peer_without_punishment]
                        ~metadata:
                          [ ("peer", Network_peer.Peer.to_yojson peer)
                          ; ("error", Error_json.error_to_yojson err)
                          ]
                        "Failed to connect to $peer to retrieve epoch ledger: \
                         $error" ;
                      return (Error err) ) )
      in
      match requested_syncs with
      | One required_sync ->
          let open Async.Deferred.Let_syntax in
          let start = Core.Time.now () in
          let%map result = sync required_sync in
          let { snapshot_id; _ } = required_sync in
          ( match snapshot_id with
          | Staking_epoch_snapshot ->
              Mina_metrics.(
                Counter.inc Bootstrap.staking_epoch_ledger_sync_ms
                  Core.Time.(diff (now ()) start |> Span.to_ms))
          | Next_epoch_snapshot ->
              Mina_metrics.(
                Counter.inc Bootstrap.next_epoch_ledger_sync_ms
                  Core.Time.(diff (now ()) start |> Span.to_ms)) ) ;
          result
      | Both { staking; next } ->
          (*Sync staking ledger before syncing the next ledger*)
          let open Deferred.Or_error.Let_syntax in
          let start = Core.Time.now () in
          let%bind () =
            sync
              { snapshot_id = Staking_epoch_snapshot; expected_root = staking }
          in
          Mina_metrics.(
            Counter.inc Bootstrap.staking_epoch_ledger_sync_ms
              Core.Time.(diff (now ()) start |> Span.to_ms)) ;
          let start = Core.Time.now () in
          let%map () =
            sync { snapshot_id = Next_epoch_snapshot; expected_root = next }
          in
          Mina_metrics.(
            Counter.inc Bootstrap.next_epoch_ledger_sync_ms
              Core.Time.(diff (now ()) start |> Span.to_ms))

    let received_within_window ~constants (epoch, slot) ~time_received =
      let open Int64 in
      let ( < ) x y = compare x y < 0 in
      let ( >= ) x y = compare x y >= 0 in
      let time_received =
        Time.(
          of_span_since_epoch
            (Span.of_ms (Unix_timestamp.to_int64 time_received)))
      in
      let slot_diff =
        Epoch.diff_in_slots ~constants
          (Epoch_and_slot.of_time_exn time_received ~constants)
          (epoch, slot)
      in
      if slot_diff < 0L then Error `Too_early
      else if slot_diff >= UInt32.(to_int64 (add constants.delta (of_int 1)))
      then Error (`Too_late (sub slot_diff UInt32.(to_int64 constants.delta)))
      else Ok ()

    let received_at_valid_time ~(constants : Constants.t)
        (consensus_state : Consensus_state.Value.t) ~time_received =
      received_within_window ~constants
        (Consensus_state.curr_epoch_and_slot consensus_state)
        ~time_received

    let is_short_range ~constants =
      let open Consensus_state in
      let is_pred x1 x2 = Epoch.equal (Epoch.succ x1) x2 in
      let pred_case c1 c2 =
        let e1, e2 = (curr_epoch c1, curr_epoch c2) in
        let c1_next_is_finalized =
          not (Slot.in_seed_update_range ~constants (Slot.succ (curr_slot c1)))
        in
        is_pred e1 e2 && c1_next_is_finalized
        && Mina_base.State_hash.equal c1.next_epoch_data.lock_checkpoint
             c2.staking_epoch_data.lock_checkpoint
      in
      fun c1 c2 ->
        if Epoch.equal (curr_epoch c1) (curr_epoch c2) then
          Mina_base.State_hash.equal c1.staking_epoch_data.lock_checkpoint
            c2.staking_epoch_data.lock_checkpoint
        else pred_case c1 c2 || pred_case c2 c1

    type select_status = [ `Keep | `Take ] [@@deriving equal]

    let select ~context:(module Context : CONTEXT) ~existing:existing_with_hash
        ~candidate:candidate_with_hash =
      let open Context in
      let { With_hash.hash =
              { Mina_base.State_hash.State_hashes.state_hash = existing_hash
              ; _
              }
          ; data = existing
          } =
        existing_with_hash
      in
      let { With_hash.hash =
              { Mina_base.State_hash.State_hashes.state_hash = candidate_hash
              ; _
              }
          ; data = candidate
          } =
        candidate_with_hash
      in
      let string_of_choice = function `Take -> "Take" | `Keep -> "Keep" in
      let log_result choice msg =
        [%log debug] "Select result: $choice -- $message"
          ~metadata:
            [ ("choice", `String (string_of_choice choice))
            ; ("message", `String msg)
            ]
      in
      let log_choice ~precondition_msg ~choice_msg choice =
        let choice_msg =
          match choice with
          | `Take ->
              choice_msg
          | `Keep ->
              Printf.sprintf "not (%s)" choice_msg
        in
        let msg = Printf.sprintf "(%s) && (%s)" precondition_msg choice_msg in
        log_result choice msg
      in
      [%log debug] "Selecting best consensus state"
        ~metadata:
          [ ("existing", Consensus_state.Value.to_yojson existing)
          ; ("candidate", Consensus_state.Value.to_yojson candidate)
          ] ;
      (* TODO: add fork_before_checkpoint check *)
      (* Each branch contains a precondition predicate and a choice predicate,
       * which takes the new state when true. Each predicate is also decorated
       * with a string description, used for debugging messages *)
      let less_than_or_equal_when a b ~compare ~condition =
        let c = compare a b in
        c < 0 || (c = 0 && condition)
      in
      let candidate_hash_is_bigger =
        Mina_base.State_hash.(candidate_hash > existing_hash)
      in
      let candidate_vrf_is_bigger =
        let string_of_blake2 =
          Blake2.(Fn.compose to_raw_string digest_string)
        in
        let compare_blake2 a b =
          String.compare (string_of_blake2 a) (string_of_blake2 b)
        in
        less_than_or_equal_when existing.last_vrf_output
          candidate.last_vrf_output ~compare:compare_blake2
          ~condition:candidate_hash_is_bigger
      in
      let blockchain_length_is_longer =
        less_than_or_equal_when existing.blockchain_length
          candidate.blockchain_length ~compare:Length.compare
          ~condition:candidate_vrf_is_bigger
      in
      let long_fork_chain_quality_is_better =
        (* The min window density if we imagine extending to the max slot of the two chains. *)
        (* TODO: You could argue that instead this should be imagine extending to the current consensus time. *)
        let max_slot =
          Global_slot.max candidate.curr_global_slot existing.curr_global_slot
        in
        let virtual_min_window_density (s : Consensus_state.Value.t) =
          if Global_slot.equal s.curr_global_slot max_slot then
            s.min_window_density
          else
            Min_window_density.update_min_window_density ~incr_window:false
              ~constants:consensus_constants
              ~prev_global_slot:s.curr_global_slot ~next_global_slot:max_slot
              ~prev_sub_window_densities:s.sub_window_densities
              ~prev_min_window_density:s.min_window_density
            |> fst
        in
        less_than_or_equal_when
          (virtual_min_window_density existing)
          (virtual_min_window_density candidate)
          ~compare:Length.compare ~condition:blockchain_length_is_longer
      in
      let precondition_msg, choice_msg, should_take =
        if is_short_range existing candidate ~constants:consensus_constants then
          ( "most recent finalized checkpoints are equal"
          , "candidate length is longer than existing length "
          , blockchain_length_is_longer )
        else
          ( "most recent finalized checkpoints are not equal"
          , "candidate virtual min-length is longer than existing virtual \
             min-length"
          , long_fork_chain_quality_is_better )
      in
      let choice = if should_take then `Take else `Keep in
      log_choice ~precondition_msg ~choice_msg choice ;
      choice

    let epoch_end_time = Epoch.end_time

    let get_epoch_data_for_vrf ~(constants : Constants.t) now
        (state : Consensus_state.Value.t) ~local_state ~logger :
        Epoch_data_for_vrf.t * Local_state.Snapshot.Ledger_snapshot.t =
      let curr_epoch, curr_slot =
        Epoch.epoch_and_slot_of_time_exn ~constants
          (Block_time.of_span_since_epoch (Block_time.Span.of_ms now))
      in
      let epoch, slot =
        if
          Epoch.equal curr_epoch (Consensus_state.curr_epoch state)
          && Slot.equal curr_slot (Consensus_state.curr_slot state)
        then Epoch.incr ~constants (curr_epoch, curr_slot)
        else (curr_epoch, curr_slot)
      in
      let global_slot =
        Global_slot.of_epoch_and_slot ~constants (epoch, slot)
        |> Global_slot.slot_number
      in
      [%log debug]
        "Systime: %d, epoch-slot@systime: %08d-%04d, starttime@epoch@systime: \
         %d"
        (Int64.to_int now) (Epoch.to_int epoch) (Slot.to_int slot)
        ( Int64.to_int @@ Time.Span.to_ms @@ Time.to_span_since_epoch
        @@ Epoch.start_time ~constants epoch ) ;
      [%log debug]
        !"Selecting correct epoch data from state -- epoch by time: %d, state \
          epoch: %d, state epoch count: %d"
        (Epoch.to_int epoch)
        (Epoch.to_int (Consensus_state.curr_epoch state))
        (Length.to_int state.epoch_count) ;
      let epoch_data =
        match select_epoch_data ~consensus_state:state ~epoch with
        | Ok epoch_data ->
            epoch_data
        | Error () ->
            [%log fatal]
              "An empty epoch is detected! This could be caused by the \
               following reasons: system time is out of sync with protocol \
               state time; or internet connection is down or unstable If it is \
               the first case, please setup NTP. If it is the second case, \
               please check the internet connection." ;
            exit 99
      in
      let epoch_snapshot =
        let source, snapshot =
          select_epoch_snapshot ~constants ~consensus_state:state ~local_state
            ~epoch
        in
        let snapshot_ledger_hash =
          Local_state.Snapshot.Ledger_snapshot.merkle_root snapshot.ledger
        in
        [%log debug]
          ~metadata:
            [ ( "ledger_hash"
              , Mina_base.Frozen_ledger_hash.to_yojson snapshot_ledger_hash )
            ]
          !"Using %s_epoch_snapshot root hash $ledger_hash"
          (epoch_snapshot_name source) ;
        (*TODO: uncomment after #6956 is resolved*)
        (*assert (
          Mina_base.Frozen_ledger_hash.equal snapshot_ledger_hash
          epoch_data.ledger.hash ) ;*)
        snapshot
      in
      let global_slot_since_genesis =
        let slot_diff =
          match
            Mina_numbers.Global_slot.sub global_slot
              (Consensus_state.curr_global_slot state)
          with
          | None ->
              [%log fatal]
                "Checking slot-winner for slot $slot which is older than the \
                 slot in the latest consensus state $state"
                ~metadata:
                  [ ("slot", Mina_numbers.Global_slot.to_yojson slot)
                  ; ("state", Consensus_state.Value.to_yojson state)
                  ] ;
              failwith
                "Checking slot-winner for a slot which is older than the slot \
                 in the latest consensus state. System time might be \
                 out-of-sync"
          | Some diff ->
              diff
        in
        Mina_numbers.Global_slot.add
          (Consensus_state.global_slot_since_genesis state)
          slot_diff
      in
      let delegatee_table = epoch_snapshot.delegatee_table in
      ( Epoch_data_for_vrf.
          { epoch_ledger = epoch_data.ledger
          ; epoch_seed = epoch_data.seed
          ; delegatee_table
          ; epoch
          ; global_slot
          ; global_slot_since_genesis
          }
      , epoch_snapshot.ledger )

    let get_block_data ~(slot_won : Slot_won.t) ~ledger_snapshot
        ~coinbase_receiver =
      let delegator_pk, delegator_idx = slot_won.delegator in
      let producer_public_key = slot_won.producer.public_key in
      let producer_private_key = slot_won.producer.private_key in
      let producer_pk = Public_key.compress producer_public_key in
      { Block_data.stake_proof =
          { producer_private_key
          ; producer_public_key
          ; delegator = delegator_idx
          ; delegator_pk
          ; coinbase_receiver_pk =
              Coinbase_receiver.resolve ~self:producer_pk coinbase_receiver
          ; ledger =
              Local_state.Snapshot.Ledger_snapshot.ledger_subset
                [ Mina_base.(Account_id.create producer_pk Token_id.default)
                ; Mina_base.(Account_id.create delegator_pk Token_id.default)
                ]
                ledger_snapshot
          }
      ; global_slot = slot_won.global_slot
      ; global_slot_since_genesis = slot_won.global_slot_since_genesis
      ; vrf_result = slot_won.vrf_result
      }

    let frontier_root_transition (prev : Consensus_state.Value.t)
        (next : Consensus_state.Value.t) ~(local_state : Local_state.t)
        ~snarked_ledger ~genesis_ledger_hash =
      let snarked_ledger_hash =
        Mina_ledger.Ledger.Db.merkle_root snarked_ledger
      in
      if
        not
          (Epoch.equal
             (Consensus_state.curr_epoch prev)
             (Consensus_state.curr_epoch next) )
      then (
        !local_state.last_epoch_delegatee_table <-
          Some !local_state.staking_epoch_snapshot.delegatee_table ;
        Local_state.Snapshot.Ledger_snapshot.remove
          !local_state.staking_epoch_snapshot.ledger
          ~location:(Local_state.staking_epoch_ledger_location local_state) ;
        !local_state.staking_epoch_snapshot <- !local_state.next_epoch_snapshot ;
        (*If snarked ledger hash is still the genesis ledger hash then the epoch ledger should continue to be `next_data.ledger`. This is because the epoch ledgers at genesis can be different from the genesis ledger*)
        if
          not
            (Mina_base.Frozen_ledger_hash.equal snarked_ledger_hash
               genesis_ledger_hash )
        then (
          let epoch_ledger_uuids =
            Local_state.Data.
              { staking = !local_state.epoch_ledger_uuids.next
              ; next = Uuid_unix.create ()
              ; genesis_state_hash =
                  !local_state.epoch_ledger_uuids.genesis_state_hash
              }
          in
          !local_state.epoch_ledger_uuids <- epoch_ledger_uuids ;
          Yojson.Safe.to_file
            (!local_state.epoch_ledger_location ^ ".json")
            (Local_state.epoch_ledger_uuids_to_yojson epoch_ledger_uuids) ;
          !local_state.next_epoch_snapshot <-
            { ledger =
                Local_state.Snapshot.Ledger_snapshot.Ledger_db
                  (Mina_ledger.Ledger.Db.create_checkpoint snarked_ledger
                     ~directory_name:
                       ( !local_state.epoch_ledger_location
                       ^ Uuid.to_string epoch_ledger_uuids.next )
                     () )
            ; delegatee_table =
                compute_delegatee_table_ledger_db
                  (Local_state.current_block_production_keys local_state)
                  snarked_ledger
            } ) )

    let should_bootstrap_len ~context:(module Context : CONTEXT) ~existing
        ~candidate =
      let open Context in
      let open UInt32.Infix in
      UInt32.compare (candidate - existing)
        ( (UInt32.of_int 2 * consensus_constants.k)
        + (consensus_constants.delta + UInt32.of_int 1) )
      > 0

    let should_bootstrap ~context:(module Context : CONTEXT) ~existing
        ~candidate =
      match select ~context:(module Context) ~existing ~candidate with
      | `Keep ->
          false
      | `Take ->
          should_bootstrap_len
            ~context:(module Context)
            ~existing:
              (Consensus_state.blockchain_length (With_hash.data existing))
            ~candidate:
              (Consensus_state.blockchain_length (With_hash.data candidate))

    let%test "should_bootstrap is sane" =
      let module Context = struct
        let logger = Logger.create ()

        let constraint_constants =
          Genesis_constants.Constraint_constants.for_unit_tests

        let consensus_constants = Lazy.force Constants.for_unit_tests
      end in
      (* Even when consensus constants are of prod sizes, candidate should still trigger a bootstrap *)
      should_bootstrap_len
        ~context:(module Context)
        ~existing:Length.zero
        ~candidate:(Length.of_int 100_000_000)

    let to_unix_timestamp recieved_time =
      recieved_time |> Time.to_span_since_epoch |> Time.Span.to_ms
      |> Unix_timestamp.of_int64

    let%test "Receive a valid consensus_state with a bit of delay" =
      let constants = Lazy.force Constants.for_unit_tests in
      let genesis_ledger = Genesis_ledger.(Packed.t for_unit_tests) in
      let genesis_epoch_data = Genesis_epoch_data.for_unit_tests in
      let negative_one =
        Consensus_state.negative_one ~genesis_ledger ~genesis_epoch_data
          ~constants
          ~constraint_constants:
            Genesis_constants.Constraint_constants.for_unit_tests
      in
      let curr_epoch, curr_slot =
        Consensus_state.curr_epoch_and_slot negative_one
      in
      let delay = UInt32.(div (add constants.delta (of_int 1)) (of_int 2)) in
      let new_slot = UInt32.Infix.(curr_slot + delay) in
      let time_received =
        Epoch.slot_start_time ~constants curr_epoch new_slot
      in
      received_at_valid_time ~constants negative_one
        ~time_received:(to_unix_timestamp time_received)
      |> Result.is_ok

    let%test "Receive an invalid consensus_state" =
      let epoch = Epoch.of_int 5 in
      let constants = Lazy.force Constants.for_unit_tests in
      let genesis_ledger = Genesis_ledger.(Packed.t for_unit_tests) in
      let genesis_epoch_data = Genesis_epoch_data.for_unit_tests in
      let negative_one =
        Consensus_state.negative_one ~genesis_ledger ~genesis_epoch_data
          ~constants
          ~constraint_constants:
            Genesis_constants.Constraint_constants.for_unit_tests
      in
      let start_time = Epoch.start_time ~constants epoch in
      let ((curr_epoch, curr_slot) as curr) =
        Epoch_and_slot.of_time_exn ~constants start_time
      in
      let curr_global_slot = Global_slot.of_epoch_and_slot ~constants curr in
      let consensus_state =
        { negative_one with
          curr_global_slot
        ; global_slot_since_genesis = Global_slot.slot_number curr_global_slot
        }
      in
<<<<<<< HEAD
      let too_early =
        (* TODO: Does this make sense? *)
        Epoch.start_time ~constants (Consensus_state.curr_slot negative_one)
      in
      let too_late =
        let delay = UInt32.(mul (add constants.delta (of_int 1)) (of_int 2)) in
        let delayed_slot = UInt32.Infix.(curr_slot + delay) in
        Epoch.slot_start_time ~constants curr_epoch delayed_slot
      in
      let times = [ too_late; too_early ] in
      List.for_all times ~f:(fun time ->
          not
            ( received_at_valid_time ~constants consensus_state
                ~time_received:(to_unix_timestamp time)
            |> Result.is_ok ) )

    module type State_hooks_intf =
      Intf.State_hooks
        with type consensus_state := Consensus_state.Value.t
         and type consensus_state_var := Consensus_state.var
         and type consensus_transition := Consensus_transition.t
         and type block_data := Block_data.t

    module Make_state_hooks
        (Blockchain_state : Intf.Blockchain_state)
        (Protocol_state : Intf.Protocol_state
                            with type blockchain_state :=
                              Blockchain_state.Value.t
                             and type blockchain_state_var :=
                              Blockchain_state.var
                             and type consensus_state := Consensus_state.Value.t
                             and type consensus_state_var := Consensus_state.var)
        (Snark_transition : Intf.Snark_transition
                              with type blockchain_state_var :=
                                Blockchain_state.var
                               and type consensus_transition_var :=
                                Consensus_transition.var) :
      State_hooks_intf
        with type blockchain_state := Blockchain_state.Value.t
         and type protocol_state := Protocol_state.Value.t
         and type protocol_state_var := Protocol_state.var
         and type snark_transition_var := Snark_transition.var = struct
      (* TODO: only track total currency from accounts > 1% of the currency using transactions *)

      let genesis_winner = Vrf.Precomputed.genesis_winner

      let check_block_data ~constants ~logger (block_data : Block_data.t)
          global_slot =
        if
          not
            (Mina_numbers.Global_slot.equal
               (Global_slot.slot_number global_slot)
               block_data.global_slot )
        then
          [%log error]
            !"VRF was evaluated at (epoch, slot) %{sexp:Epoch_and_slot.t} but \
              the corresponding block was produced at a time corresponding to \
              %{sexp:Epoch_and_slot.t}. This means that generating the block \
              took more time than expected."
            (Global_slot.to_epoch_and_slot
               (Global_slot.of_slot_number ~constants block_data.global_slot) )
            (Global_slot.to_epoch_and_slot global_slot)

      let generate_transition
          ~(previous_protocol_state : Protocol_state.Value.t) ~blockchain_state
          ~current_time ~(block_data : Block_data.t) ~supercharge_coinbase
          ~snarked_ledger_hash ~genesis_ledger_hash ~supply_increase ~logger
          ~constraint_constants =
        let previous_consensus_state =
          Protocol_state.consensus_state previous_protocol_state
=======
      (protocol_state, consensus_transition)

    include struct
      let%snarkydef.Tick next_state_checked ~constraint_constants
          ~(prev_state : Protocol_state.var)
          ~(prev_state_hash : Mina_base.State_hash.var) transition
          supply_increase =
        Consensus_state.update_var ~constraint_constants
          (Protocol_state.consensus_state prev_state)
          (Snark_transition.consensus_transition transition)
          prev_state_hash ~supply_increase
          ~previous_blockchain_state_ledger_hash:
            ( Protocol_state.blockchain_state prev_state
            |> Blockchain_state.snarked_ledger_hash )
          ~genesis_ledger_hash:
            ( Protocol_state.blockchain_state prev_state
            |> Blockchain_state.genesis_ledger_hash )
          ~protocol_constants:(Protocol_state.constants prev_state)
    end

    module For_tests = struct
      let gen_consensus_state
          ~(constraint_constants : Genesis_constants.Constraint_constants.t)
          ~constants ~(gen_slot_advancement : int Quickcheck.Generator.t) :
          (   previous_protocol_state:
                Protocol_state.Value.t Mina_base.State_hash.With_state_hashes.t
           -> snarked_ledger_hash:Mina_base.Frozen_ledger_hash.t
           -> coinbase_receiver:Public_key.Compressed.t
           -> supercharge_coinbase:bool
           -> Consensus_state.Value.t )
          Quickcheck.Generator.t =
        let open Consensus_state in
        let genesis_ledger_hash =
          let (module L) = Genesis_ledger.for_unit_tests in
          Lazy.force L.t |> Mina_ledger.Ledger.merkle_root
          |> Mina_base.Frozen_ledger_hash.of_ledger_hash
>>>>>>> 2af28442
        in
        let constants =
          Constants.create ~constraint_constants
            ~protocol_constants:
              ( Protocol_state.constants previous_protocol_state
              |> Mina_base.Protocol_constants_checked.t_of_value )
        in
        (let actual_global_slot =
           let time = Time.of_span_since_epoch (Time.Span.of_ms current_time) in
           Global_slot.of_epoch_and_slot ~constants
             (Epoch_and_slot.of_time_exn ~constants time)
         in
         check_block_data ~constants ~logger block_data actual_global_slot ) ;
        let consensus_transition = block_data.global_slot in
        let previous_protocol_state_hash =
          Protocol_state.hash previous_protocol_state
        in
        let block_creator =
          block_data.stake_proof.producer_public_key |> Public_key.compress
        in
        let consensus_state =
          Or_error.ok_exn
            (Consensus_state.update ~constants ~previous_consensus_state
               ~consensus_transition
               ~producer_vrf_result:block_data.Block_data.vrf_result
               ~previous_protocol_state_hash ~supply_increase
               ~snarked_ledger_hash ~genesis_ledger_hash
               ~block_stake_winner:block_data.stake_proof.delegator_pk
               ~block_creator
               ~coinbase_receiver:block_data.stake_proof.coinbase_receiver_pk
               ~supercharge_coinbase )
        in
        let genesis_state_hash =
          Protocol_state.genesis_state_hash
            ~state_hash:(Some previous_protocol_state_hash)
            previous_protocol_state
        in
        let protocol_state =
          Protocol_state.create_value ~genesis_state_hash
            ~previous_state_hash:(Protocol_state.hash previous_protocol_state)
            ~blockchain_state ~consensus_state
            ~constants:(Protocol_state.constants previous_protocol_state)
        in
        (protocol_state, consensus_transition)

      include struct
        let%snarkydef next_state_checked ~constraint_constants
            ~(prev_state : Protocol_state.var)
            ~(prev_state_hash : Mina_base.State_hash.var) transition
            supply_increase =
          Consensus_state.update_var ~constraint_constants
            (Protocol_state.consensus_state prev_state)
            (Snark_transition.consensus_transition transition)
            prev_state_hash ~supply_increase
            ~previous_blockchain_state_ledger_hash:
              ( Protocol_state.blockchain_state prev_state
              |> Blockchain_state.snarked_ledger_hash )
            ~genesis_ledger_hash:
              ( Protocol_state.blockchain_state prev_state
              |> Blockchain_state.genesis_ledger_hash )
            ~protocol_constants:(Protocol_state.constants prev_state)
      end

      module For_tests = struct
        let gen_consensus_state
            ~(constraint_constants : Genesis_constants.Constraint_constants.t)
            ~constants ~(gen_slot_advancement : int Quickcheck.Generator.t) :
            (   previous_protocol_state:
                  Protocol_state.Value.t
                  Mina_base.State_hash.With_state_hashes.t
             -> snarked_ledger_hash:Mina_base.Frozen_ledger_hash.t
             -> coinbase_receiver:Public_key.Compressed.t
             -> supercharge_coinbase:bool
             -> Consensus_state.Value.t )
            Quickcheck.Generator.t =
          let open Consensus_state in
          let genesis_ledger_hash =
            let (module L) = Genesis_ledger.for_unit_tests in
            Lazy.force L.t |> Mina_ledger.Ledger.merkle_root
            |> Mina_base.Frozen_ledger_hash.of_ledger_hash
          in
          let open Quickcheck.Let_syntax in
          let%bind slot_advancement = gen_slot_advancement in
          let%map producer_vrf_result = Vrf.Output.gen in
          fun ~(previous_protocol_state :
                 Protocol_state.Value.t Mina_base.State_hash.With_state_hashes.t
                 ) ~(snarked_ledger_hash : Mina_base.Frozen_ledger_hash.t)
              ~coinbase_receiver ~supercharge_coinbase ->
            let prev =
              Protocol_state.consensus_state
                (With_hash.data previous_protocol_state)
            in
            let blockchain_length = Length.succ prev.blockchain_length in
            let curr_global_slot =
              Global_slot.(prev.curr_global_slot + slot_advancement)
            in
            let global_slot_since_genesis =
              Mina_numbers.Global_slot.(
                add prev.global_slot_since_genesis (of_int slot_advancement))
            in
            let curr_epoch, curr_slot =
              Global_slot.to_epoch_and_slot curr_global_slot
            in
            let total_currency =
              Option.value_exn
                (Amount.add prev.total_currency
                   constraint_constants.coinbase_amount )
            in
            let prev_epoch, prev_slot =
              Consensus_state.curr_epoch_and_slot prev
            in
            let staking_epoch_data, next_epoch_data, epoch_count =
              Epoch_data.update_pair ~constants
                (prev.staking_epoch_data, prev.next_epoch_data)
                prev.epoch_count ~prev_epoch ~next_epoch:curr_epoch
                ~next_slot:curr_slot
                ~prev_protocol_state_hash:
                  (Mina_base.State_hash.With_state_hashes.state_hash
                     previous_protocol_state )
                ~producer_vrf_result ~snarked_ledger_hash ~genesis_ledger_hash
                ~total_currency
            in
            let min_window_density, sub_window_densities =
              Min_window_density.update_min_window_density ~constants
                ~incr_window:true ~prev_global_slot:prev.curr_global_slot
                ~next_global_slot:curr_global_slot
                ~prev_sub_window_densities:prev.sub_window_densities
                ~prev_min_window_density:prev.min_window_density
            in
            let genesis_winner_pk = fst Vrf.Precomputed.genesis_winner in
            { Poly.blockchain_length
            ; epoch_count
            ; min_window_density
            ; sub_window_densities
            ; last_vrf_output = Vrf.Output.truncate producer_vrf_result
            ; total_currency
            ; curr_global_slot
            ; global_slot_since_genesis
            ; staking_epoch_data
            ; next_epoch_data
            ; has_ancestor_in_same_checkpoint_window =
                same_checkpoint_window_unchecked ~constants
                  (Global_slot.create ~constants ~epoch:prev_epoch
                     ~slot:prev_slot )
                  (Global_slot.create ~constants ~epoch:curr_epoch
                     ~slot:curr_slot )
            ; block_stake_winner = genesis_winner_pk
            ; block_creator = genesis_winner_pk
            ; coinbase_receiver
            ; supercharge_coinbase
            }
      end
    end
  end

  let time_hum ~(constants : Constants.t) (now : Block_time.t) =
    let epoch, slot = Epoch.epoch_and_slot_of_time_exn ~constants now in
    Printf.sprintf "epoch=%d, slot=%d" (Epoch.to_int epoch) (Slot.to_int slot)

  let%test_module "Proof of stake tests" =
    ( module struct
      open Mina_base
      open Mina_ledger
      open Data
      open Consensus_state

      let constraint_constants =
        Genesis_constants.Constraint_constants.for_unit_tests

      let constants = Lazy.force Constants.for_unit_tests

      let genesis_epoch_data = Genesis_epoch_data.for_unit_tests

      module Genesis_ledger = (val Genesis_ledger.for_unit_tests)

      module Context : CONTEXT = struct
        let logger = Logger.null ()

        let constraint_constants = constraint_constants

        let consensus_constants = constants
      end

      let test_update constraint_constants =
        (* build pieces needed to apply "update" *)
        let snarked_ledger_hash =
          Frozen_ledger_hash.of_ledger_hash
            (Ledger.merkle_root (Lazy.force Genesis_ledger.t))
        in
        let previous_protocol_state_hash = State_hash.(of_hash zero) in
        let previous_consensus_state =
          Consensus_state.create_genesis
            ~negative_one_protocol_state_hash:previous_protocol_state_hash
            ~genesis_ledger:Genesis_ledger.t ~genesis_epoch_data
            ~constraint_constants ~constants
        in
        (*If this is a fork then check blockchain length and global_slot_since_genesis have been set correctly*)
        ( match constraint_constants.fork with
        | None ->
            ()
        | Some fork ->
            assert (
              Mina_numbers.Global_slot.(
                equal fork.previous_global_slot
                  previous_consensus_state.global_slot_since_genesis) ) ;
            assert (
              Mina_numbers.Length.(
                equal
                  (succ fork.previous_length)
                  previous_consensus_state.blockchain_length) ) ) ;
        let global_slot =
          Core_kernel.Time.now () |> Time.of_time
          |> Epoch_and_slot.of_time_exn ~constants
          |> Global_slot.of_epoch_and_slot ~constants
        in
        let consensus_transition : Consensus_transition.t =
          Global_slot.slot_number global_slot
        in
        let supply_increase =
          Currency.Amount.(Signed.of_unsigned (of_int 42))
        in
        (* setup ledger, needed to compute producer_vrf_result here and handler below *)
        let open Mina_base in
        (* choose largest account as most likely to produce a block *)
        let ledger_data = Lazy.force Genesis_ledger.t in
        let ledger = Ledger.Any_ledger.cast (module Ledger) ledger_data in
        let pending_coinbases =
          Pending_coinbase.create
            ~depth:constraint_constants.pending_coinbase_depth ()
          |> Or_error.ok_exn
        in
        let maybe_sk, account = Genesis_ledger.largest_account_exn () in
        let producer_private_key = Option.value_exn maybe_sk in
        let producer_public_key_compressed = Account.public_key account in
        let account_id =
          Account_id.create producer_public_key_compressed Token_id.default
        in
        let location =
          Ledger.Any_ledger.M.location_of_account ledger account_id
        in
        let delegator =
          Option.value_exn location |> Ledger.Any_ledger.M.Location.to_path_exn
          |> Ledger.Addr.to_int
        in
        let producer_vrf_result =
          let seed =
            let next_epoch, _ = Global_slot.to_epoch_and_slot global_slot in
            let prev_epoch, _ =
              Global_slot.to_epoch_and_slot
                previous_consensus_state.curr_global_slot
            in
            if UInt32.compare next_epoch prev_epoch > 0 then
              previous_consensus_state.next_epoch_data.seed
            else previous_consensus_state.staking_epoch_data.seed
          in
          Vrf.eval ~constraint_constants ~private_key:producer_private_key
            { global_slot = Global_slot.slot_number global_slot
            ; seed
            ; delegator
            }
        in
        let next_consensus_state =
          update ~constants ~previous_consensus_state ~consensus_transition
            ~previous_protocol_state_hash ~supply_increase ~snarked_ledger_hash
            ~genesis_ledger_hash:snarked_ledger_hash ~producer_vrf_result
            ~block_stake_winner:producer_public_key_compressed
            ~block_creator:producer_public_key_compressed
            ~coinbase_receiver:producer_public_key_compressed
            ~supercharge_coinbase:true
          |> Or_error.ok_exn
        in
        (*If this is a fork then check blockchain length and global_slot_since_genesis have increased correctly*)
        ( match constraint_constants.fork with
        | None ->
            ()
        | Some fork ->
            let slot_diff =
              Option.value_exn
                Global_slot.(
                  global_slot - previous_consensus_state.curr_global_slot)
            in
            assert (
              Mina_numbers.Global_slot.(
                equal
                  (add fork.previous_global_slot slot_diff)
                  next_consensus_state.global_slot_since_genesis) ) ;
            assert (
              Mina_numbers.Length.(
                equal
                  (succ (succ fork.previous_length))
                  next_consensus_state.blockchain_length) ) ) ;
        (* build pieces needed to apply "update_var" *)
        let checked_computation =
          let open Snark_params.Tick in
          (* work in Checked monad *)
          let%bind previous_state =
            exists
              (typ ~constraint_constants)
              ~compute:(As_prover.return previous_consensus_state)
          in
          let%bind transition_data =
            exists Consensus_transition.typ
              ~compute:(As_prover.return consensus_transition)
          in
          let%bind previous_protocol_state_hash =
            exists State_hash.typ
              ~compute:(As_prover.return previous_protocol_state_hash)
          in
          let%bind supply_increase =
            exists Amount.Signed.typ ~compute:(As_prover.return supply_increase)
          in
          let%bind previous_blockchain_state_ledger_hash =
            exists Mina_base.Frozen_ledger_hash.typ
              ~compute:(As_prover.return snarked_ledger_hash)
          in
          let genesis_ledger_hash = previous_blockchain_state_ledger_hash in
          let%bind constants_checked =
            exists Mina_base.Protocol_constants_checked.typ
              ~compute:
                (As_prover.return
                   (Mina_base.Protocol_constants_checked.value_of_t
                      Genesis_constants.for_unit_tests.protocol ) )
          in
          let result =
            update_var previous_state transition_data
              previous_protocol_state_hash ~supply_increase
              ~previous_blockchain_state_ledger_hash ~genesis_ledger_hash
              ~constraint_constants ~protocol_constants:constants_checked
          in
          (* setup handler *)
          let indices =
            Ledger.Any_ledger.M.foldi ~init:[] ledger ~f:(fun i accum _acct ->
                Ledger.Any_ledger.M.Addr.to_int i :: accum )
          in
          let sparse_ledger =
            Sparse_ledger.of_ledger_index_subset_exn ledger indices
          in
          let producer_public_key =
            Public_key.decompress_exn producer_public_key_compressed
          in
          let handler =
            Prover_state.handler ~constraint_constants
              { delegator
              ; delegator_pk = producer_public_key_compressed
              ; coinbase_receiver_pk = producer_public_key_compressed
              ; ledger = sparse_ledger
              ; producer_private_key
              ; producer_public_key
              }
              ~pending_coinbase:
                { Pending_coinbase_witness.pending_coinbases
                ; is_new_stack = true
                }
          in
          let%map `Success _, var = Snark_params.Tick.handle result handler in
          As_prover.read (typ ~constraint_constants) var
        in
        let checked_value =
          Or_error.ok_exn @@ Snark_params.Tick.run_and_check checked_computation
        in
        let diff =
          Sexp_diff_kernel.Algo.diff
            ~original:(Value.sexp_of_t checked_value)
            ~updated:(Value.sexp_of_t next_consensus_state)
            ()
        in
        if not (Value.equal checked_value next_consensus_state) then (
          eprintf "Different states:\n%s\n%!"
            (Sexp_diff_kernel.Display.display_with_ansi_colors
               (Sexp_diff_kernel.Display.Display_options.create
                  ~collapse_threshold:1000 Two_column )
               diff ) ;
          failwith "Test failed" )

      let%test_unit "update, update_var agree starting from same genesis state"
          =
        test_update constraint_constants

      let%test_unit "update, update_var agree starting from same genesis state \
                     after fork" =
        let constraint_constants_with_fork =
          let fork_constants =
            Some
              { Genesis_constants.Fork_constants.previous_state_hash =
                  Result.ok_or_failwith
                    (State_hash.of_yojson
                       (`String
                         "3NL3bc213VQEFx6XTLbc3HxHqHH9ANbhHxRxSnBcRzXcKgeFA6TY"
                         ) )
              ; previous_length = Mina_numbers.Length.of_int 100
              ; previous_global_slot = Mina_numbers.Global_slot.of_int 200
              }
          in
          { constraint_constants with fork = fork_constants }
        in
        test_update constraint_constants_with_fork

      let%test_unit "vrf win rate" =
        let constants = Lazy.force Constants.for_unit_tests in
        let constraint_constants =
          Genesis_constants.Constraint_constants.for_unit_tests
        in
        let previous_protocol_state_hash =
          Mina_base.State_hash.(of_hash zero)
        in
        let previous_consensus_state =
          Consensus_state.create_genesis
            ~negative_one_protocol_state_hash:previous_protocol_state_hash
            ~genesis_ledger:Genesis_ledger.t ~genesis_epoch_data
            ~constraint_constants ~constants
        in
        let seed = previous_consensus_state.staking_epoch_data.seed in
        let maybe_sk, account = Genesis_ledger.largest_account_exn () in
        let private_key = Option.value_exn maybe_sk in
        let public_key_compressed = Account.public_key account in
        let total_stake =
          genesis_ledger_total_currency ~ledger:Genesis_ledger.t
        in
        let block_producer_pubkeys =
          Public_key.Compressed.Set.of_list [ public_key_compressed ]
        in
        let ledger = Lazy.force Genesis_ledger.t in
        let delegatee_table =
          compute_delegatee_table_genesis_ledger block_producer_pubkeys ledger
        in
        let epoch_snapshot =
          { Local_state.Snapshot.delegatee_table
          ; ledger = Genesis_epoch_ledger ledger
          }
        in
        let balance = Balance.to_int account.balance in
        let total_stake_int = Currency.Amount.to_int total_stake in
        let stake_fraction =
          float_of_int balance /. float_of_int total_stake_int
        in
        let expected = stake_fraction *. 0.75 in
        let samples = 1000 in
        let check i =
          let global_slot = UInt32.of_int i in
          let%map result =
            Interruptible.force
              (Vrf.check
                 ~context:(module Context)
                 ~global_slot ~seed ~producer_private_key:private_key
                 ~producer_public_key:public_key_compressed ~total_stake
                 ~get_delegators:
                   (Local_state.Snapshot.delegators epoch_snapshot) )
          in
          match Result.ok_exn result with Some _ -> 1 | None -> 0
        in
        let rec loop acc_count i =
          match i < samples with
          | true ->
              let%bind count = check i in
              loop (acc_count + count) (i + 1)
          | false ->
              return acc_count
        in
        let actual =
          Async.Thread_safe.block_on_async_exn (fun () -> loop 0 0)
        in
        let diff =
          Float.abs (float_of_int actual -. (expected *. float_of_int samples))
        in
        let tolerance = 100. in
        (* 100 is a reasonable choice for samples = 1000 and for very low likelihood of failure; this should be recalculated if sample count was to be adjusted *)
        let within_tolerance = Float.(diff < tolerance) in
        if not within_tolerance then
          failwithf "actual vs. expected: %d vs %f" actual expected ()

      (* Consensus selection tests. *)

      let sum_lengths = List.fold ~init:Length.zero ~f:Length.add

      let rec gen_except ~exclude ~gen ~equal =
        let open Quickcheck.Generator.Let_syntax in
        let%bind x = gen in
        if List.mem exclude x ~equal then gen_except ~exclude ~gen ~equal
        else return x

      (* This generator is quadratic, but that should be ok since the max amount we generate with it
       * is 8. *)
      let gen_unique_list amount ~gen ~equal =
        let rec loop n ls =
          let open Quickcheck.Generator.Let_syntax in
          if n <= 0 then return ls
          else
            let%bind x = gen_except ~exclude:ls ~gen ~equal in
            loop (n - 1) (x :: ls)
        in
        loop amount []

      let gen_with_hash gen =
        let open Quickcheck.Generator.Let_syntax in
        let%bind data = gen in
        let%map hash = State_hash.gen in
        { With_hash.data
        ; hash =
            { State_hash.State_hashes.state_hash = hash
            ; state_body_hash = None
            }
        }

      let gen_num_blocks_in_slots ~slot_fill_rate ~slot_fill_rate_delta n =
        let open Quickcheck.Generator.Let_syntax in
        let min_blocks =
          Float.to_int
            ( Float.of_int n
            *. Float.max (slot_fill_rate -. slot_fill_rate_delta) 0.0 )
        in
        let max_blocks =
          Float.to_int
            ( Float.of_int n
            *. Float.min (slot_fill_rate +. slot_fill_rate_delta) 1.0 )
        in
        Core.Int.gen_incl min_blocks max_blocks >>| Length.of_int

      let gen_num_blocks_in_epochs ~slot_fill_rate ~slot_fill_rate_delta n =
        gen_num_blocks_in_slots ~slot_fill_rate ~slot_fill_rate_delta
          (n * Length.to_int constants.slots_per_epoch)

      let gen_min_density_windows_from_slot_fill_rate ~slot_fill_rate
          ~slot_fill_rate_delta =
        let open Quickcheck.Generator.Let_syntax in
        let constants = Lazy.force Constants.for_unit_tests in
        let constraint_constants =
          Genesis_constants.Constraint_constants.for_unit_tests
        in
        let gen_sub_window_density =
          gen_num_blocks_in_slots ~slot_fill_rate ~slot_fill_rate_delta
            (Length.to_int constants.slots_per_sub_window)
        in
        let%map sub_window_densities =
          Quickcheck.Generator.list_with_length
            constraint_constants.sub_windows_per_window gen_sub_window_density
        in
        let min_window_density =
          List.fold ~init:Length.zero ~f:Length.add
            (List.take sub_window_densities
               (List.length sub_window_densities - 1) )
        in
        (min_window_density, sub_window_densities)

      (* Computes currency at height, assuming every block contains coinbase (ignoring inflation scheduling). *)
      let currency_at_height ~genesis_currency height =
        let constraint_constants =
          Genesis_constants.Constraint_constants.for_unit_tests
        in
        Option.value_exn
          Amount.(
            genesis_currency
            + of_int (height * to_int constraint_constants.coinbase_amount))

      (* TODO: Deprecate this in favor of just returning a constant in the monad from the outside. *)
      let opt_gen opt ~gen =
        match opt with Some v -> Quickcheck.Generator.return v | None -> gen

      let gen_epoch_data ~genesis_currency ~starts_at_block_height
          ?start_checkpoint ?lock_checkpoint epoch_length :
          Epoch_data.Value.t Quickcheck.Generator.t =
        let open Quickcheck.Generator.Let_syntax in
        let height_at_end_of_epoch =
          Length.add starts_at_block_height epoch_length
        in
        let%bind ledger_hash = Frozen_ledger_hash.gen in
        let%bind seed = Epoch_seed.gen in
        let%bind start_checkpoint =
          opt_gen start_checkpoint ~gen:State_hash.gen
        in
        let%map lock_checkpoint = opt_gen lock_checkpoint ~gen:State_hash.gen in
        let ledger : Epoch_ledger.Value.t =
          { hash = ledger_hash
          ; total_currency =
              currency_at_height ~genesis_currency
                (Length.to_int height_at_end_of_epoch)
          }
        in
        { Epoch_data.Poly.ledger
        ; seed
        ; start_checkpoint
        ; lock_checkpoint
        ; epoch_length
        }

      let default_slot_fill_rate = 0.65

      let default_slot_fill_rate_delta = 0.15

      (** A root epoch of a block refers the epoch from which we can begin
         *  simulating information for that block. Because we need to simulate
         *  both the staking epoch and the next staking epoch, the root epoch
         *  is the staking epoch. The root epoch position this function generates
         *  is the epoch number of the staking epoch and the block height the
         *  staking epoch starts at (the simulation of all blocks preceeding the
         *  staking epoch).
         *)
      let gen_spot_root_epoch_position ~slot_fill_rate ~slot_fill_rate_delta =
        let open Quickcheck.Generator.Let_syntax in
        let%bind root_epoch_int = Core.Int.gen_incl 0 100 in
        let%map root_block_height =
          gen_num_blocks_in_epochs ~slot_fill_rate ~slot_fill_rate_delta
            root_epoch_int
        in
        (UInt32.of_int root_epoch_int, root_block_height)

      let gen_vrf_output =
        let open Quickcheck.Generator.Let_syntax in
        let%map output = Vrf.Output.gen in
        Vrf.Output.truncate output

      (* TODO: consider shoving this logic directly into Field.gen to avoid non-deterministic cycles *)
      let rec gen_vrf_output_gt target =
        let open Quickcheck.Generator.Let_syntax in
        let string_of_blake2 =
          Blake2.(Fn.compose to_raw_string digest_string)
        in
        let compare_blake2 a b =
          String.compare (string_of_blake2 a) (string_of_blake2 b)
        in
        let%bind output = gen_vrf_output in
        if compare_blake2 target output < 0 then return output
        else gen_vrf_output_gt target

      (** This generator generates blocks "from thin air" by simulating
         *  the properties of a chain up to a point in time. This avoids
         *  the work of computing all prior blocks in order to generate
         *  a block at some point in the chain, hence why it is coined a
         *  "spot generator".
         *
         * TODO:
         *   - special case genesis
         *   - has_ancestor_in_same_checkpoint_window
         * NOTES:
         *   - vrf outputs and ledger hashes are entirely fake
         *   - density windows are computed distinctly from block heights and epoch lengths, so some non-obvious invariants may be broken there
         *)
      let gen_spot ?root_epoch_position
          ?(slot_fill_rate = default_slot_fill_rate)
          ?(slot_fill_rate_delta = default_slot_fill_rate_delta)
          ?(genesis_currency = Currency.Amount.of_int 200000)
          ?gen_staking_epoch_length ?gen_next_epoch_length
          ?gen_curr_epoch_position ?staking_start_checkpoint
          ?staking_lock_checkpoint ?next_start_checkpoint ?next_lock_checkpoint
          ?(gen_vrf_output = gen_vrf_output) () :
          Consensus_state.Value.t Quickcheck.Generator.t =
        let open Quickcheck.Generator.Let_syntax in
        let constants = Lazy.force Constants.for_unit_tests in
        let gen_num_blocks_in_slots =
          gen_num_blocks_in_slots ~slot_fill_rate ~slot_fill_rate_delta
        in
        let gen_num_blocks_in_epochs =
          gen_num_blocks_in_epochs ~slot_fill_rate ~slot_fill_rate_delta
        in
        (* Populate default generators. *)
        let gen_staking_epoch_length =
          Option.value gen_staking_epoch_length
            ~default:(gen_num_blocks_in_epochs 1)
        in
        let gen_next_epoch_length =
          Option.value gen_next_epoch_length
            ~default:(gen_num_blocks_in_epochs 1)
        in
        let gen_curr_epoch_position =
          let default =
            let max_epoch_slot = Length.to_int constants.slots_per_epoch - 1 in
            let%bind curr_epoch_slot =
              Core.Int.gen_incl 0 max_epoch_slot >>| UInt32.of_int
            in
            let%map curr_epoch_length =
              gen_num_blocks_in_slots (Length.to_int curr_epoch_slot)
            in
            (curr_epoch_slot, curr_epoch_length)
          in
          Option.value gen_curr_epoch_position ~default
        in
        let%bind root_epoch, root_block_height =
          match root_epoch_position with
          | Some (root_epoch, root_block_height) ->
              return (root_epoch, root_block_height)
          | None ->
              gen_spot_root_epoch_position ~slot_fill_rate ~slot_fill_rate_delta
        in
        (* Generate blockchain position and epoch lengths. *)
        (* staking_epoch == root_epoch, next_staking_epoch == root_epoch + 1 *)
        let curr_epoch = Length.add root_epoch (Length.of_int 2) in
        let%bind staking_epoch_length = gen_staking_epoch_length in
        let%bind next_staking_epoch_length = gen_next_epoch_length in
        let%bind curr_epoch_slot, curr_epoch_length = gen_curr_epoch_position in
        (* Compute state slot and length. *)
        let curr_global_slot =
          Global_slot.of_epoch_and_slot ~constants (curr_epoch, curr_epoch_slot)
        in
        let blockchain_length =
          sum_lengths
            [ root_block_height
            ; staking_epoch_length
            ; next_staking_epoch_length
            ; curr_epoch_length
            ]
        in
        (* Compute total currency for state. *)
        let total_currency =
          currency_at_height ~genesis_currency (Length.to_int blockchain_length)
        in
        (* Generate epoch data for staking and next epochs. *)
        let%bind staking_epoch_data =
          gen_epoch_data ~genesis_currency
            ~starts_at_block_height:root_block_height
            ?start_checkpoint:staking_start_checkpoint
            ?lock_checkpoint:staking_lock_checkpoint staking_epoch_length
        in
        let%bind next_staking_epoch_data =
          gen_epoch_data ~genesis_currency
            ~starts_at_block_height:
              (Length.add root_block_height staking_epoch_length)
            ?start_checkpoint:next_start_checkpoint
            ?lock_checkpoint:next_lock_checkpoint next_staking_epoch_length
        in
        (* Generate chain quality and vrf output. *)
        let%bind min_window_density, sub_window_densities =
          gen_min_density_windows_from_slot_fill_rate ~slot_fill_rate
            ~slot_fill_rate_delta
        in
        let%bind vrf_output = gen_vrf_output in
        (* Generate block reward information (unused in chain selection). *)
        let%map staker_pk = Public_key.Compressed.gen in
        { Consensus_state.Poly.blockchain_length
        ; epoch_count = curr_epoch
        ; min_window_density
        ; sub_window_densities
        ; last_vrf_output = vrf_output
        ; total_currency
        ; curr_global_slot
        ; staking_epoch_data
        ; next_epoch_data = next_staking_epoch_data
        ; global_slot_since_genesis =
            Global_slot.slot_number curr_global_slot
            (* These values are not used in selection, so we just set them to something. *)
        ; has_ancestor_in_same_checkpoint_window = true
        ; block_stake_winner = staker_pk
        ; block_creator = staker_pk
        ; coinbase_receiver = staker_pk
        ; supercharge_coinbase = false
        }

      (** This generator generates pairs of spot blocks that share common checkpoints.
         *  The overlap of the checkpoints and the root epoch positions of the blocks
         *  that are generated can be configured independently so that this function
         *  can be used in other generators that wish to generates pairs of spot blocks
         *  with specific constraints.
         *)
      let gen_spot_pair_common_checkpoints ?blockchain_length_relativity
          ?vrf_output_relativity ~a_checkpoints ~b_checkpoints
          ?(gen_a_root_epoch_position = Quickcheck.Generator.return)
          ?(gen_b_root_epoch_position = Quickcheck.Generator.return)
          ?(min_a_curr_epoch_slot = 0) () =
        let open Quickcheck.Generator.Let_syntax in
        let slot_fill_rate = default_slot_fill_rate in
        let slot_fill_rate_delta = default_slot_fill_rate_delta in
        (* Both states will share the same root epoch position. *)
        let%bind base_root_epoch_position =
          gen_spot_root_epoch_position ~slot_fill_rate:default_slot_fill_rate
            ~slot_fill_rate_delta:default_slot_fill_rate_delta
        in
        (* Generate unique state hashes. *)
        let%bind hashes =
          gen_unique_list 2 ~gen:State_hash.gen ~equal:State_hash.equal
        in
        let[@warning "-8"] [ hash_a; hash_b ] = hashes in
        (* Generate common checkpoints. *)
        let%bind checkpoints =
          gen_unique_list 2 ~gen:State_hash.gen ~equal:State_hash.equal
        in
        let[@warning "-8"] [ start_checkpoint; lock_checkpoint ] =
          checkpoints
        in
        let%bind a, a_curr_epoch_length =
          (* If we are constraining the second state to have a greater blockchain length than the
           * first, we need to constrain the first blockchain length such that there is some room
           * leftover in the epoch for at least 1 more block to be generated. *)
          let gen_curr_epoch_position =
            let max_epoch_slot =
              match blockchain_length_relativity with
              | Some `Ascending ->
                  Length.to_int constants.slots_per_epoch - 4
              (* -1 to bring into inclusive range, -3 to provide 2 slots of fudge room *)
              | _ ->
                  Length.to_int constants.slots_per_epoch - 1
              (* -1 to bring into inclusive range *)
            in
            let%bind slot =
              Core.Int.gen_incl min_a_curr_epoch_slot max_epoch_slot
            in
            let%map length =
              gen_num_blocks_in_slots ~slot_fill_rate ~slot_fill_rate_delta slot
            in
            (Length.of_int slot, length)
          in
          let ( staking_start_checkpoint
              , staking_lock_checkpoint
              , next_start_checkpoint
              , next_lock_checkpoint ) =
            a_checkpoints start_checkpoint lock_checkpoint
          in
          let%bind root_epoch_position =
            gen_a_root_epoch_position base_root_epoch_position
          in
          let%map a =
            gen_spot ~slot_fill_rate ~slot_fill_rate_delta ~root_epoch_position
              ?staking_start_checkpoint ?staking_lock_checkpoint
              ?next_start_checkpoint ?next_lock_checkpoint
              ~gen_curr_epoch_position ()
          in
          let a_curr_epoch_length =
            let _, root_epoch_length = root_epoch_position in
            let length_till_curr_epoch =
              sum_lengths
                [ root_epoch_length
                ; a.staking_epoch_data.epoch_length
                ; a.next_epoch_data.epoch_length
                ]
            in
            Option.value_exn
              (Length.sub a.blockchain_length length_till_curr_epoch)
          in
          (a, a_curr_epoch_length)
        in
        let%map b =
          (* Handle relativity constriants for second state. *)
          let ( gen_staking_epoch_length
              , gen_next_epoch_length
              , gen_curr_epoch_position ) =
            let a_curr_epoch_slot = Global_slot.slot a.curr_global_slot in
            match blockchain_length_relativity with
            | Some `Equal ->
                ( Some (return a.staking_epoch_data.epoch_length)
                , Some (return a.next_epoch_data.epoch_length)
                , Some (return (a_curr_epoch_slot, a_curr_epoch_length)) )
            | Some `Ascending ->
                (* Generate second state position by extending the first state's position *)
                let gen_greater_position =
                  let max_epoch_slot =
                    Length.to_int constants.slots_per_epoch - 1
                  in
                  (* This invariant needs to be held for the position of `a` *)
                  assert (max_epoch_slot > Length.to_int a_curr_epoch_slot + 2) ;
                  (* To make this easier, we assume there is a next block in the slot directly preceeding the block for `a`. *)
                  let%bind added_slots =
                    Core.Int.gen_incl
                      (Length.to_int a_curr_epoch_slot + 2)
                      max_epoch_slot
                  in
                  let%map added_blocks =
                    gen_num_blocks_in_slots ~slot_fill_rate
                      ~slot_fill_rate_delta added_slots
                  in
                  let b_slot =
                    Length.add
                      (Length.add a_curr_epoch_slot (UInt32.of_int added_slots))
                      UInt32.one
                  in
                  let b_blockchain_length =
                    Length.add
                      (Length.add a_curr_epoch_length added_blocks)
                      UInt32.one
                  in
                  (b_slot, b_blockchain_length)
                in
                ( Some (return a.staking_epoch_data.epoch_length)
                , Some (return a.next_epoch_data.epoch_length)
                , Some gen_greater_position )
            | None ->
                (None, None, None)
          in
          let gen_vrf_output =
            match vrf_output_relativity with
            | Some `Equal ->
                Some (return a.last_vrf_output)
            | Some `Ascending ->
                Some (gen_vrf_output_gt a.last_vrf_output)
            | None ->
                None
          in
          let ( staking_start_checkpoint
              , staking_lock_checkpoint
              , next_start_checkpoint
              , next_lock_checkpoint ) =
            b_checkpoints start_checkpoint lock_checkpoint
          in
          let%bind root_epoch_position =
            gen_b_root_epoch_position base_root_epoch_position
          in
          gen_spot ~slot_fill_rate ~slot_fill_rate_delta ~root_epoch_position
            ?staking_start_checkpoint ?staking_lock_checkpoint
            ?next_start_checkpoint ?next_lock_checkpoint
            ?gen_staking_epoch_length ?gen_next_epoch_length
            ?gen_curr_epoch_position ?gen_vrf_output ()
        in
        ( With_hash.
            { data = a
            ; hash =
                { State_hash.State_hashes.state_hash = hash_a
                ; state_body_hash = None
                }
            }
        , With_hash.
            { data = b
            ; hash =
                { State_hash.State_hashes.state_hash = hash_b
                ; state_body_hash = None
                }
            } )

      let gen_spot_pair_short_aligned ?blockchain_length_relativity
          ?vrf_output_relativity () =
        (* Both states will share their staking epoch checkpoints. *)
        let checkpoints start lock = (Some start, Some lock, None, None) in
        gen_spot_pair_common_checkpoints ?blockchain_length_relativity
          ?vrf_output_relativity ~a_checkpoints:checkpoints
          ~b_checkpoints:checkpoints ()

      let gen_spot_pair_short_misaligned ?blockchain_length_relativity
          ?vrf_output_relativity () =
        let open Quickcheck.Generator.Let_syntax in
        let slot_fill_rate = default_slot_fill_rate in
        let slot_fill_rate_delta = default_slot_fill_rate_delta in
        let a_checkpoints start lock = (None, None, Some start, Some lock) in
        let b_checkpoints start lock = (Some start, Some lock, None, None) in
        let gen_b_root_epoch_position (a_root_epoch, a_root_length) =
          (* Compute the root epoch position of `b`. This needs to be one epoch ahead of a, so we
           * compute it by extending the root epoch position of `a` by a single epoch *)
          let b_root_epoch = UInt32.succ a_root_epoch in
          let%map added_blocks =
            gen_num_blocks_in_epochs ~slot_fill_rate ~slot_fill_rate_delta 1
          in
          let b_root_length = Length.add a_root_length added_blocks in
          (b_root_epoch, b_root_length)
        in
        (* Constrain first state to be within last 1/3rd of its epoch (ensuring it's checkpoints and seed are fixed). *)
        let min_a_curr_epoch_slot =
          (2 * (Length.to_int constants.slots_per_epoch / 3)) + 1
        in
        gen_spot_pair_common_checkpoints ?blockchain_length_relativity
          ?vrf_output_relativity ~a_checkpoints ~b_checkpoints
          ~gen_b_root_epoch_position ~min_a_curr_epoch_slot ()

      let gen_spot_pair_long =
        let open Quickcheck.Generator.Let_syntax in
        let%bind hashes =
          gen_unique_list 2 ~gen:State_hash.gen ~equal:State_hash.equal
        in
        let[@warning "-8"] [ hash_a; hash_b ] = hashes in
        let%bind checkpoints =
          gen_unique_list 8 ~gen:State_hash.gen ~equal:State_hash.equal
        in
        let[@warning "-8"] [ a_staking_start_checkpoint
                           ; a_staking_lock_checkpoint
                           ; a_next_start_checkpoint
                           ; a_next_lock_checkpoint
                           ; b_staking_start_checkpoint
                           ; b_staking_lock_checkpoint
                           ; b_next_start_checkpoint
                           ; b_next_lock_checkpoint
                           ] =
          checkpoints
        in
        let%bind a =
          gen_spot ~staking_start_checkpoint:a_staking_start_checkpoint
            ~staking_lock_checkpoint:a_staking_lock_checkpoint
            ~next_start_checkpoint:a_next_start_checkpoint
            ~next_lock_checkpoint:a_next_lock_checkpoint ()
        in
        let%map b =
          gen_spot ~staking_start_checkpoint:b_staking_start_checkpoint
            ~staking_lock_checkpoint:b_staking_lock_checkpoint
            ~next_start_checkpoint:b_next_start_checkpoint
            ~next_lock_checkpoint:b_next_lock_checkpoint ()
        in
        ( With_hash.
            { data = a
            ; hash =
                { State_hash.State_hashes.state_hash = hash_a
                ; state_body_hash = None
                }
            }
        , With_hash.
            { data = b
            ; hash =
                { State_hash.State_hashes.state_hash = hash_b
                ; state_body_hash = None
                }
            } )

      let gen_spot_pair =
        let open Quickcheck.Generator.Let_syntax in
        let%bind a, b =
          match%bind
            Quickcheck.Generator.of_list
              [ `Short_aligned; `Short_misaligned; `Long ]
          with
          | `Short_aligned ->
              gen_spot_pair_short_aligned ()
          | `Short_misaligned ->
              gen_spot_pair_short_misaligned ()
          | `Long ->
              gen_spot_pair_long
        in
        if%map Quickcheck.Generator.bool then (a, b) else (b, a)

      let assert_consensus_state_set (type t) (set : t) ~project ~assertion ~f =
        (* TODO: make output prettier *)
        if not (f set) then
          let indent_size = 2 in
          let indent = String.init indent_size ~f:(Fn.const ' ') in
          let indented_json state =
            state |> Consensus_state.Value.to_yojson
            |> Yojson.Safe.pretty_to_string |> String.split ~on:'\n'
            |> String.concat ~sep:(indent ^ "\n")
          in
          let message =
            let comparison_sep = Printf.sprintf "\n%svs\n" indent in
            let comparison =
              set |> project |> List.map ~f:indented_json
              |> String.concat ~sep:comparison_sep
            in
            Printf.sprintf "Expected pair of consensus states to be %s:\n%s"
              assertion comparison
          in
          raise (Failure message)

      let assert_consensus_state_pair =
        assert_consensus_state_set ~project:(fun (a, b) -> [ a; b ])

      let assert_hashed_consensus_state_pair =
        assert_consensus_state_set ~project:(fun (a, b) ->
            [ With_hash.data a; With_hash.data b ] )

      let assert_hashed_consensus_state_triple =
        assert_consensus_state_set ~project:(fun (a, b, c) ->
            [ With_hash.data a; With_hash.data b; With_hash.data c ] )

      let is_selected (a, b) =
        Hooks.equal_select_status `Take
          (Hooks.select ~context:(module Context) ~existing:a ~candidate:b)

      let is_not_selected (a, b) =
        Hooks.equal_select_status `Keep
          (Hooks.select ~context:(module Context) ~existing:a ~candidate:b)

      let assert_selected =
        assert_hashed_consensus_state_pair ~assertion:"trigger selection"
          ~f:is_selected

      let assert_not_selected =
        assert_hashed_consensus_state_pair ~assertion:"do not trigger selection"
          ~f:is_not_selected

      let%test_unit "generator sanity check: equal states are always in short \
                     fork range" =
        let constants = Lazy.force Constants.for_unit_tests in
        Quickcheck.test (gen_spot ()) ~f:(fun state ->
            assert_consensus_state_pair (state, state)
              ~assertion:"within long range" ~f:(fun (a, b) ->
                Hooks.is_short_range a b ~constants ) )

      let%test_unit "generator sanity check: gen_spot_pair_short_aligned \
                     always generates pairs of states in short fork range" =
        let constants = Lazy.force Constants.for_unit_tests in
        Quickcheck.test (gen_spot_pair_short_aligned ()) ~f:(fun (a, b) ->
            assert_consensus_state_pair
              (With_hash.data a, With_hash.data b)
              ~assertion:"within short range"
              ~f:(fun (a, b) -> Hooks.is_short_range a b ~constants) )

      let%test_unit "generator sanity check: gen_spot_pair_short_misaligned \
                     always generates pairs of states in short fork range" =
        let constants = Lazy.force Constants.for_unit_tests in
        Quickcheck.test (gen_spot_pair_short_misaligned ()) ~f:(fun (a, b) ->
            assert_consensus_state_pair
              (With_hash.data a, With_hash.data b)
              ~assertion:"within short range"
              ~f:(fun (a, b) -> Hooks.is_short_range a b ~constants) )

      let%test_unit "generator sanity check: gen_spot_pair_long always \
                     generates pairs of states in long fork range" =
        let constants = Lazy.force Constants.for_unit_tests in
        Quickcheck.test gen_spot_pair_long ~f:(fun (a, b) ->
            assert_consensus_state_pair
              (With_hash.data a, With_hash.data b)
              ~assertion:"within long range"
              ~f:(fun (a, b) -> not (Hooks.is_short_range ~constants a b)) )

      let%test_unit "selection case: equal states" =
        Quickcheck.test
          (Quickcheck.Generator.tuple2 State_hash.gen (gen_spot ()))
          ~f:(fun (hash, state) ->
            let hashed_state =
              { With_hash.data = state
              ; hash =
                  { State_hash.State_hashes.state_hash = hash
                  ; state_body_hash = None
                  }
              }
            in
            assert_not_selected (hashed_state, hashed_state) )

      let%test_unit "selection case: aligned checkpoints & different lengths" =
        Quickcheck.test
          (gen_spot_pair_short_aligned ~blockchain_length_relativity:`Ascending
             () )
          ~f:assert_selected

      let%test_unit "selection case: aligned checkpoints & equal lengths & \
                     different vrfs" =
        Quickcheck.test
          (gen_spot_pair_short_aligned ~blockchain_length_relativity:`Equal
             ~vrf_output_relativity:`Ascending () )
          ~f:assert_selected

      let%test_unit "selection case: aligned checkpoints & equal lengths & \
                     equal vrfs & different hashes" =
        Quickcheck.test
          (gen_spot_pair_short_aligned ~blockchain_length_relativity:`Equal
             ~vrf_output_relativity:`Equal () )
          ~f:(fun (a, b) ->
            if
              State_hash.(
                With_state_hashes.state_hash b > With_state_hashes.state_hash a)
            then assert_selected (a, b)
            else assert_selected (b, a) )

      let%test_unit "selection case: misaligned checkpoints & different lengths"
          =
        Quickcheck.test
          (gen_spot_pair_short_misaligned
             ~blockchain_length_relativity:`Ascending () )
          ~f:assert_selected

      (* TODO: This test always succeeds, but this could be a false positive as the blockchain length equality constraint
       * is broken for misaligned short forks.
       *)
      let%test_unit "selection case: misaligned checkpoints & equal lengths & \
                     different vrfs" =
        Quickcheck.test
          (gen_spot_pair_short_misaligned ~blockchain_length_relativity:`Equal
             ~vrf_output_relativity:`Ascending () )
          ~f:assert_selected

      (* TODO: This test fails because the blockchain length equality constraint is broken for misaligned short forks.
         let%test_unit "selection case: misaligned checkpoints & equal lengths & equal vrfs & different hashes" =
         Quickcheck.test
         (gen_spot_pair_short_misaligned ~blockchain_length_relativity:`Equal ~vrf_output_relativity:`Equal ())
         ~f:(fun (a, b) ->
         if State_hash.compare (With_hash.hash a) (With_hash.hash b) > 0 then
         assert_selected (a, b)
         else
         assert_selected (b, a))
      *)

      (* TODO: expand long fork generation to support relativity constraints
         let%test_unit "selection case: distinct checkpoints & different min window densities" =
         failwith "TODO"

         let%test_unit "selection case: distinct checkpoints & equal min window densities & different lengths" =
         failwith "TODO"

         let%test_unit "selection case: distinct checkpoints & equal min window densities & equal lengths & different vrfs" =
         failwith "TODO"

         let%test_unit "selection case: distinct checkpoints & equal min window densities & equal lengths & qequals vrfs & different hashes" =
         failwith "TODO"
      *)

      let%test_unit "selection invariant: candidate selections are not \
                     commutative" =
        let select existing candidate =
          Hooks.select ~context:(module Context) ~existing ~candidate
        in
        Quickcheck.test gen_spot_pair
          ~f:
            (assert_hashed_consensus_state_pair
               ~assertion:"chains do not trigger a selection cycle"
               ~f:(fun (a, b) ->
                 not
                   ([%equal: Hooks.select_status * Hooks.select_status]
                      (select a b, select b a)
                      (`Take, `Take) ) ) )

      (* We define a homogeneous binary relation for consensus states by adapting the binary chain
       * selection rule and extending it to consider equality of chains. From this, we can test
       * that this extended relations forms a non-strict partial order over the set of consensus
       * states.
       *
       * We omit partial order reflexivity and antisymmetry tests as they are merely testing properties
       * of equality related to the partial order we define from binary chain selection. Chain
       * selection, as is written, will always reject equal elements, so the only property we are
       * truly interested in it holding is transitivity (when lifted to a homogeneous binary relation).
       *
       * TODO: Improved quickcheck generator which better explores related states via our spot
       * pair generation rules. Doing this requires re-working our spot pair generators to
       * work by extending an already generated consensus state with some relative constraints.
       *)
      let%test_unit "selection invariant: partial order transitivity" =
        let select existing candidate =
          Hooks.select ~context:(module Context) ~existing ~candidate
        in
        let ( <= ) a b =
          match (select a b, select b a) with
          | `Keep, `Keep ->
              true
          | `Keep, `Take ->
              true
          | `Take, `Keep ->
              false
          | `Take, `Take ->
              assert_hashed_consensus_state_pair (a, b)
                ~assertion:"chains do not trigger a selection cycle"
                ~f:(Fn.const false) ;
              (* unreachable *)
              false
        in
        let chains_hold_transitivity (a, b, c) =
          if a <= b then if b <= c then a <= c else c <= b
          else if b <= c then if c <= a then b <= a else a <= c
          else if c <= a then if a <= b then c <= b else b <= a
          else false
        in
        let gen = gen_with_hash (gen_spot ()) in
        Quickcheck.test
          (Quickcheck.Generator.tuple3 gen gen gen)
          ~f:
            (assert_hashed_consensus_state_triple
               ~assertion:"chains hold partial order transitivity"
               ~f:chains_hold_transitivity )
    end )

  module Exported = struct
    module Global_slot = Global_slot
    module Block_data = Data.Block_data
    module Consensus_state = Data.Consensus_state
  end

  module Body_reference = Body_reference
end

include Wire_types.Make (Make_sig) (Make_str)<|MERGE_RESOLUTION|>--- conflicted
+++ resolved
@@ -341,7 +341,6 @@
           ; genesis_state_hash : Mina_base.State_hash.t
           }
 
-<<<<<<< HEAD
         (* Invariant: Snapshot's delegators are taken from accounts in block_production_pubkeys *)
         type t =
           { mutable staking_epoch_snapshot : Snapshot.t
@@ -372,87 +371,6 @@
               )
             ]
       end
-=======
-  module Vrf = struct
-    include Consensus_vrf
-    module T = Integrated
-
-    type _ Snarky_backendless.Request.t +=
-      | Winner_address : Mina_base.Account.Index.t Snarky_backendless.Request.t
-      | Winner_pk : Public_key.Compressed.t Snarky_backendless.Request.t
-      | Coinbase_receiver_pk :
-          Public_key.Compressed.t Snarky_backendless.Request.t
-      | Producer_private_key : Scalar.value Snarky_backendless.Request.t
-      | Producer_public_key : Public_key.t Snarky_backendless.Request.t
-
-    let%snarkydef.Snark_params.Tick get_vrf_evaluation
-        ~(constraint_constants : Genesis_constants.Constraint_constants.t)
-        shifted ~block_stake_winner ~block_creator ~ledger ~message =
-      let open Mina_base in
-      let open Snark_params.Tick in
-      let%bind private_key =
-        request_witness Scalar.typ (As_prover.return Producer_private_key)
-      in
-      let staker_addr = message.Message.delegator in
-      let%bind account =
-        with_label __LOC__
-          (Frozen_ledger_hash.get ~depth:constraint_constants.ledger_depth
-             ledger staker_addr )
-      in
-      let%bind () =
-        [%with_label_ "Account is for the default token"]
-          (make_checked (fun () ->
-               Token_id.(
-                 Checked.Assert.equal account.token_id
-                   (Checked.constant default)) ) )
-      in
-      let%bind () =
-        [%with_label_ "Block stake winner matches account pk"]
-          (Public_key.Compressed.Checked.Assert.equal block_stake_winner
-             account.public_key )
-      in
-      let%bind () =
-        [%with_label_ "Block creator matches delegate pk"]
-          (Public_key.Compressed.Checked.Assert.equal block_creator
-             account.delegate )
-      in
-      let%bind delegate =
-        [%with_label_ "Decompress delegate pk"]
-          (Public_key.decompress_var account.delegate)
-      in
-      let%map evaluation =
-        with_label __LOC__
-          (T.Checked.eval_and_check_public_key shifted ~private_key
-             ~public_key:delegate message )
-      in
-      (evaluation, account)
-
-    module Checked = struct
-      let%snarkydef.Tick check
-          ~(constraint_constants : Genesis_constants.Constraint_constants.t)
-          shifted ~(epoch_ledger : Epoch_ledger.var) ~block_stake_winner
-          ~block_creator ~global_slot ~seed =
-        let open Snark_params.Tick in
-        let%bind winner_addr =
-          request_witness
-            (Mina_base.Account.Index.Unpacked.typ
-               ~ledger_depth:constraint_constants.ledger_depth )
-            (As_prover.return Winner_address)
-        in
-        let%bind result, winner_account =
-          get_vrf_evaluation ~constraint_constants shifted
-            ~ledger:epoch_ledger.hash ~block_stake_winner ~block_creator
-            ~message:{ Message.global_slot; seed; delegator = winner_addr }
-        in
-        let my_stake = winner_account.balance in
-        let%bind truncated_result = Output.Checked.truncate result in
-        let%map satisifed =
-          Threshold.Checked.is_satisfied ~my_stake
-            ~total_stake:epoch_ledger.total_currency truncated_result
-        in
-        (satisifed, result, truncated_result, winner_account)
-    end
->>>>>>> 2af28442
 
       (* The outer ref changes whenever we swap in new staker set; all the snapshots are recomputed *)
       type t = Data.t ref [@@deriving to_yojson]
@@ -794,7 +712,7 @@
         | Producer_private_key : Scalar.value Snarky_backendless.Request.t
         | Producer_public_key : Public_key.t Snarky_backendless.Request.t
 
-      let%snarkydef get_vrf_evaluation
+      let%snarkydef.Snark_params.Tick get_vrf_evaluation
           ~(constraint_constants : Genesis_constants.Constraint_constants.t)
           shifted ~block_stake_winner ~block_creator ~ledger ~message =
         let open Mina_base in
@@ -809,24 +727,24 @@
                ledger staker_addr )
         in
         let%bind () =
-          [%with_label "Account is for the default token"]
+          [%with_label_ "Account is for the default token"]
             (make_checked (fun () ->
                  Token_id.(
                    Checked.Assert.equal account.token_id
                      (Checked.constant default)) ) )
         in
         let%bind () =
-          [%with_label "Block stake winner matches account pk"]
+          [%with_label_ "Block stake winner matches account pk"]
             (Public_key.Compressed.Checked.Assert.equal block_stake_winner
                account.public_key )
         in
         let%bind () =
-          [%with_label "Block creator matches delegate pk"]
+          [%with_label_ "Block creator matches delegate pk"]
             (Public_key.Compressed.Checked.Assert.equal block_creator
                account.delegate )
         in
         let%bind delegate =
-          [%with_label "Decompress delegate pk"]
+          [%with_label_ "Decompress delegate pk"]
             (Public_key.decompress_var account.delegate)
         in
         let%map evaluation =
@@ -837,7 +755,7 @@
         (evaluation, account)
 
       module Checked = struct
-        let%snarkydef check
+        let%snarkydef.Tick check
             ~(constraint_constants : Genesis_constants.Constraint_constants.t)
             shifted ~(epoch_ledger : Epoch_ledger.var) ~block_stake_winner
             ~block_creator ~global_slot ~seed =
@@ -1330,25 +1248,10 @@
            * Next window     - the new (or virtual) block's window that is returned
            (next_global_sub_window - sub_windows_per_window, next_global_sub_window]
 
-<<<<<<< HEAD
            All of these are derived from prev_sub_window_densities using ring-shifting and relative sub-window indexes.
         *)
         let prev_global_sub_window =
           Global_sub_window.of_global_slot ~constants prev_global_slot
-=======
-    module Checked = struct
-      let%snarkydef.Tick update_min_window_density ~(constants : Constants.var)
-          ~prev_global_slot ~next_global_slot ~prev_sub_window_densities
-          ~prev_min_window_density =
-        (* Please see Min_window_density.update_min_window_density for documentation *)
-        let open Tick in
-        let open Tick.Checked.Let_syntax in
-        let%bind prev_global_sub_window =
-          Global_sub_window.Checked.of_global_slot ~constants prev_global_slot
-        in
-        let%bind next_global_sub_window =
-          Global_sub_window.Checked.of_global_slot ~constants next_global_slot
->>>>>>> 2af28442
         in
         let next_global_sub_window =
           Global_sub_window.of_global_slot ~constants next_global_slot
@@ -1436,9 +1339,9 @@
         (min_window_density, next_sub_window_densities)
 
       module Checked = struct
-        let%snarkydef update_min_window_density ~(constants : Constants.var)
-            ~prev_global_slot ~next_global_slot ~prev_sub_window_densities
-            ~prev_min_window_density =
+        let%snarkydef.Tick update_min_window_density
+            ~(constants : Constants.var) ~prev_global_slot ~next_global_slot
+            ~prev_sub_window_densities ~prev_min_window_density =
           (* Please see Min_window_density.update_min_window_density for documentation *)
           let open Tick in
           let open Tick.Checked.Let_syntax in
@@ -2259,50 +2162,16 @@
 
       let supercharge_coinbase (t : Value.t) = t.supercharge_coinbase
 
-<<<<<<< HEAD
       let compute_supercharge_coinbase ~(winner_account : Mina_base.Account.var)
           ~global_slot =
         let open Snark_params.Tick in
         let%map winner_locked =
           Mina_base.Account.Checked.has_locked_tokens ~global_slot
             winner_account
-=======
-    let compute_supercharge_coinbase ~(winner_account : Mina_base.Account.var)
-        ~global_slot =
-      let open Snark_params.Tick in
-      let%map winner_locked =
-        Mina_base.Account.Checked.has_locked_tokens ~global_slot winner_account
-      in
-      Boolean.not winner_locked
-
-    let%snarkydef_ update_var (previous_state : var)
-        (transition_data : Consensus_transition.var)
-        (previous_protocol_state_hash : Mina_base.State_hash.var)
-        ~(supply_increase : Currency.Amount.Signed.var)
-        ~(previous_blockchain_state_ledger_hash :
-           Mina_base.Frozen_ledger_hash.var ) ~genesis_ledger_hash
-        ~constraint_constants
-        ~(protocol_constants : Mina_base.Protocol_constants_checked.var) =
-      let open Snark_params.Tick in
-      let%bind constants =
-        Constants.Checked.create ~constraint_constants ~protocol_constants
-      in
-      let { Poly.curr_global_slot = prev_global_slot; _ } = previous_state in
-      let next_global_slot =
-        Global_slot.Checked.of_slot_number ~constants transition_data
-      in
-      let%bind slot_diff =
-        [%with_label_ "Next global slot is less that previous global slot"]
-          (Global_slot.Checked.sub next_global_slot prev_global_slot)
-      in
-      let%bind () =
-        let%bind global_slot_increased =
-          Global_slot.Checked.(prev_global_slot < next_global_slot)
->>>>>>> 2af28442
         in
         Boolean.not winner_locked
 
-      let%snarkydef update_var (previous_state : var)
+      let%snarkydef_ update_var (previous_state : var)
           (transition_data : Consensus_transition.var)
           (previous_protocol_state_hash : Mina_base.State_hash.var)
           ~(supply_increase : Currency.Amount.Signed.var)
@@ -2314,55 +2183,12 @@
         let%bind constants =
           Constants.Checked.create ~constraint_constants ~protocol_constants
         in
-<<<<<<< HEAD
         let { Poly.curr_global_slot = prev_global_slot; _ } = previous_state in
         let next_global_slot =
           Global_slot.Checked.of_slot_number ~constants transition_data
-=======
-        Public_key.compress_var bc_compressed
-      in
-      let%bind coinbase_receiver =
-        exists Public_key.Compressed.typ
-          ~request:As_prover.(return Vrf.Coinbase_receiver_pk)
-      in
-      let%bind ( threshold_satisfied
-               , vrf_result
-               , truncated_vrf_result
-               , winner_account ) =
-        let%bind (module M) = Inner_curve.Checked.Shifted.create () in
-        Vrf.Checked.check ~constraint_constants
-          (module M)
-          ~epoch_ledger:staking_epoch_data.ledger ~global_slot:next_slot_number
-          ~block_stake_winner ~block_creator ~seed:staking_epoch_data.seed
-      in
-      let%bind supercharge_coinbase =
-        compute_supercharge_coinbase ~winner_account
-          ~global_slot:global_slot_since_genesis
-      in
-      let%bind new_total_currency, `Overflow overflow =
-        Currency.Amount.Checked.add_signed_flagged previous_state.total_currency
-          supply_increase
-      in
-      let%bind () =
-        [%with_label_ "Total currency is greater than or equal to zero"]
-          (Boolean.Assert.is_true (Boolean.not overflow))
-      in
-      let%bind has_ancestor_in_same_checkpoint_window =
-        same_checkpoint_window ~constants ~prev:prev_global_slot
-          ~next:next_global_slot
-      in
-      let%bind in_seed_update_range =
-        Slot.Checked.in_seed_update_range next_slot ~constants
-      in
-      let%bind update_next_epoch_ledger =
-        (*If snarked ledger hash is still the genesis ledger hash then the epoch ledger should continue to be `next_data.ledger`. This is because the epoch ledgers at genesis can be different from the genesis ledger*)
-        let%bind snarked_ledger_is_still_genesis =
-          Mina_base.Frozen_ledger_hash.equal_var genesis_ledger_hash
-            previous_blockchain_state_ledger_hash
->>>>>>> 2af28442
         in
         let%bind slot_diff =
-          [%with_label "Next global slot is less that previous global slot"]
+          [%with_label_ "Next global slot is less that previous global slot"]
             (Global_slot.Checked.sub next_global_slot prev_global_slot)
         in
         let%bind () =
@@ -2422,7 +2248,7 @@
             previous_state.total_currency supply_increase
         in
         let%bind () =
-          [%with_label "Total currency is greater than or equal to zero"]
+          [%with_label_ "Total currency is greater than or equal to zero"]
             (Boolean.Assert.is_true (Boolean.not overflow))
         in
         let%bind has_ancestor_in_same_checkpoint_window =
@@ -3639,7 +3465,6 @@
         ; global_slot_since_genesis = Global_slot.slot_number curr_global_slot
         }
       in
-<<<<<<< HEAD
       let too_early =
         (* TODO: Does this make sense? *)
         Epoch.start_time ~constants (Consensus_state.curr_slot negative_one)
@@ -3710,44 +3535,6 @@
           ~constraint_constants =
         let previous_consensus_state =
           Protocol_state.consensus_state previous_protocol_state
-=======
-      (protocol_state, consensus_transition)
-
-    include struct
-      let%snarkydef.Tick next_state_checked ~constraint_constants
-          ~(prev_state : Protocol_state.var)
-          ~(prev_state_hash : Mina_base.State_hash.var) transition
-          supply_increase =
-        Consensus_state.update_var ~constraint_constants
-          (Protocol_state.consensus_state prev_state)
-          (Snark_transition.consensus_transition transition)
-          prev_state_hash ~supply_increase
-          ~previous_blockchain_state_ledger_hash:
-            ( Protocol_state.blockchain_state prev_state
-            |> Blockchain_state.snarked_ledger_hash )
-          ~genesis_ledger_hash:
-            ( Protocol_state.blockchain_state prev_state
-            |> Blockchain_state.genesis_ledger_hash )
-          ~protocol_constants:(Protocol_state.constants prev_state)
-    end
-
-    module For_tests = struct
-      let gen_consensus_state
-          ~(constraint_constants : Genesis_constants.Constraint_constants.t)
-          ~constants ~(gen_slot_advancement : int Quickcheck.Generator.t) :
-          (   previous_protocol_state:
-                Protocol_state.Value.t Mina_base.State_hash.With_state_hashes.t
-           -> snarked_ledger_hash:Mina_base.Frozen_ledger_hash.t
-           -> coinbase_receiver:Public_key.Compressed.t
-           -> supercharge_coinbase:bool
-           -> Consensus_state.Value.t )
-          Quickcheck.Generator.t =
-        let open Consensus_state in
-        let genesis_ledger_hash =
-          let (module L) = Genesis_ledger.for_unit_tests in
-          Lazy.force L.t |> Mina_ledger.Ledger.merkle_root
-          |> Mina_base.Frozen_ledger_hash.of_ledger_hash
->>>>>>> 2af28442
         in
         let constants =
           Constants.create ~constraint_constants
@@ -3794,7 +3581,7 @@
         (protocol_state, consensus_transition)
 
       include struct
-        let%snarkydef next_state_checked ~constraint_constants
+        let%snarkydef.Tick next_state_checked ~constraint_constants
             ~(prev_state : Protocol_state.var)
             ~(prev_state_hash : Mina_base.State_hash.var) transition
             supply_increase =
