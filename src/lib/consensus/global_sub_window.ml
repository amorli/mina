--- conflicted
+++ resolved
@@ -30,11 +30,7 @@
     T.Checked.Unsafe.of_field (Mina_numbers.Length.Checked.to_field x)
 
   let of_global_slot ~(constants : Constants.var) (s : Global_slot.Checked.t) :
-<<<<<<< HEAD
-      (t, _) Checked.t =
-=======
       t Checked.t =
->>>>>>> 18ce40e8
     let%map q, _ =
       T.Checked.div_mod
         (Global_slot.slot_number s)
@@ -43,21 +39,13 @@
     q
 
   let sub_window ~(constants : Constants.var) (t : t) :
-<<<<<<< HEAD
-      (Sub_window.Checked.t, _) Checked.t =
-=======
       Sub_window.Checked.t Checked.t =
->>>>>>> 18ce40e8
     let%map _, shift =
       T.Checked.div_mod t (of_length constants.sub_windows_per_window)
     in
     Sub_window.Checked.Unsafe.of_field (T.Checked.to_field shift)
 
-<<<<<<< HEAD
-  let succ (t : t) : (t, _) Checked.t = T.Checked.succ t
-=======
   let succ (t : t) : t Checked.t = T.Checked.succ t
->>>>>>> 18ce40e8
 
   let equal = T.Checked.equal
 
