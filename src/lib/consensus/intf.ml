open Core_kernel
open Coda_numbers
open Async
open Currency
open Signature_lib
open Coda_base

(** Constants are defined with a single letter (latin or greek) based on
 * their usage in the Ouroboros suite of papers *)
module type Constants = sig
  (** The timestamp for the genesis block *)
  val genesis_state_timestamp : Block_time.t

  (** [k] is the number of blocks required to reach finality *)
  val k : int

  (** The amount of money minted and given to the block producer whenever a
      block is created *)
  val coinbase : Currency.Amount.t

  val block_window_duration_ms : int

  (** The window duration in which blocks are created *)
  val block_window_duration : Block_time.Span.t

  (** [delta] is the number of slots in the valid window for receiving blocks over the network *)
  val delta : int

  (** [c] is the number of slots in which we can probalistically expect at least 1
   * block. In sig, it's exactly 1 as blocks should be produced every slot. *)
  val c : int

  val inactivity_ms : int

  val sub_windows_per_window : Unsigned.UInt32.t

  val slots_per_sub_window : Unsigned.UInt32.t

  val slots_per_window : Unsigned.UInt32.t

  (** Number of slots in one epoch *)
  val slots_per_epoch : Unsigned.UInt32.t

  (** The names and values of all constants. *)
  val all_constants : Yojson.Safe.json
end

module type Blockchain_state = sig
  module Poly : sig
    [%%versioned:
    module Stable : sig
      module V1 : sig
        type ('staged_ledger_hash, 'snarked_ledger_hash, 'time) t
        [@@deriving sexp]
      end
    end]

    type ('staged_ledger_hash, 'snarked_ledger_hash, 'time) t =
      ('staged_ledger_hash, 'snarked_ledger_hash, 'time) Stable.Latest.t
    [@@deriving sexp]
  end

  module Value : sig
    [%%versioned:
    module Stable : sig
      module V1 : sig
        type t =
          (Staged_ledger_hash.t, Frozen_ledger_hash.t, Block_time.t) Poly.t
        [@@deriving sexp]
      end
    end]

    type t = Stable.Latest.t [@@deriving sexp]
  end

  type var =
    ( Staged_ledger_hash.var
    , Frozen_ledger_hash.var
    , Block_time.Unpacked.var )
    Poly.t

  val create_value :
       staged_ledger_hash:Staged_ledger_hash.t
    -> snarked_ledger_hash:Frozen_ledger_hash.t
    -> timestamp:Block_time.t
    -> Value.t

  val staged_ledger_hash :
    ('staged_ledger_hash, _, _) Poly.t -> 'staged_ledger_hash

  val snarked_ledger_hash :
    (_, 'frozen_ledger_hash, _) Poly.t -> 'frozen_ledger_hash

  val timestamp : (_, _, 'time) Poly.t -> 'time
end

module type Protocol_state = sig
  type blockchain_state

  type blockchain_state_var

  type consensus_state

  type consensus_state_var

  module Poly : sig
    [%%versioned:
    module Stable : sig
      module V1 : sig
        type ('state_hash, 'body) t [@@deriving eq, hash, sexp, to_yojson]
      end
    end]

    type ('state_hash, 'body) t = ('state_hash, 'body) Stable.Latest.t
    [@@deriving sexp]
  end

  module Body : sig
    module Poly : sig
      [%%versioned:
      module Stable : sig
        module V1 : sig
          type ('state_hash, 'blockchain_state, 'consensus_state) t
          [@@deriving sexp]
        end
      end]

      type ('state_hash, 'blockchain_state, 'consensus_state) t =
        ('state_hash, 'blockchain_state, 'consensus_state) Stable.Latest.t
      [@@deriving sexp]
    end

    module Value : sig
      [%%versioned:
      module Stable : sig
        module V1 : sig
          type t =
            (State_hash.t, blockchain_state, consensus_state) Poly.Stable.V1.t
          [@@deriving sexp, to_yojson]
        end
      end]
    end

    type var =
      ( State_hash.var
      , blockchain_state_var
      , consensus_state_var )
      Poly.Stable.Latest.t
  end

  module Value : sig
    [%%versioned:
    module Stable : sig
      module V1 : sig
        type t = (State_hash.t, Body.Value.Stable.V1.t) Poly.Stable.V1.t
        [@@deriving sexp, eq, compare]
      end
    end]

    type t = Stable.V1.t [@@deriving sexp, eq, compare]
  end

  type var = (State_hash.var, Body.var) Poly.t

  val create_value :
       previous_state_hash:State_hash.t
    -> genesis_state_hash:State_hash.t
    -> blockchain_state:blockchain_state
    -> consensus_state:consensus_state
    -> Value.t

  val previous_state_hash : ('state_hash, _) Poly.t -> 'state_hash

  val body : (_, 'body) Poly.t -> 'body

  val blockchain_state :
    (_, (_, 'blockchain_state, _) Body.Poly.t) Poly.t -> 'blockchain_state

  val genesis_state_hash :
    ?state_hash:State_hash.t option -> Value.t -> State_hash.t

  val consensus_state :
    (_, (_, _, 'consensus_state) Body.Poly.t) Poly.t -> 'consensus_state

  val hash : Value.t -> State_hash.t
end

module type Snark_transition = sig
  type blockchain_state_var

  type consensus_transition_var

  module Poly : sig
    type ( 'blockchain_state
         , 'consensus_transition
         , 'sok_digest
         , 'amount
         , 'public_key
         , 'pending_coinbase_action )
         t
    [@@deriving sexp]
  end

  module Value : sig
    type t [@@deriving sexp]
  end

  type var =
    ( blockchain_state_var
    , consensus_transition_var
    , Sok_message.Digest.Checked.t
    , Amount.var
    , Public_key.Compressed.var
    , Pending_coinbase.Update.Action.var )
    Poly.t

  val consensus_transition :
    (_, 'consensus_transition, _, _, _, _) Poly.t -> 'consensus_transition
end

module type State_hooks = sig
  type consensus_state

  type consensus_state_var

  type consensus_transition

  type block_data

  type blockchain_state

  type protocol_state

  type protocol_state_var

  type snark_transition_var

  (**
   * Generate a new protocol state and consensus specific transition data
   * for a new transition. Called from the block producer in order to generate
   * a new transition to broadcast to the network. Returns `None` if a new
   * transition cannot be generated.
  *)
  val generate_transition :
       previous_protocol_state:protocol_state
    -> blockchain_state:blockchain_state
    -> current_time:Unix_timestamp.t
    -> block_data:block_data
    -> transactions:Coda_base.User_command.t list
    -> snarked_ledger_hash:Coda_base.Frozen_ledger_hash.t
    -> supply_increase:Currency.Amount.t
    -> logger:Logger.t
    -> protocol_state * consensus_transition

  (**
   * Create a constrained, checked var for the next consensus state of
   * a given consensus state and snark transition.
  *)
  val next_state_checked :
       prev_state:protocol_state_var
    -> prev_state_hash:Coda_base.State_hash.var
    -> snark_transition_var
    -> Currency.Amount.var
    -> ( [`Success of Snark_params.Tick.Boolean.var] * consensus_state_var
       , _ )
       Snark_params.Tick.Checked.t

  val genesis_winner : Public_key.Compressed.t * Private_key.t

  module For_tests : sig
    val gen_consensus_state :
         gen_slot_advancement:int Quickcheck.Generator.t
      -> (   previous_protocol_state:( protocol_state
                                     , Coda_base.State_hash.t )
                                     With_hash.t
          -> snarked_ledger_hash:Coda_base.Frozen_ledger_hash.t
          -> consensus_state)
         Quickcheck.Generator.t
  end
end

module type S = sig
  val name : string

  (** Return a string that tells a human what the consensus view of an instant in time is.
    *
    * This is mostly useful for PoStake and other consensus mechanisms that have their own
    * notions of time.
  *)
  val time_hum : Coda_base.Block_time.t -> string

  module Constants : Constants

  (** from postake *)
  val epoch_size : int

  module Configuration : sig
    type t =
      { delta: int
      ; k: int
      ; c: int
      ; c_times_k: int
      ; slots_per_epoch: int
      ; slot_duration: int
      ; epoch_duration: int
      ; acceptable_network_delay: int }
    [@@deriving yojson, bin_io, fields]

    val t : t
  end

  module Data : sig
    module Local_state : sig
      type t [@@deriving sexp, to_yojson]

      val create :
           Signature_lib.Public_key.Compressed.Set.t
        -> genesis_ledger:Ledger.t Lazy.t
        -> t

      val current_block_production_keys :
        t -> Signature_lib.Public_key.Compressed.Set.t

      val current_epoch_delegatee_table :
           local_state:t
        -> Coda_base.Account.t Coda_base.Account.Index.Table.t
           Public_key.Compressed.Table.t

      val last_epoch_delegatee_table :
           local_state:t
        -> Coda_base.Account.t Coda_base.Account.Index.Table.t
           Public_key.Compressed.Table.t
           option

      (** Swap in a new set of block production keys and invalidate and/or
          recompute cached data *)
      val block_production_keys_swap :
           t
        -> Signature_lib.Public_key.Compressed.Set.t
        -> Coda_base.Block_time.t
        -> unit
    end

    module Prover_state : sig
      [%%versioned:
      module Stable : sig
        module V1 : sig
          type t [@@deriving sexp, to_yojson]
        end
      end]

      type t = Stable.Latest.t [@@deriving to_yojson, sexp]

      val precomputed_handler :
        genesis_ledger:Coda_base.Ledger.t Lazy.t -> Snark_params.Tick.Handler.t

      val handler :
           t
        -> pending_coinbase:Coda_base.Pending_coinbase_witness.t
        -> Snark_params.Tick.Handler.t
    end

    module Consensus_transition : sig
      module Value : sig
        [%%versioned:
        module Stable : sig
          module V1 : sig
            type t [@@deriving sexp, to_yojson]
          end
        end]

        type t = Stable.V1.t [@@deriving to_yojson, sexp]
      end

      include Snark_params.Tick.Snarkable.S with type value := Value.t

      val genesis : Value.t
    end

    module Consensus_time : sig
      [%%versioned:
      module Stable : sig
        module V1 : sig
          type t [@@deriving compare, sexp, yojson]
        end
      end]

      type t = Stable.Latest.t [@@deriving compare, sexp, yojson]

      val graphql_type : unit -> ('ctx, t option) Graphql_async.Schema.typ

      val to_string_hum : t -> string

<<<<<<< HEAD
      val of_time : Block_time.t -> t Or_error.t
=======
      val to_time : t -> Block_time.t
>>>>>>> 6e4c3fdb

      val of_time_exn : Block_time.t -> t

      (** Gets the corresponding a reasonable consensus time that is considered to be "old" and not accepted by other peers by the consensus mechanism *)
      val get_old : t -> t

      val of_int : int -> t

      val to_int : t -> int

      val of_uint32 : Unsigned.UInt32.t -> t

      val to_uint32 : t -> Unsigned.UInt32.t
    end

    module Consensus_state : sig
      module Value : sig
        [%%versioned:
        module Stable : sig
          module V1 : sig
            type t [@@deriving hash, eq, compare, sexp, to_yojson]
          end
        end]

        type t = Stable.Latest.t
        [@@deriving hash, eq, compare, sexp, to_yojson]
      end

      type display [@@deriving yojson]

      include Snark_params.Tick.Snarkable.S with type value := Value.t

      val negative_one : genesis_ledger:Ledger.t Lazy.t -> Value.t

      val create_genesis_from_transition :
           negative_one_protocol_state_hash:Coda_base.State_hash.t
        -> consensus_transition:Consensus_transition.Value.t
        -> genesis_ledger:Ledger.t Lazy.t
        -> Value.t

      val create_genesis :
           negative_one_protocol_state_hash:Coda_base.State_hash.t
        -> genesis_ledger:Ledger.t Lazy.t
        -> Value.t

      open Snark_params.Tick

      val var_to_input :
        var -> ((Field.Var.t, Boolean.var) Random_oracle.Input.t, _) Checked.t

      val to_input : Value.t -> (Field.t, bool) Random_oracle.Input.t

      val to_lite : (Value.t -> Lite_base.Consensus_state.t) option

      val display : Value.t -> display

      val network_delay : Configuration.t -> int

      val consensus_time : Value.t -> Consensus_time.t

      val blockchain_length : Value.t -> Length.t

      val graphql_type :
        unit -> ('ctx, Value.t option) Graphql_async.Schema.typ

      val curr_slot : Value.t -> Slot.t

      val is_genesis_state : Value.t -> bool

      val is_genesis_state_var : var -> (Boolean.var, _) Checked.t
    end

    module Block_data : sig
      type t

      val prover_state : t -> Prover_state.t
    end
  end

  module Hooks : sig
    open Data

    module Rpcs : sig
      include Rpc_intf.Rpc_interface_intf

      val rpc_handlers :
           logger:Logger.t
        -> local_state:Local_state.t
        -> genesis_ledger_hash:Frozen_ledger_hash.t
        -> rpc_handler list

      type query =
        { query:
            'q 'r.    Network_peer.Peer.t -> ('q, 'r) rpc -> 'q
            -> 'r Coda_base.Rpc_intf.rpc_response Deferred.t }
    end

    (* Check whether we are in the genesis epoch *)
    val is_genesis_epoch : Coda_base.Block_time.t -> bool

    (**
     * Check that a consensus state was received at a valid time.
    *)
    val received_at_valid_time :
         Consensus_state.Value.t
      -> time_received:Unix_timestamp.t
      -> (unit, [`Too_early | `Too_late of int64]) result

    (**
     * Select between two ledger builder controller tips given the consensus
     * states for the two tips. Returns `\`Keep` if the first tip should be
     * kept, or `\`Take` if the second tip should be taken instead.
    *)
    val select :
         existing:Consensus_state.Value.t
      -> candidate:Consensus_state.Value.t
      -> logger:Logger.t
      -> [`Keep | `Take]

    type block_producer_timing =
      [ `Check_again of Unix_timestamp.t
      | `Produce_now of Signature_lib.Keypair.t * Block_data.t
      | `Produce of Unix_timestamp.t * Signature_lib.Keypair.t * Block_data.t
      ]

    (**
     * Determine if and when to next produce a block. Either informs the callee
     * to check again at some time in the future, or to schedule block
     * production with some particular keypair at some time in the future, or to
     * produce a block now with some keypair and check again some time in the
     * future.
     *)
    val next_producer_timing :
         Unix_timestamp.t
      -> Consensus_state.Value.t
      -> local_state:Local_state.t
      -> keypairs:Signature_lib.Keypair.And_compressed_pk.Set.t
      -> logger:Logger.t
      -> block_producer_timing

    (**
     * A hook for managing local state when the locked tip is updated.
     *)
    val frontier_root_transition :
         Consensus_state.Value.t
      -> Consensus_state.Value.t
      -> local_state:Local_state.t
      -> snarked_ledger:Coda_base.Ledger.Any_ledger.witness
      -> unit

    (**
     * Indicator of when we should bootstrap
     *)
    val should_bootstrap :
         existing:Consensus_state.Value.t
      -> candidate:Consensus_state.Value.t
      -> logger:Logger.t
      -> bool

    val get_epoch_ledger :
         consensus_state:Consensus_state.Value.t
      -> local_state:Local_state.t
      -> Coda_base.Sparse_ledger.t

    (** Data needed to synchronize the local state. *)
    type local_state_sync [@@deriving to_yojson]

    (**
     * Predicate indicating whether or not the local state requires synchronization.
     *)
    val required_local_state_sync :
         consensus_state:Consensus_state.Value.t
      -> local_state:Local_state.t
      -> local_state_sync Non_empty_list.t option

    (**
     * Synchronize local state over the network.
     *)
    val sync_local_state :
         logger:Logger.t
      -> trust_system:Trust_system.t
      -> local_state:Local_state.t
      -> random_peers:(int -> Network_peer.Peer.t list Deferred.t)
      -> query_peer:Rpcs.query
      -> local_state_sync Non_empty_list.t
      -> unit Deferred.Or_error.t

    module Make_state_hooks
        (Blockchain_state : Blockchain_state)
        (Protocol_state : Protocol_state
                          with type blockchain_state :=
                                      Blockchain_state.Value.t
                           and type blockchain_state_var :=
                                      Blockchain_state.var
                           and type consensus_state := Consensus_state.Value.t
                           and type consensus_state_var := Consensus_state.var)
        (Snark_transition : Snark_transition
                            with type blockchain_state_var :=
                                        Blockchain_state.var
                             and type consensus_transition_var :=
                                        Consensus_transition.var) :
      State_hooks
      with type blockchain_state := Blockchain_state.Value.t
       and type protocol_state := Protocol_state.Value.t
       and type protocol_state_var := Protocol_state.var
       and type snark_transition_var := Snark_transition.var
       and type consensus_state := Consensus_state.Value.t
       and type consensus_state_var := Consensus_state.var
       and type consensus_transition := Consensus_transition.Value.t
       and type block_data := Block_data.t
  end
end<|MERGE_RESOLUTION|>--- conflicted
+++ resolved
@@ -391,13 +391,11 @@
 
       val to_string_hum : t -> string
 
-<<<<<<< HEAD
       val of_time : Block_time.t -> t Or_error.t
-=======
+
+      val of_time_exn : Block_time.t -> t
+
       val to_time : t -> Block_time.t
->>>>>>> 6e4c3fdb
-
-      val of_time_exn : Block_time.t -> t
 
       (** Gets the corresponding a reasonable consensus time that is considered to be "old" and not accepted by other peers by the consensus mechanism *)
       val get_old : t -> t
