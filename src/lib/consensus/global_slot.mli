--- conflicted
+++ resolved
@@ -76,11 +76,6 @@
   val of_slot_number :
     constants:Constants.var -> Mina_numbers.Global_slot.Checked.t -> t
 
-<<<<<<< HEAD
-  val to_bits : t -> (Boolean.var Bitstring.Lsb_first.t, _) Checked.t
-
-=======
->>>>>>> 0264804c
   val to_input : t -> Field.Var.t Random_oracle.Input.Chunked.t
 
   val to_epoch_and_slot : t -> (Epoch.Checked.t * Slot.Checked.t, _) Checked.t
