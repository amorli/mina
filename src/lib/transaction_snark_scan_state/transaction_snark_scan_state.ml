--- conflicted
+++ resolved
@@ -192,19 +192,14 @@
     Transaction_logic.Transaction_applied.transaction_with_status
       transaction_with_info
   in
-<<<<<<< HEAD
   let%bind protocol_state = get_state (fst state_hash) in
   let state_view = Mina_state.Protocol_state.Body.view protocol_state.body in
   let empty_local_state = Mina_state.Local_state.empty in
-  let%bind after =
+  let%bind after, _ =
     Or_error.try_with (fun () ->
-        Sparse_ledger.apply_transaction_exn ~constraint_constants
+        Sparse_ledger.apply_transaction ~constraint_constants
           ~txn_state_view:state_view ledger_witness transaction)
-=======
-  let%bind after, _ =
-    Sparse_ledger.apply_transaction ~constraint_constants
-      ~txn_state_view:state_view ledger_witness transaction
->>>>>>> 35a0be70
+    |> Or_error.join
   in
   let next_available_token_after = Sparse_ledger.next_available_token after in
   let target_merkle_root =
@@ -379,11 +374,7 @@
   end
 
   (*TODO: fold over the pending_coinbase tree and validate the statements?*)
-<<<<<<< HEAD
   let scan_statement ~constraint_constants tree ~statement_check ~verifier :
-=======
-  let scan_statement tree ~constraint_constants ~statement_check ~verifier :
->>>>>>> 35a0be70
       ( Transaction_snark.Statement.t
       , [ `Error of Error.t | `Empty ] )
       Deferred.Result.t =
@@ -484,27 +475,17 @@
           with_error "Bad base statement" ~f:(fun () ->
               let%bind expected_statement =
                 match statement_check with
-<<<<<<< HEAD
                 | `Full get_state ->
-                    Timer.time timer
-                      (sprintf "create_expected_statement:%s" __LOC__)
-                      (fun () ->
-                        Deferred.return
-                          (create_expected_statement ~constraint_constants
-                             ~get_state transaction))
-=======
-                | `Full ->
                     let%bind result =
                       Timer.time timer
                         (sprintf "create_expected_statement:%s" __LOC__)
                         (fun () ->
                           Deferred.return
                             (create_expected_statement ~constraint_constants
-                               transaction))
+                               ~get_state transaction))
                     in
                     let%map () = yield_always () in
                     result
->>>>>>> 35a0be70
                 | `Partial ->
                     return transaction.statement
               in
@@ -564,7 +545,6 @@
         Deferred.return (Error (`Error e))
 
   let check_invariants t ~constraint_constants ~statement_check ~verifier
-<<<<<<< HEAD
       ~error_prefix
       ~(registers_begin :
          ( Frozen_ledger_hash.t
@@ -579,12 +559,6 @@
          , Token_id.t
          , Mina_state.Local_state.t )
          Mina_state.Registers.t) =
-=======
-      ~error_prefix ~ledger_hash_end:current_ledger_hash
-      ~ledger_hash_begin:snarked_ledger_hash
-      ~next_available_token_begin:snarked_ledger_next_available_token
-      ~next_available_token_end:current_ledger_next_available_token =
->>>>>>> 35a0be70
     let clarify_error cond err =
       if not cond then Or_error.errorf "%s : %s" error_prefix err else Ok ()
     in
@@ -821,10 +795,10 @@
         , state_hash
         , ledger_witness
         , init_stack ) ->
-<<<<<<< HEAD
         let%map witness =
           let { With_status.data = transaction; status } =
-            Ledger.Transaction_applied.transaction transaction_with_info
+            Transaction_logic.Transaction_applied.transaction_with_status
+              transaction_with_info
           in
           let%bind protocol_state_body =
             let%map state = get_state (fst state_hash) in
@@ -843,22 +817,6 @@
           ; init_stack
           ; status
           }
-=======
-        let { With_status.data = transaction; status } =
-          Transaction_logic.Transaction_applied.transaction_with_status
-            transaction_with_info
-        in
-        let%bind protocol_state_body =
-          let%map state = get_state (fst state_hash) in
-          Mina_state.Protocol_state.body state
-        in
-        let%map init_stack =
-          match init_stack with
-          | Base x ->
-              Ok x
-          | Merge ->
-              Or_error.error_string "init_stack was Merge"
->>>>>>> 35a0be70
         in
         Snark_work_lib.Work.Single.Spec.Transition (statement, witness)
     | Second (p1, p2) ->
