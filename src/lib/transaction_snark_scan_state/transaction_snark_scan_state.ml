open Core_kernel
open Async
open Mina_base
open Mina_transaction
open Currency
module Ledger = Mina_ledger.Ledger
module Sparse_ledger = Mina_ledger.Sparse_ledger

let map2_or_error xs ys ~f =
  let rec go xs ys acc =
    match (xs, ys) with
    | [], [] ->
        Ok (List.rev acc)
    | x :: xs, y :: ys -> (
        match f x y with Error e -> Error e | Ok z -> go xs ys (z :: acc) )
    | _, _ ->
        Or_error.error_string "Length mismatch"
  in
  go xs ys []

module type Monad_with_Or_error_intf = sig
  type 'a t

  include Monad.S with type 'a t := 'a t

  module Or_error : sig
    type nonrec 'a t = 'a Or_error.t t

    include Monad.S with type 'a t := 'a t
  end
end

module Transaction_with_witness = struct
  [%%versioned
  module Stable = struct
    module V2 = struct
      (* TODO: The statement is redundant here - it can be computed from the
         witness and the transaction
      *)
      type t =
        { transaction_with_info :
            Mina_transaction_logic.Transaction_applied.Stable.V2.t
        ; state_hash : State_hash.Stable.V1.t * State_body_hash.Stable.V1.t
        ; statement : Transaction_snark.Statement.Stable.V2.t
        ; init_stack :
            Transaction_snark.Pending_coinbase_stack_state.Init_stack.Stable.V1
            .t
        ; first_pass_ledger_witness : Mina_ledger.Sparse_ledger.Stable.V2.t
              [@sexp.opaque]
        ; second_pass_ledger_witness : Mina_ledger.Sparse_ledger.Stable.V2.t
              [@sexp.opaque]
        ; block_global_slot : Mina_numbers.Global_slot.Stable.V1.t
        }
      [@@deriving sexp, to_yojson]

      let to_latest = Fn.id
    end
  end]
end

module Ledger_proof_with_sok_message = struct
  [%%versioned
  module Stable = struct
    module V2 = struct
      type t = Ledger_proof.Stable.V2.t * Sok_message.Stable.V1.t
      [@@deriving sexp]

      let to_latest = Fn.id
    end
  end]
end

module Available_job = struct
  type t =
    ( Ledger_proof_with_sok_message.t
    , Transaction_with_witness.t )
    Parallel_scan.Available_job.t
  [@@deriving sexp]
end

module Space_partition = Parallel_scan.Space_partition

module Job_view = struct
  type t = Transaction_snark.Statement.t Parallel_scan.Job_view.t
  [@@deriving sexp]

  let to_yojson ({ value; position } : t) : Yojson.Safe.t =
    let module R = struct
      type t =
        ( Frozen_ledger_hash.t
        , Pending_coinbase.Stack_versioned.t
        , Mina_state.Local_state.t )
        Mina_state.Registers.t
      [@@deriving to_yojson]
    end in
    let statement_to_yojson (s : Transaction_snark.Statement.t) =
      `Assoc
        [ ("Work_id", `Int (Transaction_snark.Statement.hash s))
        ; ("Source", R.to_yojson s.source)
        ; ("Target", R.to_yojson s.target)
        ; ( "Fee Excess"
          , `List
              [ `Assoc
                  [ ("token", Token_id.to_yojson s.fee_excess.fee_token_l)
                  ; ("amount", Fee.Signed.to_yojson s.fee_excess.fee_excess_l)
                  ]
              ; `Assoc
                  [ ("token", Token_id.to_yojson s.fee_excess.fee_token_r)
                  ; ("amount", Fee.Signed.to_yojson s.fee_excess.fee_excess_r)
                  ]
              ] )
        ; ("Supply Increase", Currency.Amount.Signed.to_yojson s.supply_increase)
        ]
    in
    let job_to_yojson =
      match value with
      | BEmpty ->
          `Assoc [ ("B", `List []) ]
      | MEmpty ->
          `Assoc [ ("M", `List []) ]
      | MPart x ->
          `Assoc [ ("M", `List [ statement_to_yojson x ]) ]
      | MFull (x, y, { seq_no; status }) ->
          `Assoc
            [ ( "M"
              , `List
                  [ statement_to_yojson x
                  ; statement_to_yojson y
                  ; `Int seq_no
                  ; `Assoc
                      [ ( "Status"
                        , `String (Parallel_scan.Job_status.to_string status) )
                      ]
                  ] )
            ]
      | BFull (x, { seq_no; status }) ->
          `Assoc
            [ ( "B"
              , `List
                  [ statement_to_yojson x
                  ; `Int seq_no
                  ; `Assoc
                      [ ( "Status"
                        , `String (Parallel_scan.Job_status.to_string status) )
                      ]
                  ] )
            ]
    in
    `List [ `Int position; job_to_yojson ]
end

type job = Available_job.t [@@deriving sexp]

(*Scan state and any zkapp updates that were applied to the to the most recent
   snarked ledger but are from the tree just before the tree corresponding to
   the snarked ledger*)
[%%versioned
module Stable = struct
  module V2 = struct
    type t =
      { scan_state :
          ( Ledger_proof_with_sok_message.Stable.V2.t
          , Transaction_with_witness.Stable.V2.t )
          Parallel_scan.State.Stable.V1.t
      ; previous_incomplete_zkapp_updates :
          Transaction_with_witness.Stable.V2.t list
      }
    [@@deriving sexp]

    let to_latest = Fn.id

    let hash (t : t) =
      let state_hash =
        Parallel_scan.State.hash t.scan_state
          (Binable.to_string (module Ledger_proof_with_sok_message.Stable.V2))
          (Binable.to_string (module Transaction_with_witness.Stable.V2))
      in
      let incomplete_updates =
        List.fold ~init:"" t.previous_incomplete_zkapp_updates ~f:(fun acc t ->
            acc
            ^ Binable.to_string (module Transaction_with_witness.Stable.V2) t )
        |> Digestif.SHA256.digest_string
      in
      Staged_ledger_hash.Aux_hash.of_sha256
        Digestif.SHA256.(
          digest_string
            (to_raw_string state_hash ^ to_raw_string incomplete_updates))
  end
end]

[%%define_locally Stable.Latest.(hash)]

(**********Helpers*************)

let create_expected_statement ~constraint_constants
    ~(get_state : State_hash.t -> Mina_state.Protocol_state.value Or_error.t)
    ~connecting_merkle_root
    { Transaction_with_witness.transaction_with_info
    ; state_hash
    ; first_pass_ledger_witness
    ; second_pass_ledger_witness
    ; init_stack
    ; statement
    ; block_global_slot
    } =
  let open Or_error.Let_syntax in
  let source_first_pass_merkle_root =
    Frozen_ledger_hash.of_ledger_hash
    @@ Sparse_ledger.merkle_root first_pass_ledger_witness
  in
  let source_second_pass_merkle_root =
    Frozen_ledger_hash.of_ledger_hash
    @@ Sparse_ledger.merkle_root second_pass_ledger_witness
  in
  let { With_status.data = transaction; status = _ } =
    Ledger.Transaction_applied.transaction transaction_with_info
  in
  let%bind protocol_state = get_state (fst state_hash) in
  let state_view = Mina_state.Protocol_state.Body.view protocol_state.body in
  let empty_local_state = Mina_state.Local_state.empty () in
  let%bind ( target_first_pass_merkle_root
           , target_second_pass_merkle_root
           , supply_increase ) =
    let%bind first_pass_ledger_after_apply, partially_applied_transaction =
      Sparse_ledger.apply_transaction_first_pass ~constraint_constants
        ~global_slot:block_global_slot ~txn_state_view:state_view
        first_pass_ledger_witness transaction
    in
    let%bind second_pass_ledger_after_apply, applied_transaction =
      Sparse_ledger.apply_transaction_second_pass second_pass_ledger_witness
        partially_applied_transaction
    in
    let target_first_pass_merkle_root =
      Sparse_ledger.merkle_root first_pass_ledger_after_apply
      |> Frozen_ledger_hash.of_ledger_hash
    in
    let target_second_pass_merkle_root =
      Sparse_ledger.merkle_root second_pass_ledger_after_apply
      |> Frozen_ledger_hash.of_ledger_hash
    in
    let%map supply_increase =
      Ledger.Transaction_applied.supply_increase applied_transaction
    in
    ( target_first_pass_merkle_root
    , target_second_pass_merkle_root
    , supply_increase )
  in
  let%bind pending_coinbase_before =
    match init_stack with
    | Base source ->
        Ok source
    | Merge ->
        Or_error.errorf
          !"Invalid init stack in Pending coinbase stack state . Expected Base \
            found Merge"
  in
  let pending_coinbase_after =
    let state_body_hash = snd state_hash in
    let pending_coinbase_with_state =
      Pending_coinbase.Stack.push_state state_body_hash block_global_slot
        pending_coinbase_before
    in
    match transaction with
    | Coinbase c ->
        Pending_coinbase.Stack.push_coinbase c pending_coinbase_with_state
    | _ ->
        pending_coinbase_with_state
  in
  let%map fee_excess = Transaction.fee_excess transaction in
  { Transaction_snark.Statement.Poly.source =
      { first_pass_ledger = source_first_pass_merkle_root
      ; second_pass_ledger = source_second_pass_merkle_root
      ; pending_coinbase_stack = statement.source.pending_coinbase_stack
      ; local_state = empty_local_state
      }
  ; target =
      { first_pass_ledger = target_first_pass_merkle_root
      ; second_pass_ledger = target_second_pass_merkle_root
      ; pending_coinbase_stack = pending_coinbase_after
      ; local_state = empty_local_state
      }
  ; connecting_ledger_left = connecting_merkle_root
  ; connecting_ledger_right = connecting_merkle_root
  ; fee_excess
  ; supply_increase
  ; sok_digest = ()
  }

let completed_work_to_scanable_work (job : job) (fee, current_proof, prover) :
    Ledger_proof_with_sok_message.t Or_error.t =
  let sok_digest = Ledger_proof.sok_digest current_proof
  and proof = Ledger_proof.underlying_proof current_proof in
  match job with
  | Base { statement; _ } ->
      let ledger_proof = Ledger_proof.create ~statement ~sok_digest ~proof in
      Ok (ledger_proof, Sok_message.create ~fee ~prover)
  | Merge ((p, _), (p', _)) ->
      let open Or_error.Let_syntax in
      let s = Ledger_proof.statement p and s' = Ledger_proof.statement p' in
      let%map statement = Transaction_snark.Statement.merge s s' in
      ( Ledger_proof.create ~statement ~sok_digest ~proof
      , Sok_message.create ~fee ~prover )

let total_proofs (works : Transaction_snark_work.t list) =
  List.sum (module Int) works ~f:(fun w -> One_or_two.length w.proofs)

(*************exposed functions*****************)

module P = struct
  type t = Ledger_proof_with_sok_message.t
end

module Make_statement_scanner (Verifier : sig
  type t

  val verify : verifier:t -> P.t list -> bool Deferred.Or_error.t
end) =
struct
  module Fold = Parallel_scan.State.Make_foldable (Deferred)

  let logger = lazy (Logger.create ())

  module Timer = struct
    module Info = struct
      module Time_span = struct
        type t = Time.Span.t

        let to_yojson t = `Float (Time.Span.to_ms t)
      end

      type t =
        { total : Time_span.t
        ; count : int
        ; min : Time_span.t
        ; max : Time_span.t
        }
      [@@deriving to_yojson]

      let singleton time = { total = time; count = 1; max = time; min = time }

      let update (t : t) time =
        { total = Time.Span.( + ) t.total time
        ; count = t.count + 1
        ; min = Time.Span.min t.min time
        ; max = Time.Span.max t.max time
        }
    end

    type t = Info.t String.Table.t

    let create () : t = String.Table.create ()

    let time (t : t) label f =
      let start = Time.now () in
      let x = f () in
      let elapsed = Time.(diff (now ()) start) in
      Hashtbl.update t label ~f:(function
        | None ->
            Info.singleton elapsed
        | Some acc ->
            Info.update acc elapsed ) ;
      x

    let log label (t : t) =
      let logger = Lazy.force logger in
      [%log debug]
        ~metadata:
          (List.map (Hashtbl.to_alist t) ~f:(fun (k, info) ->
               (k, Info.to_yojson info) ) )
        "%s timing" label
  end

  (*TODO: fold over the pending_coinbase tree and validate the statements?*)
  let scan_statement ~constraint_constants
      ({ scan_state = tree; previous_incomplete_zkapp_updates } : t)
      ~statement_check ~verifier :
      ( Transaction_snark.Statement.t
      , [ `Error of Error.t | `Empty ] )
      Deferred.Result.t =
    let open Deferred.Or_error.Let_syntax in
    let timer = Timer.create () in
    let yield_occasionally =
      let f = Staged.unstage (Async.Scheduler.yield_every ~n:50) in
      fun () -> f () |> Deferred.map ~f:Or_error.return
    in
    let yield_always () =
      Async.Scheduler.yield () |> Deferred.map ~f:Or_error.return
    in
    let module Acc = struct
      type t = (Transaction_snark.Statement.t * P.t list) option
    end in
    let write_error description =
      sprintf !"Staged_ledger.scan_statement: %s\n" description
    in
    let with_error ~f message =
      let result = f () in
      Deferred.Result.map_error result ~f:(fun e ->
          Error.createf !"%s: %{sexp:Error.t}" (write_error message) e )
    in
    let merge_acc ~proofs (acc : Acc.t) s2 : Acc.t Deferred.Or_error.t =
      Timer.time timer (sprintf "merge_acc:%s" __LOC__) (fun () ->
          with_error "Bad merge proof" ~f:(fun () ->
              match acc with
              | None ->
                  return (Some (s2, proofs))
              | Some (s1, ps) ->
                  let%bind merged_statement =
                    Deferred.return (Transaction_snark.Statement.merge s1 s2)
                  in
                  let%map () = yield_occasionally () in
                  Some (merged_statement, proofs @ ps) ) )
    in
    let merge_pc (acc : Transaction_snark.Statement.t option) s2 :
        Transaction_snark.Statement.t option Or_error.t =
      let open Or_error.Let_syntax in
      match acc with
      | None ->
          Ok (Some s2)
      | Some s1 ->
          let%map () =
            if
              Pending_coinbase.Stack.connected
                ~prev:(Some s1.source.pending_coinbase_stack)
                ~first:s1.target.pending_coinbase_stack
                ~second:s2.source.pending_coinbase_stack ()
            then return ()
            else
              Or_error.errorf
                !"Base merge proof: invalid pending coinbase transition s1: \
                  %{sexp: Transaction_snark.Statement.t} s2: %{sexp: \
                  Transaction_snark.Statement.t}"
                s1 s2
          in
          Some s2
    in
    let fold_step_a (acc_statement, acc_pc) job =
      match job with
      | Parallel_scan.Merge.Job.Part (proof, message) ->
          let statement = Ledger_proof.statement proof in
          let%map acc_stmt =
            merge_acc ~proofs:[ (proof, message) ] acc_statement statement
          in
          (acc_stmt, acc_pc)
      | Empty | Full { status = Parallel_scan.Job_status.Done; _ } ->
          return (acc_statement, acc_pc)
      | Full { left = proof_1, message_1; right = proof_2, message_2; _ } ->
          let stmt1 = Ledger_proof.statement proof_1 in
          let stmt2 = Ledger_proof.statement proof_2 in
          let%bind merged_statement =
            Timer.time timer (sprintf "merge:%s" __LOC__) (fun () ->
                Deferred.return (Transaction_snark.Statement.merge stmt1 stmt2) )
          in
          let%map acc_stmt =
            merge_acc acc_statement merged_statement
              ~proofs:[ (proof_1, message_1); (proof_2, message_2) ]
          in
          (acc_stmt, acc_pc)
    in
    let check_base (acc_statement, acc_pc)
        (transaction : Transaction_with_witness.t) =
      with_error "Bad base statement" ~f:(fun () ->
          let%bind expected_statement =
            match statement_check with
            | `Full get_state ->
                let%bind result =
                  Timer.time timer
                    (sprintf "create_expected_statement:%s" __LOC__) (fun () ->
                      Deferred.return
                        (create_expected_statement ~constraint_constants
                           ~get_state
                           ~connecting_merkle_root:
                             transaction.statement.connecting_ledger_left
                           transaction ) )
                in
                let%map () = yield_always () in
                result
            | `Partial ->
                return transaction.statement
          in
          let%bind () = yield_always () in
          if
            Transaction_snark.Statement.equal transaction.statement
              expected_statement
          then
            let%bind acc_stmt =
              merge_acc ~proofs:[] acc_statement transaction.statement
            in
            let%map acc_pc =
              merge_pc acc_pc transaction.statement |> Deferred.return
            in
            (acc_stmt, acc_pc)
          else
            Deferred.Or_error.error_string
              (sprintf
                 !"Bad base statement expected: \
                   %{sexp:Transaction_snark.Statement.t} got: \
                   %{sexp:Transaction_snark.Statement.t}"
                 transaction.statement expected_statement ) )
    in
    let fold_step_d (acc_statement, acc_pc) job =
      match job with
      | Parallel_scan.Base.Job.Empty ->
          return (acc_statement, acc_pc)
      | Full
          { status = Parallel_scan.Job_status.Done
          ; job = (transaction : Transaction_with_witness.t)
          ; _
          } ->
          let%map acc_pc =
            Deferred.return (merge_pc acc_pc transaction.statement)
          in
          (acc_statement, acc_pc)
      | Full { job = transaction; _ } ->
          check_base (acc_statement, acc_pc) transaction
    in
    let%bind.Deferred res =
      let%bind previous_zkapp_updates =
        Deferred.Or_error.List.fold ~init:(None, None)
          previous_incomplete_zkapp_updates ~f:check_base
      in
      Fold.fold_chronological_until tree ~init:previous_zkapp_updates
        ~f_merge:(fun acc (_weight, job) ->
          let open Container.Continue_or_stop in
          match%map.Deferred fold_step_a acc job with
          | Ok next ->
              Continue next
          | e ->
              Stop e )
        ~f_base:(fun acc (_weight, job) ->
          let open Container.Continue_or_stop in
          match%map.Deferred fold_step_d acc job with
          | Ok next ->
              Continue next
          | e ->
              Stop e )
        ~finish:return
    in
    Timer.log "scan_statement" timer ;
    match res with
    | Ok (None, _) ->
        Deferred.return (Error `Empty)
    | Ok (Some (res, proofs), _) -> (
        match%map.Deferred Verifier.verify ~verifier proofs with
        | Ok true ->
            Ok res
        | Ok false ->
            Error (`Error (Error.of_string "Bad proofs"))
        | Error e ->
            Error (`Error e) )
    | Error e ->
        Deferred.return (Error (`Error e))

  let check_invariants t ~constraint_constants ~statement_check ~verifier
      ~error_prefix
      ~(last_proof_statement : Transaction_snark.Statement.t option)
      ~(registers_end :
         ( Frozen_ledger_hash.t
         , Pending_coinbase.Stack.t
         , Mina_state.Local_state.t )
         Mina_state.Registers.t ) =
    let clarify_error cond err =
      if not cond then Or_error.errorf "%s : %s" error_prefix err else Ok ()
    in
    let check_registers (reg1 : _ Mina_state.Registers.t)
        (reg2 : _ Mina_state.Registers.t) =
      let open Or_error.Let_syntax in
      let%map () =
        clarify_error
          (Frozen_ledger_hash.equal reg1.first_pass_ledger
             reg2.first_pass_ledger )
          "did not connect with snarked fee payment ledger hash"
      and () =
        clarify_error
          (Frozen_ledger_hash.equal reg1.second_pass_ledger
             reg2.second_pass_ledger )
          "did not connect with snarked parties ledger hash"
      and () =
        clarify_error
          (Pending_coinbase.Stack.connected ~first:reg1.pending_coinbase_stack
             ~second:reg2.pending_coinbase_stack () )
          "did not connect with pending-coinbase stack"
      and () =
        clarify_error
          (Mina_transaction_logic.Zkapp_command_logic.Local_state.Value.equal
             reg1.local_state reg2.local_state )
          "did not connect with local state"
      in
      ()
    in
    match%map
      O1trace.sync_thread "validate_transaction_snark_scan_state" (fun () ->
          scan_statement t ~constraint_constants ~statement_check ~verifier )
    with
    | Error (`Error e) ->
        Error e
    | Error `Empty ->
        Option.value_map ~default:(Ok ()) last_proof_statement
          ~f:(fun statement -> check_registers statement.target registers_end)
    | Ok
        ( { fee_excess = { fee_token_l; fee_excess_l; fee_token_r; fee_excess_r }
          ; source = _
          ; target
          ; connecting_ledger_left = _
          ; connecting_ledger_right = _
          ; supply_increase = _
          ; sok_digest = ()
          } as t ) ->
        let open Or_error.Let_syntax in
        let%map () =
          Option.value_map ~default:(Ok ()) last_proof_statement
            ~f:(fun statement ->
              Transaction_snark.Statement.merge statement t |> Or_error.ignore_m )
        and () = check_registers registers_end target
        and () =
          clarify_error
            (Fee.Signed.equal Fee.Signed.zero fee_excess_l)
            "nonzero fee excess"
        and () =
          clarify_error
            (Fee.Signed.equal Fee.Signed.zero fee_excess_r)
            "nonzero fee excess"
        and () =
          clarify_error
            (Token_id.equal Token_id.default fee_token_l)
            "nondefault fee token"
        and () =
          clarify_error
            (Token_id.equal Token_id.default fee_token_r)
            "nondefault fee token"
        in
        ()
end

let statement_of_job : job -> Transaction_snark.Statement.t option = function
  | Base { statement; _ } ->
      Some statement
  | Merge ((p1, _), (p2, _)) ->
      Transaction_snark.Statement.merge
        (Ledger_proof.statement p1)
        (Ledger_proof.statement p2)
      |> Result.ok

let create ~work_delay ~transaction_capacity_log_2 : t =
  let k = Int.pow 2 transaction_capacity_log_2 in
  { scan_state = Parallel_scan.empty ~delay:work_delay ~max_base_jobs:k
  ; previous_incomplete_zkapp_updates = []
  }

let empty ~(constraint_constants : Genesis_constants.Constraint_constants.t) ()
    =
  create ~work_delay:constraint_constants.work_delay
    ~transaction_capacity_log_2:constraint_constants.transaction_capacity_log_2

module Transactions_ordered = struct
  module Poly = struct
    type 'a t =
      { first_pass : 'a list
      ; second_pass : 'a list
      ; previous_incomplete : 'a list
      ; current_incomplete : 'a list
      }
    [@@deriving sexp, to_yojson]
  end

  type t = Transaction_with_witness.t Poly.t [@@deriving sexp, to_yojson]

  let map (t : 'a Poly.t) ~f : 'b Poly.t =
    let f = List.map ~f in
    { Poly.first_pass = f t.first_pass
    ; second_pass = f t.second_pass
    ; previous_incomplete = f t.previous_incomplete
    ; current_incomplete = f t.current_incomplete
    }

  let fold (t : 'a Poly.t) ~f ~init =
    let init = List.fold ~init t.first_pass ~f in
    let init = List.fold ~init t.previous_incomplete ~f in
    let init = List.fold ~init t.second_pass ~f in
    List.fold ~init t.current_incomplete ~f

  let first_and_second_pass_transactions_per_tree ~previous_incomplete
      (txns_per_tree : Transaction_with_witness.t list) =
    let complete_and_incomplete_transactions = function
      | [] ->
          None
      | (h : Transaction_with_witness.t) :: _ as txns_with_witnesses ->
          let target_first_pass_ledger = h.statement.source.first_pass_ledger in
          let first_pass_txns, second_pass_txns, target_first_pass_ledger =
            let first_pass_txns, second_pass_txns, target_first_pass_ledger =
              List.fold ~init:([], [], target_first_pass_ledger)
                txns_with_witnesses
                ~f:(fun
                     (first_pass_txns, second_pass_txns, second_pass_ledger_hash)
                     (txn_with_witness : Transaction_with_witness.t)
                   ->
                  let txn =
                    Ledger.Transaction_applied.transaction
                      txn_with_witness.transaction_with_info
                  in
                  match txn.data with
                  | Transaction.Coinbase _
                  | Fee_transfer _
                  | Command (User_command.Signed_command _) ->
                      ( txn_with_witness :: first_pass_txns
                      , second_pass_txns
                      , second_pass_ledger_hash )
                  | Command (Zkapp_command _) ->
                      let target_first_pass_ledger =
                        txn_with_witness.statement.target.first_pass_ledger
                      in
                      ( txn_with_witness :: first_pass_txns
                      , txn_with_witness :: second_pass_txns
                      , target_first_pass_ledger ) )
            in
            ( List.rev first_pass_txns
            , List.rev second_pass_txns
            , target_first_pass_ledger )
          in
          let second_pass_txns, incomplete_txns =
            match List.hd second_pass_txns with
            | None ->
                ([], [])
            | Some txn_with_witness ->
                if
                  Frozen_ledger_hash.equal
                    txn_with_witness.statement.source.second_pass_ledger
                    target_first_pass_ledger
                then
                  (*second pass completed in the same tree*)
                  (second_pass_txns, [])
                else ([], second_pass_txns)
          in
          let previous_incomplete =
            match previous_incomplete with
            | [] ->
                []
            | (t : Transaction_with_witness.t) :: _ ->
                if State_hash.equal (fst t.state_hash) (fst h.state_hash) then
                  (*same block*)
                  previous_incomplete
                else []
          in
          Some
            { Poly.first_pass = first_pass_txns
            ; second_pass = second_pass_txns
            ; current_incomplete = incomplete_txns
            ; previous_incomplete
            }
    in
    let txns_by_block (txns_per_tree : Transaction_with_witness.t list) =
      List.group txns_per_tree ~break:(fun t1 t2 ->
          State_hash.equal (fst t1.state_hash) (fst t2.state_hash) |> not )
    in
    List.filter_map ~f:complete_and_incomplete_transactions
      (txns_by_block txns_per_tree)

  let first_and_second_pass_transactions_per_forest scan_state_txns
      ~previous_incomplete =
    List.map scan_state_txns
      ~f:(first_and_second_pass_transactions_per_tree ~previous_incomplete)
end

let extract_txn_and_global_slot (txn_with_witness : Transaction_with_witness.t)
    =
  let txn =
    Ledger.Transaction_applied.transaction
      txn_with_witness.transaction_with_info
  in
  let state_hash = fst txn_with_witness.state_hash in
  let global_slot = txn_with_witness.block_global_slot in
  (txn, state_hash, global_slot)

let latest_ledger_proof' t =
  let open Option.Let_syntax in
  let%map proof, txns_with_witnesses =
    Parallel_scan.last_emitted_value t.scan_state
  in
  let txns =
    Transactions_ordered.first_and_second_pass_transactions_per_tree
      txns_with_witnesses
      ~previous_incomplete:t.previous_incomplete_zkapp_updates
  in
  (proof, txns)

let latest_ledger_proof t =
  Option.map (latest_ledger_proof' t) ~f:(fun (p, txns) ->
      ( p
      , List.map txns
          ~f:(Transactions_ordered.map ~f:extract_txn_and_global_slot) ) )

let incomplete_txns_from_recent_proof_tree t =
  let open Option.Let_syntax in
  let%map proof, txns_with_witnesses =
    Parallel_scan.last_emitted_value t.scan_state
  in
  let txns_per_block =
    Transactions_ordered.first_and_second_pass_transactions_per_tree
      txns_with_witnesses
      ~previous_incomplete:t.previous_incomplete_zkapp_updates
  in
  let txns =
    match List.last txns_per_block with
    | None ->
        []
    | Some txns_in_last_block ->
        txns_in_last_block.current_incomplete
  in
  (proof, txns)

let staged_transactions t =
  let previous_incomplete =
    Option.value_map ~default:[]
      (incomplete_txns_from_recent_proof_tree t)
      ~f:snd
  in
  Transactions_ordered.first_and_second_pass_transactions_per_forest
    (Parallel_scan.pending_data t.scan_state)
    ~previous_incomplete
  |> List.concat

(*All the transactions in the order in which they were applied along with the parent protocol state of the blocks that contained them*)
let staged_transactions_with_state_hash t =
  let pending_transactions_per_block = staged_transactions t in
  List.map pending_transactions_per_block
    ~f:(Transactions_ordered.map ~f:extract_txn_and_global_slot)

(* written in continuation passing style so that implementation can be used both sync and async *)
let apply_ordered_txns_stepwise ordered_txns ~ledger ~get_protocol_state
    ~apply_first_pass ~apply_second_pass ~apply_first_pass_sparse_ledger =
  let open Or_error.Let_syntax in
  let apply ~apply ~ledger t state_hash block_global_slot =
    match get_protocol_state state_hash with
    | Ok state ->
        let txn_state_view =
          Mina_state.Protocol_state.body state
          |> Mina_state.Protocol_state.Body.view
        in
        apply ~global_slot:block_global_slot ~txn_state_view ledger t
    | Error e ->
        Or_error.errorf
          !"Coudln't find protocol state with hash %s: %s"
          (State_hash.to_base58_check state_hash)
          (Error.to_string_hum e)
  in
<<<<<<< HEAD
  let rec apply_txns_first_pass ?(acc = []) ~k txns =
    match txns with
    | [] ->
        k (List.rev acc)
    | txn :: txns' ->
        let transaction, state_hash = extract_txn txn in
        let expected_status = transaction.status in
        let%map partially_applied_txn =
          apply ~apply:apply_first_pass ~ledger transaction.data state_hash
        in
        `Continue
          (fun () ->
            apply_txns_first_pass
              ~acc:((expected_status, partially_applied_txn) :: acc)
              ~k txns' )
=======
  let apply_first_pass txns =
    List.fold_until txns ~init:(Ok [])
      ~f:(fun acc (t : Transaction_with_witness.t) ->
        let transaction, state_hash, block_global_slot =
          extract_txn_and_global_slot t
        in
        let expected_status = transaction.status in
        match
          Or_error.both acc
            (apply ~apply:apply_first_pass ~ledger transaction.data state_hash
               block_global_slot )
        with
        | Ok (acc, res) ->
            Continue_or_stop.Continue (Ok ((expected_status, res) :: acc))
        | Error e ->
            Stop (Error e) )
      ~finish:(Or_error.map ~f:List.rev)
>>>>>>> 328e1d91
  in
  let rec apply_txns_second_pass ~k partially_applied_txns =
    match partially_applied_txns with
    | [] ->
        k ()
    | (expected_status, partially_applied_txn) :: partially_applied_txns' ->
        let%bind res = apply_second_pass ledger partially_applied_txn in
        let status = Ledger.Transaction_applied.transaction_status res in
        if Transaction_status.equal expected_status status then
          Ok
            (`Continue
              (fun () -> apply_txns_second_pass ~k partially_applied_txns') )
        else
          Or_error.errorf
            !"Transaction produced unxpected application status. Expected \
              status:%{sexp:Transaction_status.t} \
              Got:%{sexp:Transaction_status.t} Transaction:%{sexp: \
              Transaction.t}"
            expected_status status
            (Ledger.Transaction_partially_applied.command partially_applied_txn)
  in
  let apply_previous_incomplete_txns ~k txns =
    (*Note: Previous incomplete transactions refer to the block's transactions from previous scan state tree that were split between the two trees.
      The set in the previous tree have gone through the first pass. For the second pass that is to happen after the rest of the set goes through the first pass, we need partially applied state - result of previous tree's transactions' first pass. To generate the partial state, we do a a first pass application of previous tree's transaction on a sparse ledger created from witnesses stored in the scan state and then use it to apply to the ledger here*)
<<<<<<< HEAD
    let inject_ledger_info partially_applied_txn =
      let open Sparse_ledger.T.Transaction_partially_applied in
      match partially_applied_txn with
      | Zkapp_command t ->
          let%map original_account_states =
            Mina_stdlib.Result.List.map t.original_account_states
              ~f:(fun (id, loc_opt) ->
                match loc_opt with
                | None ->
                    return (id, None)
                | Some (_sparse_ledger_loc, account) -> (
                    match Ledger.location_of_account ledger id with
                    | Some loc ->
                        return (id, Some (loc, account))
                    | None ->
                        Or_error.errorf
                          "Original accounts states from partially applied \
                           transactions don't exist in the ledger" ) )
          in
          let global_state : Ledger.Global_state.t =
            { first_pass_ledger = ledger
            ; second_pass_ledger = ledger
            ; fee_excess = t.global_state.fee_excess
            ; supply_increase = t.global_state.supply_increase
            ; protocol_state = t.global_state.protocol_state
            }
          in
          let local_state =
            { Mina_transaction_logic.Zkapp_command_logic.Local_state.stack_frame =
                t.local_state.stack_frame
            ; call_stack = t.local_state.call_stack
            ; transaction_commitment = t.local_state.transaction_commitment
            ; full_transaction_commitment =
                t.local_state.full_transaction_commitment
            ; token_id = t.local_state.token_id
            ; excess = t.local_state.excess
            ; supply_increase = t.local_state.supply_increase
            ; ledger
            ; success = t.local_state.success
            ; account_update_index = t.local_state.account_update_index
            ; failure_status_tbl = t.local_state.failure_status_tbl
            }
          in
          Ledger.Transaction_partially_applied.Zkapp_command
            { command = t.command
            ; previous_hash = t.previous_hash
            ; original_account_states
            ; constraint_constants = t.constraint_constants
            ; state_view = t.state_view
            ; global_state
            ; local_state
            }
      | Signed_command c ->
          return
            (Ledger.Transaction_partially_applied.Signed_command
               { previous_hash = c.previous_hash; applied = c.applied } )
      | Fee_transfer f ->
          return
            (Ledger.Transaction_partially_applied.Fee_transfer
               { previous_hash = f.previous_hash; applied = f.applied } )
      | Coinbase c ->
          return
            (Ledger.Transaction_partially_applied.Coinbase
               { previous_hash = c.previous_hash; applied = c.applied } )
    in
    let rec apply_txns_to_witnesses_first_pass ?(acc = []) ~k txns =
      match txns with
      | [] ->
          k (List.rev acc)
      | txn :: txns' ->
          let transaction, state_hash = extract_txn txn in
          let expected_status = transaction.status in
          let%bind partially_applied_txn =
            apply ~apply:apply_first_pass_sparse_ledger
              ~ledger:txn.first_pass_ledger_witness transaction.data state_hash
=======
    let%bind partial_txns_sparse_ledger =
      List.fold_until txns ~init:(Ok [])
        ~f:(fun acc (t : Transaction_with_witness.t) ->
          let transaction, state_hash, block_global_slot =
            extract_txn_and_global_slot t
          in
          let expected_status = transaction.status in
          match
            Or_error.both acc
              (apply ~apply:apply_first_pass_sparse_ledger
                 ~ledger:t.first_pass_ledger_witness transaction.data state_hash
                 block_global_slot )
          with
          | Ok (acc, res) ->
              Continue (Ok ((expected_status, res) :: acc))
          | Error e ->
              Stop (Error e) )
        ~finish:(Or_error.map ~f:List.rev)
    in
    let%bind partial_txns_ledger =
      (*Replace the sparse ledger info in the intermediate state with ledger info *)
      List.fold_until ~init:(Ok []) partial_txns_sparse_ledger
        ~f:(fun acc
                ( expected_status
                , (t : Sparse_ledger.T.Transaction_partially_applied.t) ) ->
          let t =
            match t with
            | Zkapp_command t ->
                let%map original_first_pass_account_states =
                  List.fold_until ~init:(Ok [])
                    t.original_first_pass_account_states
                    ~f:(fun acc (id, loc_opt) ->
                      let loc_opt =
                        match loc_opt with
                        | None ->
                            Ok None
                        | Some (_sparse_ledger_loc, account) -> (
                            match Ledger.location_of_account ledger id with
                            | Some loc ->
                                Ok (Some (loc, account))
                            | None ->
                                Or_error.errorf
                                  "Original accounts states from partially \
                                   applied transactions don't exist in the \
                                   ledger" )
                      in
                      match Or_error.both acc loc_opt with
                      | Ok (acc, loc_opt) ->
                          Continue (Ok ((id, loc_opt) :: acc))
                      | Error e ->
                          Stop (Error e) )
                    ~finish:(Or_error.map ~f:List.rev)
                in
                let global_state : Ledger.Global_state.t =
                  { first_pass_ledger = ledger
                  ; second_pass_ledger = ledger
                  ; fee_excess = t.global_state.fee_excess
                  ; supply_increase = t.global_state.supply_increase
                  ; protocol_state = t.global_state.protocol_state
                  ; block_global_slot = t.global_state.block_global_slot
                  }
                in
                let local_state =
                  { Mina_transaction_logic.Zkapp_command_logic.Local_state
                    .stack_frame = t.local_state.stack_frame
                  ; call_stack = t.local_state.call_stack
                  ; transaction_commitment =
                      t.local_state.transaction_commitment
                  ; full_transaction_commitment =
                      t.local_state.full_transaction_commitment
                  ; token_id = t.local_state.token_id
                  ; excess = t.local_state.excess
                  ; supply_increase = t.local_state.supply_increase
                  ; ledger
                  ; success = t.local_state.success
                  ; account_update_index = t.local_state.account_update_index
                  ; failure_status_tbl = t.local_state.failure_status_tbl
                  }
                in
                Ledger.Transaction_partially_applied.Zkapp_command
                  { command = t.command
                  ; previous_hash = t.previous_hash
                  ; original_first_pass_account_states
                  ; constraint_constants = t.constraint_constants
                  ; state_view = t.state_view
                  ; global_state
                  ; local_state
                  }
            | Signed_command c ->
                Ok
                  (Signed_command
                     { previous_hash = c.previous_hash; applied = c.applied } )
            | Fee_transfer f ->
                Ok
                  (Fee_transfer
                     { previous_hash = f.previous_hash; applied = f.applied } )
            | Coinbase c ->
                Ok
                  (Coinbase
                     { previous_hash = c.previous_hash; applied = c.applied } )
>>>>>>> 328e1d91
          in
          let%map partially_applied_txn' =
            inject_ledger_info partially_applied_txn
          in
          `Continue
            (fun () ->
              apply_txns_to_witnesses_first_pass
                ~acc:((expected_status, partially_applied_txn') :: acc)
                ~k txns' )
    in
    apply_txns_to_witnesses_first_pass txns ~k:(fun partially_applied_txns ->
        apply_txns_second_pass partially_applied_txns ~k )
  in
  let rec apply_txns previous_incomplete
      (ordered_txns : _ Transactions_ordered.Poly.t list) =
    match ordered_txns with
    | [] ->
        Ok (`Complete (Ledger.merkle_root ledger))
    | txns_per_block :: ordered_txns' ->
        apply_txns_first_pass txns_per_block.first_pass
          ~k:(fun partially_applied_txns ->
            apply_previous_incomplete_txns previous_incomplete ~k:(fun () ->
                apply_txns_second_pass partially_applied_txns ~k:(fun () ->
                    apply_txns txns_per_block.current_incomplete ordered_txns' ) ) )
  in
  apply_txns [] ordered_txns

let apply_ordered_txns_sync ordered_txns ~ledger ~get_protocol_state
    ~apply_first_pass ~apply_second_pass ~apply_first_pass_sparse_ledger =
  let rec run = function
    | Ok (`Continue k) ->
        run (k ())
    | Ok (`Complete x) ->
        Ok x
    | Error err ->
        Error err
  in
  run
  @@ apply_ordered_txns_stepwise ordered_txns ~ledger ~get_protocol_state
       ~apply_first_pass ~apply_second_pass ~apply_first_pass_sparse_ledger

let apply_ordered_txns_async ordered_txns ?(async_batch_size = 10) ~ledger
    ~get_protocol_state ~apply_first_pass ~apply_second_pass
    ~apply_first_pass_sparse_ledger =
  let open Deferred.Result.Let_syntax in
  let yield =
    let f = Staged.unstage (Scheduler.yield_every ~n:async_batch_size) in
    fun () -> f () |> Deferred.map ~f:Result.return
  in
  let rec run result =
    let%bind () = yield () in
    match result with
    | Ok (`Continue k) ->
        run (k ())
    | Ok (`Complete x) ->
        return x
    | Error err ->
        Deferred.return (Error err)
  in
  run
  @@ apply_ordered_txns_stepwise ordered_txns ~ledger ~get_protocol_state
       ~apply_first_pass ~apply_second_pass ~apply_first_pass_sparse_ledger

let apply_last_proof_transactions_sync ~ledger ~get_protocol_state
    ~apply_first_pass ~apply_second_pass ~apply_first_pass_sparse_ledger t =
  match latest_ledger_proof' t with
  | None ->
      Or_error.errorf "No transactions found"
  | Some (_, txns_per_block) ->
      apply_ordered_txns_sync txns_per_block ~ledger ~get_protocol_state
        ~apply_first_pass ~apply_second_pass ~apply_first_pass_sparse_ledger
      |> Or_error.ignore_m

let apply_last_proof_transactions_async ?async_batch_size ~ledger
    ~get_protocol_state ~apply_first_pass ~apply_second_pass
    ~apply_first_pass_sparse_ledger t =
  match latest_ledger_proof' t with
  | None ->
      Deferred.Or_error.errorf "No transactions found"
  | Some (_, txns_per_block) ->
      apply_ordered_txns_async txns_per_block ?async_batch_size ~ledger
        ~get_protocol_state ~apply_first_pass ~apply_second_pass
        ~apply_first_pass_sparse_ledger
      |> Deferred.Or_error.ignore_m

let apply_staged_transactions_async ?async_batch_size ~ledger
    ~get_protocol_state ~apply_first_pass ~apply_second_pass
    ~apply_first_pass_sparse_ledger t =
  let staged_transactions_with_state_hash = staged_transactions t in
  apply_ordered_txns_async staged_transactions_with_state_hash ?async_batch_size
    ~ledger ~get_protocol_state ~apply_first_pass ~apply_second_pass
    ~apply_first_pass_sparse_ledger

let free_space t = Parallel_scan.free_space t.scan_state

(*This needs to be grouped like in work_to_do function. Group of two jobs per list and not group of two jobs after concatenating the lists*)
let all_jobs t = Parallel_scan.all_jobs t.scan_state

let next_on_new_tree t = Parallel_scan.next_on_new_tree t.scan_state

let base_jobs_on_latest_tree t =
  Parallel_scan.base_jobs_on_latest_tree t.scan_state

let base_jobs_on_earlier_tree t =
  Parallel_scan.base_jobs_on_earlier_tree t.scan_state

let partition_if_overflowing t =
  let bundle_count work_count = (work_count + 1) / 2 in
  let { Space_partition.first = slots, job_count; second } =
    Parallel_scan.partition_if_overflowing t.scan_state
  in
  { Space_partition.first = (slots, bundle_count job_count)
  ; second =
      Option.map second ~f:(fun (slots, job_count) ->
          (slots, bundle_count job_count) )
  }

let extract_from_job (job : job) =
  match job with
  | Parallel_scan.Available_job.Base d ->
      First
        ( d.transaction_with_info
        , d.statement
        , d.state_hash
        , d.first_pass_ledger_witness
        , d.second_pass_ledger_witness
        , d.init_stack
        , d.block_global_slot )
  | Merge ((p1, _), (p2, _)) ->
      Second (p1, p2)

let snark_job_list_json t =
  let all_jobs : Job_view.t list list =
    let fa (a : Ledger_proof_with_sok_message.t) =
      Ledger_proof.statement (fst a)
    in
    let fd (d : Transaction_with_witness.t) = d.statement in
    Parallel_scan.view_jobs_with_position t.scan_state fa fd
  in
  Yojson.Safe.to_string
    (`List
      (List.map all_jobs ~f:(fun tree ->
           `List (List.map tree ~f:Job_view.to_yojson) ) ) )

(*Always the same pairing of jobs*)
let all_work_statements_exn t : Transaction_snark_work.Statement.t list =
  let work_seqs = all_jobs t in
  List.concat_map work_seqs ~f:(fun work_seq ->
      One_or_two.group_list
        (List.map work_seq ~f:(fun job ->
             match statement_of_job job with
             | None ->
                 assert false
             | Some stmt ->
                 stmt ) ) )

let required_work_pairs t ~slots =
  let work_list = Parallel_scan.jobs_for_slots t.scan_state ~slots in
  List.concat_map work_list ~f:(fun works -> One_or_two.group_list works)

let k_work_pairs_for_new_diff t ~k =
  let work_list = Parallel_scan.jobs_for_next_update t.scan_state in
  List.(
    take (concat_map work_list ~f:(fun works -> One_or_two.group_list works)) k)

(*Always the same pairing of jobs*)
let work_statements_for_new_diff t : Transaction_snark_work.Statement.t list =
  let work_list = Parallel_scan.jobs_for_next_update t.scan_state in
  List.concat_map work_list ~f:(fun work_seq ->
      One_or_two.group_list
        (List.map work_seq ~f:(fun job ->
             match statement_of_job job with
             | None ->
                 assert false
             | Some stmt ->
                 stmt ) ) )

let all_work_pairs t
    ~(get_state : State_hash.t -> Mina_state.Protocol_state.value Or_error.t) :
    (Transaction_witness.t, Ledger_proof.t) Snark_work_lib.Work.Single.Spec.t
    One_or_two.t
    list
    Or_error.t =
  let all_jobs = all_jobs t in
  let module A = Available_job in
  let open Or_error.Let_syntax in
  let single_spec (job : job) =
    match extract_from_job job with
    | First
        ( transaction_with_info
        , statement
        , state_hash
        , first_pass_ledger_witness
        , second_pass_ledger_witness
        , init_stack
        , block_global_slot ) ->
        let%map witness =
          let { With_status.data = transaction; status } =
            Mina_transaction_logic.Transaction_applied.transaction_with_status
              transaction_with_info
          in
          let%bind protocol_state_body =
            let%map state = get_state (fst state_hash) in
            Mina_state.Protocol_state.body state
          in
          let%map init_stack =
            match init_stack with
            | Base x ->
                Ok x
            | Merge ->
                Or_error.error_string "init_stack was Merge"
          in
          { Transaction_witness.first_pass_ledger = first_pass_ledger_witness
          ; second_pass_ledger = second_pass_ledger_witness
          ; transaction
          ; protocol_state_body
          ; init_stack
          ; status
          ; block_global_slot
          }
        in
        Snark_work_lib.Work.Single.Spec.Transition (statement, witness)
    | Second (p1, p2) ->
        let%map merged =
          Transaction_snark.Statement.merge
            (Ledger_proof.statement p1)
            (Ledger_proof.statement p2)
        in
        Snark_work_lib.Work.Single.Spec.Merge (merged, p1, p2)
  in
  List.fold_until all_jobs ~init:[]
    ~finish:(fun lst -> Ok lst)
    ~f:(fun acc jobs ->
      let specs_list : 'a One_or_two.t list Or_error.t =
        List.fold ~init:(Ok []) (One_or_two.group_list jobs)
          ~f:(fun acc' pair ->
            let%bind acc' = acc' in
            let%map spec = One_or_two.Or_error.map ~f:single_spec pair in
            spec :: acc' )
      in
      match specs_list with
      | Ok list ->
          Continue (acc @ List.rev list)
      | Error e ->
          Stop (Error e) )

let update_metrics t = Parallel_scan.update_metrics t.scan_state

let fill_work_and_enqueue_transactions t transactions work =
  let open Or_error.Let_syntax in
  let fill_in_transaction_snark_work tree (works : Transaction_snark_work.t list)
      : (Ledger_proof.t * Sok_message.t) list Or_error.t =
    let next_jobs =
      List.(
        take
          (concat @@ Parallel_scan.jobs_for_next_update tree)
          (total_proofs works))
    in
    map2_or_error next_jobs
      (List.concat_map works
         ~f:(fun { Transaction_snark_work.fee; proofs; prover } ->
           One_or_two.map proofs ~f:(fun proof -> (fee, proof, prover))
           |> One_or_two.to_list ) )
      ~f:completed_work_to_scanable_work
  in
  (*get incomplete transactions from previous proof which will be completed in
     the new proof, if there's one*)
  let old_proof_and_incomplete_zkapp_updates =
    incomplete_txns_from_recent_proof_tree t
  in
  let%bind work_list = fill_in_transaction_snark_work t.scan_state work in
  let%bind proof_opt, updated_scan_state =
    Parallel_scan.update t.scan_state ~completed_jobs:work_list
      ~data:transactions
  in
  let%map result_opt, previous_incomplete_zkapp_updates =
    Option.value_map
      ~default:(Ok (None, t.previous_incomplete_zkapp_updates))
      proof_opt
      ~f:(fun ((proof, _), txns_with_witnesses) ->
        let curr_stmt = Ledger_proof.statement proof in
        (*TODO: get genesis ledger hash if the old_proof is none*)
        let prev_stmt, incomplete_zkapp_updates_from_old_proof =
          Option.value_map ~default:(curr_stmt, [])
            old_proof_and_incomplete_zkapp_updates
            ~f:(fun ((p', _), incomplete_zkapp_updates_from_old_proof) ->
              ( Ledger_proof.statement p'
              , incomplete_zkapp_updates_from_old_proof ) )
        in
        (*prev_target is connected to curr_source- Order of the arguments is
          important here*)
        let stmts_connect =
          if Transaction_snark.Statement.equal prev_stmt curr_stmt then Ok ()
          else
            Transaction_snark.Statement.merge prev_stmt curr_stmt
            |> Or_error.ignore_m
        in
        match stmts_connect with
        | Ok () ->
            let txns =
              Transactions_ordered.first_and_second_pass_transactions_per_tree
                txns_with_witnesses
                ~previous_incomplete:incomplete_zkapp_updates_from_old_proof
            in
            Ok
              ( Some
                  ( proof
                  , List.map txns
                      ~f:
                        (Transactions_ordered.map ~f:extract_txn_and_global_slot)
                  )
              , incomplete_zkapp_updates_from_old_proof )
        | Error e ->
            Or_error.errorf
              "The new final statement does not connect to the previous \
               proof's statement: %s"
              (Error.to_string_hum e) )
  in
  ( result_opt
  , { scan_state = updated_scan_state; previous_incomplete_zkapp_updates } )

let required_state_hashes t =
  List.fold ~init:State_hash.Set.empty
    ~f:(fun acc (txns : Transactions_ordered.t) ->
      Transactions_ordered.fold ~init:acc txns
        ~f:(fun acc (t : Transaction_with_witness.t) ->
          Set.add acc (fst t.state_hash) ) )
    (staged_transactions t)

let check_required_protocol_states t ~protocol_states =
  let open Or_error.Let_syntax in
  let required_state_hashes = required_state_hashes t in
  let check_length states =
    let required = State_hash.Set.length required_state_hashes in
    let received = List.length states in
    if required = received then Or_error.return ()
    else
      Or_error.errorf
        !"Required %d protocol states but received %d"
        required received
  in
  (*Don't check further if the lengths dont match*)
  let%bind () = check_length protocol_states in
  let received_state_map =
    List.fold protocol_states ~init:Mina_base.State_hash.Map.empty
      ~f:(fun m ps ->
        State_hash.Map.set m
          ~key:(State_hash.With_state_hashes.state_hash ps)
          ~data:ps )
  in
  let protocol_states_assoc =
    List.filter_map
      (State_hash.Set.to_list required_state_hashes)
      ~f:(State_hash.Map.find received_state_map)
  in
  let%map () = check_length protocol_states_assoc in
  protocol_states_assoc<|MERGE_RESOLUTION|>--- conflicted
+++ resolved
@@ -842,41 +842,24 @@
           (State_hash.to_base58_check state_hash)
           (Error.to_string_hum e)
   in
-<<<<<<< HEAD
   let rec apply_txns_first_pass ?(acc = []) ~k txns =
     match txns with
     | [] ->
         k (List.rev acc)
     | txn :: txns' ->
-        let transaction, state_hash = extract_txn txn in
+        let transaction, state_hash, block_global_slot =
+          extract_txn_and_global_slot txn
+        in
         let expected_status = transaction.status in
         let%map partially_applied_txn =
           apply ~apply:apply_first_pass ~ledger transaction.data state_hash
+            block_global_slot
         in
         `Continue
           (fun () ->
             apply_txns_first_pass
               ~acc:((expected_status, partially_applied_txn) :: acc)
               ~k txns' )
-=======
-  let apply_first_pass txns =
-    List.fold_until txns ~init:(Ok [])
-      ~f:(fun acc (t : Transaction_with_witness.t) ->
-        let transaction, state_hash, block_global_slot =
-          extract_txn_and_global_slot t
-        in
-        let expected_status = transaction.status in
-        match
-          Or_error.both acc
-            (apply ~apply:apply_first_pass ~ledger transaction.data state_hash
-               block_global_slot )
-        with
-        | Ok (acc, res) ->
-            Continue_or_stop.Continue (Ok ((expected_status, res) :: acc))
-        | Error e ->
-            Stop (Error e) )
-      ~finish:(Or_error.map ~f:List.rev)
->>>>>>> 328e1d91
   in
   let rec apply_txns_second_pass ~k partially_applied_txns =
     match partially_applied_txns with
@@ -901,13 +884,12 @@
   let apply_previous_incomplete_txns ~k txns =
     (*Note: Previous incomplete transactions refer to the block's transactions from previous scan state tree that were split between the two trees.
       The set in the previous tree have gone through the first pass. For the second pass that is to happen after the rest of the set goes through the first pass, we need partially applied state - result of previous tree's transactions' first pass. To generate the partial state, we do a a first pass application of previous tree's transaction on a sparse ledger created from witnesses stored in the scan state and then use it to apply to the ledger here*)
-<<<<<<< HEAD
     let inject_ledger_info partially_applied_txn =
       let open Sparse_ledger.T.Transaction_partially_applied in
       match partially_applied_txn with
       | Zkapp_command t ->
-          let%map original_account_states =
-            Mina_stdlib.Result.List.map t.original_account_states
+          let%map original_first_pass_account_states =
+            Mina_stdlib.Result.List.map t.original_first_pass_account_states
               ~f:(fun (id, loc_opt) ->
                 match loc_opt with
                 | None ->
@@ -927,6 +909,7 @@
             ; fee_excess = t.global_state.fee_excess
             ; supply_increase = t.global_state.supply_increase
             ; protocol_state = t.global_state.protocol_state
+            ; block_global_slot = t.global_state.block_global_slot
             }
           in
           let local_state =
@@ -948,7 +931,7 @@
           Ledger.Transaction_partially_applied.Zkapp_command
             { command = t.command
             ; previous_hash = t.previous_hash
-            ; original_account_states
+            ; original_first_pass_account_states
             ; constraint_constants = t.constraint_constants
             ; state_view = t.state_view
             ; global_state
@@ -972,113 +955,14 @@
       | [] ->
           k (List.rev acc)
       | txn :: txns' ->
-          let transaction, state_hash = extract_txn txn in
+          let transaction, state_hash, block_global_slot =
+            extract_txn_and_global_slot txn
+          in
           let expected_status = transaction.status in
           let%bind partially_applied_txn =
             apply ~apply:apply_first_pass_sparse_ledger
               ~ledger:txn.first_pass_ledger_witness transaction.data state_hash
-=======
-    let%bind partial_txns_sparse_ledger =
-      List.fold_until txns ~init:(Ok [])
-        ~f:(fun acc (t : Transaction_with_witness.t) ->
-          let transaction, state_hash, block_global_slot =
-            extract_txn_and_global_slot t
-          in
-          let expected_status = transaction.status in
-          match
-            Or_error.both acc
-              (apply ~apply:apply_first_pass_sparse_ledger
-                 ~ledger:t.first_pass_ledger_witness transaction.data state_hash
-                 block_global_slot )
-          with
-          | Ok (acc, res) ->
-              Continue (Ok ((expected_status, res) :: acc))
-          | Error e ->
-              Stop (Error e) )
-        ~finish:(Or_error.map ~f:List.rev)
-    in
-    let%bind partial_txns_ledger =
-      (*Replace the sparse ledger info in the intermediate state with ledger info *)
-      List.fold_until ~init:(Ok []) partial_txns_sparse_ledger
-        ~f:(fun acc
-                ( expected_status
-                , (t : Sparse_ledger.T.Transaction_partially_applied.t) ) ->
-          let t =
-            match t with
-            | Zkapp_command t ->
-                let%map original_first_pass_account_states =
-                  List.fold_until ~init:(Ok [])
-                    t.original_first_pass_account_states
-                    ~f:(fun acc (id, loc_opt) ->
-                      let loc_opt =
-                        match loc_opt with
-                        | None ->
-                            Ok None
-                        | Some (_sparse_ledger_loc, account) -> (
-                            match Ledger.location_of_account ledger id with
-                            | Some loc ->
-                                Ok (Some (loc, account))
-                            | None ->
-                                Or_error.errorf
-                                  "Original accounts states from partially \
-                                   applied transactions don't exist in the \
-                                   ledger" )
-                      in
-                      match Or_error.both acc loc_opt with
-                      | Ok (acc, loc_opt) ->
-                          Continue (Ok ((id, loc_opt) :: acc))
-                      | Error e ->
-                          Stop (Error e) )
-                    ~finish:(Or_error.map ~f:List.rev)
-                in
-                let global_state : Ledger.Global_state.t =
-                  { first_pass_ledger = ledger
-                  ; second_pass_ledger = ledger
-                  ; fee_excess = t.global_state.fee_excess
-                  ; supply_increase = t.global_state.supply_increase
-                  ; protocol_state = t.global_state.protocol_state
-                  ; block_global_slot = t.global_state.block_global_slot
-                  }
-                in
-                let local_state =
-                  { Mina_transaction_logic.Zkapp_command_logic.Local_state
-                    .stack_frame = t.local_state.stack_frame
-                  ; call_stack = t.local_state.call_stack
-                  ; transaction_commitment =
-                      t.local_state.transaction_commitment
-                  ; full_transaction_commitment =
-                      t.local_state.full_transaction_commitment
-                  ; token_id = t.local_state.token_id
-                  ; excess = t.local_state.excess
-                  ; supply_increase = t.local_state.supply_increase
-                  ; ledger
-                  ; success = t.local_state.success
-                  ; account_update_index = t.local_state.account_update_index
-                  ; failure_status_tbl = t.local_state.failure_status_tbl
-                  }
-                in
-                Ledger.Transaction_partially_applied.Zkapp_command
-                  { command = t.command
-                  ; previous_hash = t.previous_hash
-                  ; original_first_pass_account_states
-                  ; constraint_constants = t.constraint_constants
-                  ; state_view = t.state_view
-                  ; global_state
-                  ; local_state
-                  }
-            | Signed_command c ->
-                Ok
-                  (Signed_command
-                     { previous_hash = c.previous_hash; applied = c.applied } )
-            | Fee_transfer f ->
-                Ok
-                  (Fee_transfer
-                     { previous_hash = f.previous_hash; applied = f.applied } )
-            | Coinbase c ->
-                Ok
-                  (Coinbase
-                     { previous_hash = c.previous_hash; applied = c.applied } )
->>>>>>> 328e1d91
+              block_global_slot
           in
           let%map partially_applied_txn' =
             inject_ledger_info partially_applied_txn
