--- conflicted
+++ resolved
@@ -80,9 +80,6 @@
   let validation_callbacks = State_hash.Table.create () in
   upon (Ivar.read clean_up_signal) (fun () ->
       Hashtbl.iter collected_transitions
-<<<<<<< HEAD
-        ~f:(List.iter ~f:(Fn.compose ignore Cached.invalidate_with_failure)) ;
-=======
         ~f:
           (List.iter ~f:(fun b ->
                let hash =
@@ -94,7 +91,6 @@
                Option.value_map ~default:ignore
                  ~f:Validation_callback.fire_if_not_already_fired vc `Ignore ;
                ignore @@ Cached.invalidate_with_failure b ) ) ;
->>>>>>> e7b03f37
       Hashtbl.iter parent_root_timeouts ~f:(fun timeout ->
           Block_time.Timeout.cancel time_controller timeout () ) ) ;
   let breadcrumb_builder_supervisor =
@@ -118,17 +114,12 @@
                 $error"
               ~metadata:[ ("error", Error_json.error_to_yojson err) ] ;
             List.iter transition_branches ~f:(fun subtree ->
-<<<<<<< HEAD
-                Rose_tree.iter subtree ~f:(fun (cached_transition, _vc) ->
-                    (* TODO reject callback? *)
-=======
                 Rose_tree.iter subtree ~f:(fun (cached_transition, vc) ->
                     (* TODO consider rejecting the callback in some cases,
                        see https://github.com/MinaProtocol/mina/issues/11087 *)
                     Option.value_map vc ~default:ignore
                       ~f:Mina_net2.Validation_callback.fire_if_not_already_fired
                       `Ignore ;
->>>>>>> e7b03f37
                     ignore
                       ( Cached.invalidate_with_failure cached_transition
                         : Mina_block.initial_valid_block Envelope.Incoming.t ) ) ) )
@@ -216,24 +207,15 @@
   Option.value_map valid_cb ~default:() ~f:(fun data ->
       match Hashtbl.add t.validation_callbacks ~key:hash ~data with
       | `Ok ->
-<<<<<<< HEAD
-          don't_wait_for
-            (* Clean up entry upon callback resolution *)
-            (let%bind.Deferred _ = Mina_net2.Validation_callback.await data in
-             Hashtbl.remove t.validation_callbacks hash ;
-             Deferred.unit )
-=======
           (* Clean up entry upon callback resolution *)
           upon
             (Deferred.ignore_m @@ Mina_net2.Validation_callback.await data)
             (fun () -> Hashtbl.remove t.validation_callbacks hash)
->>>>>>> e7b03f37
       | `Duplicate ->
           [%log' warn t.logger] "Double validation callback for $state_hash"
             ~metadata:[ ("state_hash", Mina_base.State_hash.to_yojson hash) ] ) ;
   let make_timeout duration =
     Block_time.Timeout.create t.time_controller duration ~f:(fun _ ->
-        (* TODO inject valid_cb ? *)
         let forest = extract_forest t parent_hash in
         Hashtbl.remove t.parent_root_timeouts parent_hash ;
         Mina_metrics.(
