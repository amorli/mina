open Async_kernel
open Core_kernel
open Pipe_lib.Strict_pipe
open Mina_base
open Mina_state
open Cache_lib
open Mina_transition
open Network_peer

let validate_transition ~consensus_constants ~logger ~frontier
    ~unprocessed_transition_cache
    (enveloped_transition :
      External_transition.Initial_validated.t Envelope.Incoming.t) =
  let open Result.Let_syntax in
  let transition =
    Envelope.Incoming.data enveloped_transition
    |> External_transition.Validation.forget_validation_with_hash
  in
  let transition_hash = With_hash.hash transition in
  let root_breadcrumb = Transition_frontier.root frontier in
  let%bind () =
    Option.fold
      (Transition_frontier.find frontier transition_hash)
      ~init:Result.(Ok ())
      ~f:(fun _ _ -> Result.Error (`In_frontier transition_hash))
  in
  let%bind () =
    Option.fold
      (Unprocessed_transition_cache.final_state unprocessed_transition_cache
         enveloped_transition)
      ~init:Result.(Ok ())
      ~f:(fun _ final_state -> Result.Error (`In_process final_state))
  in
  let%map () =
    Result.ok_if_true
<<<<<<< HEAD
      ( match
          Consensus.Hooks.select ~constants:consensus_constants
=======
      (Consensus.Hooks.equal_select_status `Take
         (Consensus.Hooks.select ~constants:consensus_constants
>>>>>>> 7ed00a76
            ~logger:
              (Logger.extend logger
                 [("selection_context", `String "Transition_handler.Validator")])
            ~existing:
              (Transition_frontier.Breadcrumb.consensus_state_with_hash
                 root_breadcrumb)
            ~candidate:
<<<<<<< HEAD
              (With_hash.map ~f:External_transition.consensus_state transition)
        with
      | `Take ->
          true
      | `Keep ->
          false )
=======
              (With_hash.map ~f:External_transition.consensus_state transition)))
>>>>>>> 7ed00a76
      ~error:`Disconnected
  in
  (* we expect this to be Ok since we just checked the cache *)
  Unprocessed_transition_cache.register_exn unprocessed_transition_cache
    enveloped_transition

let run ~logger ~consensus_constants ~trust_system ~time_controller ~frontier
    ~transition_reader
    ~(valid_transition_writer :
       ( ( External_transition.Initial_validated.t Envelope.Incoming.t
         , State_hash.t )
         Cached.t
       , crash buffered
       , unit )
       Writer.t) ~unprocessed_transition_cache =
  let module Lru = Core_extended_cache.Lru in
  don't_wait_for
    (Reader.iter transition_reader ~f:(fun transition_env ->
         let {With_hash.hash= transition_hash; data= transition}, _ =
           Envelope.Incoming.data transition_env
         in
         let sender = Envelope.Incoming.sender transition_env in
         match
           validate_transition ~consensus_constants ~logger ~frontier
             ~unprocessed_transition_cache transition_env
         with
         | Ok cached_transition ->
             let%map () =
               Trust_system.record_envelope_sender trust_system logger sender
                 ( Trust_system.Actions.Sent_useful_gossip
                 , Some
                     ( "external transition $state_hash"
                     , [ ("state_hash", State_hash.to_yojson transition_hash)
                       ; ( "transition"
                         , External_transition.to_yojson transition ) ] ) )
             in
             let transition_time =
               External_transition.protocol_state transition
               |> Protocol_state.blockchain_state |> Blockchain_state.timestamp
               |> Block_time.to_time
             in
             Perf_histograms.add_span
               ~name:"accepted_transition_remote_latency"
               (Core_kernel.Time.diff
                  Block_time.(now time_controller |> to_time)
                  transition_time) ;
             Writer.write valid_transition_writer cached_transition
         | Error (`In_frontier _) | Error (`In_process _) ->
             Trust_system.record_envelope_sender trust_system logger sender
               ( Trust_system.Actions.Sent_old_gossip
               , Some
                   ( "external transition with state hash $state_hash"
                   , [ ("state_hash", State_hash.to_yojson transition_hash)
                     ; ("transition", External_transition.to_yojson transition)
                     ] ) )
         | Error `Disconnected ->
             Mina_metrics.(Counter.inc_one Rejected_blocks.worse_than_root) ;
             [%log error]
               ~metadata:
                 [ ("state_hash", State_hash.to_yojson transition_hash)
                 ; ("reason", `String "not selected over current root")
                 ; ( "protocol_state"
                   , External_transition.protocol_state transition
                     |> Protocol_state.value_to_yojson ) ]
               "Validation error: external transition with state hash \
                $state_hash was rejected for reason $reason" ;
             Trust_system.record_envelope_sender trust_system logger sender
               ( Trust_system.Actions.Disconnected_chain
               , Some
                   ( "received transition that was not connected to our chain \
                      from $sender"
                   , [ ( "sender"
                       , Envelope.Sender.to_yojson
                           (Envelope.Incoming.sender transition_env) )
                     ; ("transition", External_transition.to_yojson transition)
                     ] ) ) ))<|MERGE_RESOLUTION|>--- conflicted
+++ resolved
@@ -33,13 +33,8 @@
   in
   let%map () =
     Result.ok_if_true
-<<<<<<< HEAD
-      ( match
-          Consensus.Hooks.select ~constants:consensus_constants
-=======
       (Consensus.Hooks.equal_select_status `Take
          (Consensus.Hooks.select ~constants:consensus_constants
->>>>>>> 7ed00a76
             ~logger:
               (Logger.extend logger
                  [("selection_context", `String "Transition_handler.Validator")])
@@ -47,16 +42,7 @@
               (Transition_frontier.Breadcrumb.consensus_state_with_hash
                  root_breadcrumb)
             ~candidate:
-<<<<<<< HEAD
-              (With_hash.map ~f:External_transition.consensus_state transition)
-        with
-      | `Take ->
-          true
-      | `Keep ->
-          false )
-=======
               (With_hash.map ~f:External_transition.consensus_state transition)))
->>>>>>> 7ed00a76
       ~error:`Disconnected
   in
   (* we expect this to be Ok since we just checked the cache *)
