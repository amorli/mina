open Core_kernel
open Async_kernel
open Snark_params.Tick
open Snark_params.Tick.Run
open Currency
open Signature_lib
open Mina_base

module Party_under_construction = struct
  module In_circuit = struct
    module Account_condition = struct
      type t = { state_proved : Boolean.var option }

      let create () = { state_proved = None }

      let to_predicate ({ state_proved } : t) :
          Zkapp_precondition.Account.Checked.t =
        (* TODO: Don't do this. *)
        let var_of_t (type var value) (typ : (var, value) Typ.t) (x : value) :
            var =
          let open Snark_params.Tick in
          let (Typ typ) = typ in
          let fields, aux = typ.value_to_fields x in
          let fields = Array.map ~f:Field.Var.constant fields in
          typ.var_of_fields (fields, aux)
        in
        let default =
          var_of_t
            (Party.Account_precondition.typ ())
            (Full
               { balance = Ignore
               ; nonce = Ignore
               ; receipt_chain_hash = Ignore
               ; delegate = Ignore
               ; state =
                   [ Ignore
                   ; Ignore
                   ; Ignore
                   ; Ignore
                   ; Ignore
                   ; Ignore
                   ; Ignore
                   ; Ignore
                   ]
               ; sequence_state = Ignore
               ; proved_state = Ignore
               ; is_new = Ignore
               } )
        in
        let proved_state =
          (* TODO: This is not great. *)
          match state_proved with
          | None ->
              default.proved_state
          | Some state_proved ->
              Zkapp_basic.Or_ignore.Checked.make_unsafe Boolean.true_
                state_proved
        in
        { default with proved_state }

      let assert_state_proved (t : t) =
        match t.state_proved with
        | None ->
            { state_proved = Some Boolean.true_ }
        | Some b ->
            Boolean.Assert.( = ) b Boolean.true_ ;
            t

      let assert_state_unproved (t : t) =
        match t.state_proved with
        | None ->
            { state_proved = Some Boolean.false_ }
        | Some b ->
            Boolean.Assert.( = ) b Boolean.false_ ;
            t
    end

    module Update = struct
      type t = { app_state : Field.t option Zkapp_state.V.t }

      let create () =
        { app_state = [ None; None; None; None; None; None; None; None ] }

      let to_parties_update ({ app_state } : t) : Party.Update.Checked.t =
        (* TODO: Don't do this. *)
        let var_of_t (type var value) (typ : (var, value) Typ.t) (x : value) :
            var =
          let open Snark_params.Tick in
          let (Typ typ) = typ in
          let fields, aux = typ.value_to_fields x in
          let fields = Array.map ~f:Field.Var.constant fields in
          typ.var_of_fields (fields, aux)
        in
        let default =
          var_of_t (Party.Update.typ ())
            { app_state = [ Keep; Keep; Keep; Keep; Keep; Keep; Keep; Keep ]
            ; delegate = Keep
            ; verification_key = Keep
            ; permissions = Keep
            ; zkapp_uri = Keep
            ; token_symbol = Keep
            ; timing = Keep
            ; voting_for = Keep
            }
        in
        let app_state =
          Pickles_types.Vector.map app_state ~f:(function
            | None ->
                (* TODO: Shouldn't need to know that the dummy is Field.zero
                   here. Functor, perhaps?
                *)
                Zkapp_basic.Set_or_keep.Checked.keep ~dummy:Field.zero
            | Some x ->
                Zkapp_basic.Set_or_keep.Checked.set x )
        in
        { default with app_state }

      let set_full_state app_state (_t : t) =
        match app_state with
        | [ a0; a1; a2; a3; a4; a5; a6; a7 ] ->
            { app_state =
                [ Some a0
                ; Some a1
                ; Some a2
                ; Some a3
                ; Some a4
                ; Some a5
                ; Some a6
                ; Some a7
                ]
            }
        | _ ->
            failwith "Incorrect length of app_state"

      let set_state i value (t : t) =
        if i < 0 || i >= 8 then failwith "Incorrect index" ;
        { app_state =
            Pickles_types.Vector.mapi t.app_state ~f:(fun j old_value ->
                if i = j then Some value else old_value )
        }
    end

    module Events = struct
      type t = { events : Field.t array list }

      let create () = { events = [] }

      let add_events t events : t = { events = t.events @ events }

      let to_parties_events ({ events } : t) : Zkapp_account.Events.var =
        let open Core_kernel in
        let empty_var : Zkapp_account.Events.var =
          exists ~compute:(fun () -> []) Zkapp_account.Events.typ
        in
        (* matches fold_right in Zkapp_account.Events.hash *)
        List.fold_right events ~init:empty_var
          ~f:(Fn.flip Zkapp_account.Events.push_to_data_as_hash)
    end

    module Sequence_events = struct
      type t = { sequence_events : Field.t array list }

      let create () = { sequence_events = [] }

      let add_sequence_events t sequence_events : t =
        { sequence_events = t.sequence_events @ sequence_events }

      let to_parties_sequence_events ({ sequence_events } : t) :
          Zkapp_account.Sequence_events.var =
        let open Core_kernel in
        let empty_var : Zkapp_account.Events.var =
          exists ~compute:(fun () -> []) Zkapp_account.Sequence_events.typ
        in
        (* matches fold_right in Zkapp_account.Sequence_events.hash *)
        List.fold_right sequence_events ~init:empty_var
          ~f:(Fn.flip Zkapp_account.Sequence_events.push_to_data_as_hash)
    end

    type t =
      { public_key : Public_key.Compressed.var
      ; token_id : Token_id.Checked.t
      ; account_condition : Account_condition.t
      ; update : Update.t
<<<<<<< HEAD
      ; rev_calls :
          (Zkapp_call_forest.Checked.party * Zkapp_call_forest.Checked.t) list
      ; call_data : Field.t option
=======
      ; events : Events.t
      ; sequence_events : Sequence_events.t
>>>>>>> 6f9818f5
      }

    let create ~public_key ?(token_id = Token_id.(Checked.constant default)) ()
        =
      { public_key
      ; token_id
      ; account_condition = Account_condition.create ()
      ; update = Update.create ()
<<<<<<< HEAD
      ; rev_calls = []
      ; call_data = None
=======
      ; events = Events.create ()
      ; sequence_events = Sequence_events.create ()
>>>>>>> 6f9818f5
      }

    let to_party_and_calls (t : t) :
        Party.Body.Checked.t * Zkapp_call_forest.Checked.t =
      (* TODO: Don't do this. *)
      let var_of_t (type var value) (typ : (var, value) Typ.t) (x : value) : var
          =
        let open Snark_params.Tick in
        let (Typ typ) = typ in
        let fields, aux = typ.value_to_fields x in
        let fields = Array.map ~f:Field.Var.constant fields in
        typ.var_of_fields (fields, aux)
      in
      let party : Party.Body.Checked.t =
        { public_key = t.public_key
        ; token_id = t.token_id
        ; update = Update.to_parties_update t.update
        ; balance_change =
            var_of_t Amount.Signed.typ { magnitude = Amount.zero; sgn = Pos }
        ; increment_nonce = Boolean.false_
<<<<<<< HEAD
        ; events = var_of_t Zkapp_account.Events.typ []
        ; sequence_events = var_of_t Zkapp_account.Events.typ []
        ; call_data = Option.value ~default:Field.zero t.call_data
=======
        ; events = Events.to_parties_events t.events
        ; sequence_events =
            Sequence_events.to_parties_sequence_events t.sequence_events
        ; call_data = Field.zero
>>>>>>> 6f9818f5
        ; preconditions =
            { Party.Preconditions.Checked.network =
                var_of_t Zkapp_precondition.Protocol_state.typ
                  { snarked_ledger_hash = Ignore
                  ; timestamp = Ignore
                  ; blockchain_length = Ignore
                  ; min_window_density = Ignore
                  ; last_vrf_output = ()
                  ; total_currency = Ignore
                  ; global_slot_since_hard_fork = Ignore
                  ; global_slot_since_genesis = Ignore
                  ; staking_epoch_data =
                      { ledger =
                          { Epoch_ledger.Poly.hash = Ignore
                          ; total_currency = Ignore
                          }
                      ; seed = Ignore
                      ; start_checkpoint = Ignore
                      ; lock_checkpoint = Ignore
                      ; epoch_length = Ignore
                      }
                  ; next_epoch_data =
                      { ledger =
                          { Epoch_ledger.Poly.hash = Ignore
                          ; total_currency = Ignore
                          }
                      ; seed = Ignore
                      ; start_checkpoint = Ignore
                      ; lock_checkpoint = Ignore
                      ; epoch_length = Ignore
                      }
                  }
            ; account = Account_condition.to_predicate t.account_condition
            }
        ; use_full_commitment = Boolean.false_
        ; caller = t.token_id
        }
      in
      let calls =
        List.fold_left ~init:(Zkapp_call_forest.Checked.empty ()) t.rev_calls
          ~f:(fun acc (party, calls) ->
            Zkapp_call_forest.Checked.push ~party ~calls acc )
      in
      (party, calls)

    let assert_state_unproved (t : t) =
      { t with
        account_condition =
          Account_condition.assert_state_unproved t.account_condition
      }

    let assert_state_proved (t : t) =
      { t with
        account_condition =
          Account_condition.assert_state_proved t.account_condition
      }

    let set_full_state app_state (t : t) =
      { t with update = Update.set_full_state app_state t.update }

<<<<<<< HEAD
    let set_state idx data (t : t) =
      { t with update = Update.set_state idx data t.update }

    let register_call party calls (t : t) =
      { t with rev_calls = (party, calls) :: t.rev_calls }

    let set_call_data call_data (t : t) = { t with call_data = Some call_data }
=======
    let add_events events (t : t) =
      { t with events = Events.add_events t.events events }

    let add_sequence_events sequence_events (t : t) =
      { t with
        sequence_events =
          Sequence_events.add_sequence_events t.sequence_events sequence_events
      }
>>>>>>> 6f9818f5
  end
end

class party ~public_key ?token_id =
  object
    val mutable party =
      Party_under_construction.In_circuit.create ~public_key ?token_id ()

    method assert_state_proved =
      party <- Party_under_construction.In_circuit.assert_state_proved party

    method assert_state_unproved =
      party <- Party_under_construction.In_circuit.assert_state_unproved party

    method set_state idx data =
      party <- Party_under_construction.In_circuit.set_state idx data party

    method set_full_state app_state =
      party <-
        Party_under_construction.In_circuit.set_full_state app_state party

<<<<<<< HEAD
    method set_call_data call_data =
      party <- Party_under_construction.In_circuit.set_call_data call_data party

    method register_call called_party sub_calls =
      party <-
        Party_under_construction.In_circuit.register_call called_party sub_calls
=======
    method add_events events =
      party <- Party_under_construction.In_circuit.add_events events party

    method add_sequence_events sequence_events =
      party <-
        Party_under_construction.In_circuit.add_sequence_events sequence_events
>>>>>>> 6f9818f5
          party

    method party_under_construction = party
  end

(* TODO: Move this somewhere convenient. *)
let dummy_constraints () =
  let x = exists Field.typ ~compute:(fun () -> Field.Constant.of_int 3) in
  let g = exists Inner_curve.typ ~compute:(fun _ -> Inner_curve.one) in
  ignore
    ( Pickles.Scalar_challenge.to_field_checked'
        (module Impl)
        ~num_bits:16
        (Kimchi_backend_common.Scalar_challenge.create x)
      : Field.t * Field.t * Field.t ) ;
  ignore
    ( Pickles.Step_main_inputs.Ops.scale_fast g ~num_bits:5 (Shifted_value x)
      : Pickles.Step_main_inputs.Inner_curve.t ) ;
  ignore
    ( Pickles.Step_main_inputs.Ops.scale_fast g ~num_bits:5 (Shifted_value x)
      : Pickles.Step_main_inputs.Inner_curve.t ) ;
  ignore
    ( Pickles.Step_verifier.Scalar_challenge.endo g ~num_bits:4
        (Kimchi_backend_common.Scalar_challenge.create x)
      : Field.t * Field.t )

type return_type =
  { party : Party.Body.t
  ; party_digest : Parties.Digest.Party.t
  ; calls :
      ( ( Party.t
        , Parties.Digest.Party.t
        , Parties.Digest.Forest.t )
        Parties.Call_forest.Tree.t
      , Parties.Digest.Forest.t )
      With_stack_hash.t
      list
  }

let to_party (party : party) :
    Zkapp_statement.Checked.t * return_type Prover_value.t =
  dummy_constraints () ;
  let party, calls =
    Party_under_construction.In_circuit.to_party_and_calls
      party#party_under_construction
  in
  let party_digest = Parties.Call_forest.Digest.Party.Checked.create party in
  let public_output : Zkapp_statement.Checked.t =
    { party = (party_digest :> Field.t)
    ; calls = (Zkapp_call_forest.Checked.hash calls :> Field.t)
    }
  in
  let auxiliary_output =
    Prover_value.create (fun () ->
        let party = As_prover.read (Party.Body.typ ()) party in
        let party_digest =
          As_prover.read Parties.Call_forest.Digest.Party.typ party_digest
        in
        let calls = Prover_value.get calls.data in
        { party; calls; party_digest } )
  in
  (public_output, auxiliary_output)

open Pickles_types
open Hlist

let wrap_main ~public_key ?token_id f
    { Pickles.Inductive_rule.public_input = () } =
  let party = new party ~public_key ?token_id in
  let auxiliary_output = f party in
  { Pickles.Inductive_rule.previous_proof_statements = []
  ; public_output = party
  ; auxiliary_output
  }

let compile :
    type auxiliary_var auxiliary_value prev_varss prev_valuess widthss heightss max_proofs_verified branches.
       ?self:
         ( Zkapp_statement.Checked.t
         , Zkapp_statement.t
         , max_proofs_verified
         , branches )
         Pickles.Tag.t
    -> ?cache:_
    -> ?disk_keys:(_, branches) Vector.t * _
    -> auxiliary_typ:(auxiliary_var, auxiliary_value) Typ.t
    -> branches:(module Nat.Intf with type n = branches)
    -> max_proofs_verified:
         (module Nat.Add.Intf with type n = max_proofs_verified)
    -> name:string
    -> constraint_constants:_
    -> choices:
         (   self:
               ( Zkapp_statement.Checked.t
               , Zkapp_statement.t
               , max_proofs_verified
               , branches )
               Pickles.Tag.t
          -> ( prev_varss
             , prev_valuess
             , widthss
             , heightss
             , unit
             , unit
             , party
             , unit (* TODO: Remove? *)
             , auxiliary_var
             , auxiliary_value )
             H4_6.T(Pickles.Inductive_rule).t )
    -> unit
    -> ( Zkapp_statement.Checked.t
       , Zkapp_statement.t
       , max_proofs_verified
       , branches )
       Pickles.Tag.t
       * _
       * (module Pickles.Proof_intf
            with type t = ( max_proofs_verified
                          , max_proofs_verified )
                          Pickles.Proof.t
             and type statement = Zkapp_statement.t )
       * ( prev_valuess
         , widthss
         , heightss
         , unit
         , ( ( Party.t
             , Parties.Digest.Party.t
             , Parties.Digest.Forest.t )
             Parties.Call_forest.Tree.t
           * auxiliary_value )
           Deferred.t )
         H3_2.T(Pickles.Prover).t =
 fun ?self ?cache ?disk_keys ~auxiliary_typ ~branches ~max_proofs_verified ~name
     ~constraint_constants ~choices () ->
  let choices ~self =
    let rec go :
        type prev_varss prev_valuess widthss heightss.
           ( prev_varss
           , prev_valuess
           , widthss
           , heightss
           , unit
           , unit
           , party
           , unit
           , auxiliary_var
           , auxiliary_value )
           H4_6.T(Pickles.Inductive_rule).t
        -> ( prev_varss
           , prev_valuess
           , widthss
           , heightss
           , unit
           , unit
           , Zkapp_statement.Checked.t
           , Zkapp_statement.t
           , return_type Prover_value.t * auxiliary_var
           , return_type * auxiliary_value )
           H4_6.T(Pickles.Inductive_rule).t = function
      | [] ->
          []
      | { identifier; prevs; main; uses_lookup } :: choices ->
          { identifier
          ; prevs
          ; uses_lookup
          ; main =
              (fun main_input ->
                let { Pickles.Inductive_rule.previous_proof_statements
                    ; public_output = party_under_construction
                    ; auxiliary_output
                    } =
                  main main_input
                in
                let public_output, party_tree =
                  to_party party_under_construction
                in
                { previous_proof_statements
                ; public_output
                ; auxiliary_output = (party_tree, auxiliary_output)
                } )
          }
          :: go choices
    in
    go (choices ~self)
  in
  let tag, cache_handle, proof, provers =
    Pickles.compile () ?self ?cache ?disk_keys
      ~public_input:(Output Zkapp_statement.typ)
      ~auxiliary_typ:Typ.(Prover_value.typ () * auxiliary_typ)
      ~branches ~max_proofs_verified ~name ~constraint_constants ~choices
  in
  let provers =
    let rec go :
        type prev_valuess widthss heightss.
           ( prev_valuess
           , widthss
           , heightss
           , unit
           , ( Zkapp_statement.t
             * (return_type * auxiliary_value)
             * (max_proofs_verified, max_proofs_verified) Pickles.Proof.t )
             Deferred.t )
           H3_2.T(Pickles.Prover).t
        -> ( prev_valuess
           , widthss
           , heightss
           , unit
           , ( ( Party.t
               , Parties.Digest.Party.t
               , Parties.Digest.Forest.t )
               Parties.Call_forest.Tree.t
             * auxiliary_value )
             Deferred.t )
           H3_2.T(Pickles.Prover).t = function
      | [] ->
          []
      | prover :: provers ->
          let prover ?handler () =
            let open Async_kernel in
            let%map ( _stmt
                    , ({ party; party_digest; calls }, auxiliary_value)
                    , proof ) =
              prover ?handler ()
            in
            let party : Party.t =
              { body = party
              ; authorization = Proof (Pickles.Side_loaded.Proof.of_proof proof)
              }
            in
            ( { Parties.Call_forest.Tree.party; party_digest; calls }
            , auxiliary_value )
          in
          prover :: go provers
    in
    go provers
  in
  (tag, cache_handle, proof, provers)<|MERGE_RESOLUTION|>--- conflicted
+++ resolved
@@ -181,14 +181,11 @@
       ; token_id : Token_id.Checked.t
       ; account_condition : Account_condition.t
       ; update : Update.t
-<<<<<<< HEAD
       ; rev_calls :
           (Zkapp_call_forest.Checked.party * Zkapp_call_forest.Checked.t) list
       ; call_data : Field.t option
-=======
       ; events : Events.t
       ; sequence_events : Sequence_events.t
->>>>>>> 6f9818f5
       }
 
     let create ~public_key ?(token_id = Token_id.(Checked.constant default)) ()
@@ -197,13 +194,10 @@
       ; token_id
       ; account_condition = Account_condition.create ()
       ; update = Update.create ()
-<<<<<<< HEAD
       ; rev_calls = []
       ; call_data = None
-=======
       ; events = Events.create ()
       ; sequence_events = Sequence_events.create ()
->>>>>>> 6f9818f5
       }
 
     let to_party_and_calls (t : t) :
@@ -224,16 +218,10 @@
         ; balance_change =
             var_of_t Amount.Signed.typ { magnitude = Amount.zero; sgn = Pos }
         ; increment_nonce = Boolean.false_
-<<<<<<< HEAD
-        ; events = var_of_t Zkapp_account.Events.typ []
-        ; sequence_events = var_of_t Zkapp_account.Events.typ []
         ; call_data = Option.value ~default:Field.zero t.call_data
-=======
         ; events = Events.to_parties_events t.events
         ; sequence_events =
             Sequence_events.to_parties_sequence_events t.sequence_events
-        ; call_data = Field.zero
->>>>>>> 6f9818f5
         ; preconditions =
             { Party.Preconditions.Checked.network =
                 var_of_t Zkapp_precondition.Protocol_state.typ
@@ -294,7 +282,6 @@
     let set_full_state app_state (t : t) =
       { t with update = Update.set_full_state app_state t.update }
 
-<<<<<<< HEAD
     let set_state idx data (t : t) =
       { t with update = Update.set_state idx data t.update }
 
@@ -302,7 +289,7 @@
       { t with rev_calls = (party, calls) :: t.rev_calls }
 
     let set_call_data call_data (t : t) = { t with call_data = Some call_data }
-=======
+
     let add_events events (t : t) =
       { t with events = Events.add_events t.events events }
 
@@ -311,7 +298,6 @@
         sequence_events =
           Sequence_events.add_sequence_events t.sequence_events sequence_events
       }
->>>>>>> 6f9818f5
   end
 end
 
@@ -333,21 +319,20 @@
       party <-
         Party_under_construction.In_circuit.set_full_state app_state party
 
-<<<<<<< HEAD
     method set_call_data call_data =
       party <- Party_under_construction.In_circuit.set_call_data call_data party
 
     method register_call called_party sub_calls =
       party <-
         Party_under_construction.In_circuit.register_call called_party sub_calls
-=======
+          party
+
     method add_events events =
       party <- Party_under_construction.In_circuit.add_events events party
 
     method add_sequence_events sequence_events =
       party <-
         Party_under_construction.In_circuit.add_sequence_events sequence_events
->>>>>>> 6f9818f5
           party
 
     method party_under_construction = party
