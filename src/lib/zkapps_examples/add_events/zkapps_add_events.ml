open Snark_params.Tick.Run
open Signature_lib
open Mina_base

let initialize public_key =
<<<<<<< HEAD
  Zkapps_examples.wrap_main (fun () ->
      Account_update_under_construction.In_circuit.create
        ~public_key:(Public_key.Compressed.var_of_t public_key)
        ~token_id:Token_id.(Checked.constant default)
        () )
=======
  Zkapps_examples.wrap_main
    ~public_key:(Public_key.Compressed.var_of_t public_key)
    ~token_id:Token_id.(Checked.constant default)
    ignore
>>>>>>> c44abb31

type _ Snarky_backendless.Request.t +=
  | Updated_events : Field.Constant.t array list Snarky_backendless.Request.t

let update_events_handler (updated_events : Field.Constant.t array list)
    (Snarky_backendless.Request.With { request; respond }) =
  match request with
  | Updated_events ->
      respond (Provide updated_events)
  | _ ->
      respond Unhandled

let num_events = 5

let event_length = 7

let update_events public_key =
<<<<<<< HEAD
  Zkapps_examples.wrap_main (fun () ->
      let account_update =
        Account_update_under_construction.In_circuit.create
          ~public_key:(Public_key.Compressed.var_of_t public_key)
          ~token_id:Token_id.(Checked.constant default)
          ()
      in
=======
  Zkapps_examples.wrap_main
    ~public_key:(Public_key.Compressed.var_of_t public_key)
    ~token_id:Token_id.(Checked.constant default)
    (fun party ->
>>>>>>> c44abb31
      let events =
        exists
          ~request:(fun () -> Updated_events)
          (Typ.list ~length:num_events
             (Typ.array ~length:event_length Field.typ) )
      in
<<<<<<< HEAD
      Account_update_under_construction.In_circuit.add_events events
        account_update )
=======
      party#add_events events )
>>>>>>> c44abb31

let initialize_rule public_key : _ Pickles.Inductive_rule.t =
  { identifier = "Initialize zkApp"
  ; prevs = []
  ; main = initialize public_key
  ; uses_lookup = false
  }

let update_events_rule public_key : _ Pickles.Inductive_rule.t =
  { identifier = "Update events"
  ; prevs = []
  ; main = update_events public_key
  ; uses_lookup = false
  }<|MERGE_RESOLUTION|>--- conflicted
+++ resolved
@@ -3,18 +3,10 @@
 open Mina_base
 
 let initialize public_key =
-<<<<<<< HEAD
-  Zkapps_examples.wrap_main (fun () ->
-      Account_update_under_construction.In_circuit.create
-        ~public_key:(Public_key.Compressed.var_of_t public_key)
-        ~token_id:Token_id.(Checked.constant default)
-        () )
-=======
   Zkapps_examples.wrap_main
     ~public_key:(Public_key.Compressed.var_of_t public_key)
     ~token_id:Token_id.(Checked.constant default)
     ignore
->>>>>>> c44abb31
 
 type _ Snarky_backendless.Request.t +=
   | Updated_events : Field.Constant.t array list Snarky_backendless.Request.t
@@ -32,32 +24,17 @@
 let event_length = 7
 
 let update_events public_key =
-<<<<<<< HEAD
-  Zkapps_examples.wrap_main (fun () ->
-      let account_update =
-        Account_update_under_construction.In_circuit.create
-          ~public_key:(Public_key.Compressed.var_of_t public_key)
-          ~token_id:Token_id.(Checked.constant default)
-          ()
-      in
-=======
   Zkapps_examples.wrap_main
     ~public_key:(Public_key.Compressed.var_of_t public_key)
     ~token_id:Token_id.(Checked.constant default)
-    (fun party ->
->>>>>>> c44abb31
+    (fun account_update ->
       let events =
         exists
           ~request:(fun () -> Updated_events)
           (Typ.list ~length:num_events
              (Typ.array ~length:event_length Field.typ) )
       in
-<<<<<<< HEAD
-      Account_update_under_construction.In_circuit.add_events events
-        account_update )
-=======
-      party#add_events events )
->>>>>>> c44abb31
+      account_update#add_events events )
 
 let initialize_rule public_key : _ Pickles.Inductive_rule.t =
   { identifier = "Initialize zkApp"
