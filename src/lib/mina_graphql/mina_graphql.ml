open Core
open Async
open Graphql_async
open Mina_base
open Mina_transaction
module Ledger = Mina_ledger.Ledger
open Signature_lib
open Currency
module Schema = Graphql_wrapper.Make (Schema)

module Option = struct
  include Option

  module Result = struct
    let sequence (type a b) (o : (a, b) result option) =
      match o with
      | None ->
          Ok None
      | Some r ->
          Result.map r ~f:(fun a -> Some a)
  end
end

(** Convert a GraphQL constant to the equivalent json representation.
    We can't coerce this directly because of the presence of the [`Enum]
    constructor, so we have to recurse over the structure replacing all of the
    [`Enum]s with [`String]s.
*)
let rec to_yojson (json : Graphql_parser.const_value) : Yojson.Safe.t =
  match json with
  | `Assoc fields ->
      `Assoc (List.map fields ~f:(fun (name, json) -> (name, to_yojson json)))
  | `Bool b ->
      `Bool b
  | `Enum s ->
      `String s
  | `Float f ->
      `Float f
  | `Int i ->
      `Int i
  | `List l ->
      `List (List.map ~f:to_yojson l)
  | `Null ->
      `Null
  | `String s ->
      `String s

let result_of_exn f v ~error = try Ok (f v) with _ -> Error error

let result_of_or_error ?error v =
  Result.map_error v ~f:(fun internal_error ->
      let str_error = Error.to_string_hum internal_error in
      match error with
      | None ->
          str_error
      | Some error ->
          sprintf "%s (%s)" error str_error )

let result_field_no_inputs ~resolve =
  Schema.io_field ~resolve:(fun resolve_info src ->
      Deferred.return @@ resolve resolve_info src )

(* one input *)
let result_field ~resolve =
  Schema.io_field ~resolve:(fun resolve_info src inputs ->
      Deferred.return @@ resolve resolve_info src inputs )

(* two inputs *)
let result_field2 ~resolve =
  Schema.io_field ~resolve:(fun resolve_info src input1 input2 ->
      Deferred.return @@ resolve resolve_info src input1 input2 )

module Doc = struct
  let date ?(extra = "") s =
    sprintf
      !"%s (stringified Unix time - number of milliseconds since January 1, \
        1970)%s"
      s extra

  let bin_prot =
    sprintf !"%s (base58-encoded janestreet/bin_prot serialization)"
end

module Reflection = struct
  let regex = lazy (Re2.create_exn {regex|\_(\w)|regex})

  let underToCamel s =
    Re2.replace_exn (Lazy.force regex) s ~f:(fun m ->
        let s = Re2.Match.get_exn ~sub:(`Index 1) m in
        String.capitalize s )

  (** When Fields.folding, create graphql fields via reflection *)
  let reflect f ~typ acc x =
    let new_name = underToCamel (Field.name x) in
    Schema.(
      field new_name ~typ ~args:Arg.[] ~resolve:(fun _ v -> f (Field.get x v))
      :: acc)

  module Shorthand = struct
    open Schema

    (* Note: Eta expansion is needed here to combat OCaml's weak polymorphism nonsense *)

    let id ~typ a x = reflect Fn.id ~typ a x

    let nn_int a x = id ~typ:(non_null int) a x

    let nn_int_list a x = id ~typ:(non_null (list (non_null int))) a x

    let int a x = id ~typ:int a x

    let nn_bool a x = id ~typ:(non_null bool) a x

    let bool a x = id ~typ:bool a x

    let nn_string a x = id ~typ:(non_null string) a x

    let nn_time a x =
      reflect
        (fun t -> Block_time.to_time t |> Time.to_string)
        ~typ:(non_null string) a x

    let nn_catchup_status a x =
      reflect
        (fun o ->
          Option.map o
            ~f:
              (List.map ~f:(function
                | ( Transition_frontier.Full_catchup_tree.Node.State.Enum
                    .Finished
                  , _ ) ->
                    "finished"
                | Failed, _ ->
                    "failed"
                | To_download, _ ->
                    "to_download"
                | To_initial_validate, _ ->
                    "to_initial_validate"
                | To_verify, _ ->
                    "to_verify"
                | Wait_for_parent, _ ->
                    "wait_for_parent"
                | To_build_breadcrumb, _ ->
                    "to_build_breadcrumb"
                | Root, _ ->
                    "root" ) ) )
        ~typ:(list (non_null string))
        a x

    let string a x = id ~typ:string a x

    module F = struct
      let int f a x = reflect f ~typ:Schema.int a x

      let nn_int f a x = reflect f ~typ:Schema.(non_null int) a x

      let string f a x = reflect f ~typ:Schema.string a x

      let nn_string f a x = reflect f ~typ:Schema.(non_null string) a x
    end
  end
end

let get_ledger_and_breadcrumb coda =
  coda |> Mina_lib.best_tip |> Participating_state.active
  |> Option.map ~f:(fun tip ->
         ( Transition_frontier.Breadcrumb.staged_ledger tip
           |> Staged_ledger.ledger
         , tip ) )

module Types = struct
  open Schema
  open Graphql_lib.Base_types

  let public_key = public_key ()

  let uint64 = uint64 ()

  let uint32 = uint32 ()

  let token_id = token_id ()

  let account_id : (Mina_lib.t, Account_id.t option) typ =
    obj "AccountId" ~fields:(fun _ ->
        [ field "publicKey" ~typ:(non_null public_key)
            ~args:Arg.[]
            ~resolve:(fun _ id -> Mina_base.Account_id.public_key id)
        ; field "tokenId" ~typ:(non_null token_id)
            ~args:Arg.[]
            ~resolve:(fun _ id -> Mina_base.Account_id.token_id id)
        ] )

  let json : ('context, Yojson.Basic.t option) typ =
    scalar "JSON" ~doc:"Arbitrary JSON" ~coerce:Fn.id

  let epoch_seed = epoch_seed ()

  let sync_status : ('context, Sync_status.t option) typ =
    enum "SyncStatus" ~doc:"Sync status of daemon"
      ~values:
        (List.map Sync_status.all ~f:(fun status ->
             enum_value
               (String.map ~f:Char.uppercase @@ Sync_status.to_string status)
               ~value:status ) )

  let transaction_status :
      ('context, Transaction_inclusion_status.State.t option) typ =
    enum "TransactionStatus" ~doc:"Status of a transaction"
      ~values:
        Transaction_inclusion_status.State.
          [ enum_value "INCLUDED" ~value:Included
              ~doc:"A transaction that is on the longest chain"
          ; enum_value "PENDING" ~value:Pending
              ~doc:
                "A transaction either in the transition frontier or in \
                 transaction pool but is not on the longest chain"
          ; enum_value "UNKNOWN" ~value:Unknown
              ~doc:
                "The transaction has either been snarked, reached finality \
                 through consensus or has been dropped"
          ]

  let consensus_time =
    let module C = Consensus.Data.Consensus_time in
    obj "ConsensusTime" ~fields:(fun _ ->
        [ field "epoch" ~typ:(non_null uint32)
            ~args:Arg.[]
            ~resolve:(fun _ global_slot -> C.epoch global_slot)
        ; field "slot" ~typ:(non_null uint32)
            ~args:Arg.[]
            ~resolve:(fun _ global_slot -> C.slot global_slot)
        ; field "globalSlot" ~typ:(non_null uint32)
            ~args:Arg.[]
            ~resolve:(fun _ (global_slot : Consensus.Data.Consensus_time.t) ->
              C.to_uint32 global_slot )
        ; field "startTime" ~typ:(non_null string)
            ~args:Arg.[]
            ~resolve:(fun { ctx = coda; _ } global_slot ->
              let constants =
                (Mina_lib.config coda).precomputed_values.consensus_constants
              in
              Block_time.to_string @@ C.start_time ~constants global_slot )
        ; field "endTime" ~typ:(non_null string)
            ~args:Arg.[]
            ~resolve:(fun { ctx = coda; _ } global_slot ->
              let constants =
                (Mina_lib.config coda).precomputed_values.consensus_constants
              in
              Block_time.to_string @@ C.end_time ~constants global_slot )
        ] )

  let consensus_time_with_global_slot_since_genesis =
    obj "ConsensusTimeGlobalSlot"
      ~doc:"Consensus time and the corresponding global slot since genesis"
      ~fields:(fun _ ->
        [ field "consensusTime" ~typ:(non_null consensus_time)
            ~doc:
              "Time in terms of slot number in an epoch, start and end time of \
               the slot since UTC epoch"
            ~args:Arg.[]
            ~resolve:(fun _ (time, _) -> time)
        ; field "globalSlotSinceGenesis"
            ~args:Arg.[]
            ~typ:(non_null uint32)
            ~resolve:(fun _ (_, slot) -> slot)
        ] )

  let block_producer_timing :
      (_, Daemon_rpcs.Types.Status.Next_producer_timing.t option) typ =
    obj "BlockProducerTimings" ~fields:(fun _ ->
        let of_time ~consensus_constants =
          Consensus.Data.Consensus_time.of_time_exn
            ~constants:consensus_constants
        in
        [ field "times"
            ~typ:(non_null @@ list @@ non_null consensus_time)
            ~doc:"Next block production time"
            ~args:Arg.[]
            ~resolve:(fun { ctx = coda; _ }
                          { Daemon_rpcs.Types.Status.Next_producer_timing.timing
                          ; _
                          } ->
              let consensus_constants =
                (Mina_lib.config coda).precomputed_values.consensus_constants
              in
              match timing with
              | Daemon_rpcs.Types.Status.Next_producer_timing.Check_again _ ->
                  []
              | Evaluating_vrf _last_checked_slot ->
                  []
              | Produce info ->
                  [ of_time info.time ~consensus_constants ]
              | Produce_now info ->
                  [ of_time ~consensus_constants info.time ] )
        ; field "globalSlotSinceGenesis"
            ~typ:(non_null @@ list @@ non_null uint32)
            ~doc:"Next block production global-slot-since-genesis "
            ~args:Arg.[]
            ~resolve:(fun _
                          { Daemon_rpcs.Types.Status.Next_producer_timing.timing
                          ; _
                          } ->
              match timing with
              | Daemon_rpcs.Types.Status.Next_producer_timing.Check_again _ ->
                  []
              | Evaluating_vrf _last_checked_slot ->
                  []
              | Produce info ->
                  [ info.for_slot.global_slot_since_genesis ]
              | Produce_now info ->
                  [ info.for_slot.global_slot_since_genesis ] )
        ; field "generatedFromConsensusAt"
            ~typ:(non_null consensus_time_with_global_slot_since_genesis)
            ~doc:
              "Consensus time of the block that was used to determine the next \
               block production time"
            ~args:Arg.[]
            ~resolve:(fun { ctx = coda; _ }
                          { Daemon_rpcs.Types.Status.Next_producer_timing
                            .generated_from_consensus_at =
                              { slot; global_slot_since_genesis }
                          ; _
                          } ->
              let consensus_constants =
                (Mina_lib.config coda).precomputed_values.consensus_constants
              in
              ( Consensus.Data.Consensus_time.of_global_slot
                  ~constants:consensus_constants slot
              , global_slot_since_genesis ) )
        ] )

  let merkle_path_element :
      (_, [ `Left of Zkapp_basic.F.t | `Right of Zkapp_basic.F.t ] option) typ =
    obj "MerklePathElement" ~fields:(fun _ ->
        [ field "left" ~typ:string
            ~args:Arg.[]
            ~resolve:(fun _ x ->
              match x with
              | `Left h ->
                  Some (Zkapp_basic.F.to_string h)
              | `Right _ ->
                  None )
        ; field "right" ~typ:string
            ~args:Arg.[]
            ~resolve:(fun _ x ->
              match x with
              | `Left _ ->
                  None
              | `Right h ->
                  Some (Zkapp_basic.F.to_string h) )
        ] )

  module DaemonStatus = struct
    type t = Daemon_rpcs.Types.Status.t

    let interval : (_, (Time.Span.t * Time.Span.t) option) typ =
      obj "Interval" ~fields:(fun _ ->
          [ field "start" ~typ:(non_null string)
              ~args:Arg.[]
              ~resolve:(fun _ (start, _) ->
                Time.Span.to_ms start |> Int64.of_float |> Int64.to_string )
          ; field "stop" ~typ:(non_null string)
              ~args:Arg.[]
              ~resolve:(fun _ (_, end_) ->
                Time.Span.to_ms end_ |> Int64.of_float |> Int64.to_string )
          ] )

    let histogram : (_, Perf_histograms.Report.t option) typ =
      obj "Histogram" ~fields:(fun _ ->
          let open Reflection.Shorthand in
          List.rev
          @@ Perf_histograms.Report.Fields.fold ~init:[]
               ~values:(id ~typ:Schema.(non_null (list (non_null int))))
               ~intervals:(id ~typ:(non_null (list (non_null interval))))
               ~underflow:nn_int ~overflow:nn_int )

    module Rpc_timings = Daemon_rpcs.Types.Status.Rpc_timings
    module Rpc_pair = Rpc_timings.Rpc_pair

    let rpc_pair : (_, Perf_histograms.Report.t option Rpc_pair.t option) typ =
      let h = Reflection.Shorthand.id ~typ:histogram in
      obj "RpcPair" ~fields:(fun _ ->
          List.rev @@ Rpc_pair.Fields.fold ~init:[] ~dispatch:h ~impl:h )

    let rpc_timings : (_, Rpc_timings.t option) typ =
      let fd = Reflection.Shorthand.id ~typ:(non_null rpc_pair) in
      obj "RpcTimings" ~fields:(fun _ ->
          List.rev
          @@ Rpc_timings.Fields.fold ~init:[] ~get_staged_ledger_aux:fd
               ~answer_sync_ledger_query:fd ~get_ancestry:fd
               ~get_transition_chain_proof:fd ~get_transition_chain:fd )

    module Histograms = Daemon_rpcs.Types.Status.Histograms

    let histograms : (_, Histograms.t option) typ =
      let h = Reflection.Shorthand.id ~typ:histogram in
      obj "Histograms" ~fields:(fun _ ->
          let open Reflection.Shorthand in
          List.rev
          @@ Histograms.Fields.fold ~init:[]
               ~rpc_timings:(id ~typ:(non_null rpc_timings))
               ~external_transition_latency:h
               ~accepted_transition_local_latency:h
               ~accepted_transition_remote_latency:h
               ~snark_worker_transition_time:h ~snark_worker_merge_time:h )

    let consensus_configuration : (_, Consensus.Configuration.t option) typ =
      obj "ConsensusConfiguration" ~fields:(fun _ ->
          let open Reflection.Shorthand in
          List.rev
          @@ Consensus.Configuration.Fields.fold ~init:[] ~delta:nn_int
               ~k:nn_int ~slots_per_epoch:nn_int ~slot_duration:nn_int
               ~epoch_duration:nn_int ~acceptable_network_delay:nn_int
               ~genesis_state_timestamp:nn_time )

    let peer : (_, Network_peer.Peer.Display.t option) typ =
      obj "Peer" ~fields:(fun _ ->
          let open Reflection.Shorthand in
          List.rev
          @@ Network_peer.Peer.Display.Fields.fold ~init:[] ~host:nn_string
               ~libp2p_port:nn_int ~peer_id:nn_string )

    let addrs_and_ports : (_, Node_addrs_and_ports.Display.t option) typ =
      obj "AddrsAndPorts" ~fields:(fun _ ->
          let open Reflection.Shorthand in
          List.rev
          @@ Node_addrs_and_ports.Display.Fields.fold ~init:[]
               ~external_ip:nn_string ~bind_ip:nn_string ~client_port:nn_int
               ~libp2p_port:nn_int ~peer:(id ~typ:peer) )

    let metrics : (_, Daemon_rpcs.Types.Status.Metrics.t option) typ =
      obj "Metrics" ~fields:(fun _ ->
          let open Reflection.Shorthand in
          List.rev
          @@ Daemon_rpcs.Types.Status.Metrics.Fields.fold ~init:[]
               ~block_production_delay:nn_int_list
               ~transaction_pool_diff_received:nn_int
               ~transaction_pool_diff_broadcasted:nn_int
               ~transactions_added_to_pool:nn_int ~transaction_pool_size:nn_int )

    let t : (_, Daemon_rpcs.Types.Status.t option) typ =
      obj "DaemonStatus" ~fields:(fun _ ->
          let open Reflection.Shorthand in
          List.rev
          @@ Daemon_rpcs.Types.Status.Fields.fold ~init:[] ~num_accounts:int
               ~catchup_status:nn_catchup_status ~chain_id:nn_string
               ~next_block_production:(id ~typ:block_producer_timing)
               ~blockchain_length:int ~uptime_secs:nn_int
               ~ledger_merkle_root:string ~state_hash:string
               ~commit_id:nn_string ~conf_dir:nn_string
               ~peers:(id ~typ:(non_null (list (non_null peer))))
               ~user_commands_sent:nn_int ~snark_worker:string
               ~snark_work_fee:nn_int
               ~sync_status:(id ~typ:(non_null sync_status))
               ~block_production_keys:
                 (id ~typ:(non_null @@ list (non_null Schema.string)))
               ~coinbase_receiver:(id ~typ:Schema.string)
               ~histograms:(id ~typ:histograms)
               ~consensus_time_best_tip:(id ~typ:consensus_time)
               ~global_slot_since_genesis_best_tip:int
               ~consensus_time_now:(id ~typ:Schema.(non_null consensus_time))
               ~consensus_mechanism:nn_string
               ~addrs_and_ports:(id ~typ:(non_null addrs_and_ports))
               ~consensus_configuration:
                 (id ~typ:(non_null consensus_configuration))
               ~highest_block_length_received:nn_int
               ~highest_unvalidated_block_length_received:nn_int
               ~metrics:(id ~typ:(non_null metrics)) )
  end

  let fee_transfer =
    obj "FeeTransfer" ~fields:(fun _ ->
        [ field "recipient"
            ~args:Arg.[]
            ~doc:"Public key of fee transfer recipient"
            ~typ:(non_null public_key)
            ~resolve:(fun _ ({ Fee_transfer.receiver_pk = pk; _ }, _) -> pk)
        ; field "fee" ~typ:(non_null uint64)
            ~args:Arg.[]
            ~doc:"Amount that the recipient is paid in this fee transfer"
            ~resolve:(fun _ ({ Fee_transfer.fee; _ }, _) ->
              Currency.Fee.to_uint64 fee )
        ; field "type" ~typ:(non_null string)
            ~args:Arg.[]
            ~doc:
              "Fee_transfer|Fee_transfer_via_coinbase Snark worker fees \
               deducted from the coinbase amount are of type \
               'Fee_transfer_via_coinbase', rest are deducted from transaction \
               fees"
            ~resolve:(fun _ (_, transfer_type) ->
              match transfer_type with
              | Filtered_external_transition.Fee_transfer_type
                .Fee_transfer_via_coinbase ->
                  "Fee_transfer_via_coinbase"
              | Fee_transfer ->
                  "Fee_transfer" )
        ] )

  let account_timing : (Mina_lib.t, Account_timing.t option) typ =
    obj "AccountTiming" ~fields:(fun _ ->
        [ field "initialMinimumBalance" ~typ:uint64
            ~doc:"The initial minimum balance for a time-locked account"
            ~args:Arg.[]
            ~resolve:(fun _ timing ->
              match timing with
              | Account_timing.Untimed ->
                  None
              | Timed timing_info ->
                  Some (Balance.to_uint64 timing_info.initial_minimum_balance)
              )
        ; field "cliffTime" ~typ:uint32
            ~doc:"The cliff time for a time-locked account"
            ~args:Arg.[]
            ~resolve:(fun _ timing ->
              match timing with
              | Account_timing.Untimed ->
                  None
              | Timed timing_info ->
                  Some timing_info.cliff_time )
        ; field "cliffAmount" ~typ:uint64
            ~doc:"The cliff amount for a time-locked account"
            ~args:Arg.[]
            ~resolve:(fun _ timing ->
              match timing with
              | Account_timing.Untimed ->
                  None
              | Timed timing_info ->
                  Some (Currency.Amount.to_uint64 timing_info.cliff_amount) )
        ; field "vestingPeriod" ~typ:uint32
            ~doc:"The vesting period for a time-locked account"
            ~args:Arg.[]
            ~resolve:(fun _ timing ->
              match timing with
              | Account_timing.Untimed ->
                  None
              | Timed timing_info ->
                  Some timing_info.vesting_period )
        ; field "vestingIncrement" ~typ:uint64
            ~doc:"The vesting increment for a time-locked account"
            ~args:Arg.[]
            ~resolve:(fun _ timing ->
              match timing with
              | Account_timing.Untimed ->
                  None
              | Timed timing_info ->
                  Some (Currency.Amount.to_uint64 timing_info.vesting_increment)
              )
        ] )

  let completed_work =
    obj "CompletedWork" ~doc:"Completed snark works" ~fields:(fun _ ->
        [ field "prover"
            ~args:Arg.[]
            ~doc:"Public key of the prover" ~typ:(non_null public_key)
            ~resolve:(fun _ { Transaction_snark_work.Info.prover; _ } -> prover)
        ; field "fee" ~typ:(non_null uint64)
            ~args:Arg.[]
            ~doc:"Amount the prover is paid for the snark work"
            ~resolve:(fun _ { Transaction_snark_work.Info.fee; _ } ->
              Currency.Fee.to_uint64 fee )
        ; field "workIds" ~doc:"Unique identifier for the snark work purchased"
            ~typ:(non_null @@ list @@ non_null int)
            ~args:Arg.[]
            ~resolve:(fun _ { Transaction_snark_work.Info.work_ids; _ } ->
              One_or_two.to_list work_ids )
        ] )

  let sign =
    enum "sign"
      ~values:
        [ enum_value "PLUS" ~value:Sgn.Pos; enum_value "MINUS" ~value:Sgn.Neg ]

  let signed_fee =
    obj "SignedFee" ~doc:"Signed fee" ~fields:(fun _ ->
        [ field "sign" ~typ:(non_null sign) ~doc:"+/-"
            ~args:Arg.[]
            ~resolve:(fun _ fee -> Currency.Amount.Signed.sgn fee)
        ; field "feeMagnitude" ~typ:(non_null uint64) ~doc:"Fee"
            ~args:Arg.[]
            ~resolve:(fun _ fee ->
              Currency.Amount.(to_uint64 (Signed.magnitude fee)) )
        ] )

  let work_statement =
    let `Needs_some_work_for_zkapps_on_mainnet = Mina_base.Util.todo_zkapps in
    obj "WorkDescription"
      ~doc:
        "Transition from a source ledger to a target ledger with some fee \
         excess and increase in supply " ~fields:(fun _ ->
        [ field "sourceLedgerHash" ~typ:(non_null string)
            ~doc:"Base58Check-encoded hash of the source ledger"
            ~args:Arg.[]
            ~resolve:(fun _ { Transaction_snark.Statement.source; _ } ->
              Frozen_ledger_hash.to_base58_check source.ledger )
        ; field "targetLedgerHash" ~typ:(non_null string)
            ~doc:"Base58Check-encoded hash of the target ledger"
            ~args:Arg.[]
            ~resolve:(fun _ { Transaction_snark.Statement.target; _ } ->
              Frozen_ledger_hash.to_base58_check target.ledger )
        ; field "feeExcess" ~typ:(non_null signed_fee)
            ~doc:
              "Total transaction fee that is not accounted for in the \
               transition from source ledger to target ledger"
            ~args:Arg.[]
            ~resolve:(fun _
                          ({ fee_excess = { fee_excess_l; _ }; _ } :
                            Transaction_snark.Statement.t ) ->
              (* TODO: Expose full fee excess data. *)
              { fee_excess_l with
                magnitude = Currency.Amount.of_fee fee_excess_l.magnitude
              } )
        ; field "supplyIncrease" ~typ:(non_null uint64)
            ~doc:"Increase in total coinbase reward "
            ~args:Arg.[]
            ~resolve:(fun _
                          ({ supply_increase; _ } :
                            Transaction_snark.Statement.t ) ->
              Currency.Amount.to_uint64 supply_increase )
        ; field "workId" ~doc:"Unique identifier for a snark work"
            ~typ:(non_null int)
            ~args:Arg.[]
            ~resolve:(fun _ w -> Transaction_snark.Statement.hash w)
        ] )

  let pending_work =
    obj "PendingSnarkWork"
      ~doc:"Snark work bundles that are not available in the pool yet"
      ~fields:(fun _ ->
        [ field "workBundle"
            ~args:Arg.[]
            ~doc:"Work bundle with one or two snark work"
            ~typ:(non_null @@ list @@ non_null work_statement)
            ~resolve:(fun _ w -> One_or_two.to_list w)
        ] )

  let blockchain_state :
      ( 'context
      , (Mina_state.Blockchain_state.Value.t * State_hash.t) option )
      typ =
    obj "BlockchainState" ~fields:(fun _ ->
        [ field "date" ~typ:(non_null string) ~doc:(Doc.date "date")
            ~args:Arg.[]
            ~resolve:(fun _ t ->
              let blockchain_state, _ = t in
              let timestamp =
                Mina_state.Blockchain_state.timestamp blockchain_state
              in
              Block_time.to_string timestamp )
        ; field "utcDate" ~typ:(non_null string)
            ~doc:
              (Doc.date
                 ~extra:
                   ". Time offsets are adjusted to reflect true wall-clock \
                    time instead of genesis time."
                 "utcDate" )
            ~args:Arg.[]
            ~resolve:(fun { ctx = coda; _ } t ->
              let blockchain_state, _ = t in
              let timestamp =
                Mina_state.Blockchain_state.timestamp blockchain_state
              in
              Block_time.to_string_system_time
                (Mina_lib.time_controller coda)
                timestamp )
        ; field "snarkedLedgerHash" ~typ:(non_null string)
            ~doc:"Base58Check-encoded hash of the snarked ledger"
            ~args:Arg.[]
            ~resolve:(fun _ t ->
              let blockchain_state, _ = t in
              let snarked_ledger_hash =
                Mina_state.Blockchain_state.snarked_ledger_hash blockchain_state
              in
              Frozen_ledger_hash.to_base58_check snarked_ledger_hash )
        ; field "stagedLedgerHash" ~typ:(non_null string)
            ~doc:"Base58Check-encoded hash of the staged ledger"
            ~args:Arg.[]
            ~resolve:(fun _ t ->
              let blockchain_state, _ = t in
              let staged_ledger_hash =
                Mina_state.Blockchain_state.staged_ledger_hash blockchain_state
              in
              Mina_base.Ledger_hash.to_base58_check
              @@ Staged_ledger_hash.ledger_hash staged_ledger_hash )
        ; field "stagedLedgerProofEmitted" ~typ:bool
            ~doc:
              "Block finished a staged ledger, and a proof was emitted from it \
               and included into this block's proof. If there is no transition \
               frontier available or no block found, this will return null."
            ~args:Arg.[]
            ~resolve:(fun { ctx = coda; _ } t ->
              let open Option.Let_syntax in
              let _, hash = t in
              let%bind frontier =
                Mina_lib.transition_frontier coda
                |> Pipe_lib.Broadcast_pipe.Reader.peek
              in
              match Transition_frontier.find frontier hash with
              | None ->
                  None
              | Some b ->
                  Some (Transition_frontier.Breadcrumb.just_emitted_a_proof b)
              )
        ] )

  let protocol_state :
      ( 'context
      , (Filtered_external_transition.Protocol_state.t * State_hash.t) option
      )
      typ =
    let open Filtered_external_transition.Protocol_state in
    obj "ProtocolState" ~fields:(fun _ ->
        [ field "previousStateHash" ~typ:(non_null string)
            ~doc:"Base58Check-encoded hash of the previous state"
            ~args:Arg.[]
            ~resolve:(fun _ t ->
              let protocol_state, _ = t in
              State_hash.to_base58_check protocol_state.previous_state_hash )
        ; field "blockchainState"
            ~doc:"State which is agnostic of a particular consensus algorithm"
            ~typ:(non_null blockchain_state)
            ~args:Arg.[]
            ~resolve:(fun _ t ->
              let protocol_state, state_hash = t in
              (protocol_state.blockchain_state, state_hash) )
        ; field "consensusState"
            ~doc:
              "State specific to the Codaboros Proof of Stake consensus \
               algorithm"
            ~typ:(non_null @@ Consensus.Data.Consensus_state.graphql_type ())
            ~args:Arg.[]
            ~resolve:(fun _ t ->
              let protocol_state, _ = t in
              protocol_state.consensus_state )
        ] )

  let chain_reorganization_status : ('contxt, [ `Changed ] option) typ =
    enum "ChainReorganizationStatus"
      ~doc:"Status for whenever the blockchain is reorganized"
      ~values:[ enum_value "CHANGED" ~value:`Changed ]

  let genesis_constants =
    obj "GenesisConstants" ~fields:(fun _ ->
        [ field "accountCreationFee" ~typ:(non_null uint64)
            ~doc:"The fee charged to create a new account"
            ~args:Arg.[]
            ~resolve:(fun { ctx = coda; _ } () ->
              (Mina_lib.config coda).precomputed_values.constraint_constants
                .account_creation_fee |> Currency.Fee.to_uint64 )
        ; field "coinbase" ~typ:(non_null uint64)
            ~doc:
              "The amount received as a coinbase reward for producing a block"
            ~args:Arg.[]
            ~resolve:(fun { ctx = coda; _ } () ->
              (Mina_lib.config coda).precomputed_values.constraint_constants
                .coinbase_amount |> Currency.Amount.to_uint64 )
        ] )

  module AccountObj = struct
    module AnnotatedBalance = struct
      type t =
        { total : Balance.t
        ; unknown : Balance.t
        ; timing : Mina_base.Account_timing.t
        ; breadcrumb : Transition_frontier.Breadcrumb.t option
        }

      let min_balance (b : t) =
        match (b.timing, b.breadcrumb) with
        | Untimed, _ ->
            Some Balance.zero
        | Timed _, None ->
            None
        | Timed timing_info, Some crumb ->
            let consensus_state =
              Transition_frontier.Breadcrumb.consensus_state crumb
            in
            let global_slot =
              Consensus.Data.Consensus_state.global_slot_since_genesis
                consensus_state
            in
            Some
              (Account.min_balance_at_slot ~global_slot
                 ~cliff_time:timing_info.cliff_time
                 ~cliff_amount:timing_info.cliff_amount
                 ~vesting_period:timing_info.vesting_period
                 ~vesting_increment:timing_info.vesting_increment
                 ~initial_minimum_balance:timing_info.initial_minimum_balance )

      let obj =
        obj "AnnotatedBalance"
          ~doc:
            "A total balance annotated with the amount that is currently \
             unknown with the invariant unknown <= total, as well as the \
             currently liquid and locked balances." ~fields:(fun _ ->
            [ field "total" ~typ:(non_null uint64)
                ~doc:"The amount of MINA owned by the account"
                ~args:Arg.[]
                ~resolve:(fun _ (b : t) -> Balance.to_uint64 b.total)
            ; field "unknown" ~typ:(non_null uint64)
                ~doc:
                  "The amount of MINA owned by the account whose origin is \
                   currently unknown"
                ~deprecated:(Deprecated None)
                ~args:Arg.[]
                ~resolve:(fun _ (b : t) -> Balance.to_uint64 b.unknown)
            ; field "liquid" ~typ:uint64
                ~doc:
                  "The amount of MINA owned by the account which is currently \
                   available. Can be null if bootstrapping."
                ~deprecated:(Deprecated None)
                ~args:Arg.[]
                ~resolve:(fun _ (b : t) ->
                  Option.map (min_balance b) ~f:(fun min_balance ->
                      let total_balance : uint64 = Balance.to_uint64 b.total in
                      let min_balance_uint64 = Balance.to_uint64 min_balance in
                      if
                        Unsigned.UInt64.compare total_balance min_balance_uint64
                        > 0
                      then Unsigned.UInt64.sub total_balance min_balance_uint64
                      else Unsigned.UInt64.zero ) )
            ; field "locked" ~typ:uint64
                ~doc:
                  "The amount of MINA owned by the account which is currently \
                   locked. Can be null if bootstrapping."
                ~deprecated:(Deprecated None)
                ~args:Arg.[]
                ~resolve:(fun _ (b : t) ->
                  Option.map (min_balance b) ~f:Balance.to_uint64 )
            ; field "blockHeight" ~typ:(non_null uint32)
                ~doc:"Block height at which balance was measured"
                ~args:Arg.[]
                ~resolve:(fun _ (b : t) ->
                  match b.breadcrumb with
                  | None ->
                      Unsigned.UInt32.zero
                  | Some crumb ->
                      Transition_frontier.Breadcrumb.consensus_state crumb
                      |> Consensus.Data.Consensus_state.blockchain_length )
              (* TODO: Mutually recurse with "block" instead -- #5396 *)
            ; field "stateHash" ~typ:string
                ~doc:
                  "Hash of block at which balance was measured. Can be null if \
                   bootstrapping. Guaranteed to be non-null for direct account \
                   lookup queries when not bootstrapping. Can also be null \
                   when accessed as nested properties (eg. via delegators). "
                ~args:Arg.[]
                ~resolve:(fun _ (b : t) ->
                  Option.map b.breadcrumb ~f:(fun crumb ->
                      State_hash.to_base58_check
                      @@ Transition_frontier.Breadcrumb.state_hash crumb ) )
            ] )
    end

    module Partial_account = struct
      let to_full_account
          { Account.Poly.public_key
          ; token_id
          ; token_permissions
          ; token_symbol
          ; nonce
          ; balance
          ; receipt_chain_hash
          ; delegate
          ; voting_for
          ; timing
          ; permissions
          ; zkapp
          ; zkapp_uri
          } =
        let open Option.Let_syntax in
        let%bind token_permissions = token_permissions in
        let%bind token_symbol = token_symbol in
        let%bind nonce = nonce in
        let%bind receipt_chain_hash = receipt_chain_hash in
        let%bind voting_for = voting_for in
        let%bind permissions = permissions in
        let%map zkapp_uri = zkapp_uri in
        { Account.Poly.public_key
        ; token_id
        ; token_permissions
        ; token_symbol
        ; nonce
        ; balance = balance.AnnotatedBalance.total
        ; receipt_chain_hash
        ; delegate
        ; voting_for
        ; timing
        ; permissions
        ; zkapp
        ; zkapp_uri
        }

      let of_full_account ?breadcrumb
          { Account.Poly.public_key
          ; token_id
          ; token_permissions
          ; token_symbol
          ; nonce
          ; balance
          ; receipt_chain_hash
          ; delegate
          ; voting_for
          ; timing
          ; permissions
          ; zkapp
          ; zkapp_uri
          } =
        { Account.Poly.public_key
        ; token_id
        ; token_permissions = Some token_permissions
        ; token_symbol = Some token_symbol
        ; nonce = Some nonce
        ; balance =
            { AnnotatedBalance.total = balance
            ; unknown = balance
            ; timing
            ; breadcrumb
            }
        ; receipt_chain_hash = Some receipt_chain_hash
        ; delegate
        ; voting_for = Some voting_for
        ; timing
        ; permissions = Some permissions
        ; zkapp
        ; zkapp_uri = Some zkapp_uri
        }

      let of_account_id coda account_id =
        let account =
          coda |> Mina_lib.best_tip |> Participating_state.active
          |> Option.bind ~f:(fun tip ->
                 let ledger =
                   Transition_frontier.Breadcrumb.staged_ledger tip
                   |> Staged_ledger.ledger
                 in
                 Ledger.location_of_account ledger account_id
                 |> Option.bind ~f:(Ledger.get ledger)
                 |> Option.map ~f:(fun account -> (account, tip)) )
        in
        match account with
        | Some (account, breadcrumb) ->
            of_full_account ~breadcrumb account
        | None ->
            Account.
              { Poly.public_key = Account_id.public_key account_id
              ; token_id = Account_id.token_id account_id
              ; token_permissions = None
              ; token_symbol = None
              ; nonce = None
              ; delegate = None
              ; balance =
                  { AnnotatedBalance.total = Balance.zero
                  ; unknown = Balance.zero
                  ; timing = Timing.Untimed
                  ; breadcrumb = None
                  }
              ; receipt_chain_hash = None
              ; voting_for = None
              ; timing = Timing.Untimed
              ; permissions = None
              ; zkapp = None
              ; zkapp_uri = None
              }

      let of_pk coda pk =
        of_account_id coda (Account_id.create pk Token_id.default)
    end

    type t =
      { account :
          ( Public_key.Compressed.t
          , Token_id.t
          , Token_permissions.t option
          , Account.Token_symbol.t option
          , AnnotatedBalance.t
          , Account.Nonce.t option
          , Receipt.Chain_hash.t option
          , Public_key.Compressed.t option
          , State_hash.t option
          , Account.Timing.t
          , Permissions.t option
          , Zkapp_account.t option
          , string option )
          Account.Poly.t
      ; locked : bool option
      ; is_actively_staking : bool
      ; path : string
      ; index : Account.Index.t option
      }

    let lift coda pk account =
      let block_production_pubkeys = Mina_lib.block_production_pubkeys coda in
      let accounts = Mina_lib.wallets coda in
      let best_tip_ledger = Mina_lib.best_ledger coda in
      { account
      ; locked = Secrets.Wallets.check_locked accounts ~needle:pk
      ; is_actively_staking =
          ( if Token_id.(equal default) account.token_id then
            Public_key.Compressed.Set.mem block_production_pubkeys pk
          else (* Non-default token accounts cannot stake. *)
            false )
      ; path = Secrets.Wallets.get_path accounts pk
      ; index =
          ( match best_tip_ledger with
          | `Active ledger ->
              Option.try_with (fun () ->
                  Ledger.index_of_account_exn ledger
                    (Account_id.create account.public_key account.token_id) )
          | _ ->
              None )
      }

    let get_best_ledger_account coda aid =
      lift coda
        (Account_id.public_key aid)
        (Partial_account.of_account_id coda aid)

    let get_best_ledger_account_pk coda pk =
      lift coda pk (Partial_account.of_pk coda pk)

    let account_id { Account.Poly.public_key; token_id; _ } =
      Account_id.create public_key token_id

    let auth_required =
      let open Permissions.Auth_required in
      enum "AccountAuthRequired" ~doc:"Kind of authorization required"
        ~values:
          [ enum_value "None" ~value:None
          ; enum_value "Either" ~value:Either
          ; enum_value "Proof" ~value:Proof
          ; enum_value "Signature" ~value:Signature
          ; enum_value "Impossible" ~value:Impossible
          ]

    let account_permissions =
      obj "AccountPermissions" ~fields:(fun _ ->
          [ field "editState" ~typ:(non_null auth_required)
              ~doc:"Authorization required to edit zkApp state"
              ~args:Arg.[]
              ~resolve:(fun _ permission ->
                permission.Permissions.Poly.edit_state )
          ; field "send" ~typ:(non_null auth_required)
              ~doc:"Authorization required to send tokens"
              ~args:Arg.[]
              ~resolve:(fun _ permission -> permission.Permissions.Poly.send)
          ; field "receive" ~typ:(non_null auth_required)
              ~doc:"Authorization required to receive tokens"
              ~args:Arg.[]
              ~resolve:(fun _ permission -> permission.Permissions.Poly.receive)
          ; field "setDelegate" ~typ:(non_null auth_required)
              ~doc:"Authorization required to set the delegate"
              ~args:Arg.[]
              ~resolve:(fun _ permission ->
                permission.Permissions.Poly.set_delegate )
          ; field "setPermissions" ~typ:(non_null auth_required)
              ~doc:"Authorization required to change permissions"
              ~args:Arg.[]
              ~resolve:(fun _ permission ->
                permission.Permissions.Poly.set_permissions )
          ; field "setVerificationKey" ~typ:(non_null auth_required)
              ~doc:
                "Authorization required to set the verification key of the \
                 zkApp associated with the account"
              ~args:Arg.[]
              ~resolve:(fun _ permission ->
                permission.Permissions.Poly.set_verification_key )
          ; field "setZkappUri" ~typ:(non_null auth_required)
              ~doc:
                "Authorization required to change the URI of the zkApp \
                 associated with the account "
              ~args:Arg.[]
              ~resolve:(fun _ permission ->
                permission.Permissions.Poly.set_zkapp_uri )
          ; field "editSequenceState" ~typ:(non_null auth_required)
              ~doc:"Authorization required to edit the sequence state"
              ~args:Arg.[]
              ~resolve:(fun _ permission ->
                permission.Permissions.Poly.edit_sequence_state )
          ; field "setTokenSymbol" ~typ:(non_null auth_required)
              ~doc:"Authorization required to set the token symbol"
              ~args:Arg.[]
              ~resolve:(fun _ permission ->
                permission.Permissions.Poly.set_token_symbol )
          ; field "incrementNonce" ~typ:(non_null auth_required)
              ~doc:"Authorization required to increment the nonce"
              ~args:Arg.[]
              ~resolve:(fun _ permission ->
                permission.Permissions.Poly.increment_nonce )
          ; field "setVotingFor" ~typ:(non_null auth_required)
              ~doc:
                "Authorization required to set the state hash the account is \
                 voting for"
              ~args:Arg.[]
              ~resolve:(fun _ permission ->
                permission.Permissions.Poly.set_voting_for )
          ] )

    let account_vk =
      obj "AccountVerificationKeyWithHash" ~doc:"Verification key with hash"
        ~fields:(fun _ ->
          [ field "verificationKey"
              ~doc:"Verification key in Base58Check format"
              ~typ:(non_null string)
              ~args:Arg.[]
              ~resolve:(fun _ (vk : _ With_hash.t) ->
                Pickles.Side_loaded.Verification_key.to_base58_check vk.data )
          ; field "hash" ~doc:"Hash of verification key" ~typ:(non_null string)
              ~args:Arg.[]
              ~resolve:(fun _ (vk : _ With_hash.t) ->
                Pickles.Backend.Tick.Field.to_string vk.hash )
          ] )

    let rec account =
      lazy
        (obj "Account" ~doc:"An account record according to the daemon"
           ~fields:(fun _ ->
             [ field "publicKey" ~typ:(non_null public_key)
                 ~doc:"The public identity of the account"
                 ~args:Arg.[]
                 ~resolve:(fun _ { account; _ } ->
                   account.Account.Poly.public_key )
             ; field "token" ~typ:(non_null token_id)
                 ~doc:"The token associated with this account"
                 ~args:Arg.[]
                 ~resolve:(fun _ { account; _ } -> account.Account.Poly.token_id)
             ; field "timing" ~typ:(non_null account_timing)
                 ~doc:"The timing associated with this account"
                 ~args:Arg.[]
                 ~resolve:(fun _ { account; _ } -> account.Account.Poly.timing)
             ; field "balance"
                 ~typ:(non_null AnnotatedBalance.obj)
                 ~doc:"The amount of MINA owned by the account"
                 ~args:Arg.[]
                 ~resolve:(fun _ { account; _ } -> account.Account.Poly.balance)
             ; field "nonce" ~typ:string
                 ~doc:
                   "A natural number that increases with each transaction \
                    (stringified uint32)"
                 ~args:Arg.[]
                 ~resolve:(fun _ { account; _ } ->
                   Option.map ~f:Account.Nonce.to_string
                     account.Account.Poly.nonce )
             ; field "inferredNonce" ~typ:string
                 ~doc:
                   "Like the `nonce` field, except it includes the scheduled \
                    transactions (transactions not yet included in a block) \
                    (stringified uint32)"
                 ~args:Arg.[]
                 ~resolve:(fun { ctx = coda; _ } { account; _ } ->
                   let account_id = account_id account in
                   match
                     Mina_lib
                     .get_inferred_nonce_from_transaction_pool_and_ledger coda
                       account_id
                   with
                   | `Active (Some nonce) ->
                       Some (Account.Nonce.to_string nonce)
                   | `Active None | `Bootstrapping ->
                       None )
             ; field "epochDelegateAccount" ~typ:(Lazy.force account)
                 ~doc:
                   "The account that you delegated on the staking ledger of \
                    the current block's epoch"
                 ~args:Arg.[]
                 ~resolve:(fun { ctx = coda; _ } { account; _ } ->
                   let open Option.Let_syntax in
                   let account_id = account_id account in
                   match%bind Mina_lib.staking_ledger coda with
                   | Genesis_epoch_ledger staking_ledger -> (
                       match
                         let open Option.Let_syntax in
                         account_id
                         |> Ledger.location_of_account staking_ledger
                         >>= Ledger.get staking_ledger
                       with
                       | Some delegate_account ->
                           let delegate_key = delegate_account.public_key in
                           Some (get_best_ledger_account_pk coda delegate_key)
                       | None ->
                           [%log' warn (Mina_lib.top_level_logger coda)]
                             "Could not retrieve delegate account from the \
                              genesis ledger. The account was not present in \
                              the ledger." ;
                           None )
                   | Ledger_db staking_ledger -> (
                       try
                         let index =
                           Ledger.Db.index_of_account_exn staking_ledger
                             account_id
                         in
                         let delegate_account =
                           Ledger.Db.get_at_index_exn staking_ledger index
                         in
                         let delegate_key = delegate_account.public_key in
                         Some (get_best_ledger_account_pk coda delegate_key)
                       with e ->
                         [%log' warn (Mina_lib.top_level_logger coda)]
                           ~metadata:[ ("error", `String (Exn.to_string e)) ]
                           "Could not retrieve delegate account from sparse \
                            ledger. The account may not be in the ledger: \
                            $error" ;
                         None ) )
             ; field "receiptChainHash" ~typ:string
                 ~doc:"Top hash of the receipt chain merkle-list"
                 ~args:Arg.[]
                 ~resolve:(fun _ { account; _ } ->
                   Option.map ~f:Receipt.Chain_hash.to_base58_check
                     account.Account.Poly.receipt_chain_hash )
             ; field "delegate" ~typ:public_key
                 ~doc:
                   "The public key to which you are delegating - if you are \
                    not delegating to anybody, this would return your public \
                    key"
                 ~args:Arg.[]
                 ~deprecated:(Deprecated (Some "use delegateAccount instead"))
                 ~resolve:(fun _ { account; _ } -> account.Account.Poly.delegate)
             ; field "delegateAccount" ~typ:(Lazy.force account)
                 ~doc:
                   "The account to which you are delegating - if you are not \
                    delegating to anybody, this would return your public key"
                 ~args:Arg.[]
                 ~resolve:(fun { ctx = coda; _ } { account; _ } ->
                   Option.map
                     ~f:(get_best_ledger_account_pk coda)
                     account.Account.Poly.delegate )
             ; field "delegators"
                 ~typ:(list @@ non_null @@ Lazy.force account)
                 ~doc:
                   "The list of accounts which are delegating to you (note \
                    that the info is recorded in the last epoch so it might \
                    not be up to date with the current account status)"
                 ~args:Arg.[]
                 ~resolve:(fun { ctx = coda; _ } { account; _ } ->
                   let open Option.Let_syntax in
                   let pk = account.Account.Poly.public_key in
                   let%map delegators =
                     Mina_lib.current_epoch_delegators coda ~pk
                   in
                   let best_tip_ledger = Mina_lib.best_ledger coda in
                   List.map
                     ~f:(fun a ->
                       { account = Partial_account.of_full_account a
                       ; locked = None
                       ; is_actively_staking = true
                       ; path = ""
                       ; index =
                           ( match best_tip_ledger with
                           | `Active ledger ->
                               Option.try_with (fun () ->
                                   Ledger.index_of_account_exn ledger
                                     (Account.identifier a) )
                           | _ ->
                               None )
                       } )
                     delegators )
             ; field "lastEpochDelegators"
                 ~typ:(list @@ non_null @@ Lazy.force account)
                 ~doc:
                   "The list of accounts which are delegating to you in the \
                    last epoch (note that the info is recorded in the one \
                    before last epoch epoch so it might not be up to date with \
                    the current account status)"
                 ~args:Arg.[]
                 ~resolve:(fun { ctx = coda; _ } { account; _ } ->
                   let open Option.Let_syntax in
                   let pk = account.Account.Poly.public_key in
                   let%map delegators =
                     Mina_lib.last_epoch_delegators coda ~pk
                   in
                   let best_tip_ledger = Mina_lib.best_ledger coda in
                   List.map
                     ~f:(fun a ->
                       { account = Partial_account.of_full_account a
                       ; locked = None
                       ; is_actively_staking = true
                       ; path = ""
                       ; index =
                           ( match best_tip_ledger with
                           | `Active ledger ->
                               Option.try_with (fun () ->
                                   Ledger.index_of_account_exn ledger
                                     (Account.identifier a) )
                           | _ ->
                               None )
                       } )
                     delegators )
             ; field "votingFor" ~typ:string
                 ~doc:
                   "The previous epoch lock hash of the chain which you are \
                    voting for"
                 ~args:Arg.[]
                 ~resolve:(fun _ { account; _ } ->
                   Option.map ~f:Mina_base.State_hash.to_base58_check
                     account.Account.Poly.voting_for )
             ; field "stakingActive" ~typ:(non_null bool)
                 ~doc:
                   "True if you are actively staking with this account on the \
                    current daemon - this may not yet have been updated if the \
                    staking key was changed recently"
                 ~args:Arg.[]
                 ~resolve:(fun _ { is_actively_staking; _ } ->
                   is_actively_staking )
             ; field "privateKeyPath" ~typ:(non_null string)
                 ~doc:"Path of the private key file for this account"
                 ~args:Arg.[]
                 ~resolve:(fun _ { path; _ } -> path)
             ; field "locked" ~typ:bool
                 ~doc:
                   "True if locked, false if unlocked, null if the account \
                    isn't tracked by the queried daemon"
                 ~args:Arg.[]
                 ~resolve:(fun _ { locked; _ } -> locked)
             ; field "isTokenOwner" ~typ:bool
                 ~doc:"True if this account owns its associated token"
                 ~args:Arg.[]
                 ~resolve:(fun _ { account; _ } ->
                   match%map.Option account.token_permissions with
                   | Token_owned _ ->
                       true
                   | Not_owned _ ->
                       false )
             ; field "isDisabled" ~typ:bool
                 ~doc:
                   "True if this account has been disabled by the owner of the \
                    associated token"
                 ~args:Arg.[]
                 ~resolve:(fun _ { account; _ } ->
                   match%map.Option account.token_permissions with
                   | Token_owned _ ->
                       false
                   | Not_owned { account_disabled } ->
                       account_disabled )
             ; field "index" ~typ:int
                 ~doc:
                   "The index of this account in the ledger, or null if this \
                    account does not yet have a known position in the best tip \
                    ledger"
                 ~args:Arg.[]
                 ~resolve:(fun _ { index; _ } -> index)
             ; field "zkappUri" ~typ:string
                 ~doc:
                   "The URI associated with this account, usually pointing to \
                    the zkApp source code"
                 ~args:Arg.[]
                 ~resolve:(fun _ { account; _ } ->
                   account.Account.Poly.zkapp_uri )
             ; field "zkappState"
                 ~typ:(list @@ non_null string)
                 ~doc:
                   "The 8 field elements comprising the zkApp state associated \
                    with this account encoded as bignum strings"
                 ~args:Arg.[]
                 ~resolve:(fun _ { account; _ } ->
                   account.Account.Poly.zkapp
                   |> Option.map ~f:(fun zkapp_account ->
                          zkapp_account.app_state |> Zkapp_state.V.to_list
                          |> List.map ~f:Zkapp_basic.F.to_string ) )
             ; field "permissions" ~typ:account_permissions
                 ~doc:"Permissions for updating certain fields of this account"
                 ~args:Arg.[]
                 ~resolve:(fun _ { account; _ } ->
                   account.Account.Poly.permissions )
             ; field "tokenSymbol" ~typ:string
                 ~doc:"The token symbol associated with this account"
                 ~args:Arg.[]
                 ~resolve:(fun _ { account; _ } ->
                   account.Account.Poly.token_symbol )
             ; field "verificationKey" ~typ:account_vk
                 ~doc:"Verification key associated with this account"
                 ~args:Arg.[]
                 ~resolve:(fun _ { account; _ } ->
                   Option.value_map account.Account.Poly.zkapp ~default:None
                     ~f:(fun zkapp_account -> zkapp_account.verification_key) )
             ; field "sequenceEvents"
                 ~doc:"Sequence events associated with this account"
                 ~typ:(list (non_null string))
                 ~args:Arg.[]
                 ~resolve:(fun _ { account; _ } ->
                   Option.map account.Account.Poly.zkapp
                     ~f:(fun zkapp_account ->
                       List.map ~f:Snark_params.Tick.Field.to_string
                         (Pickles_types.Vector.to_list
                            zkapp_account.sequence_state ) ) )
             ; field "leafHash"
                 ~doc:
                   "The base58Check-encoded hash of this account to bootstrap \
                    the merklePath"
                 ~typ:string
                 ~args:Arg.[]
                 ~resolve:(fun _ { account; _ } ->
                   let open Option.Let_syntax in
                   let%map account = Partial_account.to_full_account account in
                   Zkapp_basic.F.to_string
                     (Ledger_hash.of_digest (Account.digest account)) )
             ; field "merklePath"
                 ~doc:
                   "Merkle path is a list of path elements that are either the \
                    left or right hashes up to the root"
                 ~typ:(list (non_null merkle_path_element))
                 ~args:Arg.[]
                 ~resolve:(fun { ctx = mina; _ } { index; _ } ->
                   let open Option.Let_syntax in
                   let%bind ledger, _breadcrumb =
                     get_ledger_and_breadcrumb mina
                   in
                   let%bind index = index in
                   Option.try_with (fun () ->
                       Ledger.merkle_path_at_index_exn ledger index ) )
             ] ) )

    let account = Lazy.force account
  end

  module Command_status = struct
    type t =
      | Applied
      | Enqueued
      | Included_but_failed of Transaction_status.Failure.Collection.t

    let failure_reasons =
      obj "PartiesFailureReason" ~fields:(fun _ ->
          [ field "index" ~typ:string ~args:[]
              ~doc:"List index of the party that failed"
              ~resolve:(fun _ (index, _) -> Some (Int.to_string index))
          ; field "failures"
              ~typ:(non_null @@ list @@ non_null @@ string)
              ~args:[] ~doc:"Failure reason for the party or any nested parties"
              ~resolve:(fun _ (_, failures) ->
                List.map failures ~f:Transaction_status.Failure.to_string )
          ] )
  end

  module User_command = struct
    let kind : ('context, [ `Payment | `Stake_delegation ] option) typ =
      scalar "UserCommandKind" ~doc:"The kind of user command" ~coerce:(function
        | `Payment ->
            `String "PAYMENT"
        | `Stake_delegation ->
            `String "STAKE_DELEGATION" )

    let to_kind (t : Signed_command.t) =
      match Signed_command.payload t |> Signed_command_payload.body with
      | Payment _ ->
          `Payment
      | Stake_delegation _ ->
          `Stake_delegation

    let user_command_interface :
        ( 'context
        , ( 'context
          , (Signed_command.t, Transaction_hash.t) With_hash.t )
          abstract_value
          option )
        typ =
      interface "UserCommand" ~doc:"Common interface for user commands"
        ~fields:(fun _ ->
          [ abstract_field "id" ~typ:(non_null guid) ~args:[]
          ; abstract_field "hash" ~typ:(non_null string) ~args:[]
          ; abstract_field "kind" ~typ:(non_null kind) ~args:[]
              ~doc:"String describing the kind of user command"
          ; abstract_field "nonce" ~typ:(non_null int) ~args:[]
              ~doc:"Sequence number of command for the fee-payer's account"
          ; abstract_field "source"
              ~typ:(non_null AccountObj.account)
              ~args:[] ~doc:"Account that the command is sent from"
          ; abstract_field "receiver"
              ~typ:(non_null AccountObj.account)
              ~args:[] ~doc:"Account that the command applies to"
          ; abstract_field "feePayer"
              ~typ:(non_null AccountObj.account)
              ~args:[] ~doc:"Account that pays the fees for the command"
          ; abstract_field "validUntil" ~typ:(non_null uint32) ~args:[]
              ~doc:
                "The global slot number after which this transaction cannot be \
                 applied"
          ; abstract_field "token" ~typ:(non_null token_id) ~args:[]
              ~doc:"Token used by the command"
          ; abstract_field "amount" ~typ:(non_null uint64) ~args:[]
              ~doc:
                "Amount that the source is sending to receiver - 0 for \
                 commands that are not associated with an amount"
          ; abstract_field "feeToken" ~typ:(non_null token_id) ~args:[]
              ~doc:"Token used to pay the fee"
          ; abstract_field "fee" ~typ:(non_null uint64) ~args:[]
              ~doc:
                "Fee that the fee-payer is willing to pay for making the \
                 transaction"
          ; abstract_field "memo" ~typ:(non_null string) ~args:[]
              ~doc:"Short arbitrary message provided by the sender"
          ; abstract_field "isDelegation" ~typ:(non_null bool) ~args:[]
              ~doc:
                "If true, this represents a delegation of stake, otherwise it \
                 is a payment"
              ~deprecated:(Deprecated (Some "use kind field instead"))
          ; abstract_field "from" ~typ:(non_null public_key) ~args:[]
              ~doc:"Public key of the sender"
              ~deprecated:(Deprecated (Some "use feePayer field instead"))
          ; abstract_field "fromAccount"
              ~typ:(non_null AccountObj.account)
              ~args:[] ~doc:"Account of the sender"
              ~deprecated:(Deprecated (Some "use feePayer field instead"))
          ; abstract_field "to" ~typ:(non_null public_key) ~args:[]
              ~doc:"Public key of the receiver"
              ~deprecated:(Deprecated (Some "use receiver field instead"))
          ; abstract_field "toAccount"
              ~typ:(non_null AccountObj.account)
              ~args:[] ~doc:"Account of the receiver"
              ~deprecated:(Deprecated (Some "use receiver field instead"))
          ; abstract_field "failureReason" ~typ:string ~args:[]
              ~doc:"null is no failure, reason for failure otherwise."
          ] )

    module With_status = struct
      type 'a t = { data : 'a; status : Command_status.t }

      let map t ~f = { t with data = f t.data }
    end

    let field_no_status ?doc ?deprecated lab ~typ ~args ~resolve =
      field ?doc ?deprecated lab ~typ ~args ~resolve:(fun c uc ->
          resolve c uc.With_status.data )

    let user_command_shared_fields :
        ( Mina_lib.t
        , (Signed_command.t, Transaction_hash.t) With_hash.t With_status.t )
        field
        list =
      [ field_no_status "id" ~typ:(non_null guid) ~args:[]
          ~resolve:(fun _ user_command ->
            Signed_command.to_base58_check user_command.With_hash.data )
      ; field_no_status "hash" ~typ:(non_null string) ~args:[]
          ~resolve:(fun _ user_command ->
            Transaction_hash.to_base58_check user_command.With_hash.hash )
      ; field_no_status "kind" ~typ:(non_null kind) ~args:[]
          ~doc:"String describing the kind of user command"
          ~resolve:(fun _ cmd -> to_kind cmd.With_hash.data)
      ; field_no_status "nonce" ~typ:(non_null int) ~args:[]
          ~doc:"Sequence number of command for the fee-payer's account"
          ~resolve:(fun _ payment ->
            Signed_command_payload.nonce
            @@ Signed_command.payload payment.With_hash.data
            |> Account.Nonce.to_int )
      ; field_no_status "source" ~typ:(non_null AccountObj.account)
          ~args:[] ~doc:"Account that the command is sent from"
          ~resolve:(fun { ctx = coda; _ } cmd ->
            AccountObj.get_best_ledger_account coda
              (Signed_command.source cmd.With_hash.data) )
      ; field_no_status "receiver" ~typ:(non_null AccountObj.account)
          ~args:[] ~doc:"Account that the command applies to"
          ~resolve:(fun { ctx = coda; _ } cmd ->
            AccountObj.get_best_ledger_account coda
              (Signed_command.receiver cmd.With_hash.data) )
      ; field_no_status "feePayer" ~typ:(non_null AccountObj.account)
          ~args:[] ~doc:"Account that pays the fees for the command"
          ~resolve:(fun { ctx = coda; _ } cmd ->
            AccountObj.get_best_ledger_account coda
              (Signed_command.fee_payer cmd.With_hash.data) )
      ; field_no_status "validUntil" ~typ:(non_null uint32) ~args:[]
          ~doc:
            "The global slot number after which this transaction cannot be \
             applied" ~resolve:(fun _ cmd ->
            Signed_command.valid_until cmd.With_hash.data )
      ; field_no_status "token" ~typ:(non_null token_id) ~args:[]
          ~doc:"Token used for the transaction" ~resolve:(fun _ cmd ->
            Signed_command.token cmd.With_hash.data )
      ; field_no_status "amount" ~typ:(non_null uint64) ~args:[]
          ~doc:
            "Amount that the source is sending to receiver; 0 for commands \
             without an associated amount" ~resolve:(fun _ cmd ->
            match Signed_command.amount cmd.With_hash.data with
            | Some amount ->
                Currency.Amount.to_uint64 amount
            | None ->
                Unsigned.UInt64.zero )
      ; field_no_status "feeToken" ~typ:(non_null token_id) ~args:[]
          ~doc:"Token used to pay the fee" ~resolve:(fun _ cmd ->
            Signed_command.fee_token cmd.With_hash.data )
      ; field_no_status "fee" ~typ:(non_null uint64) ~args:[]
          ~doc:
            "Fee that the fee-payer is willing to pay for making the \
             transaction" ~resolve:(fun _ cmd ->
            Signed_command.fee cmd.With_hash.data |> Currency.Fee.to_uint64 )
      ; field_no_status "memo" ~typ:(non_null string) ~args:[]
          ~doc:
            (sprintf
               "A short message from the sender, encoded with Base58Check, \
                version byte=0x%02X; byte 2 of the decoding is the message \
                length"
               (Char.to_int Base58_check.Version_bytes.user_command_memo) )
          ~resolve:(fun _ payment ->
            Signed_command_payload.memo
            @@ Signed_command.payload payment.With_hash.data
            |> Signed_command_memo.to_base58_check )
      ; field_no_status "isDelegation" ~typ:(non_null bool) ~args:[]
          ~doc:"If true, this command represents a delegation of stake"
          ~deprecated:(Deprecated (Some "use kind field instead"))
          ~resolve:(fun _ user_command ->
            match
              Signed_command.Payload.body
              @@ Signed_command.payload user_command.With_hash.data
            with
            | Stake_delegation _ ->
                true
            | _ ->
                false )
      ; field_no_status "from" ~typ:(non_null public_key) ~args:[]
          ~doc:"Public key of the sender"
          ~deprecated:(Deprecated (Some "use feePayer field instead"))
          ~resolve:(fun _ cmd -> Signed_command.fee_payer_pk cmd.With_hash.data)
      ; field_no_status "fromAccount" ~typ:(non_null AccountObj.account)
          ~args:[] ~doc:"Account of the sender"
          ~deprecated:(Deprecated (Some "use feePayer field instead"))
          ~resolve:(fun { ctx = coda; _ } payment ->
            AccountObj.get_best_ledger_account coda
            @@ Signed_command.fee_payer payment.With_hash.data )
      ; field_no_status "to" ~typ:(non_null public_key) ~args:[]
          ~doc:"Public key of the receiver"
          ~deprecated:(Deprecated (Some "use receiver field instead"))
          ~resolve:(fun _ cmd -> Signed_command.receiver_pk cmd.With_hash.data)
      ; field_no_status "toAccount"
          ~typ:(non_null AccountObj.account)
          ~doc:"Account of the receiver"
          ~deprecated:(Deprecated (Some "use receiver field instead"))
          ~args:Arg.[]
          ~resolve:(fun { ctx = coda; _ } cmd ->
            AccountObj.get_best_ledger_account coda
            @@ Signed_command.receiver cmd.With_hash.data )
      ; field "failureReason" ~typ:string ~args:[]
          ~doc:
            "null is no failure or status unknown, reason for failure \
             otherwise." ~resolve:(fun _ uc ->
            match uc.With_status.status with
            | Applied | Enqueued ->
                None
            | Included_but_failed failures ->
                List.concat failures |> List.hd
                |> Option.map ~f:Transaction_status.Failure.to_string )
      ]

    let payment =
      obj "UserCommandPayment" ~fields:(fun _ -> user_command_shared_fields)

    let mk_payment = add_type user_command_interface payment

    let stake_delegation =
      obj "UserCommandDelegation" ~fields:(fun _ ->
          field_no_status "delegator" ~typ:(non_null AccountObj.account)
            ~args:[] ~resolve:(fun { ctx = coda; _ } cmd ->
              AccountObj.get_best_ledger_account coda
                (Signed_command.source cmd.With_hash.data) )
          :: field_no_status "delegatee" ~typ:(non_null AccountObj.account)
               ~args:[] ~resolve:(fun { ctx = coda; _ } cmd ->
                 AccountObj.get_best_ledger_account coda
                   (Signed_command.receiver cmd.With_hash.data) )
          :: user_command_shared_fields )

    let mk_stake_delegation = add_type user_command_interface stake_delegation

    let mk_user_command
        (cmd : (Signed_command.t, Transaction_hash.t) With_hash.t With_status.t)
        =
      match
        Signed_command_payload.body @@ Signed_command.payload cmd.data.data
      with
      | Payment _ ->
          mk_payment cmd
      | Stake_delegation _ ->
          mk_stake_delegation cmd

    let user_command = user_command_interface
  end

  module Zkapp_command = struct
    module With_status = struct
      type 'a t = { data : 'a; status : Command_status.t }

      let map t ~f = { t with data = f t.data }
    end

    let field_no_status ?doc ?deprecated lab ~typ ~args ~resolve =
      field ?doc ?deprecated lab ~typ ~args ~resolve:(fun c cmd ->
          resolve c cmd.With_status.data )

    let zkapp_command =
      let conv (x : (Mina_lib.t, Parties.t) Fields_derivers_graphql.Schema.typ)
          : (Mina_lib.t, Parties.t) typ =
        Obj.magic x
      in
      obj "ZkappCommand" ~fields:(fun _ ->
          [ field_no_status "id"
              ~doc:"A Base58Check string representing the command"
              ~typ:(non_null guid) ~args:[] ~resolve:(fun _ parties ->
                Parties.to_base58_check parties.With_hash.data )
          ; field_no_status "hash"
              ~doc:"A cryptographic hash of the zkApp command"
              ~typ:(non_null string) ~args:[] ~resolve:(fun _ parties ->
                Transaction_hash.to_base58_check parties.With_hash.hash )
          ; field_no_status "parties"
              ~typ:(Parties.typ () |> conv)
              ~args:Arg.[]
              ~doc:"Parties representing the transaction"
              ~resolve:(fun _ parties -> parties.With_hash.data)
          ; field "failureReason" ~typ:(list @@ Command_status.failure_reasons)
              ~args:[]
              ~doc:
                "The reason for the zkApp transaction failure; null means \
                 success or the status is unknown" ~resolve:(fun _ cmd ->
                match cmd.With_status.status with
                | Applied | Enqueued ->
                    None
                | Included_but_failed failures ->
                    Some
                      (List.map
                         (Transaction_status.Failure.Collection.to_display
                            failures ) ~f:(fun f -> Some f) ) )
          ] )
  end

  let transactions =
    let open Filtered_external_transition.Transactions in
    obj "Transactions" ~doc:"Different types of transactions in a block"
      ~fields:(fun _ ->
        [ field "userCommands"
            ~doc:
              "List of user commands (payments and stake delegations) included \
               in this block"
            ~typ:(non_null @@ list @@ non_null User_command.user_command)
            ~args:Arg.[]
            ~resolve:(fun _ { commands; _ } ->
              List.filter_map commands ~f:(fun t ->
                  match t.data.data with
                  | Signed_command c ->
                      let status =
                        match t.status with
                        | Applied ->
                            Command_status.Applied
                        | Failed e ->
                            Command_status.Included_but_failed e
                      in
                      Some
                        (User_command.mk_user_command
                           { status; data = { t.data with data = c } } )
                  | Parties _ ->
                      None ) )
        ; field "zkappCommands"
            ~doc:"List of zkApp commands included in this block"
            ~typ:(non_null @@ list @@ non_null Zkapp_command.zkapp_command)
            ~args:Arg.[]
            ~resolve:(fun _ { commands; _ } ->
              List.filter_map commands ~f:(fun t ->
                  match t.data.data with
                  | Signed_command _ ->
                      None
                  | Parties parties ->
                      let status =
                        match t.status with
                        | Applied ->
                            Command_status.Applied
                        | Failed e ->
                            Command_status.Included_but_failed e
                      in
                      Some
                        { Zkapp_command.With_status.status
                        ; data = { t.data with data = parties }
                        } ) )
        ; field "feeTransfer"
            ~doc:"List of fee transfers included in this block"
            ~typ:(non_null @@ list @@ non_null fee_transfer)
            ~args:Arg.[]
            ~resolve:(fun _ { fee_transfers; _ } -> fee_transfers)
        ; field "coinbase" ~typ:(non_null uint64)
            ~doc:"Amount of MINA granted to the producer of this block"
            ~args:Arg.[]
            ~resolve:(fun _ { coinbase; _ } ->
              Currency.Amount.to_uint64 coinbase )
        ; field "coinbaseReceiverAccount" ~typ:AccountObj.account
            ~doc:"Account to which the coinbase for this block was granted"
            ~args:Arg.[]
            ~resolve:(fun { ctx = coda; _ } { coinbase_receiver; _ } ->
              Option.map
                ~f:(AccountObj.get_best_ledger_account_pk coda)
                coinbase_receiver )
        ] )

  let protocol_state_proof : (Mina_lib.t, Proof.t option) typ =
    obj "protocolStateProof" ~fields:(fun _ ->
        [ field "base64" ~typ:string ~doc:"Base-64 encoded proof"
            ~args:Arg.[]
            ~resolve:(fun _ proof ->
              (* Use the precomputed block proof encoding, for consistency. *)
              Some (Mina_block.Precomputed.Proof.to_bin_string proof) )
        ; field "json" ~typ:json ~doc:"JSON-encoded proof"
            ~args:Arg.[]
            ~resolve:(fun _ proof ->
              Some (Yojson.Safe.to_basic (Proof.to_yojson_full proof)) )
        ] )

  let block :
      ( Mina_lib.t
      , (Filtered_external_transition.t, State_hash.t) With_hash.t option )
      typ =
    let open Filtered_external_transition in
    obj "Block" ~fields:(fun _ ->
        [ field "creator" ~typ:(non_null public_key)
            ~doc:"Public key of account that produced this block"
            ~deprecated:(Deprecated (Some "use creatorAccount field instead"))
            ~args:Arg.[]
            ~resolve:(fun _ { With_hash.data; _ } -> data.creator)
        ; field "creatorAccount"
            ~typ:(non_null AccountObj.account)
            ~doc:"Account that produced this block"
            ~args:Arg.[]
            ~resolve:(fun { ctx = coda; _ } { With_hash.data; _ } ->
              AccountObj.get_best_ledger_account_pk coda data.creator )
        ; field "winnerAccount"
            ~typ:(non_null AccountObj.account)
            ~doc:"Account that won the slot (Delegator/Staker)"
            ~args:Arg.[]
            ~resolve:(fun { ctx = coda; _ } { With_hash.data; _ } ->
              AccountObj.get_best_ledger_account_pk coda data.winner )
        ; field "stateHash" ~typ:(non_null string)
            ~doc:"Base58Check-encoded hash of the state after this block"
            ~args:Arg.[]
            ~resolve:(fun _ { With_hash.hash; _ } ->
              State_hash.to_base58_check hash )
        ; field "stateHashField" ~typ:(non_null string)
            ~doc:
              "Experimental: Bigint field-element representation of stateHash"
            ~args:Arg.[]
            ~resolve:(fun _ { With_hash.hash; _ } ->
              State_hash.to_decimal_string hash )
        ; field "protocolState" ~typ:(non_null protocol_state)
            ~args:Arg.[]
            ~resolve:(fun _ { With_hash.data; With_hash.hash; _ } ->
              (data.protocol_state, hash) )
        ; field "protocolStateProof"
            ~typ:(non_null protocol_state_proof)
            ~doc:"Snark proof of blockchain state"
            ~args:Arg.[]
            ~resolve:(fun _ { With_hash.data; _ } -> data.proof)
        ; field "transactions" ~typ:(non_null transactions)
            ~args:Arg.[]
            ~resolve:(fun _ { With_hash.data; _ } -> data.transactions)
        ; field "commandTransactionCount" ~typ:(non_null int)
            ~doc:"Count of user command transactions in the block"
            ~args:Arg.[]
            ~resolve:(fun _ { With_hash.data; _ } ->
              List.length data.transactions.commands )
        ; field "snarkJobs"
            ~typ:(non_null @@ list @@ non_null completed_work)
            ~args:Arg.[]
            ~resolve:(fun _ { With_hash.data; _ } -> data.snark_jobs)
        ] )

  let snark_worker =
    obj "SnarkWorker" ~fields:(fun _ ->
        [ field "key" ~typ:(non_null public_key)
            ~doc:"Public key of current snark worker"
            ~deprecated:(Deprecated (Some "use account field instead"))
            ~args:Arg.[]
            ~resolve:(fun (_ : Mina_lib.t resolve_info) (key, _) -> key)
        ; field "account"
            ~typ:(non_null AccountObj.account)
            ~doc:"Account of the current snark worker"
            ~args:Arg.[]
            ~resolve:(fun { ctx = coda; _ } (key, _) ->
              AccountObj.get_best_ledger_account_pk coda key )
        ; field "fee" ~typ:(non_null uint64)
            ~doc:"Fee that snark worker is charging to generate a snark proof"
            ~args:Arg.[]
            ~resolve:(fun (_ : Mina_lib.t resolve_info) (_, fee) ->
              Currency.Fee.to_uint64 fee )
        ] )

  module Payload = struct
    let peer : ('context, Network_peer.Peer.t option) typ =
      obj "NetworkPeerPayload" ~fields:(fun _ ->
          [ field "peerId" ~doc:"base58-encoded peer ID" ~typ:(non_null string)
              ~args:Arg.[]
              ~resolve:(fun _ peer -> peer.Network_peer.Peer.peer_id)
          ; field "host" ~doc:"IP address of the remote host"
              ~typ:(non_null string)
              ~args:Arg.[]
              ~resolve:(fun _ peer ->
                Unix.Inet_addr.to_string peer.Network_peer.Peer.host )
          ; field "libp2pPort" ~typ:(non_null int)
              ~args:Arg.[]
              ~resolve:(fun _ peer -> peer.Network_peer.Peer.libp2p_port)
          ] )

    let create_account : (Mina_lib.t, Account.key option) typ =
      obj "AddAccountPayload" ~fields:(fun _ ->
          [ field "publicKey" ~typ:(non_null public_key)
              ~doc:"Public key of the created account"
              ~deprecated:(Deprecated (Some "use account field instead"))
              ~args:Arg.[]
              ~resolve:(fun _ -> Fn.id)
          ; field "account"
              ~typ:(non_null AccountObj.account)
              ~doc:"Details of created account"
              ~args:Arg.[]
              ~resolve:(fun { ctx = coda; _ } key ->
                AccountObj.get_best_ledger_account_pk coda key )
          ] )

    let unlock_account : (Mina_lib.t, Account.key option) typ =
      obj "UnlockPayload" ~fields:(fun _ ->
          [ field "publicKey" ~typ:(non_null public_key)
              ~doc:"Public key of the unlocked account"
              ~deprecated:(Deprecated (Some "use account field instead"))
              ~args:Arg.[]
              ~resolve:(fun _ -> Fn.id)
          ; field "account"
              ~typ:(non_null AccountObj.account)
              ~doc:"Details of unlocked account"
              ~args:Arg.[]
              ~resolve:(fun { ctx = coda; _ } key ->
                AccountObj.get_best_ledger_account_pk coda key )
          ] )

    let lock_account : (Mina_lib.t, Account.key option) typ =
      obj "LockPayload" ~fields:(fun _ ->
          [ field "publicKey" ~typ:(non_null public_key)
              ~doc:"Public key of the locked account"
              ~args:Arg.[]
              ~resolve:(fun _ -> Fn.id)
          ; field "account"
              ~typ:(non_null AccountObj.account)
              ~doc:"Details of locked account"
              ~args:Arg.[]
              ~resolve:(fun { ctx = coda; _ } key ->
                AccountObj.get_best_ledger_account_pk coda key )
          ] )

    let delete_account =
      obj "DeleteAccountPayload" ~fields:(fun _ ->
          [ field "publicKey" ~typ:(non_null public_key)
              ~doc:"Public key of the deleted account"
              ~args:Arg.[]
              ~resolve:(fun _ -> Fn.id)
          ] )

    let reload_accounts =
      obj "ReloadAccountsPayload" ~fields:(fun _ ->
          [ field "success" ~typ:(non_null bool)
              ~doc:"True when the reload was successful"
              ~args:Arg.[]
              ~resolve:(fun _ -> Fn.id)
          ] )

    let import_account =
      obj "ImportAccountPayload" ~fields:(fun _ ->
          [ field "publicKey" ~doc:"The public key of the imported account"
              ~typ:(non_null public_key)
              ~args:Arg.[]
              ~resolve:(fun _ -> fst)
          ; field "alreadyImported"
              ~doc:"True if the account had already been imported"
              ~typ:(non_null bool)
              ~args:Arg.[]
              ~resolve:(fun _ -> snd)
          ; field "success" ~typ:(non_null bool)
              ~args:Arg.[]
              ~resolve:(fun _ _ -> true)
          ] )

    let string_of_banned_status = function
      | Trust_system.Banned_status.Unbanned ->
          None
      | Banned_until tm ->
          Some (Time.to_string tm)

    let trust_status =
      obj "TrustStatusPayload" ~fields:(fun _ ->
          let open Trust_system.Peer_status in
          [ field "ipAddr" ~typ:(non_null string) ~doc:"IP address"
              ~args:Arg.[]
              ~resolve:(fun _ (peer, _) ->
                Unix.Inet_addr.to_string peer.Network_peer.Peer.host )
          ; field "peerId" ~typ:(non_null string) ~doc:"libp2p Peer ID"
              ~args:Arg.[]
              ~resolve:(fun _ (peer, __) -> peer.Network_peer.Peer.peer_id)
          ; field "trust" ~typ:(non_null float) ~doc:"Trust score"
              ~args:Arg.[]
              ~resolve:(fun _ (_, { trust; _ }) -> trust)
          ; field "bannedStatus" ~typ:string ~doc:"Banned status"
              ~args:Arg.[]
              ~resolve:(fun _ (_, { banned; _ }) ->
                string_of_banned_status banned )
          ] )

    let send_payment =
      obj "SendPaymentPayload" ~fields:(fun _ ->
          [ field "payment"
              ~typ:(non_null User_command.user_command)
              ~doc:"Payment that was sent"
              ~args:Arg.[]
              ~resolve:(fun _ -> Fn.id)
          ] )

    let send_delegation =
      obj "SendDelegationPayload" ~fields:(fun _ ->
          [ field "delegation"
              ~typ:(non_null User_command.user_command)
              ~doc:"Delegation change that was sent"
              ~args:Arg.[]
              ~resolve:(fun _ -> Fn.id)
          ] )

    let send_zkapp =
      obj "SendZkappPayload" ~fields:(fun _ ->
          [ field "zkapp"
              ~typ:(non_null Zkapp_command.zkapp_command)
              ~doc:"zkApp transaction that was sent"
              ~args:Arg.[]
              ~resolve:(fun _ -> Fn.id)
          ] )

    let send_rosetta_transaction =
      obj "SendRosettaTransactionPayload" ~fields:(fun _ ->
          [ field "userCommand"
              ~typ:(non_null User_command.user_command_interface)
              ~doc:"Command that was sent"
              ~args:Arg.[]
              ~resolve:(fun _ -> Fn.id)
          ] )

    let export_logs =
      obj "ExportLogsPayload" ~fields:(fun _ ->
          [ field "exportLogs"
              ~typ:
                (non_null
                   (obj "TarFile" ~fields:(fun _ ->
                        [ field "tarfile" ~typ:(non_null string) ~args:[]
                            ~resolve:(fun _ basename -> basename)
                        ] ) ) )
              ~doc:"Tar archive containing logs"
              ~args:Arg.[]
              ~resolve:(fun _ -> Fn.id)
          ] )

    let add_payment_receipt =
      obj "AddPaymentReceiptPayload" ~fields:(fun _ ->
          [ field "payment"
              ~typ:(non_null User_command.user_command)
              ~args:Arg.[]
              ~resolve:(fun _ -> Fn.id)
          ] )

    let set_coinbase_receiver =
      obj "SetCoinbaseReceiverPayload" ~fields:(fun _ ->
          [ field "lastCoinbaseReceiver"
              ~doc:
                "Returns the public key that was receiving coinbases \
                 previously, or none if it was the block producer"
              ~typ:public_key
              ~args:Arg.[]
              ~resolve:(fun _ (last_receiver, _) -> last_receiver)
          ; field "currentCoinbaseReceiver"
              ~doc:
                "Returns the public key that will receive coinbase, or none if \
                 it will be the block producer"
              ~typ:public_key
              ~args:Arg.[]
              ~resolve:(fun _ (_, current_receiver) -> current_receiver)
          ] )

    let set_snark_work_fee =
      obj "SetSnarkWorkFeePayload" ~fields:(fun _ ->
          [ field "lastFee" ~doc:"Returns the last fee set to do snark work"
              ~typ:(non_null uint64)
              ~args:Arg.[]
              ~resolve:(fun _ -> Fn.id)
          ] )

    let set_snark_worker =
      obj "SetSnarkWorkerPayload" ~fields:(fun _ ->
          [ field "lastSnarkWorker"
              ~doc:
                "Returns the last public key that was designated for snark work"
              ~typ:public_key
              ~args:Arg.[]
              ~resolve:(fun _ -> Fn.id)
          ] )

    let set_connection_gating_config =
      obj "SetConnectionGatingConfigPayload" ~fields:(fun _ ->
          [ field "trustedPeers"
              ~typ:(non_null (list (non_null peer)))
              ~doc:"Peers we will always allow connections from"
              ~args:Arg.[]
              ~resolve:(fun _ config -> config.Mina_net2.trusted_peers)
          ; field "bannedPeers"
              ~typ:(non_null (list (non_null peer)))
              ~doc:
                "Peers we will never allow connections from (unless they are \
                 also trusted!)"
              ~args:Arg.[]
              ~resolve:(fun _ config -> config.Mina_net2.banned_peers)
          ; field "isolate" ~typ:(non_null bool)
              ~doc:
                "If true, no connections will be allowed unless they are from \
                 a trusted peer"
              ~args:Arg.[]
              ~resolve:(fun _ config -> config.Mina_net2.isolate)
          ] )
  end

  module Arguments = struct
    let ip_address ~name ip_addr =
      result_of_exn Unix.Inet_addr.of_string ip_addr
        ~error:(sprintf !"%s is not valid." name)
  end

  module Input = struct
    open Schema.Arg

<<<<<<< HEAD
    let peer : (Network_peer.Peer.t, string) result option arg_typ =
      obj "NetworkPeer"
        ~doc:"Network identifiers for another protocol participant"
        ~coerce:(fun peer_id host libp2p_port ->
          try
            Ok
              Network_peer.Peer.
                { peer_id; host = Unix.Inet_addr.of_string host; libp2p_port }
          with _ -> Error "Invalid format for NetworkPeer.host" )
        ~fields:
          [ arg "peerId" ~doc:"base58-encoded peer ID" ~typ:(non_null string)
          ; arg "host" ~doc:"IP address of the remote host"
              ~typ:(non_null string)
          ; arg "libp2pPort" ~typ:(non_null int)
          ]

    let public_key_arg =
      scalar "PublicKey" ~doc:"Public key in Base58Check format"
        ~coerce:(fun pk ->
          match pk with
          | `String s ->
              Result.map_error
                (Public_key.Compressed.of_base58_check s)
                ~f:Error.to_string_hum
          | _ ->
              Error "Expected public key as a string in Base58Check format" )

    let private_key_arg =
      scalar "PrivateKey" ~doc:"Base58Check-encoded private key"
        ~coerce:Signature_lib.Private_key.of_yojson

    let token_id_arg =
      scalar "TokenId" ~doc:"Base58Check representation of a token identifier"
        ~coerce:(fun token ->
          try
            match token with
            | `String token ->
                Ok (Token_id.of_string token)
=======
    module NetworkPeer = struct
      type input = Network_peer.Peer.t

      let arg_typ : ((Network_peer.Peer.t, string) result option, _) arg_typ =
        obj "NetworkPeer"
          ~doc:"Network identifiers for another protocol participant"
          ~coerce:(fun peer_id host libp2p_port ->
            try
              Ok
                Network_peer.Peer.
                  { peer_id; host = Unix.Inet_addr.of_string host; libp2p_port }
            with _ -> Error "Invalid format for NetworkPeer.host" )
          ~fields:
            [ arg "peer_id" ~doc:"base58-encoded peer ID" ~typ:(non_null string)
            ; arg "host" ~doc:"IP address of the remote host"
                ~typ:(non_null string)
            ; arg "libp2p_port" ~typ:(non_null int)
            ]
          ~split:(fun f (p : input) ->
            f p.peer_id (Unix.Inet_addr.to_string p.host) p.libp2p_port )
    end

    module PublicKey = struct
      type input = Account.key

      let arg_typ =
        scalar "PublicKey" ~doc:"Base58Check-encoded public key string"
          ~coerce:(fun key ->
            match key with
            | `String s ->
                Result.try_with (fun () ->
                    Public_key.of_base58_check_decompress_exn s )
                |> Result.map_error ~f:(fun e -> Exn.to_string e)
>>>>>>> 84dfdd50
            | _ ->
                Error "Invalid format for public key." )
          ~to_json:(function
            | (k : input) -> `String (Public_key.Compressed.to_base58_check k)
            )
    end

<<<<<<< HEAD
    let sign =
      enum "Sign"
        ~values:
          [ enum_value "PLUS" ~value:Sgn.Pos
          ; enum_value "MINUS" ~value:Sgn.Neg
          ]

    let field =
      scalar "Field" ~coerce:(fun field ->
          match field with
          | `String s ->
              Ok (Snark_params.Tick.Field.of_string s)
          | _ ->
              Error "Expected a string representing a field element" )

    let nonce =
      scalar "Nonce" ~coerce:(fun nonce ->
          (* of_string might raise *)
          try
            match nonce with
            | `String s ->
                (* a nonce is a uint32, GraphQL ints are signed int32, so use string *)
                Ok (Mina_base.Account.Nonce.of_string s)
            | _ ->
                Error "Expected string for nonce"
          with exn -> Error (Exn.to_string exn) )

    let snarked_ledger_hash =
      scalar "SnarkedLedgerHash" ~coerce:(fun hash ->
          match hash with
          | `String s ->
              Result.map_error
                (Frozen_ledger_hash.of_base58_check s)
                ~f:Error.to_string_hum
          | _ ->
              Error "Expected snarked ledger hash in Base58Check format" )

    let block_time =
      scalar "BlockTime" ~coerce:(fun block_time ->
          match block_time with
          | `String s -> (
              try
                (* a block time is a uint64, GraphQL ints are signed int32, so use string *)
                (* of_string might raise *)
                Ok (Block_time.of_string_exn s)
              with exn -> Error (Exn.to_string exn) )
          | _ ->
              Error "Expected string for block time" )

    let length =
      scalar "Length" ~coerce:(fun length ->
          (* of_string might raise *)
          match length with
          | `String s -> (
              try
                (* a length is a uint32, GraphQL ints are signed int32, so use string *)
                Ok (Mina_numbers.Length.of_string s)
              with exn -> Error (Exn.to_string exn) )
          | _ ->
              Error "Expected string for length" )

    let currency_amount =
      scalar "CurrencyAmount" ~coerce:(fun amt ->
          match amt with
          | `String s -> (
              try Ok (Currency.Amount.of_string s)
              with exn -> Error (Exn.to_string exn) )
          | _ ->
              Error "Expected string for currency amount" )

    let fee =
      scalar "Fee" ~coerce:(fun fee ->
          match fee with
          | `String s -> (
              try Ok (Currency.Fee.of_string s)
              with exn -> Error (Exn.to_string exn) )
          | _ ->
              Error "Expected string for fee" )

    let internal_send_zkapp =
      scalar "SendTestZkappInput" ~doc:"Parties for a test zkApp"
        ~coerce:(fun json ->
          let json = to_yojson json in
          Result.try_with (fun () -> Mina_base.Parties.of_json json)
          |> Result.map_error ~f:(fun ex -> Exn.to_string ex) )

    let precomputed_block =
      scalar "PrecomputedBlock" ~doc:"Block encoded in precomputed block format"
        ~coerce:(fun json ->
          let json = to_yojson json in
          Mina_block.Precomputed.of_yojson json )
=======
    module PrivateKey = struct
      type input = Signature_lib.Private_key.t
>>>>>>> 84dfdd50

      let arg_typ =
        scalar "PrivateKey" ~doc:"Base58Check-encoded private key"
          ~coerce:Signature_lib.Private_key.of_yojson
          ~to_json:Signature_lib.Private_key.to_yojson
    end

    module TokenId = struct
      type input = Token_id.t

      let arg_typ =
        scalar "TokenId"
          ~doc:"String representation of a token's UInt64 identifier"
          ~coerce:(fun token ->
            try
              match token with
              | `String token ->
                  Ok (Token_id.of_string token)
              | _ ->
                  Error "Invalid format for token."
            with _ -> Error "Invalid format for token." )
          ~to_json:(function (i : input) -> `String (Token_id.to_string i))
    end

    module PrecomputedBlock = struct
      type input = Mina_block.Precomputed.t

      let arg_typ =
        scalar "PrecomputedBlock"
          ~doc:"Block encoded in precomputed block format"
          ~coerce:(fun json ->
            let json = to_yojson json in
            Mina_block.Precomputed.of_yojson json )
          ~to_json:(fun (x : input) ->
            Yojson.Safe.to_basic (Mina_block.Precomputed.to_yojson x) )
    end

    module ExtensionalBlock = struct
      type input = Archive_lib.Extensional.Block.t

      let arg_typ =
        scalar "ExtensionalBlock"
          ~doc:"Block encoded in extensional block format"
          ~coerce:(fun json ->
            let json = to_yojson json in
            Archive_lib.Extensional.Block.of_yojson json )
          ~to_json:(fun (x : input) ->
            Yojson.Safe.to_basic @@ Archive_lib.Extensional.Block.to_yojson x )
    end

    module type Numeric_type = sig
      type t

      val to_string : t -> string

      val of_string : string -> t

      val of_int : int -> t

      val to_int : t -> int
    end

    (** Converts a type into a graphql argument type. Expect name to start with uppercase    *)
    let make_numeric_arg (type t) ~name
        (module Numeric : Numeric_type with type t = t) =
      let lower_name = String.lowercase name in
      scalar name
        ~doc:
          (sprintf
             "String or Integer representation of a %s number. If the input is \
              a string, it must represent the number in base 10"
             lower_name )
        ~to_json:(function n -> `String (Numeric.to_string n))
        ~coerce:(fun key ->
          match key with
          | `String s -> (
              try
                let n = Numeric.of_string s in
                let s' = Numeric.to_string n in
                (* Here, we check that the string that was passed converts to
                     the numeric type, and that it is in range, by converting
                     back to a string and checking that it is equal to the one
                     passed. This prevents the following weirdnesses in the
                     [Unsigned.UInt*] parsers:
                     * if the absolute value is greater than [max_int], the value
                       returned is [max_int]
                   - ["99999999999999999999999999999999999"] is [max_int]
                   - ["-99999999999999999999999999999999999"] is [max_int]
                     * if otherwise the value is negative, the value returned is
                       [max_int - (x - 1)]
                   - ["-1"] is [max_int]
                     * if there is a non-numeric character part-way through the
                       string, the numeric prefix is treated as a number
                   - ["1_000_000"] is [1]
                   - ["-1_000_000"] is [max_int]
                   - ["1.1"] is [1]
                   - ["0x15"] is [0]
                     * leading spaces are ignored
                   - [" 1"] is [1]
                     This is annoying to document, none of these behaviors are
                     useful to users, and unexpectedly triggering one of them
                     could have nasty consequences. Thus, we raise an error
                     rather than silently misinterpreting their input.
                *)
                assert (String.equal s s') ;
                Ok n
                (* TODO: We need a better error message to the user here *)
              with _ -> Error (sprintf "Could not decode %s." lower_name) )
          | `Int n ->
              if n < 0 then
                Error
                  (sprintf "Could not convert negative number to %s." lower_name)
              else Ok (Numeric.of_int n)
          | _ ->
              Error (sprintf "Invalid format for %s type." lower_name) )

    module UInt64 = struct
      type input = Unsigned.UInt64.t

      let arg_typ = make_numeric_arg ~name:"UInt64" (module Unsigned.UInt64)
    end

    module UInt32 = struct
      type input = Unsigned.UInt32.t

      let arg_typ = make_numeric_arg ~name:"UInt32" (module Unsigned.UInt32)
    end

    module SignatureInput = struct
      open Snark_params.Tick

      type input =
        | Raw of Signature.t
        | Field_and_scalar of Field.t * Inner_curve.Scalar.t

      let arg_typ =
        obj "SignatureInput"
          ~coerce:(fun field scalar rawSignature ->
            match rawSignature with
            | Some signature ->
                Result.of_option
                  (Signature.Raw.decode signature)
                  ~error:"rawSignature decoding error"
            | None -> (
                match (field, scalar) with
                | Some field, Some scalar ->
                    Ok
                      ( Field.of_string field
                      , Inner_curve.Scalar.of_string scalar )
                | _ ->
                    Error "Either field+scalar or rawSignature must by non-null"
                ) )
          ~doc:
            "A cryptographic signature -- you must provide either field+scalar \
             or rawSignature"
          ~fields:
            [ arg "field" ~typ:string ~doc:"Field component of signature"
            ; arg "scalar" ~typ:string ~doc:"Scalar component of signature"
            ; arg "rawSignature" ~typ:string ~doc:"Raw encoded signature"
            ]
          ~split:(fun f (input : input) ->
            match input with
            | Raw (s : Signature.t) ->
                f None None (Some (Signature.Raw.encode s))
            | Field_and_scalar (field, scalar) ->
                f
                  (Some (Field.to_string field))
                  (Some (Inner_curve.Scalar.to_string scalar))
                  None )
    end

    module VrfMessageInput = struct
      type input = Consensus_vrf.Layout.Message.t

      let arg_typ =
        obj "VrfMessageInput" ~doc:"The inputs to a vrf evaluation"
          ~coerce:(fun global_slot epoch_seed delegator_index ->
            { Consensus_vrf.Layout.Message.global_slot
            ; epoch_seed = Mina_base.Epoch_seed.of_base58_check_exn epoch_seed
            ; delegator_index
            } )
          ~fields:
            [ arg "globalSlot" ~typ:(non_null UInt32.arg_typ)
            ; arg "epochSeed" ~doc:"Formatted with base58check"
                ~typ:(non_null string)
            ; arg "delegatorIndex"
                ~doc:"Position in the ledger of the delegator's account"
                ~typ:(non_null int)
            ]
          ~split:(fun f (t : input) ->
            f t.global_slot
              (Mina_base.Epoch_seed.to_base58_check t.epoch_seed)
              t.delegator_index )
    end

    module VrfThresholdInput = struct
      type input = Consensus_vrf.Layout.Threshold.t

      let arg_typ =
        obj "VrfThresholdInput"
          ~doc:
            "The amount of stake delegated, used to determine the threshold \
             for a vrf evaluation producing a block"
          ~coerce:(fun delegated_stake total_stake ->
            { Consensus_vrf.Layout.Threshold.delegated_stake =
                Currency.Balance.of_uint64 delegated_stake
            ; total_stake = Currency.Amount.of_uint64 total_stake
            } )
          ~fields:
            [ arg "delegatedStake"
                ~doc:
                  "The amount of stake delegated to the vrf evaluator by the \
                   delegating account. This should match the amount in the \
                   epoch's staking ledger, which may be different to the \
                   amount in the current ledger."
                ~typ:(non_null UInt64.arg_typ)
            ; arg "totalStake"
                ~doc:
                  "The total amount of stake across all accounts in the \
                   epoch's staking ledger."
                ~typ:(non_null UInt64.arg_typ)
            ]
          ~split:(fun f (t : input) ->
            f
              (Currency.Balance.to_uint64 t.delegated_stake)
              (Currency.Amount.to_uint64 t.total_stake) )
    end

    module VrfEvaluationInput = struct
      type input = Consensus_vrf.Layout.Evaluation.t

      let arg_typ =
        obj "VrfEvaluationInput" ~doc:"The witness to a vrf evaluation"
          ~coerce:(fun message public_key c s scaled_message_hash vrf_threshold ->
            { Consensus_vrf.Layout.Evaluation.message
            ; public_key = Public_key.decompress_exn public_key
            ; c = Snark_params.Tick.Inner_curve.Scalar.of_string c
            ; s = Snark_params.Tick.Inner_curve.Scalar.of_string s
            ; scaled_message_hash =
                Consensus_vrf.Group.of_string_list_exn scaled_message_hash
            ; vrf_threshold
            ; vrf_output = None
            ; vrf_output_fractional = None
            ; threshold_met = None
            } )
          ~split:(fun f (x : input) ->
            f x.message
              (Public_key.compress x.public_key)
              (Snark_params.Tick.Inner_curve.Scalar.to_string x.c)
              (Snark_params.Tick.Inner_curve.Scalar.to_string x.s)
              (Consensus_vrf.Group.to_string_list_exn x.scaled_message_hash)
              x.vrf_threshold )
          ~fields:
            [ arg "message" ~typ:(non_null VrfMessageInput.arg_typ)
            ; arg "publicKey" ~typ:(non_null PublicKey.arg_typ)
            ; arg "c" ~typ:(non_null string)
            ; arg "s" ~typ:(non_null string)
            ; arg "scaledMessageHash" ~typ:(non_null (list (non_null string)))
            ; arg "vrfThreshold" ~typ:VrfThresholdInput.arg_typ
            ]
    end

    module Fields = struct
      let from ~doc = arg "from" ~typ:(non_null PublicKey.arg_typ) ~doc

      let to_ ~doc = arg "to" ~typ:(non_null PublicKey.arg_typ) ~doc

      let token ~doc = arg "token" ~typ:(non_null TokenId.arg_typ) ~doc

      let token_opt ~doc = arg "token" ~typ:TokenId.arg_typ ~doc

      let token_owner ~doc =
        arg "tokenOwner" ~typ:(non_null PublicKey.arg_typ) ~doc

      let receiver ~doc = arg "receiver" ~typ:(non_null PublicKey.arg_typ) ~doc

      let receiver_opt ~doc = arg "receiver" ~typ:PublicKey.arg_typ ~doc

      let fee_payer_opt ~doc = arg "feePayer" ~typ:PublicKey.arg_typ ~doc

      let fee ~doc = arg "fee" ~typ:(non_null UInt64.arg_typ) ~doc

      let amount ~doc = arg "amount" ~typ:(non_null UInt64.arg_typ) ~doc

      let memo =
        arg "memo" ~typ:string
          ~doc:"Short arbitrary message provided by the sender"

      let valid_until =
        arg "validUntil" ~typ:UInt32.arg_typ
          ~doc:
            "The global slot since genesis after which this transaction cannot \
             be applied"

      let nonce =
        arg "nonce" ~typ:UInt32.arg_typ
          ~doc:
            "Should only be set when cancelling transactions, otherwise a \
             nonce is determined automatically"

      let signature =
        arg "signature" ~typ:SignatureInput.arg_typ
          ~doc:
            "If a signature is provided, this transaction is considered signed \
             and will be broadcasted to the network without requiring a \
             private key"

      let senders =
        arg "senders"
          ~typ:(non_null (list (non_null PrivateKey.arg_typ)))
          ~doc:"The private keys from which to sign the payments"

      let repeat_count =
        arg "repeat_count" ~typ:(non_null UInt32.arg_typ)
          ~doc:"How many times shall transaction be repeated"

      let repeat_delay_ms =
        arg "repeat_delay_ms" ~typ:(non_null UInt32.arg_typ)
          ~doc:"Delay with which a transaction shall be repeated"
    end

<<<<<<< HEAD
    let send_payment =
      let open Fields in
      obj "SendPaymentInput"
        ~coerce:(fun from to_ amount fee valid_until memo nonce ->
          (from, to_, amount, fee, valid_until, memo, nonce) )
        ~fields:
          [ from ~doc:"Public key of sender of payment"
          ; to_ ~doc:"Public key of recipient of payment"
          ; amount ~doc:"Amount of MINA to send to receiver"
          ; fee ~doc:"Fee amount in order to send payment"
          ; valid_until
          ; memo
          ; nonce
          ]

    let send_zkapp =
      let conv (x : Parties.t Fields_derivers_graphql.Schema.Arg.arg_typ) :
          Parties.t arg_typ =
        Obj.magic x
      in
      obj "SendZkappInput" ~coerce:Fn.id
        ~fields:
          [ arg "parties" ~doc:"Parties structure representing the transaction"
              ~typ:(Parties.arg_typ () |> conv)
          ]

    let send_delegation =
      let open Fields in
      obj "SendDelegationInput"
        ~coerce:(fun from to_ fee valid_until memo nonce ->
          (from, to_, fee, valid_until, memo, nonce) )
        ~fields:
          [ from ~doc:"Public key of sender of a stake delegation"
          ; to_ ~doc:"Public key of the account being delegated to"
          ; fee ~doc:"Fee amount in order to send a stake delegation"
          ; valid_until
          ; memo
          ; nonce
          ]

    let rosetta_transaction =
      Schema.Arg.scalar "RosettaTransaction"
        ~doc:"A transaction encoded in the Rosetta format"
        ~coerce:(fun graphql_json ->
          Rosetta_lib.Transaction.to_mina_signed (to_yojson graphql_json)
          |> Result.map_error ~f:Error.to_string_hum )

    let create_account =
      obj "AddAccountInput" ~coerce:Fn.id
        ~fields:
          [ arg "password" ~doc:"Password used to encrypt the new account"
              ~typ:(non_null string)
          ]
=======
    module SendPaymentInput = struct
      type input =
        { from : (Epoch_seed.t, bool) Public_key.Compressed.Poly.t
        ; to_ : Account.key
        ; amount : Currency.Amount.t
        ; token : Token_id.t option
        ; fee : Currency.Fee.t
        ; valid_until : Unsigned.uint32 option
        ; memo : string option
        ; nonce : Unsigned.uint32 option
        }
      [@@deriving make]

      let arg_typ =
        let open Fields in
        obj "SendPaymentInput"
          ~coerce:(fun from to_ token amount fee valid_until memo nonce ->
            (from, to_, token, amount, fee, valid_until, memo, nonce) )
          ~split:(fun f (x : input) ->
            f x.from x.to_ x.token
              (Currency.Amount.to_uint64 x.amount)
              (Currency.Fee.to_uint64 x.fee)
              x.valid_until x.memo x.nonce )
          ~fields:
            [ from ~doc:"Public key of sender of payment"
            ; to_ ~doc:"Public key of recipient of payment"
            ; token_opt ~doc:"Token to send"
            ; amount ~doc:"Amount of mina to send to receiver"
            ; fee ~doc:"Fee amount in order to send payment"
            ; valid_until
            ; memo
            ; nonce
            ]
    end

    module SendDelegationInput = struct
      type input =
        { from : PublicKey.input
        ; to_ : PublicKey.input
        ; fee : Currency.Fee.t
        ; valid_until : UInt32.input option
        ; memo : string option
        ; nonce : UInt32.input option
        }
      [@@deriving make]

      let arg_typ =
        let open Fields in
        obj "SendDelegationInput"
          ~coerce:(fun from to_ fee valid_until memo nonce ->
            (from, to_, fee, valid_until, memo, nonce) )
          ~split:(fun f (x : input) ->
            f x.from x.to_
              (Currency.Fee.to_uint64 x.fee)
              x.valid_until x.memo x.nonce )
          ~fields:
            [ from ~doc:"Public key of sender of a stake delegation"
            ; to_ ~doc:"Public key of the account being delegated to"
            ; fee ~doc:"Fee amount in order to send a stake delegation"
            ; valid_until
            ; memo
            ; nonce
            ]
    end

    module SendCreateTokenInput = struct
      type input =
        { fee_payer : PublicKey.input option
        ; token_owner : PublicKey.input
        ; fee : UInt64.input
        ; valid_until : UInt32.input option
        ; memo : string option
        ; nonce : UInt32.input option
        }
      [@@deriving make]

      let arg_typ =
        let open Fields in
        obj "SendCreateTokenInput"
          ~coerce:(fun fee_payer token_owner fee valid_until memo nonce ->
            (fee_payer, token_owner, fee, valid_until, memo, nonce) )
          ~split:(fun f (x : input) ->
            f x.fee_payer x.token_owner x.fee x.valid_until x.memo x.nonce )
          ~fields:
            [ fee_payer_opt
                ~doc:
                  "Public key to pay the fee from (defaults to the tokenOwner)"
            ; token_owner ~doc:"Public key to create the token for"
            ; fee ~doc:"Fee amount in order to create a token"
            ; valid_until
            ; memo
            ; nonce
            ]
    end

    module SendCreateTokenAccountInput = struct
      type input =
        { token_owner : PublicKey.input
        ; token : TokenId.input
        ; receiver : PublicKey.input
        ; fee : UInt64.input
        ; fee_payer : PublicKey.input option
        ; valid_until : UInt32.input option
        ; memo : string option
        ; nonce : UInt32.input option
        }
      [@@deriving make]

      let arg_typ =
        let open Fields in
        obj "SendCreateTokenAccountInput"
          ~coerce:(fun token_owner token receiver fee fee_payer valid_until memo
                       nonce ->
            ( token_owner
            , token
            , receiver
            , fee
            , fee_payer
            , valid_until
            , memo
            , nonce ) )
          ~split:(fun f (x : input) ->
            f x.token_owner x.token x.receiver x.fee x.fee_payer x.valid_until
              x.memo x.nonce )
          ~fields:
            [ token_owner ~doc:"Public key of the token's owner"
            ; token ~doc:"Token to create an account for"
            ; receiver ~doc:"Public key to create the account for"
            ; fee ~doc:"Fee amount in order to create a token account"
            ; fee_payer_opt
                ~doc:
                  "Public key to pay the fees from and sign the transaction \
                   with (defaults to the receiver)"
            ; valid_until
            ; memo
            ; nonce
            ]
    end

    module SendMintTokensInput = struct
      type input =
        { token_owner : PublicKey.input
        ; token : TokenId.input
        ; receiver : PublicKey.input option
        ; amount : UInt64.input
        ; fee : UInt64.input
        ; valid_until : UInt32.input option
        ; memo : string option
        ; nonce : UInt32.input option
        }
      [@@deriving make]

      let arg_typ =
        let open Fields in
        obj "SendMintTokensInput"
          ~coerce:(fun token_owner token receiver amount fee valid_until memo
                       nonce ->
            (token_owner, token, receiver, amount, fee, valid_until, memo, nonce)
            )
          ~split:(fun f (x : input) ->
            f x.token_owner x.token x.receiver x.amount x.fee x.valid_until
              x.memo x.nonce )
          ~fields:
            [ token_owner ~doc:"Public key of the token's owner"
            ; token ~doc:"Token to mint more of"
            ; receiver_opt
                ~doc:
                  "Public key to mint the new tokens for (defaults to token \
                   owner's account)"
            ; arg "amount"
                ~doc:"Amount of token to create in the receiver's account"
                ~typ:(non_null UInt64.arg_typ)
            ; fee ~doc:"Fee amount in order to mint tokens"
            ; valid_until
            ; memo
            ; nonce
            ]
    end

    module RosettaTransaction = struct
      type input = Yojson.Basic.t
>>>>>>> 84dfdd50

      let arg_typ =
        Schema.Arg.scalar "RosettaTransaction"
          ~doc:"A transaction encoded in the rosetta format"
          ~coerce:(fun graphql_json ->
            Rosetta_lib.Transaction.to_mina_signed (to_yojson graphql_json)
            |> Result.map_error ~f:Error.to_string_hum )
          ~to_json:Fn.id
    end

    module AddAccountInput = struct
      type input = string

      let arg_typ =
        obj "AddAccountInput" ~coerce:Fn.id
          ~fields:
            [ arg "password" ~doc:"Password used to encrypt the new account"
                ~typ:(non_null string)
            ]
          ~split:Fn.id
    end

    module UnlockInput = struct
      type input = Bytes.t * PublicKey.input

      let arg_typ =
        obj "UnlockInput"
          ~coerce:(fun password pk -> (password, pk))
          ~fields:
            [ arg "password" ~doc:"Password for the account to be unlocked"
                ~typ:(non_null string)
            ; arg "publicKey"
                ~doc:"Public key specifying which account to unlock"
                ~typ:(non_null PublicKey.arg_typ)
            ]
          ~split:(fun f ((password, pk) : input) ->
            f (Bytes.to_string password) pk )
    end

    module CreateHDAccountInput = struct
      type input = UInt32.input

      let arg_typ =
        obj "CreateHDAccountInput" ~coerce:Fn.id
          ~fields:
            [ arg "index" ~doc:"Index of the account in hardware wallet"
                ~typ:(non_null UInt32.arg_typ)
            ]
          ~split:Fn.id
    end

    module LockInput = struct
      type input = PublicKey.input

      let arg_typ =
        obj "LockInput" ~coerce:Fn.id
          ~fields:
            [ arg "publicKey" ~doc:"Public key specifying which account to lock"
                ~typ:(non_null PublicKey.arg_typ)
            ]
          ~split:Fn.id
    end

    module DeleteAccountInput = struct
      type input = PublicKey.input

      let arg_typ =
        obj "DeleteAccountInput" ~coerce:Fn.id
          ~fields:
            [ arg "publicKey" ~doc:"Public key of account to be deleted"
                ~typ:(non_null PublicKey.arg_typ)
            ]
          ~split:Fn.id
    end

    module ResetTrustStatusInput = struct
      type input = string

      let arg_typ =
        obj "ResetTrustStatusInput" ~coerce:Fn.id
          ~fields:[ arg "ipAddress" ~typ:(non_null string) ]
          ~split:Fn.id
    end

    module BlockFilterInput = struct
      type input = PublicKey.input

      (* TODO: Treat cases where filter_input has a null argument *)
      let arg_typ =
        obj "BlockFilterInput" ~coerce:Fn.id ~split:Fn.id
          ~fields:
            [ arg "relatedTo"
                ~doc:
                  "A public key of a user who has their\n\
                  \        transaction in the block, or produced the block"
                ~typ:(non_null PublicKey.arg_typ)
            ]
    end

    module UserCommandFilterType = struct
      type input = PublicKey.input

      let arg_typ =
        obj "UserCommandFilterType" ~coerce:Fn.id ~split:Fn.id
          ~fields:
            [ arg "toOrFrom"
                ~doc:
                  "Public key of sender or receiver of transactions you are \
                   looking for"
                ~typ:(non_null PublicKey.arg_typ)
            ]
    end

    module SetCoinbaseReceiverInput = struct
      type input = PublicKey.input option

      let arg_typ =
        obj "SetCoinbaseReceiverInput" ~coerce:Fn.id ~split:Fn.id
          ~fields:
            [ arg "publicKey" ~typ:PublicKey.arg_typ
                ~doc:
                  "Public key of the account to receive coinbases. Block \
                   production keys will receive the coinbases if none is given"
            ]
    end

    module SetSnarkWorkFee = struct
      type input = UInt64.input

      let arg_typ =
        obj "SetSnarkWorkFee"
          ~fields:
            [ Fields.fee ~doc:"Fee to get rewarded for producing snark work" ]
          ~coerce:Fn.id ~split:Fn.id
    end

    module SetSnarkWorkerInput = struct
      type input = PublicKey.input option

      let arg_typ =
        obj "SetSnarkWorkerInput" ~coerce:Fn.id ~split:Fn.id
          ~fields:
            [ arg "publicKey" ~typ:PublicKey.arg_typ
                ~doc:
                  "Public key you wish to start snark-working on; null to stop \
                   doing any snark work"
            ]
    end

    module AddPaymentReceiptInput = struct
      type input = { payment : string; added_time : string }

      let arg_typ =
        obj "AddPaymentReceiptInput"
          ~coerce:(fun payment added_time -> { payment; added_time })
          ~split:(fun f (t : input) -> f t.payment t.added_time)
          ~fields:
            [ arg "payment"
                ~doc:(Doc.bin_prot "Serialized payment")
                ~typ:(non_null string)
            ; (* TODO: create a formal method for verifying that the provided added_time is correct  *)
              arg "added_time" ~typ:(non_null string)
                ~doc:
                  (Doc.date
                     "Time that a payment gets added to another clients \
                      transaction database" )
            ]
    end

    module SetConnectionGatingConfigInput = struct
      type input = Mina_net2.connection_gating

      let arg_typ =
        obj "SetConnectionGatingConfigInput"
          ~coerce:(fun trusted_peers banned_peers isolate ->
            let open Result.Let_syntax in
            let%bind trusted_peers = Result.all trusted_peers in
            let%map banned_peers = Result.all banned_peers in
            Mina_net2.{ isolate; trusted_peers; banned_peers } )
          ~split:(fun f (t : input) ->
            f t.trusted_peers t.banned_peers t.isolate )
          ~fields:
            Arg.
              [ arg "trustedPeers"
                  ~typ:(non_null (list (non_null NetworkPeer.arg_typ)))
                  ~doc:"Peers we will always allow connections from"
              ; arg "bannedPeers"
                  ~typ:(non_null (list (non_null NetworkPeer.arg_typ)))
                  ~doc:
                    "Peers we will never allow connections from (unless they \
                     are also trusted!)"
              ; arg "isolate" ~typ:(non_null bool)
                  ~doc:
                    "If true, no connections will be allowed unless they are \
                     from a trusted peer"
              ]
    end
  end

  let vrf_message : ('context, Consensus_vrf.Layout.Message.t option) typ =
    let open Consensus_vrf.Layout.Message in
    obj "VrfMessage" ~doc:"The inputs to a vrf evaluation" ~fields:(fun _ ->
        [ field "globalSlot" ~typ:(non_null uint32)
            ~args:Arg.[]
            ~resolve:(fun _ { global_slot; _ } -> global_slot)
        ; field "epochSeed" ~typ:(non_null epoch_seed)
            ~args:Arg.[]
            ~resolve:(fun _ { epoch_seed; _ } -> epoch_seed)
        ; field "delegatorIndex"
            ~doc:"Position in the ledger of the delegator's account"
            ~typ:(non_null int)
            ~args:Arg.[]
            ~resolve:(fun _ { delegator_index; _ } -> delegator_index)
        ] )

  let vrf_threshold =
    obj "VrfThreshold"
      ~doc:
        "The amount of stake delegated, used to determine the threshold for a \
         vrf evaluation winning a slot" ~fields:(fun _ ->
        [ field "delegatedStake"
            ~doc:
              "The amount of stake delegated to the vrf evaluator by the \
               delegating account. This should match the amount in the epoch's \
               staking ledger, which may be different to the amount in the \
               current ledger." ~args:[] ~typ:(non_null uint64)
            ~resolve:(fun
                       _
                       { Consensus_vrf.Layout.Threshold.delegated_stake; _ }
                     -> Currency.Balance.to_uint64 delegated_stake )
        ; field "totalStake"
            ~doc:
              "The total amount of stake across all accounts in the epoch's \
               staking ledger." ~args:[] ~typ:(non_null uint64)
            ~resolve:(fun _ { Consensus_vrf.Layout.Threshold.total_stake; _ } ->
              Currency.Amount.to_uint64 total_stake )
        ] )

  let vrf_evaluation : ('context, Consensus_vrf.Layout.Evaluation.t option) typ
      =
    let open Consensus_vrf.Layout.Evaluation in
    obj "VrfEvaluation"
      ~doc:"A witness to a vrf evaluation, which may be externally verified"
      ~fields:(fun _ ->
        [ field "message" ~typ:(non_null vrf_message)
            ~args:Arg.[]
            ~resolve:(fun _ { message; _ } -> message)
        ; field "publicKey" ~typ:(non_null public_key)
            ~args:Arg.[]
            ~resolve:(fun _ { public_key; _ } -> Public_key.compress public_key)
        ; field "c" ~typ:(non_null string)
            ~args:Arg.[]
            ~resolve:(fun _ { c; _ } -> Consensus_vrf.Scalar.to_string c)
        ; field "s" ~typ:(non_null string)
            ~args:Arg.[]
            ~resolve:(fun _ { s; _ } -> Consensus_vrf.Scalar.to_string s)
        ; field "scaledMessageHash"
            ~typ:(non_null (list (non_null string)))
            ~doc:"A group element represented as 2 field elements"
            ~args:Arg.[]
            ~resolve:(fun _ { scaled_message_hash; _ } ->
              Consensus_vrf.Group.to_string_list_exn scaled_message_hash )
        ; field "vrfThreshold" ~typ:vrf_threshold
            ~args:Arg.[]
            ~resolve:(fun _ { vrf_threshold; _ } -> vrf_threshold)
        ; field "vrfOutput" ~typ:string
            ~doc:
              "The vrf output derived from the evaluation witness. If null, \
               the vrf witness was invalid."
            ~args:Arg.[]
            ~resolve:(fun { ctx = mina; _ } t ->
              let vrf_opt =
                match t.vrf_output with
                | Some vrf ->
                    Some (Consensus_vrf.Output.Truncated.to_base58_check vrf)
                | None ->
                    let constraint_constants =
                      (Mina_lib.config mina).precomputed_values
                        .constraint_constants
                    in
                    to_vrf ~constraint_constants t
                    |> Option.map ~f:Consensus_vrf.Output.truncate
              in
              Option.map ~f:Consensus_vrf.Output.Truncated.to_base58_check
                vrf_opt )
        ; field "vrfOutputFractional" ~typ:float
            ~doc:
              "The vrf output derived from the evaluation witness, as a \
               fraction. This represents a won slot if vrfOutputFractional <= \
               (1 - (1 / 4)^(delegated_balance / total_stake)). If null, the \
               vrf witness was invalid."
            ~args:Arg.[]
            ~resolve:(fun { ctx = mina; _ } t ->
              match t.vrf_output_fractional with
              | Some f ->
                  Some f
              | None ->
                  let vrf_opt =
                    match t.vrf_output with
                    | Some vrf ->
                        Some vrf
                    | None ->
                        let constraint_constants =
                          (Mina_lib.config mina).precomputed_values
                            .constraint_constants
                        in
                        to_vrf ~constraint_constants t
                        |> Option.map ~f:Consensus_vrf.Output.truncate
                  in
                  Option.map
                    ~f:(fun vrf ->
                      Consensus_vrf.Output.Truncated.to_fraction vrf
                      |> Bignum.to_float )
                    vrf_opt )
        ; field "thresholdMet" ~typ:bool
            ~doc:
              "Whether the threshold to produce a block was met, if specified"
            ~args:
              Arg.
                [ arg "input" ~doc:"Override for delegation threshold"
                    ~typ:Input.VrfThresholdInput.arg_typ
                ]
            ~resolve:(fun { ctx = mina; _ } t input ->
              match input with
              | Some { delegated_stake; total_stake } ->
                  let constraint_constants =
                    (Mina_lib.config mina).precomputed_values
                      .constraint_constants
                  in
                  (Consensus_vrf.Layout.Evaluation.compute_vrf
                     ~constraint_constants t ~delegated_stake ~total_stake )
                    .threshold_met
              | None ->
                  t.threshold_met )
        ] )
end

module Subscriptions = struct
  open Schema

  let new_sync_update =
    subscription_field "newSyncUpdate"
      ~doc:"Event that triggers when the network sync status changes"
      ~deprecated:NotDeprecated
      ~typ:(non_null Types.sync_status)
      ~args:Arg.[]
      ~resolve:(fun { ctx = coda; _ } ->
        Mina_lib.sync_status coda |> Mina_incremental.Status.to_pipe
        |> Deferred.Result.return )

  let new_block =
    subscription_field "newBlock"
      ~doc:
        "Event that triggers when a new block is created that either contains \
         a transaction with the specified public key, or was produced by it. \
         If no public key is provided, then the event will trigger for every \
         new block received"
      ~typ:(non_null Types.block)
      ~args:
        Arg.
          [ arg "publicKey" ~doc:"Public key that is included in the block"
              ~typ:Types.Input.PublicKey.arg_typ
          ]
      ~resolve:(fun { ctx = coda; _ } public_key ->
        Deferred.Result.return
        @@ Mina_commands.Subscriptions.new_block coda public_key )

  let chain_reorganization =
    subscription_field "chainReorganization"
      ~doc:
        "Event that triggers when the best tip changes in a way that is not a \
         trivial extension of the existing one"
      ~typ:(non_null Types.chain_reorganization_status)
      ~args:Arg.[]
      ~resolve:(fun { ctx = coda; _ } ->
        Deferred.Result.return
        @@ Mina_commands.Subscriptions.reorganization coda )

  let commands = [ new_sync_update; new_block; chain_reorganization ]
end

module Mutations = struct
  open Schema

  let create_account_resolver { ctx = t; _ } () password =
    let password = lazy (return (Bytes.of_string password)) in
    let%map pk = Mina_lib.wallets t |> Secrets.Wallets.generate_new ~password in
    Mina_lib.subscriptions t |> Mina_lib.Subscriptions.add_new_subscription ~pk ;
    Result.return pk

  let add_wallet =
    io_field "addWallet"
      ~doc:
        "Add a wallet - this will create a new keypair and store it in the \
         daemon"
      ~deprecated:(Deprecated (Some "use createAccount instead"))
      ~typ:(non_null Types.Payload.create_account)
      ~args:
        Arg.[ arg "input" ~typ:(non_null Types.Input.AddAccountInput.arg_typ) ]
      ~resolve:create_account_resolver

  let create_account =
    io_field "createAccount"
      ~doc:
        "Create a new account - this will create a new keypair and store it in \
         the daemon"
      ~typ:(non_null Types.Payload.create_account)
      ~args:
        Arg.[ arg "input" ~typ:(non_null Types.Input.AddAccountInput.arg_typ) ]
      ~resolve:create_account_resolver

  let create_hd_account =
    io_field "createHDAccount"
      ~doc:Secrets.Hardware_wallets.create_hd_account_summary
      ~typ:(non_null Types.Payload.create_account)
      ~args:
        Arg.
          [ arg "input" ~typ:(non_null Types.Input.CreateHDAccountInput.arg_typ)
          ]
      ~resolve:(fun { ctx = coda; _ } () hd_index ->
        Mina_lib.wallets coda |> Secrets.Wallets.create_hd_account ~hd_index )

  let unlock_account_resolver { ctx = t; _ } () (password, pk) =
    let password = lazy (return (Bytes.of_string password)) in
    match%map
      Mina_lib.wallets t |> Secrets.Wallets.unlock ~needle:pk ~password
    with
    | Error `Not_found ->
        Error "Could not find owned account associated with provided key"
    | Error `Bad_password ->
        Error "Wrong password provided"
    | Error (`Key_read_error e) ->
        Error
          (sprintf "Error reading the secret key file: %s"
             (Secrets.Privkey_error.to_string e) )
    | Ok () ->
        Ok pk

  let unlock_wallet =
    io_field "unlockWallet"
      ~doc:"Allow transactions to be sent from the unlocked account"
      ~deprecated:(Deprecated (Some "use unlockAccount instead"))
      ~typ:(non_null Types.Payload.unlock_account)
      ~args:Arg.[ arg "input" ~typ:(non_null Types.Input.UnlockInput.arg_typ) ]
      ~resolve:unlock_account_resolver

  let unlock_account =
    io_field "unlockAccount"
      ~doc:"Allow transactions to be sent from the unlocked account"
      ~typ:(non_null Types.Payload.unlock_account)
      ~args:Arg.[ arg "input" ~typ:(non_null Types.Input.UnlockInput.arg_typ) ]
      ~resolve:unlock_account_resolver

  let lock_account_resolver { ctx = t; _ } () pk =
    Mina_lib.wallets t |> Secrets.Wallets.lock ~needle:pk ;
    pk

  let lock_wallet =
    field "lockWallet"
      ~doc:"Lock an unlocked account to prevent transaction being sent from it"
      ~deprecated:(Deprecated (Some "use lockAccount instead"))
      ~typ:(non_null Types.Payload.lock_account)
      ~args:Arg.[ arg "input" ~typ:(non_null Types.Input.LockInput.arg_typ) ]
      ~resolve:lock_account_resolver

  let lock_account =
    field "lockAccount"
      ~doc:"Lock an unlocked account to prevent transaction being sent from it"
      ~typ:(non_null Types.Payload.lock_account)
      ~args:Arg.[ arg "input" ~typ:(non_null Types.Input.LockInput.arg_typ) ]
      ~resolve:lock_account_resolver

  let delete_account_resolver { ctx = coda; _ } () public_key =
    let open Deferred.Result.Let_syntax in
    let wallets = Mina_lib.wallets coda in
    let%map () =
      Deferred.Result.map_error
        ~f:(fun `Not_found -> "Could not find account with specified public key")
        (Secrets.Wallets.delete wallets public_key)
    in
    public_key

  let delete_wallet =
    io_field "deleteWallet"
      ~doc:"Delete the private key for an account that you track"
      ~deprecated:(Deprecated (Some "use deleteAccount instead"))
      ~typ:(non_null Types.Payload.delete_account)
      ~args:
        Arg.
          [ arg "input" ~typ:(non_null Types.Input.DeleteAccountInput.arg_typ) ]
      ~resolve:delete_account_resolver

  let delete_account =
    io_field "deleteAccount"
      ~doc:"Delete the private key for an account that you track"
      ~typ:(non_null Types.Payload.delete_account)
      ~args:
        Arg.
          [ arg "input" ~typ:(non_null Types.Input.DeleteAccountInput.arg_typ) ]
      ~resolve:delete_account_resolver

  let reload_account_resolver { ctx = coda; _ } () =
    let%map _ =
      Secrets.Wallets.reload ~logger:(Logger.create ()) (Mina_lib.wallets coda)
    in
    Ok true

  let reload_wallets =
    io_field "reloadWallets" ~doc:"Reload tracked account information from disk"
      ~deprecated:(Deprecated (Some "use reloadAccounts instead"))
      ~typ:(non_null Types.Payload.reload_accounts)
      ~args:Arg.[]
      ~resolve:reload_account_resolver

  let reload_accounts =
    io_field "reloadAccounts"
      ~doc:"Reload tracked account information from disk"
      ~typ:(non_null Types.Payload.reload_accounts)
      ~args:Arg.[]
      ~resolve:reload_account_resolver

  let import_account =
    io_field "importAccount" ~doc:"Reload tracked account information from disk"
      ~typ:(non_null Types.Payload.import_account)
      ~args:
        Arg.
          [ arg "path"
              ~doc:
                "Path to the wallet file, relative to the daemon's current \
                 working directory."
              ~typ:(non_null string)
          ; arg "password" ~doc:"Password for the account to import"
              ~typ:(non_null string)
          ]
      ~resolve:(fun { ctx = coda; _ } () privkey_path password ->
        let open Deferred.Result.Let_syntax in
        (* the Keypair.read zeroes the password, so copy for use in import step below *)
        let saved_password =
          Lazy.return (Deferred.return (Bytes.of_string password))
        in
        let password =
          Lazy.return (Deferred.return (Bytes.of_string password))
        in
        let%bind ({ Keypair.public_key; _ } as keypair) =
          Secrets.Keypair.read ~privkey_path ~password
          |> Deferred.Result.map_error ~f:Secrets.Privkey_error.to_string
        in
        let pk = Public_key.compress public_key in
        let wallets = Mina_lib.wallets coda in
        match Secrets.Wallets.check_locked wallets ~needle:pk with
        | Some _ ->
            return (pk, true)
        | None ->
            let%map.Async.Deferred pk =
              Secrets.Wallets.import_keypair wallets keypair
                ~password:saved_password
            in
            Ok (pk, false) )

  let reset_trust_status =
    io_field "resetTrustStatus"
      ~doc:"Reset trust status for all peers at a given IP address"
      ~typ:(list (non_null Types.Payload.trust_status))
      ~args:
        Arg.
          [ arg "input"
              ~typ:(non_null Types.Input.ResetTrustStatusInput.arg_typ)
          ]
      ~resolve:(fun { ctx = coda; _ } () ip_address_input ->
        let open Deferred.Result.Let_syntax in
        let%map ip_address =
          Deferred.return
          @@ Types.Arguments.ip_address ~name:"ip_address" ip_address_input
        in
        Some (Mina_commands.reset_trust_status coda ip_address) )

  let send_user_command coda user_command_input =
    match
      Mina_commands.setup_and_submit_user_command coda user_command_input
    with
    | `Active f -> (
        match%map f with
        | Ok user_command ->
            Ok
              { Types.User_command.With_status.data = user_command
              ; status = Enqueued
              }
        | Error e ->
            Error
              (sprintf "Couldn't send user command: %s" (Error.to_string_hum e))
        )
    | `Bootstrapping ->
        return (Error "Daemon is bootstrapping")

  let send_zkapp_command mina parties =
    match Mina_commands.setup_and_submit_snapp_command mina parties with
    | `Active f -> (
        match%map f with
        | Ok parties ->
            let cmd =
              { Types.Zkapp_command.With_status.data = parties
              ; status = Enqueued
              }
            in
            let cmd_with_hash =
              Types.Zkapp_command.With_status.map cmd ~f:(fun cmd ->
                  { With_hash.data = cmd
                  ; hash = Transaction_hash.hash_command (Parties cmd)
                  } )
            in
            Ok cmd_with_hash
        | Error e ->
            Error
              (sprintf "Couldn't send zkApp command: %s" (Error.to_string_hum e))
        )
    | `Bootstrapping ->
        return (Error "Daemon is bootstrapping")

  let mock_zkapp_command mina parties :
      ( (Parties.t, Transaction_hash.t) With_hash.t
        Types.Zkapp_command.With_status.t
      , string )
      result
      Io.t =
    (* instead of adding the parties to the transaction pool, as we would for an actual zkapp,
       apply the zkapp using an ephemeral ledger
    *)
    match Mina_lib.best_tip mina with
    | `Active breadcrumb -> (
        let best_tip_ledger =
          Transition_frontier.Breadcrumb.staged_ledger breadcrumb
          |> Staged_ledger.ledger
        in
        let accounts = Ledger.to_list best_tip_ledger in
        let constraint_constants =
          Genesis_constants.Constraint_constants.compiled
        in
        let depth = constraint_constants.ledger_depth in
        let ledger = Ledger.create_ephemeral ~depth () in
        (* Ledger.copy doesn't actually copy
           N.B.: The time for this copy grows with the number of accounts
        *)
        List.iter accounts ~f:(fun account ->
            let pk = Account.public_key account in
            let token = Account.token account in
            let account_id = Account_id.create pk token in
            match Ledger.get_or_create_account ledger account_id account with
            | Ok (`Added, _loc) ->
                ()
            | Ok (`Existed, _loc) ->
                (* should be unreachable *)
                failwithf
                  "When creating ledger for mock zkApp, account with public \
                   key %s and token %s already existed"
                  (Signature_lib.Public_key.Compressed.to_string pk)
                  (Token_id.to_string token) ()
            | Error err ->
                (* should be unreachable *)
                Error.tag_arg err
                  "When creating ledger for mock zkApp, error when adding \
                   account"
                  (("public_key", pk), ("token", token))
                  [%sexp_of:
                    (string * Signature_lib.Public_key.Compressed.t)
                    * (string * Token_id.t)]
                |> Error.raise ) ;
        match
          Pipe_lib.Broadcast_pipe.Reader.peek
            (Mina_lib.transition_frontier mina)
        with
        | None ->
            (* should be unreachable *)
            return (Error "Transition frontier not available")
        | Some tf -> (
            let parent_hash =
              Transition_frontier.Breadcrumb.parent_hash breadcrumb
            in
            match Transition_frontier.find_protocol_state tf parent_hash with
            | None ->
                (* should be unreachable *)
                return (Error "Could not get parent breadcrumb")
            | Some prev_state ->
                let state_view =
                  Mina_state.Protocol_state.body prev_state
                  |> Mina_state.Protocol_state.Body.view
                in
                let applied =
                  Ledger.apply_parties_unchecked ~constraint_constants
                    ~state_view ledger parties
                in
                (* rearrange data to match result type of `send_zkapp_command` *)
                let applied_ok =
                  Result.map applied
                    ~f:(fun (parties_applied, _local_state_and_amount) ->
                      let ({ data = parties; status } : Parties.t With_status.t)
                          =
                        parties_applied.command
                      in
                      let hash =
                        Transaction_hash.hash_command (Parties parties)
                      in
                      let (with_hash : _ With_hash.t) =
                        { data = parties; hash }
                      in
                      let (status : Types.Command_status.t) =
                        match status with
                        | Applied ->
                            Applied
                        | Failed failure ->
                            Included_but_failed failure
                      in
                      ( { data = with_hash; status }
                        : _ Types.Zkapp_command.With_status.t ) )
                in
                return @@ Result.map_error applied_ok ~f:Error.to_string_hum ) )
    | `Bootstrapping ->
        return (Error "Daemon is bootstrapping")

  let find_identity ~public_key coda =
    Result.of_option
      (Secrets.Wallets.find_identity (Mina_lib.wallets coda) ~needle:public_key)
      ~error:
        "Couldn't find an unlocked key for specified `sender`. Did you unlock \
         the account you're making a transaction from?"

  let create_user_command_input ~fee ~fee_payer_pk ~nonce_opt ~valid_until ~memo
      ~signer ~body ~sign_choice : (User_command_input.t, string) result =
    let open Result.Let_syntax in
    (* TODO: We should put a more sensible default here. *)
    let valid_until =
      Option.map ~f:Mina_numbers.Global_slot.of_uint32 valid_until
    in
    let%bind fee =
      result_of_exn Currency.Fee.of_uint64 fee
        ~error:(sprintf "Invalid `fee` provided.")
    in
    let%bind () =
      Result.ok_if_true
        Currency.Fee.(fee >= Signed_command.minimum_fee)
        ~error:
          (* IMPORTANT! Do not change the content of this error without
           * updating Rosetta's construction API to handle the changes *)
          (sprintf
             !"Invalid user command. Fee %s is less than the minimum fee, %s."
             (Currency.Fee.to_formatted_string fee)
             (Currency.Fee.to_formatted_string Signed_command.minimum_fee) )
    in
    let%map memo =
      Option.value_map memo ~default:(Ok Signed_command_memo.empty)
        ~f:(fun memo ->
          result_of_exn Signed_command_memo.create_from_string_exn memo
            ~error:"Invalid `memo` provided." )
    in
    User_command_input.create ~signer ~fee ~fee_payer_pk ?nonce:nonce_opt
      ~valid_until ~memo ~body ~sign_choice ()

  let make_signed_user_command ~signature ~nonce_opt ~signer ~memo ~fee
      ~fee_payer_pk ~valid_until ~body =
    let open Deferred.Result.Let_syntax in
    let%bind signature = signature |> Deferred.return in
    let%map user_command_input =
      create_user_command_input ~nonce_opt ~signer ~memo ~fee ~fee_payer_pk
        ~valid_until ~body
        ~sign_choice:(User_command_input.Sign_choice.Signature signature)
      |> Deferred.return
    in
    user_command_input

  let send_signed_user_command ~signature ~coda ~nonce_opt ~signer ~memo ~fee
      ~fee_payer_pk ~valid_until ~body =
    let open Deferred.Result.Let_syntax in
    let%bind user_command_input =
      make_signed_user_command ~signature ~nonce_opt ~signer ~memo ~fee
        ~fee_payer_pk ~valid_until ~body
    in
    let%map cmd = send_user_command coda user_command_input in
    Types.User_command.With_status.map cmd ~f:(fun cmd ->
        { With_hash.data = cmd
        ; hash = Transaction_hash.hash_command (Signed_command cmd)
        } )

  let send_unsigned_user_command ~coda ~nonce_opt ~signer ~memo ~fee
      ~fee_payer_pk ~valid_until ~body =
    let open Deferred.Result.Let_syntax in
    let%bind user_command_input =
      (let open Result.Let_syntax in
      let%bind sign_choice =
        match%map find_identity ~public_key:signer coda with
        | `Keypair sender_kp ->
            User_command_input.Sign_choice.Keypair sender_kp
        | `Hd_index hd_index ->
            Hd_index hd_index
      in
      create_user_command_input ~nonce_opt ~signer ~memo ~fee ~fee_payer_pk
        ~valid_until ~body ~sign_choice)
      |> Deferred.return
    in
    let%map cmd = send_user_command coda user_command_input in
    Types.User_command.With_status.map cmd ~f:(fun cmd ->
        { With_hash.data = cmd
        ; hash = Transaction_hash.hash_command (Signed_command cmd)
        } )

  let export_logs ~coda basename_opt =
    let open Mina_lib in
    let Config.{ conf_dir; _ } = Mina_lib.config coda in
    Conf_dir.export_logs_to_tar ?basename:basename_opt ~conf_dir

  let send_delegation =
    io_field "sendDelegation"
      ~doc:"Change your delegate by sending a transaction"
      ~typ:(non_null Types.Payload.send_delegation)
      ~args:
        Arg.
          [ arg "input" ~typ:(non_null Types.Input.SendDelegationInput.arg_typ)
          ; Types.Input.Fields.signature
          ]
      ~resolve:(fun { ctx = coda; _ } ()
                    (from, to_, fee, valid_until, memo, nonce_opt) signature ->
        let body =
          Signed_command_payload.Body.Stake_delegation
            (Set_delegate { delegator = from; new_delegate = to_ })
        in
        match signature with
        | None ->
            send_unsigned_user_command ~coda ~nonce_opt ~signer:from ~memo ~fee
              ~fee_payer_pk:from ~valid_until ~body
            |> Deferred.Result.map ~f:Types.User_command.mk_user_command
        | Some signature ->
            let%bind signature = signature |> Deferred.return in
            send_signed_user_command ~coda ~nonce_opt ~signer:from ~memo ~fee
              ~fee_payer_pk:from ~valid_until ~body ~signature
            |> Deferred.Result.map ~f:Types.User_command.mk_user_command )

  let send_payment =
    io_field "sendPayment" ~doc:"Send a payment"
      ~typ:(non_null Types.Payload.send_payment)
      ~args:
        Arg.
          [ arg "input" ~typ:(non_null Types.Input.SendPaymentInput.arg_typ)
          ; Types.Input.Fields.signature
          ]
      ~resolve:(fun { ctx = coda; _ } ()
                    (from, to_, amount, fee, valid_until, memo, nonce_opt)
                    signature ->
        let body =
          Signed_command_payload.Body.Payment
            { source_pk = from
            ; receiver_pk = to_
            ; amount = Amount.of_uint64 amount
            }
        in
        match signature with
        | None ->
            send_unsigned_user_command ~coda ~nonce_opt ~signer:from ~memo ~fee
              ~fee_payer_pk:from ~valid_until ~body
            |> Deferred.Result.map ~f:Types.User_command.mk_user_command
        | Some signature ->
            send_signed_user_command ~coda ~nonce_opt ~signer:from ~memo ~fee
              ~fee_payer_pk:from ~valid_until ~body ~signature
            |> Deferred.Result.map ~f:Types.User_command.mk_user_command )

  let make_zkapp_endpoint ~name ~doc ~f =
    io_field name ~doc
      ~typ:(non_null Types.Payload.send_zkapp)
      ~args:Arg.[ arg "input" ~typ:(non_null Types.Input.send_zkapp) ]
      ~resolve:(fun { ctx = coda; _ } () parties ->
        f coda parties (* TODO: error handling? *) )

  let send_zkapp =
    make_zkapp_endpoint ~name:"sendZkapp" ~doc:"Send a zkApp transaction"
      ~f:send_zkapp_command

  let mock_zkapp =
    make_zkapp_endpoint ~name:"mockZkapp"
      ~doc:"Mock a zkApp transaction, no effect on blockchain"
      ~f:mock_zkapp_command

  let internal_send_zkapp =
    io_field "internalSendZkapp"
      ~doc:"Send a zkApp (for internal testing purposes)"
      ~args:
        Arg.[ arg "parties" ~typ:(non_null Types.Input.internal_send_zkapp) ]
      ~typ:(non_null Types.Payload.send_zkapp)
      ~resolve:(fun { ctx = mina; _ } () parties ->
        send_zkapp_command mina parties )

  let send_test_payments =
    io_field "sendTestPayments" ~doc:"Send a series of test payments"
      ~typ:(non_null int)
      ~args:
        Types.Input.Fields.
          [ senders
          ; receiver ~doc:"The receiver of the payments"
          ; amount ~doc:"The amount of each payment"
          ; fee ~doc:"The fee of each payment"
          ; repeat_count
          ; repeat_delay_ms
          ]
      ~resolve:(fun { ctx = coda; _ } () senders_list receiver_pk amount fee
                    repeat_count repeat_delay_ms ->
        let dumb_password = lazy (return (Bytes.of_string "dumb")) in
        let senders = Array.of_list senders_list in
        let repeat_delay =
          Time.Span.of_ms @@ float_of_int
          @@ Unsigned.UInt32.to_int repeat_delay_ms
        in
        let start = Time.now () in
        let send_tx i =
          let source_privkey = senders.(i % Array.length senders) in
          let source_pk_decompressed =
            Signature_lib.Public_key.of_private_key_exn source_privkey
          in
          let source_pk =
            Signature_lib.Public_key.compress source_pk_decompressed
          in
          let body =
            Signed_command_payload.Body.Payment
              { source_pk; receiver_pk; amount = Amount.of_uint64 amount }
          in
          let memo = "" in
          let kp =
            Keypair.
              { private_key = source_privkey
              ; public_key = source_pk_decompressed
              }
          in
          let%bind _ =
            Secrets.Wallets.import_keypair (Mina_lib.wallets coda) kp
              ~password:dumb_password
          in
          send_unsigned_user_command ~coda ~nonce_opt:None ~signer:source_pk
            ~memo:(Some memo) ~fee ~fee_payer_pk:source_pk ~valid_until:None
            ~body
          |> Deferred.Result.map ~f:(const 0)
        in

        let do_ i =
          let pause =
            Time.diff
              (Time.add start @@ Time.Span.scale repeat_delay @@ float_of_int i)
            @@ Time.now ()
          in
          (if Time.Span.(pause > zero) then after pause else Deferred.unit)
          >>= fun () -> send_tx i >>| const ()
        in
        for i = 2 to Unsigned.UInt32.to_int repeat_count do
          don't_wait_for (do_ i)
        done ;
        (* don't_wait_for (Deferred.for_ 2 ~to_:repeat_count ~do_) ; *)
        send_tx 1 )

<<<<<<< HEAD
=======
  let create_token =
    io_field "createToken" ~doc:"Create a new token"
      ~typ:(non_null Types.Payload.create_token)
      ~args:
        Arg.
          [ arg "input" ~typ:(non_null Types.Input.SendCreateTokenInput.arg_typ)
          ; Types.Input.Fields.signature
          ]
      ~resolve:(fun { ctx = coda; _ } ()
                    ( fee_payer_pk
                    , token_owner
                    , fee
                    , valid_until
                    , memo
                    , nonce_opt ) signature ->
        let fee_payer_pk = Option.value ~default:token_owner fee_payer_pk in
        let body =
          Signed_command_payload.Body.Create_new_token
            { token_owner_pk = token_owner
            ; disable_new_accounts =
                (* TODO(5274): Expose when permissions commands are merged. *)
                false
            }
        in
        let fee_token = Token_id.default in
        match signature with
        | None ->
            send_unsigned_user_command ~coda ~nonce_opt ~signer:token_owner
              ~memo ~fee ~fee_token ~fee_payer_pk ~valid_until ~body
        | Some signature ->
            send_signed_user_command ~coda ~nonce_opt ~signer:token_owner ~memo
              ~fee ~fee_token ~fee_payer_pk ~valid_until ~body ~signature )

  let create_token_account =
    io_field "createTokenAccount" ~doc:"Create a new account for a token"
      ~typ:(non_null Types.Payload.create_token_account)
      ~args:
        Arg.
          [ arg "input"
              ~typ:(non_null Types.Input.SendCreateTokenAccountInput.arg_typ)
          ; Types.Input.Fields.signature
          ]
      ~resolve:(fun { ctx = coda; _ } ()
                    ( token_owner
                    , token
                    , receiver
                    , fee
                    , fee_payer
                    , valid_until
                    , memo
                    , nonce_opt ) signature ->
        let body =
          Signed_command_payload.Body.Create_token_account
            { token_id = token
            ; token_owner_pk = token_owner
            ; receiver_pk = receiver
            ; account_disabled =
                (* TODO(5274): Expose when permissions commands are merged. *)
                false
            }
        in
        let fee_token = Token_id.default in
        let fee_payer_pk = Option.value ~default:receiver fee_payer in
        match signature with
        | None ->
            send_unsigned_user_command ~coda ~nonce_opt ~signer:fee_payer_pk
              ~memo ~fee ~fee_token ~fee_payer_pk ~valid_until ~body
        | Some signature ->
            send_signed_user_command ~coda ~nonce_opt ~signer:fee_payer_pk ~memo
              ~fee ~fee_token ~fee_payer_pk ~valid_until ~body ~signature )

  let mint_tokens =
    io_field "mintTokens" ~doc:"Mint more of a token"
      ~typ:(non_null Types.Payload.mint_tokens)
      ~args:
        Arg.
          [ arg "input" ~typ:(non_null Types.Input.SendMintTokensInput.arg_typ)
          ; Types.Input.Fields.signature
          ]
      ~resolve:(fun { ctx = coda; _ } ()
                    ( token_owner
                    , token
                    , receiver
                    , amount
                    , fee
                    , valid_until
                    , memo
                    , nonce_opt ) signature ->
        let body =
          Signed_command_payload.Body.Mint_tokens
            { token_id = token
            ; token_owner_pk = token_owner
            ; receiver_pk = Option.value ~default:token_owner receiver
            ; amount = Amount.of_uint64 amount
            }
        in
        let fee_token = Token_id.default in
        match signature with
        | None ->
            send_unsigned_user_command ~coda ~nonce_opt ~signer:token_owner
              ~memo ~fee ~fee_token ~fee_payer_pk:token_owner ~valid_until ~body
        | Some signature ->
            send_signed_user_command ~coda ~nonce_opt ~signer:token_owner ~memo
              ~fee ~fee_token ~fee_payer_pk:token_owner ~valid_until ~body
              ~signature )

>>>>>>> 84dfdd50
  let send_rosetta_transaction =
    io_field "sendRosettaTransaction"
      ~doc:"Send a transaction in Rosetta format"
      ~typ:(non_null Types.Payload.send_rosetta_transaction)
      ~args:
        Arg.
          [ arg "input" ~typ:(non_null Types.Input.RosettaTransaction.arg_typ) ]
      ~resolve:(fun { ctx = mina; _ } () signed_command ->
        match%map
          Mina_lib.add_full_transactions mina
            [ User_command.Signed_command signed_command ]
        with
        | Ok ([ (User_command.Signed_command signed_command as transaction) ], _)
          ->
            Ok
              (Types.User_command.mk_user_command
                 { status = Enqueued
                 ; data =
                     { With_hash.data = signed_command
                     ; hash = Transaction_hash.hash_command transaction
                     }
                 } )
        | Error err ->
            Error (Error.to_string_hum err)
        | Ok ([], [ (_, diff_error) ]) ->
            let diff_error =
              Network_pool.Transaction_pool.Resource_pool.Diff.Diff_error
              .to_string_hum diff_error
            in
            Error
              (sprintf "Transaction could not be entered into the pool: %s"
                 diff_error )
        | Ok _ ->
            Error "Internal error: response from transaction pool was malformed"
        )

  let export_logs =
    io_field "exportLogs" ~doc:"Export daemon logs to tar archive"
      ~args:Arg.[ arg "basename" ~typ:string ]
      ~typ:(non_null Types.Payload.export_logs)
      ~resolve:(fun { ctx = coda; _ } () basename_opt ->
        let%map result = export_logs ~coda basename_opt in
        Result.map_error result
          ~f:(Fn.compose Yojson.Safe.to_string Error_json.error_to_yojson) )

  let set_coinbase_receiver =
    field "setCoinbaseReceiver" ~doc:"Set the key to receive coinbases"
      ~args:
        Arg.
          [ arg "input"
              ~typ:(non_null Types.Input.SetCoinbaseReceiverInput.arg_typ)
          ]
      ~typ:(non_null Types.Payload.set_coinbase_receiver)
      ~resolve:(fun { ctx = mina; _ } () coinbase_receiver ->
        let old_coinbase_receiver =
          match Mina_lib.coinbase_receiver mina with
          | `Producer ->
              None
          | `Other pk ->
              Some pk
        in
        let coinbase_receiver_full =
          match coinbase_receiver with
          | None ->
              `Producer
          | Some pk ->
              `Other pk
        in
        Mina_lib.replace_coinbase_receiver mina coinbase_receiver_full ;
        (old_coinbase_receiver, coinbase_receiver) )

  let set_snark_worker =
    io_field "setSnarkWorker"
      ~doc:"Set key you wish to snark work with or disable snark working"
      ~args:
        Arg.
          [ arg "input" ~typ:(non_null Types.Input.SetSnarkWorkerInput.arg_typ)
          ]
      ~typ:(non_null Types.Payload.set_snark_worker)
      ~resolve:(fun { ctx = coda; _ } () pk ->
        let old_snark_worker_key = Mina_lib.snark_worker_key coda in
        let%map () = Mina_lib.replace_snark_worker_key coda pk in
        Ok old_snark_worker_key )

  let set_snark_work_fee =
    result_field "setSnarkWorkFee"
      ~doc:"Set fee that you will like to receive for doing snark work"
      ~args:
        Arg.[ arg "input" ~typ:(non_null Types.Input.SetSnarkWorkFee.arg_typ) ]
      ~typ:(non_null Types.Payload.set_snark_work_fee)
      ~resolve:(fun { ctx = coda; _ } () raw_fee ->
        let open Result.Let_syntax in
        let%map fee =
          result_of_exn Currency.Fee.of_uint64 raw_fee
            ~error:"Invalid snark work `fee` provided."
        in
        let last_fee = Mina_lib.snark_work_fee coda in
        Mina_lib.set_snark_work_fee coda fee ;
        Currency.Fee.to_uint64 last_fee )

  let set_connection_gating_config =
    io_field "setConnectionGatingConfig"
      ~args:
        Arg.
          [ arg "input"
              ~typ:(non_null Types.Input.SetConnectionGatingConfigInput.arg_typ)
          ]
      ~doc:
        "Set the connection gating config, returning the current config after \
         the application (which may have failed)"
      ~typ:(non_null Types.Payload.set_connection_gating_config)
      ~resolve:(fun { ctx = coda; _ } () config ->
        let open Deferred.Result.Let_syntax in
        let%bind config = Deferred.return config in
        let open Deferred.Let_syntax in
        Mina_networking.set_connection_gating_config (Mina_lib.net coda) config
        >>| Result.return )

  let add_peer =
    io_field "addPeers"
      ~args:
        Arg.
          [ arg "peers"
              ~typ:
                (non_null @@ list @@ non_null @@ Types.Input.NetworkPeer.arg_typ)
          ; arg "seed" ~typ:bool
          ]
      ~doc:"Connect to the given peers"
      ~typ:(non_null @@ list @@ non_null Types.DaemonStatus.peer)
      ~resolve:(fun { ctx = coda; _ } () peers seed ->
        let open Deferred.Result.Let_syntax in
        let%bind peers =
          Result.combine_errors peers
          |> Result.map_error ~f:(fun errs ->
                 Option.value ~default:"Empty peers list" (List.hd errs) )
          |> Deferred.return
        in
        let net = Mina_lib.net coda in
        let is_seed = Option.value ~default:true seed in
        let%bind.Async.Deferred maybe_failure =
          (* Add peers until we find an error *)
          Deferred.List.find_map peers ~f:(fun peer ->
              match%map.Async.Deferred
                Mina_networking.add_peer net peer ~is_seed
              with
              | Ok () ->
                  None
              | Error err ->
                  Some (Error (Error.to_string_hum err)) )
        in
        let%map () =
          match maybe_failure with
          | None ->
              return ()
          | Some err ->
              Deferred.return err
        in
        List.map ~f:Network_peer.Peer.to_display peers )

  let archive_precomputed_block =
    io_field "archivePrecomputedBlock"
      ~args:
        Arg.
          [ arg "block" ~doc:"Block encoded in precomputed block format"
              ~typ:(non_null Types.Input.PrecomputedBlock.arg_typ)
          ]
      ~typ:
        (non_null
           (obj "Applied" ~fields:(fun _ ->
                [ field "applied" ~typ:(non_null bool)
                    ~args:Arg.[]
                    ~resolve:(fun _ _ -> true)
                ] ) ) )
      ~resolve:(fun { ctx = coda; _ } () block ->
        let open Deferred.Result.Let_syntax in
        let%bind archive_location =
          match (Mina_lib.config coda).archive_process_location with
          | Some archive_location ->
              return archive_location
          | None ->
              Deferred.Result.fail
                "Could not find an archive process to connect to"
        in
        let%map () =
          Mina_lib.Archive_client.dispatch_precomputed_block archive_location
            block
          |> Deferred.Result.map_error ~f:Error.to_string_hum
        in
        () )

  let archive_extensional_block =
    io_field "archiveExtensionalBlock"
      ~args:
        Arg.
          [ arg "block" ~doc:"Block encoded in extensional block format"
              ~typ:(non_null Types.Input.ExtensionalBlock.arg_typ)
          ]
      ~typ:
        (non_null
           (obj "Applied" ~fields:(fun _ ->
                [ field "applied" ~typ:(non_null bool)
                    ~args:Arg.[]
                    ~resolve:(fun _ _ -> true)
                ] ) ) )
      ~resolve:(fun { ctx = coda; _ } () block ->
        let open Deferred.Result.Let_syntax in
        let%bind archive_location =
          match (Mina_lib.config coda).archive_process_location with
          | Some archive_location ->
              return archive_location
          | None ->
              Deferred.Result.fail
                "Could not find an archive process to connect to"
        in
        let%map () =
          Mina_lib.Archive_client.dispatch_extensional_block archive_location
            block
          |> Deferred.Result.map_error ~f:Error.to_string_hum
        in
        () )

  let commands =
    [ add_wallet
    ; create_account
    ; create_hd_account
    ; unlock_account
    ; unlock_wallet
    ; lock_account
    ; lock_wallet
    ; delete_account
    ; delete_wallet
    ; reload_accounts
    ; import_account
    ; reload_wallets
    ; send_payment
    ; send_test_payments
    ; send_delegation
    ; send_zkapp
    ; mock_zkapp
    ; internal_send_zkapp
    ; export_logs
    ; set_coinbase_receiver
    ; set_snark_worker
    ; set_snark_work_fee
    ; set_connection_gating_config
    ; add_peer
    ; archive_precomputed_block
    ; archive_extensional_block
    ; send_rosetta_transaction
    ]
end

module Queries = struct
  open Schema

  (* helper for pooledUserCommands, pooledZkappCommands *)
  let get_commands ~resource_pool ~pk_opt ~hashes_opt ~txns_opt =
    match (pk_opt, hashes_opt, txns_opt) with
    | None, None, None ->
        Network_pool.Transaction_pool.Resource_pool.get_all resource_pool
    | Some pk, None, None ->
        let account_id = Account_id.create pk Token_id.default in
        Network_pool.Transaction_pool.Resource_pool.all_from_account
          resource_pool account_id
    | _ -> (
        let hashes_txns =
          (* Transactions identified by hashes. *)
          match hashes_opt with
          | Some hashes ->
              List.filter_map hashes ~f:(fun hash ->
                  hash |> Transaction_hash.of_base58_check |> Result.ok
                  |> Option.bind
                       ~f:
                         (Network_pool.Transaction_pool.Resource_pool
                          .find_by_hash resource_pool ) )
          | None ->
              []
        in
        let txns =
          (* Transactions as identified by IDs.
             This is a little redundant, but it makes our API more
             consistent.
          *)
          match txns_opt with
          | Some txns ->
              List.filter_map txns ~f:(fun serialized_txn ->
                  Signed_command.of_base58_check serialized_txn
                  |> Result.map ~f:(fun signed_command ->
                         (* These commands get piped through [forget_check]
                            below; this is just to make the types work
                            without extra unnecessary mapping in the other
                            branches above.
                         *)
                         let (`If_this_is_used_it_should_have_a_comment_justifying_it
                               cmd ) =
                           User_command.to_valid_unsafe
                             (Signed_command signed_command)
                         in
                         Transaction_hash.User_command_with_valid_signature
                         .create cmd )
                  |> Result.ok )
          | None ->
              []
        in
        let all_txns = hashes_txns @ txns in
        match pk_opt with
        | None ->
            all_txns
        | Some pk ->
            (* Only return commands paid for by the given public key. *)
            List.filter all_txns ~f:(fun txn ->
                txn
                |> Transaction_hash.User_command_with_valid_signature.command
                |> User_command.fee_payer |> Account_id.public_key
                |> Public_key.Compressed.equal pk ) )

  let pooled_user_commands =
    field "pooledUserCommands"
      ~doc:
        "Retrieve all the scheduled user commands for a specified sender that \
         the current daemon sees in its transaction pool. All scheduled \
         commands are queried if no sender is specified"
      ~typ:(non_null @@ list @@ non_null Types.User_command.user_command)
      ~args:
        Arg.
          [ arg "publicKey" ~doc:"Public key of sender of pooled user commands"
              ~typ:Types.Input.PublicKey.arg_typ
          ; arg "hashes" ~doc:"Hashes of the commands to find in the pool"
              ~typ:(list (non_null string))
          ; arg "ids" ~typ:(list (non_null guid)) ~doc:"Ids of User commands"
          ]
      ~resolve:(fun { ctx = coda; _ } () pk_opt hashes_opt txns_opt ->
        let transaction_pool = Mina_lib.transaction_pool coda in
        let resource_pool =
          Network_pool.Transaction_pool.resource_pool transaction_pool
        in
        let signed_cmds =
          get_commands ~resource_pool ~pk_opt ~hashes_opt ~txns_opt
        in
        List.filter_map signed_cmds ~f:(fun txn ->
            let cmd_with_hash =
              Transaction_hash.User_command_with_valid_signature.forget_check
                txn
            in
            match cmd_with_hash.data with
            | Signed_command user_cmd ->
                Some
                  (Types.User_command.mk_user_command
                     { status = Enqueued
                     ; data = { cmd_with_hash with data = user_cmd }
                     } )
            | Parties _ ->
                None ) )

  let pooled_zkapp_commands =
    field "pooledZkappCommands"
      ~doc:
        "Retrieve all the scheduled zkApp commands for a specified sender that \
         the current daemon sees in its transaction pool. All scheduled \
         commands are queried if no sender is specified"
      ~typ:(non_null @@ list @@ non_null Types.Zkapp_command.zkapp_command)
      ~args:
        Arg.
          [ arg "publicKey" ~doc:"Public key of sender of pooled zkApp commands"
              ~typ:Types.Input.public_key_arg
          ; arg "hashes" ~doc:"Hashes of the zkApp commands to find in the pool"
              ~typ:(list (non_null string))
          ; arg "ids" ~typ:(list (non_null guid)) ~doc:"Ids of zkApp commands"
          ]
      ~resolve:(fun { ctx = coda; _ } () pk_opt hashes_opt txns_opt ->
        let transaction_pool = Mina_lib.transaction_pool coda in
        let resource_pool =
          Network_pool.Transaction_pool.resource_pool transaction_pool
        in
        let signed_cmds =
          get_commands ~resource_pool ~pk_opt ~hashes_opt ~txns_opt
        in
        List.filter_map signed_cmds ~f:(fun txn ->
            let cmd_with_hash =
              Transaction_hash.User_command_with_valid_signature.forget_check
                txn
            in
            match cmd_with_hash.data with
            | Signed_command _ ->
                None
            | Parties zkapp_cmd ->
                Some
                  { Types.Zkapp_command.With_status.status = Enqueued
                  ; data = { cmd_with_hash with data = zkapp_cmd }
                  } ) )

  let sync_status =
    io_field "syncStatus" ~doc:"Network sync status" ~args:[]
      ~typ:(non_null Types.sync_status) ~resolve:(fun { ctx = coda; _ } () ->
        let open Deferred.Let_syntax in
        (* pull out sync status from status, so that result here
             agrees with status; see issue #8251
        *)
        let%map { sync_status; _ } =
          Mina_commands.get_status ~flag:`Performance coda
        in
        Ok sync_status )

  let daemon_status =
    io_field "daemonStatus" ~doc:"Get running daemon status" ~args:[]
      ~typ:(non_null Types.DaemonStatus.t) ~resolve:(fun { ctx = coda; _ } () ->
        Mina_commands.get_status ~flag:`Performance coda >>| Result.return )

  let trust_status =
    field "trustStatus"
      ~typ:(list (non_null Types.Payload.trust_status))
      ~args:Arg.[ arg "ipAddress" ~typ:(non_null string) ]
      ~doc:"Trust status for an IPv4 or IPv6 address"
      ~resolve:(fun { ctx = coda; _ } () (ip_addr_string : string) ->
        match Types.Arguments.ip_address ~name:"ipAddress" ip_addr_string with
        | Ok ip_addr ->
            Some (Mina_commands.get_trust_status coda ip_addr)
        | Error _ ->
            None )

  let trust_status_all =
    field "trustStatusAll"
      ~typ:(non_null @@ list @@ non_null Types.Payload.trust_status)
      ~args:Arg.[]
      ~doc:"IP address and trust status for all peers"
      ~resolve:(fun { ctx = coda; _ } () ->
        Mina_commands.get_trust_status_all coda )

  let version =
    field "version" ~typ:string
      ~args:Arg.[]
      ~doc:"The version of the node (git commit hash)"
      ~resolve:(fun _ _ -> Some Mina_version.commit_id)

  let tracked_accounts_resolver { ctx = coda; _ } () =
    let wallets = Mina_lib.wallets coda in
    let block_production_pubkeys = Mina_lib.block_production_pubkeys coda in
    let best_tip_ledger = Mina_lib.best_ledger coda in
    wallets |> Secrets.Wallets.pks
    |> List.map ~f:(fun pk ->
           { Types.AccountObj.account =
               Types.AccountObj.Partial_account.of_pk coda pk
           ; locked = Secrets.Wallets.check_locked wallets ~needle:pk
           ; is_actively_staking =
               Public_key.Compressed.Set.mem block_production_pubkeys pk
           ; path = Secrets.Wallets.get_path wallets pk
           ; index =
               ( match best_tip_ledger with
               | `Active ledger ->
                   Option.try_with (fun () ->
                       Ledger.index_of_account_exn ledger
                         (Account_id.create pk Token_id.default) )
               | _ ->
                   None )
           } )

  let owned_wallets =
    field "ownedWallets"
      ~doc:"Wallets for which the daemon knows the private key"
      ~typ:(non_null (list (non_null Types.AccountObj.account)))
      ~deprecated:(Deprecated (Some "use trackedAccounts instead"))
      ~args:Arg.[]
      ~resolve:tracked_accounts_resolver

  let tracked_accounts =
    field "trackedAccounts"
      ~doc:"Accounts for which the daemon tracks the private key"
      ~typ:(non_null (list (non_null Types.AccountObj.account)))
      ~args:Arg.[]
      ~resolve:tracked_accounts_resolver

  let account_resolver { ctx = coda; _ } () pk =
    Some
      (Types.AccountObj.lift coda pk
         (Types.AccountObj.Partial_account.of_pk coda pk) )

  let wallet =
    field "wallet" ~doc:"Find any wallet via a public key"
      ~typ:Types.AccountObj.account
      ~deprecated:(Deprecated (Some "use account instead"))
      ~args:
        Arg.
          [ arg "publicKey" ~doc:"Public key of account being retrieved"
              ~typ:(non_null Types.Input.PublicKey.arg_typ)
          ]
      ~resolve:account_resolver

  let account =
    field "account" ~doc:"Find any account via a public key and token"
      ~typ:Types.AccountObj.account
      ~args:
        Arg.
          [ arg "publicKey" ~doc:"Public key of account being retrieved"
              ~typ:(non_null Types.Input.PublicKey.arg_typ)
          ; arg' "token"
              ~doc:"Token of account being retrieved (defaults to CODA)"
              ~typ:Types.Input.TokenId.arg_typ ~default:Token_id.default
          ]
      ~resolve:(fun { ctx = coda; _ } () pk token ->
        Option.bind (get_ledger_and_breadcrumb coda)
          ~f:(fun (ledger, breadcrumb) ->
            let open Option.Let_syntax in
            let%bind location =
              Ledger.location_of_account ledger (Account_id.create pk token)
            in
            let%map account = Ledger.get ledger location in
            Types.AccountObj.Partial_account.of_full_account ~breadcrumb account
            |> Types.AccountObj.lift coda pk ) )

  let accounts_for_pk =
    field "accounts" ~doc:"Find all accounts for a public key"
      ~typ:(non_null (list (non_null Types.AccountObj.account)))
      ~args:
        Arg.
          [ arg "publicKey" ~doc:"Public key to find accounts for"
              ~typ:(non_null Types.Input.PublicKey.arg_typ)
          ]
      ~resolve:(fun { ctx = coda; _ } () pk ->
        match get_ledger_and_breadcrumb coda with
        | Some (ledger, breadcrumb) ->
            let tokens = Ledger.tokens ledger pk |> Set.to_list in
            List.filter_map tokens ~f:(fun token ->
                let open Option.Let_syntax in
                let%bind location =
                  Ledger.location_of_account ledger (Account_id.create pk token)
                in
                let%map account = Ledger.get ledger location in
                Types.AccountObj.Partial_account.of_full_account ~breadcrumb
                  account
                |> Types.AccountObj.lift coda pk )
        | None ->
            [] )

  let token_accounts =
    field "tokenAccounts" ~doc:"Find all accounts for a token ID"
      ~typ:(non_null (list (non_null Types.AccountObj.account)))
      ~args:
        Arg.
          [ arg "tokenId" ~doc:"Token ID to find accounts for"
              ~typ:(non_null Types.Input.token_id_arg)
          ]
      ~resolve:(fun { ctx = coda; _ } () token_id ->
        match get_ledger_and_breadcrumb coda with
        | Some (ledger, breadcrumb) ->
            List.filter_map (Ledger.to_list ledger) ~f:(fun acc ->
                let open Option.Let_syntax in
                let%map () =
                  Option.some_if (Token_id.equal token_id acc.token_id) ()
                in
                Types.AccountObj.Partial_account.of_full_account ~breadcrumb acc
                |> Types.AccountObj.lift coda acc.public_key )
        | None ->
            [] )

  let token_owner =
    field "tokenOwner" ~doc:"Find the account ID that owns a given token"
      ~typ:Types.account_id
      ~args:
        Arg.
          [ arg "token" ~doc:"Token to find the owner for"
              ~typ:(non_null Types.Input.TokenId.arg_typ)
          ]
      ~resolve:(fun { ctx = coda; _ } () token ->
        coda |> Mina_lib.best_tip |> Participating_state.active
        |> Option.bind ~f:(fun tip ->
               let ledger =
                 Transition_frontier.Breadcrumb.staged_ledger tip
                 |> Staged_ledger.ledger
               in
               Ledger.token_owner ledger token ) )

  let transaction_status =
    result_field2 "transactionStatus" ~doc:"Get the status of a transaction"
      ~typ:(non_null Types.transaction_status)
      ~args:
        Arg.
          [ arg "payment" ~typ:guid ~doc:"Id of a Payment"
          ; arg "zkappTransaction" ~typ:guid ~doc:"Id of a zkApp transaction"
          ]
      ~resolve:(fun { ctx = coda; _ } () (serialized_payment : string option)
                    (serialized_zkapp : string option) ->
        let open Result.Let_syntax in
        let deserialize_txn serialized_txn =
          let res =
            match serialized_txn with
            | `Signed_command x ->
                Or_error.(
                  Signed_command.of_base58_check x
                  >>| fun c -> User_command.Signed_command c)
            | `Parties ps ->
                Or_error.(
                  Parties.of_base58_check ps >>| fun c -> User_command.Parties c)
          in
          result_of_or_error res ~error:"Invalid transaction provided"
          |> Result.map ~f:(fun cmd ->
                 { With_hash.data = cmd
                 ; hash = Transaction_hash.hash_command cmd
                 } )
        in
        let%map txn =
          match (serialized_payment, serialized_zkapp) with
          | None, None | Some _, Some _ ->
              Error
                "Invalid query: Specify either a payment ID or a zkApp \
                 transaction ID"
          | Some payment, None ->
              deserialize_txn (`Signed_command payment)
          | None, Some zkapp_txn ->
              deserialize_txn (`Parties zkapp_txn)
        in
        let frontier_broadcast_pipe = Mina_lib.transition_frontier coda in
        let transaction_pool = Mina_lib.transaction_pool coda in
        Transaction_inclusion_status.get_status ~frontier_broadcast_pipe
          ~transaction_pool txn.data )

  let current_snark_worker =
    field "currentSnarkWorker" ~typ:Types.snark_worker
      ~args:Arg.[]
      ~doc:"Get information about the current snark worker"
      ~resolve:(fun { ctx = coda; _ } _ ->
        Option.map (Mina_lib.snark_worker_key coda) ~f:(fun k ->
            (k, Mina_lib.snark_work_fee coda) ) )

  let genesis_block =
    field "genesisBlock" ~typ:(non_null Types.block) ~args:[]
      ~doc:"Get the genesis block" ~resolve:(fun { ctx = coda; _ } () ->
        let open Mina_state in
        let { Precomputed_values.genesis_ledger
            ; constraint_constants
            ; consensus_constants
            ; genesis_epoch_data
            ; proof_data
            ; _
            } =
          (Mina_lib.config coda).precomputed_values
        in
        let { With_hash.data = genesis_state
            ; hash = { State_hash.State_hashes.state_hash = hash; _ }
            } =
          let open Staged_ledger_diff in
          Genesis_protocol_state.t
            ~genesis_ledger:(Genesis_ledger.Packed.t genesis_ledger)
            ~genesis_epoch_data ~constraint_constants ~consensus_constants
            ~genesis_body_reference
        in
        let winner = fst Consensus_state_hooks.genesis_winner in
        { With_hash.data =
            { Filtered_external_transition.creator = winner
            ; winner
            ; protocol_state =
                { previous_state_hash =
                    Protocol_state.previous_state_hash genesis_state
                ; blockchain_state =
                    Protocol_state.blockchain_state genesis_state
                ; consensus_state = Protocol_state.consensus_state genesis_state
                }
            ; transactions =
                { commands = []
                ; fee_transfers = []
                ; coinbase = constraint_constants.coinbase_amount
                ; coinbase_receiver =
                    Some (fst Consensus_state_hooks.genesis_winner)
                }
            ; snark_jobs = []
            ; proof =
                ( match proof_data with
                | Some { genesis_proof; _ } ->
                    genesis_proof
                | None ->
                    (* It's nearly never useful to have a specific genesis
                       proof to pass here -- anyone can create one as needed --
                       and we don't want this GraphQL query to trigger an
                       expensive proof generation step if we don't have one
                       available.
                    *)
                    Proof.blockchain_dummy )
            }
        ; hash
        } )

  (* used by best_chain, block below *)
  let block_of_breadcrumb coda breadcrumb =
    let hash = Transition_frontier.Breadcrumb.state_hash breadcrumb in
    let block = Transition_frontier.Breadcrumb.block breadcrumb in
    let transactions =
      Mina_block.transactions
        ~constraint_constants:
          (Mina_lib.config coda).precomputed_values.constraint_constants block
    in
    { With_hash.Stable.Latest.data =
        Filtered_external_transition.of_transition block `All transactions
    ; hash
    }

  let best_chain =
    io_field "bestChain"
      ~doc:
        "Retrieve a list of blocks from transition frontier's root to the \
         current best tip. Returns an error if the system is bootstrapping."
      ~typ:(list @@ non_null Types.block)
      ~args:
        Arg.
          [ arg "maxLength"
              ~doc:
                "The maximum number of blocks to return. If there are more \
                 blocks in the transition frontier from root to tip, the n \
                 blocks closest to the best tip will be returned"
              ~typ:int
          ]
      ~resolve:(fun { ctx = coda; _ } () max_length ->
        match Mina_lib.best_chain ?max_length coda with
        | Some best_chain ->
            let%map blocks =
              Deferred.List.map best_chain ~f:(fun bc ->
                  Deferred.return @@ block_of_breadcrumb coda bc )
            in
            Ok (Some blocks)
        | None ->
            return
            @@ Error "Could not obtain best chain from transition frontier" )

  let block =
    result_field2 "block"
      ~doc:
        "Retrieve a block with the given state hash or height, if contained in \
         the transition frontier."
      ~typ:(non_null Types.block)
      ~args:
        Arg.
          [ arg "stateHash" ~doc:"The state hash of the desired block"
              ~typ:string
          ; arg "height"
              ~doc:"The height of the desired block in the best chain" ~typ:int
          ]
      ~resolve:(fun { ctx = coda; _ } () (state_hash_base58_opt : string option)
                    (height_opt : int option) ->
        let open Result.Let_syntax in
        let get_transition_frontier () =
          let transition_frontier_pipe = Mina_lib.transition_frontier coda in
          Pipe_lib.Broadcast_pipe.Reader.peek transition_frontier_pipe
          |> Result.of_option ~error:"Could not obtain transition frontier"
        in
        let block_from_state_hash state_hash_base58 =
          let%bind state_hash =
            State_hash.of_base58_check state_hash_base58
            |> Result.map_error ~f:Error.to_string_hum
          in
          let%bind transition_frontier = get_transition_frontier () in
          let%map breadcrumb =
            Transition_frontier.find transition_frontier state_hash
            |> Result.of_option
                 ~error:
                   (sprintf
                      "Block with state hash %s not found in transition \
                       frontier"
                      state_hash_base58 )
          in
          block_of_breadcrumb coda breadcrumb
        in
        let block_from_height height =
          let height_uint32 =
            (* GraphQL int is signed 32-bit
                 empirically, conversion does not raise even if
               - the number is negative
               - the number is not representable using 32 bits
            *)
            Unsigned.UInt32.of_int height
          in
          let%bind transition_frontier = get_transition_frontier () in
          let best_chain_breadcrumbs =
            Transition_frontier.best_tip_path transition_frontier
          in
          let%map desired_breadcrumb =
            List.find best_chain_breadcrumbs ~f:(fun bc ->
                let validated_transition =
                  Transition_frontier.Breadcrumb.validated_transition bc
                in
                let block_height =
                  Mina_block.(
                    blockchain_length @@ With_hash.data
                    @@ Validated.forget validated_transition)
                in
                Unsigned.UInt32.equal block_height height_uint32 )
            |> Result.of_option
                 ~error:
                   (sprintf
                      "Could not find block in transition frontier with height \
                       %d"
                      height )
          in
          block_of_breadcrumb coda desired_breadcrumb
        in
        match (state_hash_base58_opt, height_opt) with
        | Some state_hash_base58, None ->
            block_from_state_hash state_hash_base58
        | None, Some height ->
            block_from_height height
        | None, None | Some _, Some _ ->
            Error "Must provide exactly one of state hash, height" )

  let initial_peers =
    field "initialPeers"
      ~doc:"List of peers that the daemon first used to connect to the network"
      ~args:Arg.[]
      ~typ:(non_null @@ list @@ non_null string)
      ~resolve:(fun { ctx = coda; _ } () ->
        List.map (Mina_lib.initial_peers coda) ~f:Mina_net2.Multiaddr.to_string
        )

  let get_peers =
    io_field "getPeers"
      ~doc:"List of peers that the daemon is currently connected to"
      ~args:Arg.[]
      ~typ:(non_null @@ list @@ non_null Types.DaemonStatus.peer)
      ~resolve:(fun { ctx = coda; _ } () ->
        let%map peers = Mina_networking.peers (Mina_lib.net coda) in
        Ok (List.map ~f:Network_peer.Peer.to_display peers) )

  let snark_pool =
    field "snarkPool"
      ~doc:"List of completed snark works that have the lowest fee so far"
      ~args:Arg.[]
      ~typ:(non_null @@ list @@ non_null Types.completed_work)
      ~resolve:(fun { ctx = coda; _ } () ->
        Mina_lib.snark_pool coda |> Network_pool.Snark_pool.resource_pool
        |> Network_pool.Snark_pool.Resource_pool.all_completed_work )

  let pending_snark_work =
    field "pendingSnarkWork" ~doc:"List of snark works that are yet to be done"
      ~args:Arg.[]
      ~typ:(non_null @@ list @@ non_null Types.pending_work)
      ~resolve:(fun { ctx = coda; _ } () ->
        let snark_job_state = Mina_lib.snark_job_state coda in
        let snark_pool = Mina_lib.snark_pool coda in
        let fee_opt =
          Mina_lib.(
            Option.map (snark_worker_key coda) ~f:(fun _ -> snark_work_fee coda))
        in
        let (module S) = Mina_lib.work_selection_method coda in
        S.pending_work_statements ~snark_pool ~fee_opt snark_job_state )

  let genesis_constants =
    field "genesisConstants"
      ~doc:
        "The constants used to determine the configuration of the genesis \
         block and all of its transitive dependencies"
      ~args:Arg.[]
      ~typ:(non_null Types.genesis_constants)
      ~resolve:(fun _ () -> ())

  let time_offset =
    field "timeOffset"
      ~doc:
        "The time offset in seconds used to convert real times into blockchain \
         times"
      ~args:Arg.[]
      ~typ:(non_null int)
      ~resolve:(fun { ctx = coda; _ } () ->
        Block_time.Controller.get_time_offset
          ~logger:(Mina_lib.config coda).logger
        |> Time.Span.to_sec |> Float.to_int )

  let connection_gating_config =
    io_field "connectionGatingConfig"
      ~doc:
        "The rules that the libp2p helper will use to determine which \
         connections to permit"
      ~args:Arg.[]
      ~typ:(non_null Types.Payload.set_connection_gating_config)
      ~resolve:(fun { ctx = coda; _ } _ ->
        let net = Mina_lib.net coda in
        let%map config = Mina_networking.connection_gating_config net in
        Ok config )

  let validate_payment =
    io_field "validatePayment"
      ~doc:"Validate the format and signature of a payment" ~typ:(non_null bool)
      ~args:
        Arg.
          [ arg "input" ~typ:(non_null Types.Input.SendPaymentInput.arg_typ)
          ; Types.Input.Fields.signature
          ]
      ~resolve:(fun { ctx = mina; _ } ()
                    (from, to_, amount, fee, valid_until, memo, nonce_opt)
                    signature ->
        let open Deferred.Result.Let_syntax in
        let body =
          Signed_command_payload.Body.Payment
            { source_pk = from
            ; receiver_pk = to_
            ; amount = Amount.of_uint64 amount
            }
        in
        let%bind signature =
          match signature with
          | Some signature ->
              return signature
          | None ->
              Deferred.Result.fail "Signature field is missing"
        in
        let%bind user_command_input =
          Mutations.make_signed_user_command ~nonce_opt ~signer:from ~memo ~fee
            ~fee_payer_pk:from ~valid_until ~body ~signature
        in
        let%map user_command, _ =
          User_command_input.to_user_command
            ~get_current_nonce:(Mina_lib.get_current_nonce mina)
            ~get_account:(Mina_lib.get_account mina)
            ~constraint_constants:
              (Mina_lib.config mina).precomputed_values.constraint_constants
            ~logger:(Mina_lib.top_level_logger mina)
            user_command_input
          |> Deferred.Result.map_error ~f:Error.to_string_hum
        in
        Signed_command.check_signature user_command )

  let runtime_config =
    field "runtimeConfig"
      ~doc:"The runtime configuration passed to the daemon at start-up"
      ~typ:(non_null Types.json)
      ~args:Arg.[]
      ~resolve:(fun { ctx = mina; _ } () ->
        Mina_lib.runtime_config mina
        |> Runtime_config.to_yojson |> Yojson.Safe.to_basic )

  let thread_graph =
    field "threadGraph"
      ~doc:
        "A graphviz dot format representation of the deamon's internal thread \
         graph"
      ~typ:(non_null string)
      ~args:Arg.[]
      ~resolve:(fun _ () ->
        Bytes.unsafe_to_string
          ~no_mutation_while_string_reachable:
            (O1trace.Thread.dump_thread_graph ()) )

  let evaluate_vrf =
    io_field "evaluateVrf"
      ~doc:
        "Evaluate a vrf for the given public key. This includes a witness \
         which may be verified without access to the private key for this vrf \
         evaluation."
      ~typ:(non_null Types.vrf_evaluation)
      ~args:
        Arg.
          [ arg "message" ~typ:(non_null Types.Input.VrfMessageInput.arg_typ)
          ; arg "publicKey" ~typ:(non_null Types.Input.PublicKey.arg_typ)
          ; arg "vrfThreshold" ~typ:Types.Input.VrfThresholdInput.arg_typ
          ]
      ~resolve:(fun { ctx = mina; _ } () message public_key vrf_threshold ->
        Deferred.return
        @@
        let open Result.Let_syntax in
        let%map sk =
          match%bind Mutations.find_identity ~public_key mina with
          | `Keypair { private_key; _ } ->
              Ok private_key
          | `Hd_index _ ->
              Error
                "Computing a vrf evaluation from a hardware wallet is not \
                 supported"
        in
        let constraint_constants =
          (Mina_lib.config mina).precomputed_values.constraint_constants
        in
        let t =
          { (Consensus_vrf.Layout.Evaluation.of_message_and_sk
               ~constraint_constants message sk )
            with
            vrf_threshold
          }
        in
        match vrf_threshold with
        | Some _ ->
            Consensus_vrf.Layout.Evaluation.compute_vrf ~constraint_constants t
        | None ->
            t )

  let check_vrf =
    field "checkVrf"
      ~doc:
        "Check a vrf evaluation commitment. This can be used to check vrf \
         evaluations without needing to reveal the private key, in the format \
         returned by evaluateVrf"
      ~typ:(non_null Types.vrf_evaluation)
      ~args:
        Arg.
          [ arg "input" ~typ:(non_null Types.Input.VrfEvaluationInput.arg_typ) ]
      ~resolve:(fun { ctx = mina; _ } () evaluation ->
        let constraint_constants =
          (Mina_lib.config mina).precomputed_values.constraint_constants
        in
        Consensus_vrf.Layout.Evaluation.compute_vrf ~constraint_constants
          evaluation )

  let blockchain_verification_key =
    io_field "blockchainVerificationKey"
      ~doc:"The pickles verification key for the protocol state proof"
      ~typ:(non_null Types.json)
      ~args:Arg.[]
      ~resolve:(fun { ctx = mina; _ } () ->
        let open Deferred.Result.Let_syntax in
        Mina_lib.verifier mina |> Verifier.get_blockchain_verification_key
        |> Deferred.Result.map_error ~f:Error.to_string_hum
        >>| Pickles.Verification_key.to_yojson >>| Yojson.Safe.to_basic )

  let commands =
    [ sync_status
    ; daemon_status
    ; version
    ; owned_wallets (* deprecated *)
    ; tracked_accounts
    ; wallet (* deprecated *)
    ; connection_gating_config
    ; account
    ; accounts_for_pk
    ; token_owner
    ; token_accounts
    ; current_snark_worker
    ; best_chain
    ; block
    ; genesis_block
    ; initial_peers
    ; get_peers
    ; pooled_user_commands
    ; pooled_zkapp_commands
    ; transaction_status
    ; trust_status
    ; trust_status_all
    ; snark_pool
    ; pending_snark_work
    ; genesis_constants
    ; time_offset
    ; validate_payment
    ; evaluate_vrf
    ; check_vrf
    ; runtime_config
    ; thread_graph
    ; blockchain_verification_key
    ]
end

let schema =
  Graphql_async.Schema.(
    schema Queries.commands ~mutations:Mutations.commands
      ~subscriptions:Subscriptions.commands)

let schema_limited =
  (*including version because that's the default query*)
  Graphql_async.Schema.(
    schema
      [ Queries.daemon_status; Queries.block; Queries.version ]
      ~mutations:[] ~subscriptions:[])<|MERGE_RESOLUTION|>--- conflicted
+++ resolved
@@ -2115,7 +2115,6 @@
   module Input = struct
     open Schema.Arg
 
-<<<<<<< HEAD
     let peer : (Network_peer.Peer.t, string) result option arg_typ =
       obj "NetworkPeer"
         ~doc:"Network identifiers for another protocol participant"
@@ -2143,9 +2142,8 @@
           | _ ->
               Error "Expected public key as a string in Base58Check format" )
 
-    let private_key_arg =
-      scalar "PrivateKey" ~doc:"Base58Check-encoded private key"
-        ~coerce:Signature_lib.Private_key.of_yojson
+    module PublicKey = struct
+      type input = Account.key
 
     let token_id_arg =
       scalar "TokenId" ~doc:"Base58Check representation of a token identifier"
@@ -2154,41 +2152,6 @@
             match token with
             | `String token ->
                 Ok (Token_id.of_string token)
-=======
-    module NetworkPeer = struct
-      type input = Network_peer.Peer.t
-
-      let arg_typ : ((Network_peer.Peer.t, string) result option, _) arg_typ =
-        obj "NetworkPeer"
-          ~doc:"Network identifiers for another protocol participant"
-          ~coerce:(fun peer_id host libp2p_port ->
-            try
-              Ok
-                Network_peer.Peer.
-                  { peer_id; host = Unix.Inet_addr.of_string host; libp2p_port }
-            with _ -> Error "Invalid format for NetworkPeer.host" )
-          ~fields:
-            [ arg "peer_id" ~doc:"base58-encoded peer ID" ~typ:(non_null string)
-            ; arg "host" ~doc:"IP address of the remote host"
-                ~typ:(non_null string)
-            ; arg "libp2p_port" ~typ:(non_null int)
-            ]
-          ~split:(fun f (p : input) ->
-            f p.peer_id (Unix.Inet_addr.to_string p.host) p.libp2p_port )
-    end
-
-    module PublicKey = struct
-      type input = Account.key
-
-      let arg_typ =
-        scalar "PublicKey" ~doc:"Base58Check-encoded public key string"
-          ~coerce:(fun key ->
-            match key with
-            | `String s ->
-                Result.try_with (fun () ->
-                    Public_key.of_base58_check_decompress_exn s )
-                |> Result.map_error ~f:(fun e -> Exn.to_string e)
->>>>>>> 84dfdd50
             | _ ->
                 Error "Invalid format for public key." )
           ~to_json:(function
@@ -2196,7 +2159,6 @@
             )
     end
 
-<<<<<<< HEAD
     let sign =
       enum "Sign"
         ~values:
@@ -2288,10 +2250,6 @@
         ~coerce:(fun json ->
           let json = to_yojson json in
           Mina_block.Precomputed.of_yojson json )
-=======
-    module PrivateKey = struct
-      type input = Signature_lib.Private_key.t
->>>>>>> 84dfdd50
 
       let arg_typ =
         scalar "PrivateKey" ~doc:"Base58Check-encoded private key"
@@ -2613,7 +2571,6 @@
           ~doc:"Delay with which a transaction shall be repeated"
     end
 
-<<<<<<< HEAD
     let send_payment =
       let open Fields in
       obj "SendPaymentInput"
@@ -2660,108 +2617,6 @@
         ~coerce:(fun graphql_json ->
           Rosetta_lib.Transaction.to_mina_signed (to_yojson graphql_json)
           |> Result.map_error ~f:Error.to_string_hum )
-
-    let create_account =
-      obj "AddAccountInput" ~coerce:Fn.id
-        ~fields:
-          [ arg "password" ~doc:"Password used to encrypt the new account"
-              ~typ:(non_null string)
-          ]
-=======
-    module SendPaymentInput = struct
-      type input =
-        { from : (Epoch_seed.t, bool) Public_key.Compressed.Poly.t
-        ; to_ : Account.key
-        ; amount : Currency.Amount.t
-        ; token : Token_id.t option
-        ; fee : Currency.Fee.t
-        ; valid_until : Unsigned.uint32 option
-        ; memo : string option
-        ; nonce : Unsigned.uint32 option
-        }
-      [@@deriving make]
-
-      let arg_typ =
-        let open Fields in
-        obj "SendPaymentInput"
-          ~coerce:(fun from to_ token amount fee valid_until memo nonce ->
-            (from, to_, token, amount, fee, valid_until, memo, nonce) )
-          ~split:(fun f (x : input) ->
-            f x.from x.to_ x.token
-              (Currency.Amount.to_uint64 x.amount)
-              (Currency.Fee.to_uint64 x.fee)
-              x.valid_until x.memo x.nonce )
-          ~fields:
-            [ from ~doc:"Public key of sender of payment"
-            ; to_ ~doc:"Public key of recipient of payment"
-            ; token_opt ~doc:"Token to send"
-            ; amount ~doc:"Amount of mina to send to receiver"
-            ; fee ~doc:"Fee amount in order to send payment"
-            ; valid_until
-            ; memo
-            ; nonce
-            ]
-    end
-
-    module SendDelegationInput = struct
-      type input =
-        { from : PublicKey.input
-        ; to_ : PublicKey.input
-        ; fee : Currency.Fee.t
-        ; valid_until : UInt32.input option
-        ; memo : string option
-        ; nonce : UInt32.input option
-        }
-      [@@deriving make]
-
-      let arg_typ =
-        let open Fields in
-        obj "SendDelegationInput"
-          ~coerce:(fun from to_ fee valid_until memo nonce ->
-            (from, to_, fee, valid_until, memo, nonce) )
-          ~split:(fun f (x : input) ->
-            f x.from x.to_
-              (Currency.Fee.to_uint64 x.fee)
-              x.valid_until x.memo x.nonce )
-          ~fields:
-            [ from ~doc:"Public key of sender of a stake delegation"
-            ; to_ ~doc:"Public key of the account being delegated to"
-            ; fee ~doc:"Fee amount in order to send a stake delegation"
-            ; valid_until
-            ; memo
-            ; nonce
-            ]
-    end
-
-    module SendCreateTokenInput = struct
-      type input =
-        { fee_payer : PublicKey.input option
-        ; token_owner : PublicKey.input
-        ; fee : UInt64.input
-        ; valid_until : UInt32.input option
-        ; memo : string option
-        ; nonce : UInt32.input option
-        }
-      [@@deriving make]
-
-      let arg_typ =
-        let open Fields in
-        obj "SendCreateTokenInput"
-          ~coerce:(fun fee_payer token_owner fee valid_until memo nonce ->
-            (fee_payer, token_owner, fee, valid_until, memo, nonce) )
-          ~split:(fun f (x : input) ->
-            f x.fee_payer x.token_owner x.fee x.valid_until x.memo x.nonce )
-          ~fields:
-            [ fee_payer_opt
-                ~doc:
-                  "Public key to pay the fee from (defaults to the tokenOwner)"
-            ; token_owner ~doc:"Public key to create the token for"
-            ; fee ~doc:"Fee amount in order to create a token"
-            ; valid_until
-            ; memo
-            ; nonce
-            ]
-    end
 
     module SendCreateTokenAccountInput = struct
       type input =
@@ -2849,7 +2704,6 @@
 
     module RosettaTransaction = struct
       type input = Yojson.Basic.t
->>>>>>> 84dfdd50
 
       let arg_typ =
         Schema.Arg.scalar "RosettaTransaction"
@@ -3802,115 +3656,6 @@
         (* don't_wait_for (Deferred.for_ 2 ~to_:repeat_count ~do_) ; *)
         send_tx 1 )
 
-<<<<<<< HEAD
-=======
-  let create_token =
-    io_field "createToken" ~doc:"Create a new token"
-      ~typ:(non_null Types.Payload.create_token)
-      ~args:
-        Arg.
-          [ arg "input" ~typ:(non_null Types.Input.SendCreateTokenInput.arg_typ)
-          ; Types.Input.Fields.signature
-          ]
-      ~resolve:(fun { ctx = coda; _ } ()
-                    ( fee_payer_pk
-                    , token_owner
-                    , fee
-                    , valid_until
-                    , memo
-                    , nonce_opt ) signature ->
-        let fee_payer_pk = Option.value ~default:token_owner fee_payer_pk in
-        let body =
-          Signed_command_payload.Body.Create_new_token
-            { token_owner_pk = token_owner
-            ; disable_new_accounts =
-                (* TODO(5274): Expose when permissions commands are merged. *)
-                false
-            }
-        in
-        let fee_token = Token_id.default in
-        match signature with
-        | None ->
-            send_unsigned_user_command ~coda ~nonce_opt ~signer:token_owner
-              ~memo ~fee ~fee_token ~fee_payer_pk ~valid_until ~body
-        | Some signature ->
-            send_signed_user_command ~coda ~nonce_opt ~signer:token_owner ~memo
-              ~fee ~fee_token ~fee_payer_pk ~valid_until ~body ~signature )
-
-  let create_token_account =
-    io_field "createTokenAccount" ~doc:"Create a new account for a token"
-      ~typ:(non_null Types.Payload.create_token_account)
-      ~args:
-        Arg.
-          [ arg "input"
-              ~typ:(non_null Types.Input.SendCreateTokenAccountInput.arg_typ)
-          ; Types.Input.Fields.signature
-          ]
-      ~resolve:(fun { ctx = coda; _ } ()
-                    ( token_owner
-                    , token
-                    , receiver
-                    , fee
-                    , fee_payer
-                    , valid_until
-                    , memo
-                    , nonce_opt ) signature ->
-        let body =
-          Signed_command_payload.Body.Create_token_account
-            { token_id = token
-            ; token_owner_pk = token_owner
-            ; receiver_pk = receiver
-            ; account_disabled =
-                (* TODO(5274): Expose when permissions commands are merged. *)
-                false
-            }
-        in
-        let fee_token = Token_id.default in
-        let fee_payer_pk = Option.value ~default:receiver fee_payer in
-        match signature with
-        | None ->
-            send_unsigned_user_command ~coda ~nonce_opt ~signer:fee_payer_pk
-              ~memo ~fee ~fee_token ~fee_payer_pk ~valid_until ~body
-        | Some signature ->
-            send_signed_user_command ~coda ~nonce_opt ~signer:fee_payer_pk ~memo
-              ~fee ~fee_token ~fee_payer_pk ~valid_until ~body ~signature )
-
-  let mint_tokens =
-    io_field "mintTokens" ~doc:"Mint more of a token"
-      ~typ:(non_null Types.Payload.mint_tokens)
-      ~args:
-        Arg.
-          [ arg "input" ~typ:(non_null Types.Input.SendMintTokensInput.arg_typ)
-          ; Types.Input.Fields.signature
-          ]
-      ~resolve:(fun { ctx = coda; _ } ()
-                    ( token_owner
-                    , token
-                    , receiver
-                    , amount
-                    , fee
-                    , valid_until
-                    , memo
-                    , nonce_opt ) signature ->
-        let body =
-          Signed_command_payload.Body.Mint_tokens
-            { token_id = token
-            ; token_owner_pk = token_owner
-            ; receiver_pk = Option.value ~default:token_owner receiver
-            ; amount = Amount.of_uint64 amount
-            }
-        in
-        let fee_token = Token_id.default in
-        match signature with
-        | None ->
-            send_unsigned_user_command ~coda ~nonce_opt ~signer:token_owner
-              ~memo ~fee ~fee_token ~fee_payer_pk:token_owner ~valid_until ~body
-        | Some signature ->
-            send_signed_user_command ~coda ~nonce_opt ~signer:token_owner ~memo
-              ~fee ~fee_token ~fee_payer_pk:token_owner ~valid_until ~body
-              ~signature )
-
->>>>>>> 84dfdd50
   let send_rosetta_transaction =
     io_field "sendRosettaTransaction"
       ~doc:"Send a transaction in Rosetta format"
