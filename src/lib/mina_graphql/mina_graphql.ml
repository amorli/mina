--- conflicted
+++ resolved
@@ -2115,7 +2115,6 @@
   module Input = struct
     open Schema.Arg
 
-<<<<<<< HEAD
     module NetworkPeer = struct
       type input = Network_peer.Peer.t
 
@@ -2149,46 +2148,6 @@
                 Result.try_with (fun () ->
                     Public_key.of_base58_check_decompress_exn s )
                 |> Result.map_error ~f:(fun e -> Exn.to_string e)
-=======
-    let peer : (Network_peer.Peer.t, string) result option arg_typ =
-      obj "NetworkPeer"
-        ~doc:"Network identifiers for another protocol participant"
-        ~coerce:(fun peer_id host libp2p_port ->
-          try
-            Ok
-              Network_peer.Peer.
-                { peer_id; host = Unix.Inet_addr.of_string host; libp2p_port }
-          with _ -> Error "Invalid format for NetworkPeer.host" )
-        ~fields:
-          [ arg "peerId" ~doc:"base58-encoded peer ID" ~typ:(non_null string)
-          ; arg "host" ~doc:"IP address of the remote host"
-              ~typ:(non_null string)
-          ; arg "libp2pPort" ~typ:(non_null int)
-          ]
-
-    let public_key_arg =
-      scalar "PublicKey" ~doc:"Public key in Base58Check format"
-        ~coerce:(fun pk ->
-          match pk with
-          | `String s ->
-              Result.map_error
-                (Public_key.Compressed.of_base58_check s)
-                ~f:Error.to_string_hum
-          | _ ->
-              Error "Expected public key as a string in Base58Check format" )
-
-    let private_key_arg =
-      scalar "PrivateKey" ~doc:"Base58Check-encoded private key"
-        ~coerce:Signature_lib.Private_key.of_yojson
-
-    let token_id_arg =
-      scalar "TokenId" ~doc:"Base58Check representation of a token identifier"
-        ~coerce:(fun token ->
-          try
-            match token with
-            | `String token ->
-                Ok (Token_id.of_string token)
->>>>>>> 4292eeed
             | _ ->
                 Error "Invalid format for public key." )
           ~to_json:(function
@@ -2196,102 +2155,8 @@
             )
     end
 
-<<<<<<< HEAD
     module PrivateKey = struct
       type input = Signature_lib.Private_key.t
-=======
-    let sign =
-      enum "Sign"
-        ~values:
-          [ enum_value "PLUS" ~value:Sgn.Pos
-          ; enum_value "MINUS" ~value:Sgn.Neg
-          ]
-
-    let field =
-      scalar "Field" ~coerce:(fun field ->
-          match field with
-          | `String s ->
-              Ok (Snark_params.Tick.Field.of_string s)
-          | _ ->
-              Error "Expected a string representing a field element" )
-
-    let nonce =
-      scalar "Nonce" ~coerce:(fun nonce ->
-          (* of_string might raise *)
-          try
-            match nonce with
-            | `String s ->
-                (* a nonce is a uint32, GraphQL ints are signed int32, so use string *)
-                Ok (Mina_base.Account.Nonce.of_string s)
-            | _ ->
-                Error "Expected string for nonce"
-          with exn -> Error (Exn.to_string exn) )
-
-    let snarked_ledger_hash =
-      scalar "SnarkedLedgerHash" ~coerce:(fun hash ->
-          match hash with
-          | `String s ->
-              Result.map_error
-                (Frozen_ledger_hash.of_base58_check s)
-                ~f:Error.to_string_hum
-          | _ ->
-              Error "Expected snarked ledger hash in Base58Check format" )
-
-    let block_time =
-      scalar "BlockTime" ~coerce:(fun block_time ->
-          match block_time with
-          | `String s -> (
-              try
-                (* a block time is a uint64, GraphQL ints are signed int32, so use string *)
-                (* of_string might raise *)
-                Ok (Block_time.of_string_exn s)
-              with exn -> Error (Exn.to_string exn) )
-          | _ ->
-              Error "Expected string for block time" )
-
-    let length =
-      scalar "Length" ~coerce:(fun length ->
-          (* of_string might raise *)
-          match length with
-          | `String s -> (
-              try
-                (* a length is a uint32, GraphQL ints are signed int32, so use string *)
-                Ok (Mina_numbers.Length.of_string s)
-              with exn -> Error (Exn.to_string exn) )
-          | _ ->
-              Error "Expected string for length" )
-
-    let currency_amount =
-      scalar "CurrencyAmount" ~coerce:(fun amt ->
-          match amt with
-          | `String s -> (
-              try Ok (Currency.Amount.of_string s)
-              with exn -> Error (Exn.to_string exn) )
-          | _ ->
-              Error "Expected string for currency amount" )
-
-    let fee =
-      scalar "Fee" ~coerce:(fun fee ->
-          match fee with
-          | `String s -> (
-              try Ok (Currency.Fee.of_string s)
-              with exn -> Error (Exn.to_string exn) )
-          | _ ->
-              Error "Expected string for fee" )
-
-    let internal_send_zkapp =
-      scalar "SendTestZkappInput" ~doc:"Parties for a test zkApp"
-        ~coerce:(fun json ->
-          let json = to_yojson json in
-          Result.try_with (fun () -> Mina_base.Parties.of_json json)
-          |> Result.map_error ~f:(fun ex -> Exn.to_string ex) )
-
-    let precomputed_block =
-      scalar "PrecomputedBlock" ~doc:"Block encoded in precomputed block format"
-        ~coerce:(fun json ->
-          let json = to_yojson json in
-          Mina_block.Precomputed.of_yojson json )
->>>>>>> 4292eeed
 
       let arg_typ =
         scalar "PrivateKey" ~doc:"Base58Check-encoded private key"
@@ -2613,7 +2478,6 @@
           ~doc:"Delay with which a transaction shall be repeated"
     end
 
-<<<<<<< HEAD
     module SendPaymentInput = struct
       type input =
         { from : (Epoch_seed.t, bool) Public_key.Compressed.Poly.t
@@ -2649,65 +2513,77 @@
             ]
     end
 
-    module SendDelegationInput = struct
-      type input =
-        { from : PublicKey.input
-        ; to_ : PublicKey.input
-        ; fee : Currency.Fee.t
-        ; valid_until : UInt32.input option
-        ; memo : string option
-        ; nonce : UInt32.input option
-        }
-      [@@deriving make]
-
-      let arg_typ =
-        let open Fields in
-        obj "SendDelegationInput"
-          ~coerce:(fun from to_ fee valid_until memo nonce ->
-            (from, to_, fee, valid_until, memo, nonce) )
-          ~split:(fun f (x : input) ->
-            f x.from x.to_
-              (Currency.Fee.to_uint64 x.fee)
-              x.valid_until x.memo x.nonce )
-          ~fields:
-            [ from ~doc:"Public key of sender of a stake delegation"
-            ; to_ ~doc:"Public key of the account being delegated to"
-            ; fee ~doc:"Fee amount in order to send a stake delegation"
-            ; valid_until
-            ; memo
-            ; nonce
-            ]
-    end
-
-    module SendCreateTokenInput = struct
-      type input =
-        { fee_payer : PublicKey.input option
-        ; token_owner : PublicKey.input
-        ; fee : UInt64.input
-        ; valid_until : UInt32.input option
-        ; memo : string option
-        ; nonce : UInt32.input option
-        }
-      [@@deriving make]
-
-      let arg_typ =
-        let open Fields in
-        obj "SendCreateTokenInput"
-          ~coerce:(fun fee_payer token_owner fee valid_until memo nonce ->
-            (fee_payer, token_owner, fee, valid_until, memo, nonce) )
-          ~split:(fun f (x : input) ->
-            f x.fee_payer x.token_owner x.fee x.valid_until x.memo x.nonce )
-          ~fields:
-            [ fee_payer_opt
-                ~doc:
-                  "Public key to pay the fee from (defaults to the tokenOwner)"
-            ; token_owner ~doc:"Public key to create the token for"
-            ; fee ~doc:"Fee amount in order to create a token"
-            ; valid_until
-            ; memo
-            ; nonce
-            ]
-    end
+    let create_token =
+      let open Fields in
+      obj "SendCreateTokenInput"
+        ~coerce:(fun fee_payer token_owner fee valid_until memo nonce ->
+          (fee_payer, token_owner, fee, valid_until, memo, nonce) )
+        ~fields:
+          [ fee_payer_opt
+              ~doc:"Public key to pay the fee from (defaults to the tokenOwner)"
+          ; token_owner ~doc:"Public key to create the token for"
+          ; fee ~doc:"Fee amount in order to create a token"
+          ; valid_until
+          ; memo
+          ; nonce
+          ]
+
+    let create_token_account =
+      let open Fields in
+      obj "SendCreateTokenAccountInput"
+        ~coerce:(fun token_owner token receiver fee fee_payer valid_until memo
+                     nonce ->
+          ( token_owner
+          , token
+          , receiver
+          , fee
+          , fee_payer
+          , valid_until
+          , memo
+          , nonce ) )
+        ~fields:
+          [ token_owner ~doc:"Public key of the token's owner"
+          ; token ~doc:"Token to create an account for"
+          ; receiver ~doc:"Public key to create the account for"
+          ; fee ~doc:"Fee amount in order to create a token account"
+          ; fee_payer_opt
+              ~doc:
+                "Public key to pay the fees from and sign the transaction with \
+                 (defaults to the receiver)"
+          ; valid_until
+          ; memo
+          ; nonce
+          ]
+
+    let mint_tokens =
+      let open Fields in
+      obj "SendMintTokensInput"
+        ~coerce:(fun token_owner token receiver amount fee valid_until memo
+                     nonce ->
+          (token_owner, token, receiver, amount, fee, valid_until, memo, nonce)
+          )
+        ~fields:
+          [ token_owner ~doc:"Public key of the token's owner"
+          ; token ~doc:"Token to mint more of"
+          ; receiver_opt
+              ~doc:
+                "Public key to mint the new tokens for (defaults to token \
+                 owner's account)"
+          ; arg "amount"
+              ~doc:"Amount of token to create in the receiver's account"
+              ~typ:(non_null uint64_arg)
+          ; fee ~doc:"Fee amount in order to mint tokens"
+          ; valid_until
+          ; memo
+          ; nonce
+          ]
+
+    let rosetta_transaction =
+      Schema.Arg.scalar "RosettaTransaction"
+        ~doc:"A transaction encoded in the rosetta format"
+        ~coerce:(fun graphql_json ->
+          Rosetta_lib.Transaction.to_mina_signed (to_yojson graphql_json)
+          |> Result.map_error ~f:Error.to_string_hum )
 
     module SendCreateTokenAccountInput = struct
       type input =
@@ -2795,61 +2671,6 @@
 
     module RosettaTransaction = struct
       type input = Yojson.Basic.t
-=======
-    let send_payment =
-      let open Fields in
-      obj "SendPaymentInput"
-        ~coerce:(fun from to_ amount fee valid_until memo nonce ->
-          (from, to_, amount, fee, valid_until, memo, nonce) )
-        ~fields:
-          [ from ~doc:"Public key of sender of payment"
-          ; to_ ~doc:"Public key of recipient of payment"
-          ; amount ~doc:"Amount of MINA to send to receiver"
-          ; fee ~doc:"Fee amount in order to send payment"
-          ; valid_until
-          ; memo
-          ; nonce
-          ]
-
-    let send_zkapp =
-      let conv (x : Parties.t Fields_derivers_graphql.Schema.Arg.arg_typ) :
-          Parties.t arg_typ =
-        Obj.magic x
-      in
-      obj "SendZkappInput" ~coerce:Fn.id
-        ~fields:
-          [ arg "parties" ~doc:"Parties structure representing the transaction"
-              ~typ:(Parties.arg_typ () |> conv)
-          ]
-
-    let send_delegation =
-      let open Fields in
-      obj "SendDelegationInput"
-        ~coerce:(fun from to_ fee valid_until memo nonce ->
-          (from, to_, fee, valid_until, memo, nonce) )
-        ~fields:
-          [ from ~doc:"Public key of sender of a stake delegation"
-          ; to_ ~doc:"Public key of the account being delegated to"
-          ; fee ~doc:"Fee amount in order to send a stake delegation"
-          ; valid_until
-          ; memo
-          ; nonce
-          ]
-
-    let rosetta_transaction =
-      Schema.Arg.scalar "RosettaTransaction"
-        ~doc:"A transaction encoded in the Rosetta format"
-        ~coerce:(fun graphql_json ->
-          Rosetta_lib.Transaction.to_mina_signed (to_yojson graphql_json)
-          |> Result.map_error ~f:Error.to_string_hum )
-
-    let create_account =
-      obj "AddAccountInput" ~coerce:Fn.id
-        ~fields:
-          [ arg "password" ~doc:"Password used to encrypt the new account"
-              ~typ:(non_null string)
-          ]
->>>>>>> 4292eeed
 
       let arg_typ =
         Schema.Arg.scalar "RosettaTransaction"
@@ -3802,115 +3623,6 @@
         (* don't_wait_for (Deferred.for_ 2 ~to_:repeat_count ~do_) ; *)
         send_tx 1 )
 
-<<<<<<< HEAD
-  let create_token =
-    io_field "createToken" ~doc:"Create a new token"
-      ~typ:(non_null Types.Payload.create_token)
-      ~args:
-        Arg.
-          [ arg "input" ~typ:(non_null Types.Input.SendCreateTokenInput.arg_typ)
-          ; Types.Input.Fields.signature
-          ]
-      ~resolve:(fun { ctx = coda; _ } ()
-                    ( fee_payer_pk
-                    , token_owner
-                    , fee
-                    , valid_until
-                    , memo
-                    , nonce_opt ) signature ->
-        let fee_payer_pk = Option.value ~default:token_owner fee_payer_pk in
-        let body =
-          Signed_command_payload.Body.Create_new_token
-            { token_owner_pk = token_owner
-            ; disable_new_accounts =
-                (* TODO(5274): Expose when permissions commands are merged. *)
-                false
-            }
-        in
-        let fee_token = Token_id.default in
-        match signature with
-        | None ->
-            send_unsigned_user_command ~coda ~nonce_opt ~signer:token_owner
-              ~memo ~fee ~fee_token ~fee_payer_pk ~valid_until ~body
-        | Some signature ->
-            send_signed_user_command ~coda ~nonce_opt ~signer:token_owner ~memo
-              ~fee ~fee_token ~fee_payer_pk ~valid_until ~body ~signature )
-
-  let create_token_account =
-    io_field "createTokenAccount" ~doc:"Create a new account for a token"
-      ~typ:(non_null Types.Payload.create_token_account)
-      ~args:
-        Arg.
-          [ arg "input"
-              ~typ:(non_null Types.Input.SendCreateTokenAccountInput.arg_typ)
-          ; Types.Input.Fields.signature
-          ]
-      ~resolve:(fun { ctx = coda; _ } ()
-                    ( token_owner
-                    , token
-                    , receiver
-                    , fee
-                    , fee_payer
-                    , valid_until
-                    , memo
-                    , nonce_opt ) signature ->
-        let body =
-          Signed_command_payload.Body.Create_token_account
-            { token_id = token
-            ; token_owner_pk = token_owner
-            ; receiver_pk = receiver
-            ; account_disabled =
-                (* TODO(5274): Expose when permissions commands are merged. *)
-                false
-            }
-        in
-        let fee_token = Token_id.default in
-        let fee_payer_pk = Option.value ~default:receiver fee_payer in
-        match signature with
-        | None ->
-            send_unsigned_user_command ~coda ~nonce_opt ~signer:fee_payer_pk
-              ~memo ~fee ~fee_token ~fee_payer_pk ~valid_until ~body
-        | Some signature ->
-            send_signed_user_command ~coda ~nonce_opt ~signer:fee_payer_pk ~memo
-              ~fee ~fee_token ~fee_payer_pk ~valid_until ~body ~signature )
-
-  let mint_tokens =
-    io_field "mintTokens" ~doc:"Mint more of a token"
-      ~typ:(non_null Types.Payload.mint_tokens)
-      ~args:
-        Arg.
-          [ arg "input" ~typ:(non_null Types.Input.SendMintTokensInput.arg_typ)
-          ; Types.Input.Fields.signature
-          ]
-      ~resolve:(fun { ctx = coda; _ } ()
-                    ( token_owner
-                    , token
-                    , receiver
-                    , amount
-                    , fee
-                    , valid_until
-                    , memo
-                    , nonce_opt ) signature ->
-        let body =
-          Signed_command_payload.Body.Mint_tokens
-            { token_id = token
-            ; token_owner_pk = token_owner
-            ; receiver_pk = Option.value ~default:token_owner receiver
-            ; amount = Amount.of_uint64 amount
-            }
-        in
-        let fee_token = Token_id.default in
-        match signature with
-        | None ->
-            send_unsigned_user_command ~coda ~nonce_opt ~signer:token_owner
-              ~memo ~fee ~fee_token ~fee_payer_pk:token_owner ~valid_until ~body
-        | Some signature ->
-            send_signed_user_command ~coda ~nonce_opt ~signer:token_owner ~memo
-              ~fee ~fee_token ~fee_payer_pk:token_owner ~valid_until ~body
-              ~signature )
-
-=======
->>>>>>> 4292eeed
   let send_rosetta_transaction =
     io_field "sendRosettaTransaction"
       ~doc:"Send a transaction in Rosetta format"
