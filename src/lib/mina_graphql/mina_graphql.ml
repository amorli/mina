open Core
open Async
open Graphql_async
open Mina_base
open Mina_transaction
module Ledger = Mina_ledger.Ledger
open Signature_lib
open Currency
module Schema = Graphql_wrapper.Make (Schema)

module Option = struct
  include Option

  module Result = struct
    let sequence (type a b) (o : (a, b) result option) =
      match o with
      | None ->
          Ok None
      | Some r ->
          Result.map r ~f:(fun a -> Some a)
  end
end

(** Convert a GraphQL constant to the equivalent json representation.
    We can't coerce this directly because of the presence of the [`Enum]
    constructor, so we have to recurse over the structure replacing all of the
    [`Enum]s with [`String]s.
*)
let rec to_yojson (json : Graphql_parser.const_value) : Yojson.Safe.t =
  match json with
  | `Assoc fields ->
      `Assoc (List.map fields ~f:(fun (name, json) -> (name, to_yojson json)))
  | `Bool b ->
      `Bool b
  | `Enum s ->
      `String s
  | `Float f ->
      `Float f
  | `Int i ->
      `Int i
  | `List l ->
      `List (List.map ~f:to_yojson l)
  | `Null ->
      `Null
  | `String s ->
      `String s

let result_of_exn f v ~error = try Ok (f v) with _ -> Error error

let result_of_or_error ?error v =
  Result.map_error v ~f:(fun internal_error ->
      let str_error = Error.to_string_hum internal_error in
      match error with
      | None ->
          str_error
      | Some error ->
          sprintf "%s (%s)" error str_error )

let result_field_no_inputs ~resolve =
  Schema.io_field ~resolve:(fun resolve_info src ->
      Deferred.return @@ resolve resolve_info src )

(* one input *)
let result_field ~resolve =
  Schema.io_field ~resolve:(fun resolve_info src inputs ->
      Deferred.return @@ resolve resolve_info src inputs )

(* two inputs *)
let result_field2 ~resolve =
  Schema.io_field ~resolve:(fun resolve_info src input1 input2 ->
      Deferred.return @@ resolve resolve_info src input1 input2 )

module Doc = struct
  let date ?(extra = "") s =
    sprintf
      "%s (stringified Unix time - number of milliseconds since January 1, \
       1970)%s"
      s extra

  let bin_prot = sprintf "%s (base58-encoded janestreet/bin_prot serialization)"
end

module Reflection = struct
  let regex = lazy (Re2.create_exn {regex|\_(\w)|regex})

  let underToCamel s =
    Re2.replace_exn (Lazy.force regex) s ~f:(fun m ->
        let s = Re2.Match.get_exn ~sub:(`Index 1) m in
        String.capitalize s )

  (** When Fields.folding, create graphql fields via reflection *)
  let reflect f ~typ acc x =
    let new_name = underToCamel (Field.name x) in
    Schema.(
      field new_name ~typ ~args:Arg.[] ~resolve:(fun _ v -> f (Field.get x v))
      :: acc)

  module Shorthand = struct
    open Schema

    (* Note: Eta expansion is needed here to combat OCaml's weak polymorphism nonsense *)

    let id ~typ a x = reflect Fn.id ~typ a x

    let nn_int a x = id ~typ:(non_null int) a x

    let nn_int_list a x = id ~typ:(non_null (list (non_null int))) a x

    let int a x = id ~typ:int a x

    let nn_bool a x = id ~typ:(non_null bool) a x

    let bool a x = id ~typ:bool a x

    let nn_string a x = id ~typ:(non_null string) a x

    let nn_time a x =
      reflect
        (fun t -> Block_time.to_time_exn t)
        ~typ:(non_null (Graphql_lib.Scalars.Time.typ ()))
        a x

    let nn_catchup_status a x =
      reflect
        (fun o ->
          Option.map o
            ~f:
              (List.map ~f:(function
                | ( Transition_frontier.Full_catchup_tree.Node.State.Enum
                    .Finished
                  , _ ) ->
                    "finished"
                | Failed, _ ->
                    "failed"
                | To_download, _ ->
                    "to_download"
                | To_initial_validate, _ ->
                    "to_initial_validate"
                | To_verify, _ ->
                    "to_verify"
                | Wait_for_parent, _ ->
                    "wait_for_parent"
                | To_build_breadcrumb, _ ->
                    "to_build_breadcrumb"
                | Root, _ ->
                    "root" ) ) )
        ~typ:(list (non_null string))
        a x

    let string a x = id ~typ:string a x

    module F = struct
      let int f a x = reflect f ~typ:Schema.int a x

      let nn_int f a x = reflect f ~typ:Schema.(non_null int) a x

      let string f a x = reflect f ~typ:Schema.string a x

      let nn_string f a x = reflect f ~typ:Schema.(non_null string) a x
    end
  end
end

let get_ledger_and_breadcrumb mina =
  mina |> Mina_lib.best_tip |> Participating_state.active
  |> Option.map ~f:(fun tip ->
         ( Transition_frontier.Breadcrumb.staged_ledger tip
           |> Staged_ledger.ledger
         , tip ) )

module Itn_sequencing = struct
  (* we don't have compare, etc. for pubkey type to use Core_kernel.Hashtbl *)
  module Hashtbl = Stdlib.Hashtbl

  let uuid = Uuid.create_random Random.State.default

  let sequence_tbl : (Itn_crypto.pubkey, Unsigned.uint16) Hashtbl.t =
    Hashtbl.create ~random:true 1023

  let get_sequence_number pubkey =
    let key = pubkey in
    match Hashtbl.find_opt sequence_tbl key with
    | None ->
        let data = Unsigned.UInt16.zero in
        Hashtbl.add sequence_tbl key data ;
        data
    | Some n ->
        n

  (* used for `auth` queries, so we can return
     the sequence number for the pubkey that signed
     the query

     this is stateful, but appears to be safe
  *)
  let set_sequence_number_for_auth, get_sequence_no_for_auth =
    let pubkey_sequence_no = ref Unsigned.UInt16.zero in
    let setter pubkey =
      let seq_no = get_sequence_number pubkey in
      pubkey_sequence_no := seq_no
    in
    let getter () = !pubkey_sequence_no in
    (setter, getter)

  let valid_sequence_number query_uuid pubkey seqno_str =
    let%bind.Option () = Option.some_if (Uuid.equal query_uuid uuid) () in
    let seqno = get_sequence_number pubkey in
    if String.equal (Unsigned.UInt16.to_string seqno) seqno_str then Some seqno
    else None

  let incr_sequence_number pubkey =
    let key = pubkey in
    match Hashtbl.find_opt sequence_tbl key with
    | None ->
        failwithf
          "Expected to find sequence number for UUID %s and public key %s"
          (Uuid.to_string uuid)
          (Itn_crypto.pubkey_to_base64 pubkey)
          ()
    | Some n ->
        Hashtbl.replace sequence_tbl key (Unsigned.UInt16.succ n)
end

module Types = struct
  open Schema

  include struct
    open Graphql_lib.Scalars

    let private_key : (Mina_lib.t, PrivateKey.t option) typ = PrivateKey.typ ()

    let public_key = PublicKey.typ ()

    let uint16 = UInt16.typ ()

    let uint32 = UInt32.typ ()

    let token_id = TokenId.typ ()

    let json = JSON.typ ()

    let epoch_seed = EpochSeed.typ ()

    let balance = Balance.typ ()

    let amount = Amount.typ ()

    let fee = Fee.typ ()

    let block_time = BlockTime.typ ()

    let global_slot = GlobalSlot.typ ()

    let length = Length.typ ()

    let span = Span.typ ()

    let ledger_hash = LedgerHash.typ ()

    let state_hash = StateHash.typ ()

    let account_nonce = AccountNonce.typ ()

    let chain_hash = ChainHash.typ ()

    let transaction_hash = TransactionHash.typ ()

    let transaction_id = TransactionId.typ ()

    let precomputed_block_proof = PrecomputedBlockProof.typ ()
  end

  let account_id : (Mina_lib.t, Account_id.t option) typ =
    obj "AccountId" ~fields:(fun _ ->
        [ field "publicKey" ~typ:(non_null public_key)
            ~args:Arg.[]
            ~resolve:(fun _ id -> Mina_base.Account_id.public_key id)
        ; field "tokenId" ~typ:(non_null token_id)
            ~args:Arg.[]
            ~resolve:(fun _ id -> Mina_base.Account_id.token_id id)
        ] )

  let sync_status : ('context, Sync_status.t option) typ =
    enum "SyncStatus" ~doc:"Sync status of daemon"
      ~values:
        (List.map Sync_status.all ~f:(fun status ->
             enum_value
               (String.map ~f:Char.uppercase @@ Sync_status.to_string status)
               ~value:status ) )

  let transaction_status :
      ('context, Transaction_inclusion_status.State.t option) typ =
    enum "TransactionStatus" ~doc:"Status of a transaction"
      ~values:
        Transaction_inclusion_status.State.
          [ enum_value "INCLUDED" ~value:Included
              ~doc:"A transaction that is on the longest chain"
          ; enum_value "PENDING" ~value:Pending
              ~doc:
                "A transaction either in the transition frontier or in \
                 transaction pool but is not on the longest chain"
          ; enum_value "UNKNOWN" ~value:Unknown
              ~doc:
                "The transaction has either been snarked, reached finality \
                 through consensus or has been dropped"
          ]

  let consensus_time =
    let module C = Consensus.Data.Consensus_time in
    obj "ConsensusTime" ~fields:(fun _ ->
        [ field "epoch" ~typ:(non_null uint32)
            ~args:Arg.[]
            ~resolve:(fun _ global_slot -> C.epoch global_slot)
        ; field "slot" ~typ:(non_null uint32)
            ~args:Arg.[]
            ~resolve:(fun _ global_slot -> C.slot global_slot)
        ; field "globalSlot" ~typ:(non_null global_slot)
            ~args:Arg.[]
            ~resolve:(fun _ (global_slot : Consensus.Data.Consensus_time.t) ->
              C.to_global_slot global_slot )
        ; field "startTime" ~typ:(non_null block_time)
            ~args:Arg.[]
            ~resolve:(fun { ctx = mina; _ } global_slot ->
              let constants =
                (Mina_lib.config mina).precomputed_values.consensus_constants
              in
              C.start_time ~constants global_slot )
        ; field "endTime" ~typ:(non_null block_time)
            ~args:Arg.[]
            ~resolve:(fun { ctx = mina; _ } global_slot ->
              let constants =
                (Mina_lib.config mina).precomputed_values.consensus_constants
              in
              C.end_time ~constants global_slot )
        ] )

  let consensus_time_with_global_slot_since_genesis =
    obj "ConsensusTimeGlobalSlot"
      ~doc:"Consensus time and the corresponding global slot since genesis"
      ~fields:(fun _ ->
        [ field "consensusTime" ~typ:(non_null consensus_time)
            ~doc:
              "Time in terms of slot number in an epoch, start and end time of \
               the slot since UTC epoch"
            ~args:Arg.[]
            ~resolve:(fun _ (time, _) -> time)
        ; field "globalSlotSinceGenesis"
            ~args:Arg.[]
            ~typ:(non_null global_slot)
            ~resolve:(fun _ (_, slot) -> slot)
        ] )

  let block_producer_timing :
      (_, Daemon_rpcs.Types.Status.Next_producer_timing.t option) typ =
    obj "BlockProducerTimings" ~fields:(fun _ ->
        let of_time ~consensus_constants =
          Consensus.Data.Consensus_time.of_time_exn
            ~constants:consensus_constants
        in
        [ field "times"
            ~typ:(non_null @@ list @@ non_null consensus_time)
            ~doc:"Next block production time"
            ~args:Arg.[]
            ~resolve:(fun { ctx = mina; _ }
                          { Daemon_rpcs.Types.Status.Next_producer_timing.timing
                          ; _
                          } ->
              let consensus_constants =
                (Mina_lib.config mina).precomputed_values.consensus_constants
              in
              match timing with
              | Daemon_rpcs.Types.Status.Next_producer_timing.Check_again _ ->
                  []
              | Evaluating_vrf _last_checked_slot ->
                  []
              | Produce info ->
                  [ of_time info.time ~consensus_constants ]
              | Produce_now info ->
                  [ of_time ~consensus_constants info.time ] )
        ; field "globalSlotSinceGenesis"
            ~typ:(non_null @@ list @@ non_null global_slot)
            ~doc:"Next block production global-slot-since-genesis "
            ~args:Arg.[]
            ~resolve:(fun _
                          { Daemon_rpcs.Types.Status.Next_producer_timing.timing
                          ; _
                          } ->
              match timing with
              | Daemon_rpcs.Types.Status.Next_producer_timing.Check_again _ ->
                  []
              | Evaluating_vrf _last_checked_slot ->
                  []
              | Produce info ->
                  [ info.for_slot.global_slot_since_genesis ]
              | Produce_now info ->
                  [ info.for_slot.global_slot_since_genesis ] )
        ; field "generatedFromConsensusAt"
            ~typ:(non_null consensus_time_with_global_slot_since_genesis)
            ~doc:
              "Consensus time of the block that was used to determine the next \
               block production time"
            ~args:Arg.[]
            ~resolve:(fun { ctx = mina; _ }
                          { Daemon_rpcs.Types.Status.Next_producer_timing
                            .generated_from_consensus_at =
                              { slot; global_slot_since_genesis }
                          ; _
                          } ->
              let consensus_constants =
                (Mina_lib.config mina).precomputed_values.consensus_constants
              in
              ( Consensus.Data.Consensus_time.of_global_slot
                  ~constants:consensus_constants slot
              , global_slot_since_genesis ) )
        ] )

  let merkle_path_element :
      (_, [ `Left of Zkapp_basic.F.t | `Right of Zkapp_basic.F.t ] option) typ =
    let field_elem = Mina_base_unix.Graphql_scalars.FieldElem.typ () in
    obj "MerklePathElement" ~fields:(fun _ ->
        [ field "left" ~typ:field_elem
            ~args:Arg.[]
            ~resolve:(fun _ x ->
              match x with `Left h -> Some h | `Right _ -> None )
        ; field "right" ~typ:field_elem
            ~args:Arg.[]
            ~resolve:(fun _ x ->
              match x with `Left _ -> None | `Right h -> Some h )
        ] )

  module DaemonStatus = struct
    type t = Daemon_rpcs.Types.Status.t

    let interval : (_, (Time.Span.t * Time.Span.t) option) typ =
      obj "Interval" ~fields:(fun _ ->
          [ field "start" ~typ:(non_null span)
              ~args:Arg.[]
              ~resolve:(fun _ (start, _) -> start)
          ; field "stop" ~typ:(non_null span)
              ~args:Arg.[]
              ~resolve:(fun _ (_, end_) -> end_)
          ] )

    let histogram : (_, Perf_histograms.Report.t option) typ =
      obj "Histogram" ~fields:(fun _ ->
          let open Reflection.Shorthand in
          List.rev
          @@ Perf_histograms.Report.Fields.fold ~init:[]
               ~values:(id ~typ:Schema.(non_null (list (non_null int))))
               ~intervals:(id ~typ:(non_null (list (non_null interval))))
               ~underflow:nn_int ~overflow:nn_int )

    module Rpc_timings = Daemon_rpcs.Types.Status.Rpc_timings
    module Rpc_pair = Rpc_timings.Rpc_pair

    let rpc_pair : (_, Perf_histograms.Report.t option Rpc_pair.t option) typ =
      let h = Reflection.Shorthand.id ~typ:histogram in
      obj "RpcPair" ~fields:(fun _ ->
          List.rev @@ Rpc_pair.Fields.fold ~init:[] ~dispatch:h ~impl:h )

    let rpc_timings : (_, Rpc_timings.t option) typ =
      let fd = Reflection.Shorthand.id ~typ:(non_null rpc_pair) in
      obj "RpcTimings" ~fields:(fun _ ->
          List.rev
          @@ Rpc_timings.Fields.fold ~init:[] ~get_staged_ledger_aux:fd
               ~answer_sync_ledger_query:fd ~get_ancestry:fd
               ~get_transition_chain_proof:fd ~get_transition_chain:fd )

    module Histograms = Daemon_rpcs.Types.Status.Histograms

    let histograms : (_, Histograms.t option) typ =
      let h = Reflection.Shorthand.id ~typ:histogram in
      obj "Histograms" ~fields:(fun _ ->
          let open Reflection.Shorthand in
          List.rev
          @@ Histograms.Fields.fold ~init:[]
               ~rpc_timings:(id ~typ:(non_null rpc_timings))
               ~external_transition_latency:h
               ~accepted_transition_local_latency:h
               ~accepted_transition_remote_latency:h
               ~snark_worker_transition_time:h ~snark_worker_merge_time:h )

    let consensus_configuration : (_, Consensus.Configuration.t option) typ =
      obj "ConsensusConfiguration" ~fields:(fun _ ->
          let open Reflection.Shorthand in
          List.rev
          @@ Consensus.Configuration.Fields.fold ~init:[] ~delta:nn_int
               ~k:nn_int ~slots_per_epoch:nn_int ~slot_duration:nn_int
               ~epoch_duration:nn_int ~acceptable_network_delay:nn_int
               ~genesis_state_timestamp:nn_time )

    let peer : (_, Network_peer.Peer.Display.t option) typ =
      obj "Peer" ~fields:(fun _ ->
          let open Reflection.Shorthand in
          List.rev
          @@ Network_peer.Peer.Display.Fields.fold ~init:[] ~host:nn_string
               ~libp2p_port:nn_int ~peer_id:nn_string )

    let addrs_and_ports : (_, Node_addrs_and_ports.Display.t option) typ =
      obj "AddrsAndPorts" ~fields:(fun _ ->
          let open Reflection.Shorthand in
          List.rev
          @@ Node_addrs_and_ports.Display.Fields.fold ~init:[]
               ~external_ip:nn_string ~bind_ip:nn_string ~client_port:nn_int
               ~libp2p_port:nn_int ~peer:(id ~typ:peer) )

    let metrics : (_, Daemon_rpcs.Types.Status.Metrics.t option) typ =
      obj "Metrics" ~fields:(fun _ ->
          let open Reflection.Shorthand in
          List.rev
          @@ Daemon_rpcs.Types.Status.Metrics.Fields.fold ~init:[]
               ~block_production_delay:nn_int_list
               ~transaction_pool_diff_received:nn_int
               ~transaction_pool_diff_broadcasted:nn_int
               ~transactions_added_to_pool:nn_int ~transaction_pool_size:nn_int )

    let t : (_, Daemon_rpcs.Types.Status.t option) typ =
      obj "DaemonStatus" ~fields:(fun _ ->
          let open Reflection.Shorthand in
          List.rev
          @@ Daemon_rpcs.Types.Status.Fields.fold ~init:[] ~num_accounts:int
               ~catchup_status:nn_catchup_status ~chain_id:nn_string
               ~next_block_production:(id ~typ:block_producer_timing)
               ~blockchain_length:int ~uptime_secs:nn_int
               ~ledger_merkle_root:string ~state_hash:string
               ~commit_id:nn_string ~conf_dir:nn_string
               ~peers:(id ~typ:(non_null (list (non_null peer))))
               ~user_commands_sent:nn_int ~snark_worker:string
               ~snark_work_fee:nn_int
               ~sync_status:(id ~typ:(non_null sync_status))
               ~block_production_keys:
                 (id ~typ:(non_null @@ list (non_null Schema.string)))
               ~coinbase_receiver:(id ~typ:Schema.string)
               ~histograms:(id ~typ:histograms)
               ~consensus_time_best_tip:(id ~typ:consensus_time)
               ~global_slot_since_genesis_best_tip:int
               ~consensus_time_now:(id ~typ:Schema.(non_null consensus_time))
               ~consensus_mechanism:nn_string
               ~addrs_and_ports:(id ~typ:(non_null addrs_and_ports))
               ~consensus_configuration:
                 (id ~typ:(non_null consensus_configuration))
               ~highest_block_length_received:nn_int
               ~highest_unvalidated_block_length_received:nn_int
               ~metrics:(id ~typ:(non_null metrics)) )
  end

  module Itn = struct
    let auth =
      obj "ItnAuth" ~fields:(fun _ ->
          [ field "serverUuid"
              ~args:Arg.[]
              ~doc:"Uuid of the ITN GraphQL server" ~typ:(non_null string)
              ~resolve:(fun _ (uuid, _) -> uuid)
          ; field "signerSequenceNumber"
              ~args:Arg.[]
              ~doc:"Sequence number for the signer of the auth query"
              ~typ:(non_null uint16)
              ~resolve:(fun _ (_, n) -> n)
          ; field "libp2pPort"
              ~args:Arg.[]
              ~doc:"Libp2p port" ~typ:(non_null uint16)
              ~resolve:(fun { ctx = _, mina; _ } _ ->
                Mina_lib.config mina
                |> fun Mina_lib.Config.{ gossip_net_params; _ } ->
                gossip_net_params.addrs_and_ports.libp2p_port
                |> Unsigned.UInt16.of_int )
          ; field "peerId"
              ~args:Arg.[]
              ~doc:"Peer id" ~typ:(non_null string)
              ~resolve:(fun { ctx = _, mina; _ } _ ->
                Mina_lib.config mina
                |> fun Mina_lib.Config.{ gossip_net_params; _ } ->
                Mina_net2.Keypair.to_peer_id gossip_net_params.keypair )
          ; field "isBlockProducer"
              ~args:Arg.[]
              ~doc:"Is the node a block producer" ~typ:(non_null bool)
              ~resolve:(fun { ctx = _, mina; _ } _ ->
                let bp_keys = Mina_lib.block_production_pubkeys mina in
                not (Public_key.Compressed.Set.is_empty bp_keys) )
          ] )

    let metadatum =
      (* different type than `json` above *)
      let json = Graphql_lib.Scalars.JSON.typ () in
      obj "logMetadatum" ~fields:(fun _ ->
          [ field "item"
              ~args:Arg.[]
              ~doc:"metadatum item" ~typ:(non_null string)
              ~resolve:(fun _ (item, _) -> item)
          ; field "value"
              ~args:Arg.[]
              ~doc:"metadatum value" ~typ:(non_null json)
              ~resolve:(fun _ (_, value) -> value)
          ] )

    let log =
      obj "ItnLog" ~fields:(fun _ ->
          [ field "id"
              ~args:Arg.[]
              ~doc:"the log ID" ~typ:(non_null int)
              ~resolve:(fun _ (log : Itn_logger.t) -> log.sequence_no)
          ; field "timestamp"
              ~args:Arg.[]
              ~doc:"timestamp of the log" ~typ:(non_null string)
              ~resolve:(fun _ (log : Itn_logger.t) -> log.timestamp)
          ; field "message"
              ~args:Arg.[]
              ~doc:"the log message" ~typ:(non_null string)
              ~resolve:(fun _ (log : Itn_logger.t) -> log.message)
          ; field "metadata"
              ~args:Arg.[]
              ~doc:"metadata for the log"
              ~typ:(non_null (list (non_null metadatum)))
              ~resolve:(fun _ (log : Itn_logger.t) -> log.metadata)
<<<<<<< HEAD
=======
          ; field "process"
              ~args:Arg.[]
              ~doc:
                "if not the daemon, which process sent the log (prover or \
                 verifier)"
              ~typ:string
              ~resolve:(fun _ (log : Itn_logger.t) -> log.process)
>>>>>>> f28a81db
          ] )
  end

  let fee_transfer =
    obj "FeeTransfer" ~fields:(fun _ ->
        [ field "recipient"
            ~args:Arg.[]
            ~doc:"Public key of fee transfer recipient"
            ~typ:(non_null public_key)
            ~resolve:(fun _ ({ Fee_transfer.receiver_pk = pk; _ }, _) -> pk)
        ; field "fee" ~typ:(non_null fee)
            ~args:Arg.[]
            ~doc:"Amount that the recipient is paid in this fee transfer"
            ~resolve:(fun _ ({ Fee_transfer.fee; _ }, _) -> fee)
        ; field "type"
            ~typ:
              ( non_null
              @@ Filtered_external_transition_unix.Graphql_scalars
                 .FeeTransferType
                 .typ () )
            ~args:Arg.[]
            ~doc:
              "Fee_transfer|Fee_transfer_via_coinbase Snark worker fees \
               deducted from the coinbase amount are of type \
               'Fee_transfer_via_coinbase', rest are deducted from transaction \
               fees"
            ~resolve:(fun _ (_, transfer_type) -> transfer_type)
        ] )

  let account_timing : (Mina_lib.t, Account_timing.t option) typ =
    obj "AccountTiming" ~fields:(fun _ ->
        [ field "initialMinimumBalance" ~typ:balance
            ~doc:"The initial minimum balance for a time-locked account"
            ~args:Arg.[]
            ~resolve:(fun _ timing ->
              match timing with
              | Account_timing.Untimed ->
                  None
              | Timed timing_info ->
                  Some timing_info.initial_minimum_balance )
        ; field "cliffTime" ~typ:global_slot
            ~doc:"The cliff time for a time-locked account"
            ~args:Arg.[]
            ~resolve:(fun _ timing ->
              match timing with
              | Account_timing.Untimed ->
                  None
              | Timed timing_info ->
                  Some timing_info.cliff_time )
        ; field "cliffAmount" ~typ:amount
            ~doc:"The cliff amount for a time-locked account"
            ~args:Arg.[]
            ~resolve:(fun _ timing ->
              match timing with
              | Account_timing.Untimed ->
                  None
              | Timed timing_info ->
                  Some timing_info.cliff_amount )
        ; field "vestingPeriod" ~typ:global_slot
            ~doc:"The vesting period for a time-locked account"
            ~args:Arg.[]
            ~resolve:(fun _ timing ->
              match timing with
              | Account_timing.Untimed ->
                  None
              | Timed timing_info ->
                  Some timing_info.vesting_period )
        ; field "vestingIncrement" ~typ:amount
            ~doc:"The vesting increment for a time-locked account"
            ~args:Arg.[]
            ~resolve:(fun _ timing ->
              match timing with
              | Account_timing.Untimed ->
                  None
              | Timed timing_info ->
                  Some timing_info.vesting_increment )
        ] )

  let completed_work =
    obj "CompletedWork" ~doc:"Completed snark works" ~fields:(fun _ ->
        [ field "prover"
            ~args:Arg.[]
            ~doc:"Public key of the prover" ~typ:(non_null public_key)
            ~resolve:(fun _ { Transaction_snark_work.Info.prover; _ } -> prover)
        ; field "fee" ~typ:(non_null fee)
            ~args:Arg.[]
            ~doc:"Amount the prover is paid for the snark work"
            ~resolve:(fun _ { Transaction_snark_work.Info.fee; _ } -> fee)
        ; field "workIds" ~doc:"Unique identifier for the snark work purchased"
            ~typ:(non_null @@ list @@ non_null int)
            ~args:Arg.[]
            ~resolve:(fun _ { Transaction_snark_work.Info.work_ids; _ } ->
              One_or_two.to_list work_ids )
        ] )

  let sign =
    enum "sign"
      ~values:
        [ enum_value "PLUS" ~value:Sgn.Pos; enum_value "MINUS" ~value:Sgn.Neg ]

  let signed_fee =
    obj "SignedFee" ~doc:"Signed fee" ~fields:(fun _ ->
        [ field "sign" ~typ:(non_null sign) ~doc:"+/-"
            ~args:Arg.[]
            ~resolve:(fun _ fee -> Currency.Amount.Signed.sgn fee)
        ; field "feeMagnitude" ~typ:(non_null amount) ~doc:"Fee"
            ~args:Arg.[]
            ~resolve:(fun _ fee -> Currency.Amount.Signed.magnitude fee)
        ] )

  let work_statement =
    obj "WorkDescription"
      ~doc:
        "Transition from a source ledger to a target ledger with some fee \
         excess and increase in supply " ~fields:(fun _ ->
        [ field "sourceFirstPassLedgerHash" ~typ:(non_null ledger_hash)
            ~doc:"Base58Check-encoded hash of the source first-pass ledger"
<<<<<<< HEAD
            ~args:Arg.[]
            ~resolve:(fun _ { Transaction_snark.Statement.Poly.source; _ } ->
              source.first_pass_ledger )
        ; field "targetFirstPassLedgerHash" ~typ:(non_null ledger_hash)
            ~doc:"Base58Check-encoded hash of the target first-pass ledger"
            ~args:Arg.[]
            ~resolve:(fun _ { Transaction_snark.Statement.Poly.target; _ } ->
              target.first_pass_ledger )
        ; field "sourceSecondPassLedgerHash" ~typ:(non_null ledger_hash)
            ~doc:"Base58Check-encoded hash of the source second-pass ledger"
            ~args:Arg.[]
=======
            ~args:Arg.[]
            ~resolve:(fun _ { Transaction_snark.Statement.Poly.source; _ } ->
              source.first_pass_ledger )
        ; field "targetFirstPassLedgerHash" ~typ:(non_null ledger_hash)
            ~doc:"Base58Check-encoded hash of the target first-pass ledger"
            ~args:Arg.[]
            ~resolve:(fun _ { Transaction_snark.Statement.Poly.target; _ } ->
              target.first_pass_ledger )
        ; field "sourceSecondPassLedgerHash" ~typ:(non_null ledger_hash)
            ~doc:"Base58Check-encoded hash of the source second-pass ledger"
            ~args:Arg.[]
>>>>>>> f28a81db
            ~resolve:(fun _ { Transaction_snark.Statement.Poly.source; _ } ->
              source.second_pass_ledger )
        ; field "targetSecondPassLedgerHash" ~typ:(non_null ledger_hash)
            ~doc:"Base58Check-encoded hash of the target second-pass ledger"
            ~args:Arg.[]
            ~resolve:(fun _ { Transaction_snark.Statement.Poly.target; _ } ->
              target.second_pass_ledger )
        ; field "feeExcess" ~typ:(non_null signed_fee)
            ~doc:
              "Total transaction fee that is not accounted for in the \
               transition from source ledger to target ledger"
            ~args:Arg.[]
            ~resolve:(fun _
                          ({ fee_excess = { fee_excess_l; _ }; _ } :
                            Transaction_snark.Statement.t ) ->
              (* TODO: Expose full fee excess data. *)
              { fee_excess_l with
                magnitude = Currency.Amount.of_fee fee_excess_l.magnitude
              } )
        ; field "supplyIncrease" ~typ:(non_null amount)
            ~doc:"Increase in total supply"
            ~args:Arg.[]
            ~deprecated:(Deprecated (Some "Use supplyChange"))
            ~resolve:(fun _
                          ({ supply_increase; _ } :
                            Transaction_snark.Statement.t ) ->
              supply_increase.magnitude )
        ; field "supplyChange" ~typ:(non_null signed_fee)
            ~doc:"Increase/Decrease in total supply"
            ~args:Arg.[]
            ~resolve:(fun _
                          ({ supply_increase; _ } :
                            Transaction_snark.Statement.t ) -> supply_increase
              )
        ; field "workId" ~doc:"Unique identifier for a snark work"
            ~typ:(non_null int)
            ~args:Arg.[]
            ~resolve:(fun _ w -> Transaction_snark.Statement.hash w)
        ] )

  let pending_work =
    obj "PendingSnarkWork"
      ~doc:"Snark work bundles that are not available in the pool yet"
      ~fields:(fun _ ->
        [ field "workBundle"
            ~args:Arg.[]
            ~doc:"Work bundle with one or two snark work"
            ~typ:(non_null @@ list @@ non_null work_statement)
            ~resolve:(fun _ w -> One_or_two.to_list w)
        ] )

  let blockchain_state :
      ( 'context
      , (Mina_state.Blockchain_state.Value.t * State_hash.t) option )
      typ =
    let staged_ledger_hash t =
      let blockchain_state, _ = t in
      Mina_state.Blockchain_state.staged_ledger_hash blockchain_state
    in
    obj "BlockchainState" ~fields:(fun _ ->
        [ field "date" ~typ:(non_null block_time) ~doc:(Doc.date "date")
            ~args:Arg.[]
            ~resolve:(fun _ t ->
              let blockchain_state, _ = t in
              Mina_state.Blockchain_state.timestamp blockchain_state )
        ; field "utcDate" ~typ:(non_null block_time)
            ~doc:
              (Doc.date
                 ~extra:
                   ". Time offsets are adjusted to reflect true wall-clock \
                    time instead of genesis time."
                 "utcDate" )
            ~args:Arg.[]
            ~resolve:(fun { ctx = mina; _ } t ->
              let blockchain_state, _ = t in
              let timestamp =
                Mina_state.Blockchain_state.timestamp blockchain_state
              in
              Block_time.to_system_time
                (Mina_lib.time_controller mina)
                timestamp )
        ; field "snarkedLedgerHash" ~typ:(non_null ledger_hash)
            ~doc:"Base58Check-encoded hash of the snarked ledger"
            ~args:Arg.[]
            ~resolve:(fun _ (blockchain_state, _) ->
              Mina_state.Blockchain_state.snarked_ledger_hash blockchain_state
              )
        ; field "stagedLedgerHash" ~typ:(non_null ledger_hash)
            ~doc:
              "Base58Check-encoded hash of the staged ledger hash's main \
               ledger hash"
            ~args:Arg.[]
            ~resolve:(fun _ t ->
              let staged_ledger_hash = staged_ledger_hash t in
              Staged_ledger_hash.ledger_hash staged_ledger_hash )
        ; field "stagedLedgerAuxHash"
            ~typ:(non_null @@ Graphql_lib.Scalars.StagedLedgerAuxHash.typ ())
            ~doc:"Base58Check-encoded hash of the staged ledger hash's aux_hash"
            ~args:Arg.[]
            ~resolve:(fun _ t ->
              let staged_ledger_hash = staged_ledger_hash t in
              Staged_ledger_hash.aux_hash staged_ledger_hash )
        ; field "stagedLedgerPendingCoinbaseAux"
            ~typ:(non_null @@ Graphql_lib.Scalars.PendingCoinbaseAuxHash.typ ())
            ~doc:"Base58Check-encoded staged ledger hash's pending_coinbase_aux"
            ~args:Arg.[]
            ~resolve:(fun _ t ->
              let staged_ledger_hash = staged_ledger_hash t in
              Staged_ledger_hash.pending_coinbase_aux staged_ledger_hash )
        ; field "stagedLedgerPendingCoinbaseHash"
            ~typ:(non_null @@ Graphql_lib.Scalars.PendingCoinbaseHash.typ ())
            ~doc:
              "Base58Check-encoded hash of the staged ledger hash's \
               pending_coinbase_hash"
            ~args:Arg.[]
            ~resolve:(fun _ t ->
              Staged_ledger_hash.pending_coinbase_hash (staged_ledger_hash t) )
        ; field "stagedLedgerProofEmitted" ~typ:bool
            ~doc:
              "Block finished a staged ledger, and a proof was emitted from it \
               and included into this block's proof. If there is no transition \
               frontier available or no block found, this will return null."
            ~args:Arg.[]
            ~resolve:(fun { ctx = mina; _ } t ->
              let open Option.Let_syntax in
              let _, hash = t in
              let%bind frontier =
                Mina_lib.transition_frontier mina
                |> Pipe_lib.Broadcast_pipe.Reader.peek
              in
              match Transition_frontier.find frontier hash with
              | None ->
                  None
              | Some b ->
                  Some (Transition_frontier.Breadcrumb.just_emitted_a_proof b)
              )
        ; field "bodyReference"
            ~typ:(non_null @@ Graphql_lib.Scalars.BodyReference.typ ())
            ~doc:
              "A reference to how the block header refers to the body of the \
               block as a hex-encoded string"
            ~args:Arg.[]
            ~resolve:(fun _ t ->
              let blockchain_state, _ = t in
              Mina_state.Blockchain_state.body_reference blockchain_state )
        ] )

  let protocol_state :
      ( 'context
      , (Filtered_external_transition.Protocol_state.t * State_hash.t) option
      )
      typ =
    let open Filtered_external_transition.Protocol_state in
    obj "ProtocolState" ~fields:(fun _ ->
        [ field "previousStateHash" ~typ:(non_null state_hash)
            ~doc:"Base58Check-encoded hash of the previous state"
            ~args:Arg.[]
            ~resolve:(fun _ t ->
              let protocol_state, _ = t in
              protocol_state.previous_state_hash )
        ; field "blockchainState"
            ~doc:"State which is agnostic of a particular consensus algorithm"
            ~typ:(non_null blockchain_state)
            ~args:Arg.[]
            ~resolve:(fun _ t ->
              let protocol_state, state_hash = t in
              (protocol_state.blockchain_state, state_hash) )
        ; field "consensusState"
            ~doc:
              "State specific to the minaboros Proof of Stake consensus \
               algorithm"
            ~typ:(non_null @@ Consensus.Data.Consensus_state.graphql_type ())
            ~args:Arg.[]
            ~resolve:(fun _ t ->
              let protocol_state, _ = t in
              protocol_state.consensus_state )
        ] )

  let chain_reorganization_status : ('contxt, [ `Changed ] option) typ =
    enum "ChainReorganizationStatus"
      ~doc:"Status for whenever the blockchain is reorganized"
      ~values:[ enum_value "CHANGED" ~value:`Changed ]

  let genesis_constants =
    obj "GenesisConstants" ~fields:(fun _ ->
        [ field "accountCreationFee" ~typ:(non_null fee)
            ~doc:"The fee charged to create a new account"
            ~args:Arg.[]
            ~resolve:(fun { ctx = mina; _ } () ->
              (Mina_lib.config mina).precomputed_values.constraint_constants
                .account_creation_fee )
        ; field "coinbase" ~typ:(non_null amount)
            ~doc:
              "The amount received as a coinbase reward for producing a block"
            ~args:Arg.[]
            ~resolve:(fun { ctx = mina; _ } () ->
              (Mina_lib.config mina).precomputed_values.constraint_constants
                .coinbase_amount )
        ] )

  module AccountObj = struct
    module AnnotatedBalance = struct
      type t =
        { total : Balance.t
        ; unknown : Balance.t
        ; timing : Mina_base.Account_timing.t
        ; breadcrumb : Transition_frontier.Breadcrumb.t option
        }

      let min_balance (b : t) =
        match (b.timing, b.breadcrumb) with
        | Untimed, _ ->
            Some Balance.zero
        | Timed _, None ->
            None
        | Timed timing_info, Some crumb ->
            let consensus_state =
              Transition_frontier.Breadcrumb.consensus_state crumb
            in
            let global_slot =
              Consensus.Data.Consensus_state.global_slot_since_genesis
                consensus_state
            in
            Some
              (Account.min_balance_at_slot ~global_slot
                 ~cliff_time:timing_info.cliff_time
                 ~cliff_amount:timing_info.cliff_amount
                 ~vesting_period:timing_info.vesting_period
                 ~vesting_increment:timing_info.vesting_increment
                 ~initial_minimum_balance:timing_info.initial_minimum_balance )

      let obj =
        obj "AnnotatedBalance"
          ~doc:
            "A total balance annotated with the amount that is currently \
             unknown with the invariant unknown <= total, as well as the \
             currently liquid and locked balances." ~fields:(fun _ ->
            [ field "total" ~typ:(non_null balance)
                ~doc:"The amount of MINA owned by the account"
                ~args:Arg.[]
                ~resolve:(fun _ (b : t) -> b.total)
            ; field "unknown" ~typ:(non_null balance)
                ~doc:
                  "The amount of MINA owned by the account whose origin is \
                   currently unknown"
                ~deprecated:(Deprecated None)
                ~args:Arg.[]
                ~resolve:(fun _ (b : t) -> b.unknown)
            ; field "liquid" ~typ:balance
                ~doc:
                  "The amount of MINA owned by the account which is currently \
                   available. Can be null if bootstrapping."
                ~deprecated:(Deprecated None)
                ~args:Arg.[]
                ~resolve:(fun _ (b : t) ->
                  Option.map (min_balance b) ~f:(fun min_balance ->
                      let total_balance : uint64 = Balance.to_uint64 b.total in
                      let min_balance_uint64 = Balance.to_uint64 min_balance in
                      Balance.of_uint64
                        ( if
                          Unsigned.UInt64.compare total_balance
                            min_balance_uint64
                          > 0
                        then
                          Unsigned.UInt64.sub total_balance min_balance_uint64
                        else Unsigned.UInt64.zero ) ) )
            ; field "locked" ~typ:balance
                ~doc:
                  "The amount of MINA owned by the account which is currently \
                   locked. Can be null if bootstrapping."
                ~deprecated:(Deprecated None)
                ~args:Arg.[]
                ~resolve:(fun _ (b : t) -> min_balance b)
            ; field "blockHeight" ~typ:(non_null length)
                ~doc:"Block height at which balance was measured"
                ~args:Arg.[]
                ~resolve:(fun _ (b : t) ->
                  match b.breadcrumb with
                  | None ->
                      Unsigned.UInt32.zero
                  | Some crumb ->
                      Transition_frontier.Breadcrumb.consensus_state crumb
                      |> Consensus.Data.Consensus_state.blockchain_length )
              (* TODO: Mutually recurse with "block" instead -- #5396 *)
            ; field "stateHash" ~typ:state_hash
                ~doc:
                  "Hash of block at which balance was measured. Can be null if \
                   bootstrapping. Guaranteed to be non-null for direct account \
                   lookup queries when not bootstrapping. Can also be null \
                   when accessed as nested properties (eg. via delegators). "
                ~args:Arg.[]
                ~resolve:(fun _ (b : t) ->
                  Option.map b.breadcrumb ~f:(fun crumb ->
                      Transition_frontier.Breadcrumb.state_hash crumb ) )
            ] )
    end

    module Partial_account = struct
      let to_full_account
          { Account.Poly.public_key
          ; token_id
          ; token_symbol
          ; nonce
          ; balance
          ; receipt_chain_hash
          ; delegate
          ; voting_for
          ; timing
          ; permissions
          ; zkapp
          } =
        let open Option.Let_syntax in
        let%bind token_symbol = token_symbol in
        let%bind nonce = nonce in
        let%bind receipt_chain_hash = receipt_chain_hash in
        let%bind voting_for = voting_for in
        let%map permissions = permissions in
        { Account.Poly.public_key
        ; token_id
        ; token_symbol
        ; nonce
        ; balance = balance.AnnotatedBalance.total
        ; receipt_chain_hash
        ; delegate
        ; voting_for
        ; timing
        ; permissions
        ; zkapp
        }

      let of_full_account ?breadcrumb
          { Account.Poly.public_key
          ; token_id
          ; token_symbol
          ; nonce
          ; balance
          ; receipt_chain_hash
          ; delegate
          ; voting_for
          ; timing
          ; permissions
          ; zkapp
          } =
        { Account.Poly.public_key
        ; token_id
        ; token_symbol = Some token_symbol
        ; nonce = Some nonce
        ; balance =
            { AnnotatedBalance.total = balance
            ; unknown = balance
            ; timing
            ; breadcrumb
            }
        ; receipt_chain_hash = Some receipt_chain_hash
        ; delegate
        ; voting_for = Some voting_for
        ; timing
        ; permissions = Some permissions
        ; zkapp
        }

      let of_account_id mina account_id =
        let account =
          mina |> Mina_lib.best_tip |> Participating_state.active
          |> Option.bind ~f:(fun tip ->
                 let ledger =
                   Transition_frontier.Breadcrumb.staged_ledger tip
                   |> Staged_ledger.ledger
                 in
                 Ledger.location_of_account ledger account_id
                 |> Option.bind ~f:(Ledger.get ledger)
                 |> Option.map ~f:(fun account -> (account, tip)) )
        in
        match account with
        | Some (account, breadcrumb) ->
            of_full_account ~breadcrumb account
        | None ->
            Account.
              { Poly.public_key = Account_id.public_key account_id
              ; token_id = Account_id.token_id account_id
              ; token_symbol = None
              ; nonce = None
              ; delegate = None
              ; balance =
                  { AnnotatedBalance.total = Balance.zero
                  ; unknown = Balance.zero
                  ; timing = Timing.Untimed
                  ; breadcrumb = None
                  }
              ; receipt_chain_hash = None
              ; voting_for = None
              ; timing = Timing.Untimed
              ; permissions = None
              ; zkapp = None
              }

      let of_pk mina pk =
        of_account_id mina (Account_id.create pk Token_id.default)
    end

    type t =
      { account :
          ( Public_key.Compressed.t
          , Token_id.t
          , Account.Token_symbol.t option
          , AnnotatedBalance.t
          , Account.Nonce.t option
          , Receipt.Chain_hash.t option
          , Public_key.Compressed.t option
          , State_hash.t option
          , Account.Timing.t
          , Permissions.t option
          , Zkapp_account.t option )
          Account.Poly.t
      ; locked : bool option
      ; is_actively_staking : bool
      ; path : string
      ; index : Account.Index.t option
      }

    let lift mina pk account =
      let block_production_pubkeys = Mina_lib.block_production_pubkeys mina in
      let accounts = Mina_lib.wallets mina in
      let best_tip_ledger = Mina_lib.best_ledger mina in
      { account
      ; locked = Secrets.Wallets.check_locked accounts ~needle:pk
      ; is_actively_staking =
          ( if Token_id.(equal default) account.token_id then
            Public_key.Compressed.Set.mem block_production_pubkeys pk
          else (* Non-default token accounts cannot stake. *)
            false )
      ; path = Secrets.Wallets.get_path accounts pk
      ; index =
          ( match best_tip_ledger with
          | `Active ledger ->
              Option.try_with (fun () ->
                  Ledger.index_of_account_exn ledger
                    (Account_id.create account.public_key account.token_id) )
          | _ ->
              None )
      }

    let get_best_ledger_account mina aid =
      lift mina
        (Account_id.public_key aid)
        (Partial_account.of_account_id mina aid)

    let get_best_ledger_account_pk mina pk =
      lift mina pk (Partial_account.of_pk mina pk)

    let account_id { Account.Poly.public_key; token_id; _ } =
      Account_id.create public_key token_id

    let auth_required =
      let open Permissions.Auth_required in
      enum "AccountAuthRequired" ~doc:"Kind of authorization required"
        ~values:
          [ enum_value "None" ~value:None
          ; enum_value "Either" ~value:Either
          ; enum_value "Proof" ~value:Proof
          ; enum_value "Signature" ~value:Signature
          ; enum_value "Impossible" ~value:Impossible
          ]

    let account_permissions =
      obj "AccountPermissions" ~fields:(fun _ ->
          [ field "editState" ~typ:(non_null auth_required)
              ~doc:"Authorization required to edit zkApp state"
              ~args:Arg.[]
              ~resolve:(fun _ permission ->
                permission.Permissions.Poly.edit_state )
          ; field "send" ~typ:(non_null auth_required)
              ~doc:"Authorization required to send tokens"
              ~args:Arg.[]
              ~resolve:(fun _ permission -> permission.Permissions.Poly.send)
          ; field "receive" ~typ:(non_null auth_required)
              ~doc:"Authorization required to receive tokens"
              ~args:Arg.[]
              ~resolve:(fun _ permission -> permission.Permissions.Poly.receive)
          ; field "access" ~typ:(non_null auth_required)
              ~doc:"Authorization required to access the account"
              ~args:Arg.[]
              ~resolve:(fun _ permission -> permission.Permissions.Poly.access)
          ; field "setDelegate" ~typ:(non_null auth_required)
              ~doc:"Authorization required to set the delegate"
              ~args:Arg.[]
              ~resolve:(fun _ permission ->
                permission.Permissions.Poly.set_delegate )
          ; field "setPermissions" ~typ:(non_null auth_required)
              ~doc:"Authorization required to change permissions"
              ~args:Arg.[]
              ~resolve:(fun _ permission ->
                permission.Permissions.Poly.set_permissions )
          ; field "setVerificationKey" ~typ:(non_null auth_required)
              ~doc:
                "Authorization required to set the verification key of the \
                 zkApp associated with the account"
              ~args:Arg.[]
              ~resolve:(fun _ permission ->
                permission.Permissions.Poly.set_verification_key )
          ; field "setZkappUri" ~typ:(non_null auth_required)
              ~doc:
                "Authorization required to change the URI of the zkApp \
                 associated with the account "
              ~args:Arg.[]
              ~resolve:(fun _ permission ->
                permission.Permissions.Poly.set_zkapp_uri )
          ; field "editActionState" ~typ:(non_null auth_required)
              ~doc:"Authorization required to edit the action state"
              ~args:Arg.[]
              ~resolve:(fun _ permission ->
                permission.Permissions.Poly.edit_action_state )
          ; field "setTokenSymbol" ~typ:(non_null auth_required)
              ~doc:"Authorization required to set the token symbol"
              ~args:Arg.[]
              ~resolve:(fun _ permission ->
                permission.Permissions.Poly.set_token_symbol )
          ; field "incrementNonce" ~typ:(non_null auth_required)
              ~doc:"Authorization required to increment the nonce"
              ~args:Arg.[]
              ~resolve:(fun _ permission ->
                permission.Permissions.Poly.increment_nonce )
          ; field "setVotingFor" ~typ:(non_null auth_required)
              ~doc:
                "Authorization required to set the state hash the account is \
                 voting for"
              ~args:Arg.[]
              ~resolve:(fun _ permission ->
                permission.Permissions.Poly.set_voting_for )
          ; field "setTiming" ~typ:(non_null auth_required)
              ~doc:"Authorization required to set the timing of the account"
              ~args:Arg.[]
              ~resolve:(fun _ permission ->
                permission.Permissions.Poly.set_timing )
          ] )

    let account_vk =
      obj "AccountVerificationKeyWithHash" ~doc:"Verification key with hash"
        ~fields:(fun _ ->
          [ field "verificationKey" ~doc:"verification key in Base64 format"
              ~typ:
                (non_null @@ Pickles_unix.Graphql_scalars.VerificationKey.typ ())
              ~args:Arg.[]
              ~resolve:(fun _ (vk : _ With_hash.t) -> vk.data)
          ; field "hash" ~doc:"Hash of verification key"
              ~typ:
                ( non_null
                @@ Pickles_unix.Graphql_scalars.VerificationKeyHash.typ () )
              ~args:Arg.[]
              ~resolve:(fun _ (vk : _ With_hash.t) -> vk.hash)
          ] )

    let rec account =
      lazy
        (obj "Account" ~doc:"An account record according to the daemon"
           ~fields:(fun _ ->
             [ field "publicKey" ~typ:(non_null public_key)
                 ~doc:"The public identity of the account"
                 ~args:Arg.[]
                 ~resolve:(fun _ { account; _ } ->
                   account.Account.Poly.public_key )
             ; field "tokenId" ~typ:(non_null token_id)
                 ~doc:"The token associated with this account"
                 ~args:Arg.[]
                 ~resolve:(fun _ { account; _ } -> account.Account.Poly.token_id)
             ; field "token" ~typ:(non_null token_id)
                 ~doc:"The token associated with this account"
                 ~deprecated:(Deprecated (Some "Use tokenId"))
                 ~args:Arg.[]
                 ~resolve:(fun _ { account; _ } -> account.Account.Poly.token_id)
             ; field "timing" ~typ:(non_null account_timing)
                 ~doc:"The timing associated with this account"
                 ~args:Arg.[]
                 ~resolve:(fun _ { account; _ } -> account.Account.Poly.timing)
             ; field "balance"
                 ~typ:(non_null AnnotatedBalance.obj)
                 ~doc:"The amount of MINA owned by the account"
                 ~args:Arg.[]
                 ~resolve:(fun _ { account; _ } -> account.Account.Poly.balance)
             ; field "nonce" ~typ:account_nonce
                 ~doc:
                   "A natural number that increases with each transaction \
                    (stringified uint32)"
                 ~args:Arg.[]
                 ~resolve:(fun _ { account; _ } -> account.Account.Poly.nonce)
             ; field "inferredNonce" ~typ:account_nonce
                 ~doc:
                   "Like the `nonce` field, except it includes the scheduled \
                    transactions (transactions not yet included in a block) \
                    (stringified uint32)"
                 ~args:Arg.[]
                 ~resolve:(fun { ctx = mina; _ } { account; _ } ->
                   let account_id = account_id account in
                   match
                     Mina_lib
                     .get_inferred_nonce_from_transaction_pool_and_ledger mina
                       account_id
                   with
                   | `Active n ->
                       n
                   | `Bootstrapping ->
                       None )
             ; field "epochDelegateAccount" ~typ:(Lazy.force account)
                 ~doc:
                   "The account that you delegated on the staking ledger of \
                    the current block's epoch"
                 ~args:Arg.[]
                 ~resolve:(fun { ctx = mina; _ } { account; _ } ->
                   let open Option.Let_syntax in
                   let account_id = account_id account in
                   match%bind Mina_lib.staking_ledger mina with
                   | Genesis_epoch_ledger staking_ledger -> (
                       match
                         let open Option.Let_syntax in
                         account_id
                         |> Ledger.location_of_account staking_ledger
                         >>= Ledger.get staking_ledger
                       with
                       | Some delegate_account ->
                           let delegate_key = delegate_account.public_key in
                           Some (get_best_ledger_account_pk mina delegate_key)
                       | None ->
                           [%log' warn (Mina_lib.top_level_logger mina)]
                             "Could not retrieve delegate account from the \
                              genesis ledger. The account was not present in \
                              the ledger." ;
                           None )
                   | Ledger_db staking_ledger -> (
                       try
                         let index =
                           Ledger.Db.index_of_account_exn staking_ledger
                             account_id
                         in
                         let delegate_account =
                           Ledger.Db.get_at_index_exn staking_ledger index
                         in
                         let delegate_key = delegate_account.public_key in
                         Some (get_best_ledger_account_pk mina delegate_key)
                       with e ->
                         [%log' warn (Mina_lib.top_level_logger mina)]
                           ~metadata:[ ("error", `String (Exn.to_string e)) ]
                           "Could not retrieve delegate account from sparse \
                            ledger. The account may not be in the ledger: \
                            $error" ;
                         None ) )
             ; field "receiptChainHash" ~typ:chain_hash
                 ~doc:"Top hash of the receipt chain Merkle-list"
                 ~args:Arg.[]
                 ~resolve:(fun _ { account; _ } ->
                   account.Account.Poly.receipt_chain_hash )
             ; field "delegate" ~typ:public_key
                 ~doc:
                   "The public key to which you are delegating - if you are \
                    not delegating to anybody, this would return your public \
                    key"
                 ~args:Arg.[]
                 ~deprecated:(Deprecated (Some "use delegateAccount instead"))
                 ~resolve:(fun _ { account; _ } -> account.Account.Poly.delegate)
             ; field "delegateAccount" ~typ:(Lazy.force account)
                 ~doc:
                   "The account to which you are delegating - if you are not \
                    delegating to anybody, this would return your public key"
                 ~args:Arg.[]
                 ~resolve:(fun { ctx = mina; _ } { account; _ } ->
                   Option.map
                     ~f:(get_best_ledger_account_pk mina)
                     account.Account.Poly.delegate )
             ; field "delegators"
                 ~typ:(list @@ non_null @@ Lazy.force account)
                 ~doc:
                   "The list of accounts which are delegating to you (note \
                    that the info is recorded in the last epoch so it might \
                    not be up to date with the current account status)"
                 ~args:Arg.[]
                 ~resolve:(fun { ctx = mina; _ } { account; _ } ->
                   let open Option.Let_syntax in
                   let pk = account.Account.Poly.public_key in
                   let%map delegators =
                     Mina_lib.current_epoch_delegators mina ~pk
                   in
                   let best_tip_ledger = Mina_lib.best_ledger mina in
                   List.map
                     ~f:(fun a ->
                       { account = Partial_account.of_full_account a
                       ; locked = None
                       ; is_actively_staking = true
                       ; path = ""
                       ; index =
                           ( match best_tip_ledger with
                           | `Active ledger ->
                               Option.try_with (fun () ->
                                   Ledger.index_of_account_exn ledger
                                     (Account.identifier a) )
                           | _ ->
                               None )
                       } )
                     delegators )
             ; field "lastEpochDelegators"
                 ~typ:(list @@ non_null @@ Lazy.force account)
                 ~doc:
                   "The list of accounts which are delegating to you in the \
                    last epoch (note that the info is recorded in the one \
                    before last epoch epoch so it might not be up to date with \
                    the current account status)"
                 ~args:Arg.[]
                 ~resolve:(fun { ctx = mina; _ } { account; _ } ->
                   let open Option.Let_syntax in
                   let pk = account.Account.Poly.public_key in
                   let%map delegators =
                     Mina_lib.last_epoch_delegators mina ~pk
                   in
                   let best_tip_ledger = Mina_lib.best_ledger mina in
                   List.map
                     ~f:(fun a ->
                       { account = Partial_account.of_full_account a
                       ; locked = None
                       ; is_actively_staking = true
                       ; path = ""
                       ; index =
                           ( match best_tip_ledger with
                           | `Active ledger ->
                               Option.try_with (fun () ->
                                   Ledger.index_of_account_exn ledger
                                     (Account.identifier a) )
                           | _ ->
                               None )
                       } )
                     delegators )
             ; field "votingFor" ~typ:chain_hash
                 ~doc:
                   "The previous epoch lock hash of the chain which you are \
                    voting for"
                 ~args:Arg.[]
                 ~resolve:(fun _ { account; _ } ->
                   account.Account.Poly.voting_for )
             ; field "stakingActive" ~typ:(non_null bool)
                 ~doc:
                   "True if you are actively staking with this account on the \
                    current daemon - this may not yet have been updated if the \
                    staking key was changed recently"
                 ~args:Arg.[]
                 ~resolve:(fun _ { is_actively_staking; _ } ->
                   is_actively_staking )
             ; field "privateKeyPath" ~typ:(non_null string)
                 ~doc:"Path of the private key file for this account"
                 ~args:Arg.[]
                 ~resolve:(fun _ { path; _ } -> path)
             ; field "locked" ~typ:bool
                 ~doc:
                   "True if locked, false if unlocked, null if the account \
                    isn't tracked by the queried daemon"
                 ~args:Arg.[]
                 ~resolve:(fun _ { locked; _ } -> locked)
             ; field "index" ~typ:int
                 ~doc:
                   "The index of this account in the ledger, or null if this \
                    account does not yet have a known position in the best tip \
                    ledger"
                 ~args:Arg.[]
                 ~resolve:(fun _ { index; _ } -> index)
             ; field "zkappUri" ~typ:string
                 ~doc:
                   "The URI associated with this account, usually pointing to \
                    the zkApp source code"
                 ~args:Arg.[]
                 ~resolve:(fun _ { account; _ } ->
                   Option.value_map account.zkapp ~default:None ~f:(fun zkapp ->
                       Some zkapp.zkapp_uri ) )
             ; field "zkappState"
                 ~typ:
                   ( list @@ non_null
                   @@ Mina_base_unix.Graphql_scalars.FieldElem.typ () )
                 ~doc:
                   "The 8 field elements comprising the zkApp state associated \
                    with this account encoded as bignum strings"
                 ~args:Arg.[]
                 ~resolve:(fun _ { account; _ } ->
                   account.Account.Poly.zkapp
                   |> Option.map ~f:(fun zkapp_account ->
                          zkapp_account.app_state |> Zkapp_state.V.to_list ) )
             ; field "provedState" ~typ:bool
                 ~doc:
                   "Boolean indicating whether all 8 fields on zkAppState were \
                    last set by a proof-authorized account update"
                 ~args:Arg.[]
                 ~resolve:(fun _ { account; _ } ->
                   account.Account.Poly.zkapp
                   |> Option.map ~f:(fun zkapp_account ->
                          zkapp_account.proved_state ) )
             ; field "permissions" ~typ:account_permissions
                 ~doc:"Permissions for updating certain fields of this account"
                 ~args:Arg.[]
                 ~resolve:(fun _ { account; _ } ->
                   account.Account.Poly.permissions )
             ; field "tokenSymbol" ~typ:string
                 ~doc:
                   "The symbol for the token owned by this account, if there \
                    is one"
                 ~args:Arg.[]
                 ~resolve:(fun _ { account; _ } ->
                   account.Account.Poly.token_symbol )
             ; field "verificationKey" ~typ:account_vk
                 ~doc:"Verification key associated with this account"
                 ~args:Arg.[]
                 ~resolve:(fun _ { account; _ } ->
                   Option.value_map account.Account.Poly.zkapp ~default:None
                     ~f:(fun zkapp_account -> zkapp_account.verification_key) )
             ; field "actionState"
                 ~doc:"Action state associated with this account"
                 ~typ:
                   (list
                      ( non_null
                      @@ Snark_params_unix.Graphql_scalars.Action.typ () ) )
                 ~args:Arg.[]
                 ~resolve:(fun _ { account; _ } ->
                   Option.map account.Account.Poly.zkapp
                     ~f:(fun zkapp_account ->
                       Pickles_types.Vector.to_list zkapp_account.action_state )
                   )
             ; field "leafHash"
                 ~doc:
                   "The base58Check-encoded hash of this account to bootstrap \
                    the merklePath"
                 ~typ:(Mina_base_unix.Graphql_scalars.FieldElem.typ ())
                 ~args:Arg.[]
                 ~resolve:(fun _ { account; _ } ->
                   let open Option.Let_syntax in
                   let%map account = Partial_account.to_full_account account in
                   Ledger_hash.of_digest (Account.digest account) )
             ; field "merklePath"
                 ~doc:
                   "Merkle path is a list of path elements that are either the \
                    left or right hashes up to the root"
                 ~typ:(list (non_null merkle_path_element))
                 ~args:Arg.[]
                 ~resolve:(fun { ctx = mina; _ } { index; _ } ->
                   let open Option.Let_syntax in
                   let%bind ledger, _breadcrumb =
                     get_ledger_and_breadcrumb mina
                   in
                   let%bind index = index in
                   Option.try_with (fun () ->
                       Ledger.merkle_path_at_index_exn ledger index ) )
             ] ) )

    let account = Lazy.force account
  end

  module Command_status = struct
    type t =
      | Applied
      | Enqueued
      | Included_but_failed of Transaction_status.Failure.Collection.t

    let failure_reasons =
      obj "ZkappCommandFailureReason" ~fields:(fun _ ->
          [ field "index" ~typ:(Graphql_basic_scalars.Index.typ ())
              ~args:[] ~doc:"List index of the account update that failed"
              ~resolve:(fun _ (index, _) -> Some index)
          ; field "failures"
              ~typ:
                ( non_null @@ list @@ non_null
                @@ Mina_base_unix.Graphql_scalars.TransactionStatusFailure.typ
                     () )
              ~args:[]
              ~doc:
                "Failure reason for the account update or any nested zkapp \
                 command"
              ~resolve:(fun _ (_, failures) -> failures)
          ] )
  end

  module User_command = struct
    let kind : ('context, [ `Payment | `Stake_delegation ] option) typ =
      scalar "UserCommandKind" ~doc:"The kind of user command" ~coerce:(function
        | `Payment ->
            `String "PAYMENT"
        | `Stake_delegation ->
            `String "STAKE_DELEGATION" )

    let to_kind (t : Signed_command.t) =
      match Signed_command.payload t |> Signed_command_payload.body with
      | Payment _ ->
          `Payment
      | Stake_delegation _ ->
          `Stake_delegation

    let user_command_interface :
        ( 'context
        , ( 'context
          , (Signed_command.t, Transaction_hash.t) With_hash.t )
          abstract_value
          option )
        typ =
      interface "UserCommand" ~doc:"Common interface for user commands"
        ~fields:(fun _ ->
          [ abstract_field "id" ~typ:(non_null transaction_id) ~args:[]
          ; abstract_field "hash" ~typ:(non_null transaction_hash) ~args:[]
          ; abstract_field "kind" ~typ:(non_null kind) ~args:[]
              ~doc:"String describing the kind of user command"
          ; abstract_field "nonce" ~typ:(non_null int) ~args:[]
              ~doc:"Sequence number of command for the fee-payer's account"
          ; abstract_field "source"
              ~typ:(non_null AccountObj.account)
              ~args:[] ~doc:"Account that the command is sent from"
          ; abstract_field "receiver"
              ~typ:(non_null AccountObj.account)
              ~args:[] ~doc:"Account that the command applies to"
          ; abstract_field "feePayer"
              ~typ:(non_null AccountObj.account)
              ~args:[] ~doc:"Account that pays the fees for the command"
          ; abstract_field "validUntil" ~typ:(non_null global_slot) ~args:[]
              ~doc:
                "The global slot number after which this transaction cannot be \
                 applied"
          ; abstract_field "token" ~typ:(non_null token_id) ~args:[]
              ~doc:"Token used by the command"
          ; abstract_field "amount" ~typ:(non_null amount) ~args:[]
              ~doc:
                "Amount that the source is sending to receiver - 0 for \
                 commands that are not associated with an amount"
          ; abstract_field "feeToken" ~typ:(non_null token_id) ~args:[]
              ~doc:"Token used to pay the fee"
          ; abstract_field "fee" ~typ:(non_null fee) ~args:[]
              ~doc:
                "Fee that the fee-payer is willing to pay for making the \
                 transaction"
          ; abstract_field "memo" ~typ:(non_null string) ~args:[]
              ~doc:"Short arbitrary message provided by the sender"
          ; abstract_field "isDelegation" ~typ:(non_null bool) ~args:[]
              ~doc:
                "If true, this represents a delegation of stake, otherwise it \
                 is a payment"
              ~deprecated:(Deprecated (Some "use kind field instead"))
          ; abstract_field "from" ~typ:(non_null public_key) ~args:[]
              ~doc:"Public key of the sender"
              ~deprecated:(Deprecated (Some "use feePayer field instead"))
          ; abstract_field "fromAccount"
              ~typ:(non_null AccountObj.account)
              ~args:[] ~doc:"Account of the sender"
              ~deprecated:(Deprecated (Some "use feePayer field instead"))
          ; abstract_field "to" ~typ:(non_null public_key) ~args:[]
              ~doc:"Public key of the receiver"
              ~deprecated:(Deprecated (Some "use receiver field instead"))
          ; abstract_field "toAccount"
              ~typ:(non_null AccountObj.account)
              ~args:[] ~doc:"Account of the receiver"
              ~deprecated:(Deprecated (Some "use receiver field instead"))
          ; abstract_field "failureReason"
              ~typ:
                (Mina_base_unix.Graphql_scalars.TransactionStatusFailure.typ ())
              ~args:[] ~doc:"null is no failure, reason for failure otherwise."
          ] )

    module With_status = struct
      type 'a t = { data : 'a; status : Command_status.t }

      let map t ~f = { t with data = f t.data }
    end

    let field_no_status ?doc ?deprecated lab ~typ ~args ~resolve =
      field ?doc ?deprecated lab ~typ ~args ~resolve:(fun c uc ->
          resolve c uc.With_status.data )

    let user_command_shared_fields :
        ( Mina_lib.t
        , (Signed_command.t, Transaction_hash.t) With_hash.t With_status.t )
        field
        list =
      [ field_no_status "id" ~typ:(non_null transaction_id) ~args:[]
          ~resolve:(fun _ user_command ->
            Signed_command user_command.With_hash.data )
      ; field_no_status "hash" ~typ:(non_null transaction_hash) ~args:[]
          ~resolve:(fun _ user_command -> user_command.With_hash.hash)
      ; field_no_status "kind" ~typ:(non_null kind) ~args:[]
          ~doc:"String describing the kind of user command"
          ~resolve:(fun _ cmd -> to_kind cmd.With_hash.data)
      ; field_no_status "nonce" ~typ:(non_null int) ~args:[]
          ~doc:"Sequence number of command for the fee-payer's account"
          ~resolve:(fun _ payment ->
            Signed_command_payload.nonce
            @@ Signed_command.payload payment.With_hash.data
            |> Account.Nonce.to_int )
      ; field_no_status "source" ~typ:(non_null AccountObj.account)
          ~args:[] ~doc:"Account that the command is sent from"
          ~resolve:(fun { ctx = mina; _ } cmd ->
            AccountObj.get_best_ledger_account mina
              (Signed_command.source cmd.With_hash.data) )
      ; field_no_status "receiver" ~typ:(non_null AccountObj.account)
          ~args:[] ~doc:"Account that the command applies to"
          ~resolve:(fun { ctx = mina; _ } cmd ->
            AccountObj.get_best_ledger_account mina
              (Signed_command.receiver cmd.With_hash.data) )
      ; field_no_status "feePayer" ~typ:(non_null AccountObj.account)
          ~args:[] ~doc:"Account that pays the fees for the command"
          ~resolve:(fun { ctx = mina; _ } cmd ->
            AccountObj.get_best_ledger_account mina
              (Signed_command.fee_payer cmd.With_hash.data) )
      ; field_no_status "validUntil" ~typ:(non_null global_slot) ~args:[]
          ~doc:
            "The global slot number after which this transaction cannot be \
             applied" ~resolve:(fun _ cmd ->
            Signed_command.valid_until cmd.With_hash.data )
      ; field_no_status "token" ~typ:(non_null token_id) ~args:[]
          ~doc:"Token used for the transaction" ~resolve:(fun _ cmd ->
            Signed_command.token cmd.With_hash.data )
      ; field_no_status "amount" ~typ:(non_null amount) ~args:[]
          ~doc:
            "Amount that the source is sending to receiver; 0 for commands \
             without an associated amount" ~resolve:(fun _ cmd ->
            match Signed_command.amount cmd.With_hash.data with
            | Some amount ->
                amount
            | None ->
                Currency.Amount.zero )
      ; field_no_status "feeToken" ~typ:(non_null token_id) ~args:[]
          ~doc:"Token used to pay the fee" ~resolve:(fun _ cmd ->
            Signed_command.fee_token cmd.With_hash.data )
      ; field_no_status "fee" ~typ:(non_null fee) ~args:[]
          ~doc:
            "Fee that the fee-payer is willing to pay for making the \
             transaction" ~resolve:(fun _ cmd ->
            Signed_command.fee cmd.With_hash.data )
      ; field_no_status "memo" ~typ:(non_null string) ~args:[]
          ~doc:
            (sprintf
               "A short message from the sender, encoded with Base58Check, \
                version byte=0x%02X; byte 2 of the decoding is the message \
                length"
               (Char.to_int Base58_check.Version_bytes.user_command_memo) )
          ~resolve:(fun _ payment ->
            Signed_command_payload.memo
            @@ Signed_command.payload payment.With_hash.data
            |> Signed_command_memo.to_base58_check )
      ; field_no_status "isDelegation" ~typ:(non_null bool) ~args:[]
          ~doc:"If true, this command represents a delegation of stake"
          ~deprecated:(Deprecated (Some "use kind field instead"))
          ~resolve:(fun _ user_command ->
            match
              Signed_command.Payload.body
              @@ Signed_command.payload user_command.With_hash.data
            with
            | Stake_delegation _ ->
                true
            | _ ->
                false )
      ; field_no_status "from" ~typ:(non_null public_key) ~args:[]
          ~doc:"Public key of the sender"
          ~deprecated:(Deprecated (Some "use feePayer field instead"))
          ~resolve:(fun _ cmd -> Signed_command.fee_payer_pk cmd.With_hash.data)
      ; field_no_status "fromAccount" ~typ:(non_null AccountObj.account)
          ~args:[] ~doc:"Account of the sender"
          ~deprecated:(Deprecated (Some "use feePayer field instead"))
          ~resolve:(fun { ctx = mina; _ } payment ->
            AccountObj.get_best_ledger_account mina
            @@ Signed_command.fee_payer payment.With_hash.data )
      ; field_no_status "to" ~typ:(non_null public_key) ~args:[]
          ~doc:"Public key of the receiver"
          ~deprecated:(Deprecated (Some "use receiver field instead"))
          ~resolve:(fun _ cmd -> Signed_command.receiver_pk cmd.With_hash.data)
      ; field_no_status "toAccount"
          ~typ:(non_null AccountObj.account)
          ~doc:"Account of the receiver"
          ~deprecated:(Deprecated (Some "use receiver field instead"))
          ~args:Arg.[]
          ~resolve:(fun { ctx = mina; _ } cmd ->
            AccountObj.get_best_ledger_account mina
            @@ Signed_command.receiver cmd.With_hash.data )
      ; field "failureReason"
          ~typ:(Mina_base_unix.Graphql_scalars.TransactionStatusFailure.typ ())
          ~args:[]
          ~doc:
            "null is no failure or status unknown, reason for failure \
             otherwise." ~resolve:(fun _ uc ->
            match uc.With_status.status with
            | Applied | Enqueued ->
                None
            | Included_but_failed failures ->
                let rec first_failure = function
                  | (failure :: _) :: _ ->
                      Some failure
                  | [] :: others ->
                      first_failure others
                  | [] ->
                      None
                in
                first_failure failures )
      ]

    let payment =
      obj "UserCommandPayment" ~fields:(fun _ -> user_command_shared_fields)

    let mk_payment = add_type user_command_interface payment

    let stake_delegation =
      obj "UserCommandDelegation" ~fields:(fun _ ->
          field_no_status "delegator" ~typ:(non_null AccountObj.account)
            ~args:[] ~resolve:(fun { ctx = mina; _ } cmd ->
              AccountObj.get_best_ledger_account mina
                (Signed_command.source cmd.With_hash.data) )
          :: field_no_status "delegatee" ~typ:(non_null AccountObj.account)
               ~args:[] ~resolve:(fun { ctx = mina; _ } cmd ->
                 AccountObj.get_best_ledger_account mina
                   (Signed_command.receiver cmd.With_hash.data) )
          :: user_command_shared_fields )

    let mk_stake_delegation = add_type user_command_interface stake_delegation

    let mk_user_command
        (cmd : (Signed_command.t, Transaction_hash.t) With_hash.t With_status.t)
        =
      match
        Signed_command_payload.body @@ Signed_command.payload cmd.data.data
      with
      | Payment _ ->
          mk_payment cmd
      | Stake_delegation _ ->
          mk_stake_delegation cmd

    let user_command = user_command_interface
  end

  module Zkapp_command = struct
    module With_status = struct
      type 'a t = { data : 'a; status : Command_status.t }

      let map t ~f = { t with data = f t.data }
    end

    let field_no_status ?doc ?deprecated lab ~typ ~args ~resolve =
      field ?doc ?deprecated lab ~typ ~args ~resolve:(fun c cmd ->
          resolve c cmd.With_status.data )

    let zkapp_command =
      let conv
          (x : (Mina_lib.t, Zkapp_command.t) Fields_derivers_graphql.Schema.typ)
          : (Mina_lib.t, Zkapp_command.t) typ =
        Obj.magic x
      in
      obj "ZkappCommandResult" ~fields:(fun _ ->
          [ field_no_status "id"
              ~doc:"A Base64 string representing the zkApp command"
              ~typ:(non_null transaction_id) ~args:[]
              ~resolve:(fun _ zkapp_command ->
                Zkapp_command zkapp_command.With_hash.data )
          ; field_no_status "hash"
              ~doc:"A cryptographic hash of the zkApp command"
              ~typ:(non_null transaction_hash) ~args:[]
              ~resolve:(fun _ zkapp_command -> zkapp_command.With_hash.hash)
          ; field_no_status "zkappCommand"
              ~typ:(Zkapp_command.typ () |> conv)
              ~args:Arg.[]
              ~doc:"zkApp command representing the transaction"
              ~resolve:(fun _ zkapp_command -> zkapp_command.With_hash.data)
          ; field "failureReason" ~typ:(list @@ Command_status.failure_reasons)
              ~args:[]
              ~doc:
                "The reason for the zkApp transaction failure; null means \
                 success or the status is unknown" ~resolve:(fun _ cmd ->
                match cmd.With_status.status with
                | Applied | Enqueued ->
                    None
                | Included_but_failed failures ->
                    Some
                      (List.map
                         (Transaction_status.Failure.Collection.to_display
                            failures ) ~f:(fun f -> Some f) ) )
          ] )
  end

  let transactions =
    let open Filtered_external_transition.Transactions in
    obj "Transactions" ~doc:"Different types of transactions in a block"
      ~fields:(fun _ ->
        [ field "userCommands"
            ~doc:
              "List of user commands (payments and stake delegations) included \
               in this block"
            ~typ:(non_null @@ list @@ non_null User_command.user_command)
            ~args:Arg.[]
            ~resolve:(fun _ { commands; _ } ->
              List.filter_map commands ~f:(fun t ->
                  match t.data.data with
                  | Signed_command c ->
                      let status =
                        match t.status with
                        | Applied ->
                            Command_status.Applied
                        | Failed e ->
                            Command_status.Included_but_failed e
                      in
                      Some
                        (User_command.mk_user_command
                           { status; data = { t.data with data = c } } )
                  | Zkapp_command _ ->
                      None ) )
        ; field "zkappCommands"
            ~doc:"List of zkApp commands included in this block"
            ~typ:(non_null @@ list @@ non_null Zkapp_command.zkapp_command)
            ~args:Arg.[]
            ~resolve:(fun _ { commands; _ } ->
              List.filter_map commands ~f:(fun t ->
                  match t.data.data with
                  | Signed_command _ ->
                      None
                  | Zkapp_command zkapp_command ->
                      let status =
                        match t.status with
                        | Applied ->
                            Command_status.Applied
                        | Failed e ->
                            Command_status.Included_but_failed e
                      in
                      Some
                        { Zkapp_command.With_status.status
                        ; data = { t.data with data = zkapp_command }
                        } ) )
        ; field "feeTransfer"
            ~doc:"List of fee transfers included in this block"
            ~typ:(non_null @@ list @@ non_null fee_transfer)
            ~args:Arg.[]
            ~resolve:(fun _ { fee_transfers; _ } -> fee_transfers)
        ; field "coinbase" ~typ:(non_null amount)
            ~doc:"Amount of MINA granted to the producer of this block"
            ~args:Arg.[]
            ~resolve:(fun _ { coinbase; _ } -> coinbase)
        ; field "coinbaseReceiverAccount" ~typ:AccountObj.account
            ~doc:"Account to which the coinbase for this block was granted"
            ~args:Arg.[]
            ~resolve:(fun { ctx = mina; _ } { coinbase_receiver; _ } ->
              Option.map
                ~f:(AccountObj.get_best_ledger_account_pk mina)
                coinbase_receiver )
        ] )

  let protocol_state_proof : (Mina_lib.t, Proof.t option) typ =
    obj "protocolStateProof" ~fields:(fun _ ->
        [ field "base64" ~typ:precomputed_block_proof
            ~doc:"Base-64 encoded proof"
            ~args:Arg.[]
            ~resolve:(fun _ proof ->
              (* Use the precomputed block proof encoding, for consistency. *)
              Some proof )
        ; field "json" ~typ:json ~doc:"JSON-encoded proof"
            ~args:Arg.[]
            ~resolve:(fun _ proof ->
              Some (Yojson.Safe.to_basic (Proof.to_yojson_full proof)) )
        ] )

  let block :
      ( Mina_lib.t
      , (Filtered_external_transition.t, State_hash.t) With_hash.t option )
      typ =
    let open Filtered_external_transition in
    obj "Block" ~fields:(fun _ ->
        [ field "creator" ~typ:(non_null public_key)
            ~doc:"Public key of account that produced this block"
            ~deprecated:(Deprecated (Some "use creatorAccount field instead"))
            ~args:Arg.[]
            ~resolve:(fun _ { With_hash.data; _ } -> data.creator)
        ; field "creatorAccount"
            ~typ:(non_null AccountObj.account)
            ~doc:"Account that produced this block"
            ~args:Arg.[]
            ~resolve:(fun { ctx = mina; _ } { With_hash.data; _ } ->
              AccountObj.get_best_ledger_account_pk mina data.creator )
        ; field "winnerAccount"
            ~typ:(non_null AccountObj.account)
            ~doc:"Account that won the slot (Delegator/Staker)"
            ~args:Arg.[]
            ~resolve:(fun { ctx = mina; _ } { With_hash.data; _ } ->
              AccountObj.get_best_ledger_account_pk mina data.winner )
        ; field "stateHash" ~typ:(non_null state_hash)
            ~doc:"Base58Check-encoded hash of the state after this block"
            ~args:Arg.[]
            ~resolve:(fun _ { With_hash.hash; _ } -> hash)
        ; field "stateHashField"
            ~typ:
              ( non_null
              @@ Data_hash_lib_unix.Graphql_scalars.StateHashAsDecimal.typ () )
            ~doc:
              "Experimental: Bigint field-element representation of stateHash"
            ~args:Arg.[]
            ~resolve:(fun _ { With_hash.hash; _ } -> hash)
        ; field "protocolState" ~typ:(non_null protocol_state)
            ~args:Arg.[]
            ~resolve:(fun _ { With_hash.data; With_hash.hash; _ } ->
              (data.protocol_state, hash) )
        ; field "protocolStateProof"
            ~typ:(non_null protocol_state_proof)
            ~doc:"Snark proof of blockchain state"
            ~args:Arg.[]
            ~resolve:(fun _ { With_hash.data; _ } -> data.proof)
        ; field "transactions" ~typ:(non_null transactions)
            ~args:Arg.[]
            ~resolve:(fun _ { With_hash.data; _ } -> data.transactions)
        ; field "commandTransactionCount" ~typ:(non_null int)
            ~doc:"Count of user command transactions in the block"
            ~args:Arg.[]
            ~resolve:(fun _ { With_hash.data; _ } ->
              List.length data.transactions.commands )
        ; field "snarkJobs"
            ~typ:(non_null @@ list @@ non_null completed_work)
            ~args:Arg.[]
            ~resolve:(fun _ { With_hash.data; _ } -> data.snark_jobs)
        ] )

  let snark_worker =
    obj "SnarkWorker" ~fields:(fun _ ->
        [ field "key" ~typ:(non_null public_key)
            ~doc:"Public key of current snark worker"
            ~deprecated:(Deprecated (Some "use account field instead"))
            ~args:Arg.[]
            ~resolve:(fun (_ : Mina_lib.t resolve_info) (key, _) -> key)
        ; field "account"
            ~typ:(non_null AccountObj.account)
            ~doc:"Account of the current snark worker"
            ~args:Arg.[]
            ~resolve:(fun { ctx = mina; _ } (key, _) ->
              AccountObj.get_best_ledger_account_pk mina key )
        ; field "fee" ~typ:(non_null fee)
            ~doc:"Fee that snark worker is charging to generate a snark proof"
            ~args:Arg.[]
            ~resolve:(fun (_ : Mina_lib.t resolve_info) (_, fee) -> fee)
        ] )

  module Payload = struct
    let peer : ('context, Network_peer.Peer.t option) typ =
      obj "NetworkPeerPayload" ~fields:(fun _ ->
          [ field "peerId" ~doc:"base58-encoded peer ID" ~typ:(non_null string)
              ~args:Arg.[]
              ~resolve:(fun _ peer -> peer.Network_peer.Peer.peer_id)
          ; field "host" ~doc:"IP address of the remote host"
              ~typ:(non_null @@ Graphql_basic_scalars.InetAddr.typ ())
              ~args:Arg.[]
              ~resolve:(fun _ peer -> peer.Network_peer.Peer.host)
          ; field "libp2pPort" ~typ:(non_null int)
              ~args:Arg.[]
              ~resolve:(fun _ peer -> peer.Network_peer.Peer.libp2p_port)
          ] )

    let create_account : (Mina_lib.t, Account.key option) typ =
      obj "AddAccountPayload" ~fields:(fun _ ->
          [ field "publicKey" ~typ:(non_null public_key)
              ~doc:"Public key of the created account"
              ~deprecated:(Deprecated (Some "use account field instead"))
              ~args:Arg.[]
              ~resolve:(fun _ -> Fn.id)
          ; field "account"
              ~typ:(non_null AccountObj.account)
              ~doc:"Details of created account"
              ~args:Arg.[]
              ~resolve:(fun { ctx = mina; _ } key ->
                AccountObj.get_best_ledger_account_pk mina key )
          ] )

    let unlock_account : (Mina_lib.t, Account.key option) typ =
      obj "UnlockPayload" ~fields:(fun _ ->
          [ field "publicKey" ~typ:(non_null public_key)
              ~doc:"Public key of the unlocked account"
              ~deprecated:(Deprecated (Some "use account field instead"))
              ~args:Arg.[]
              ~resolve:(fun _ -> Fn.id)
          ; field "account"
              ~typ:(non_null AccountObj.account)
              ~doc:"Details of unlocked account"
              ~args:Arg.[]
              ~resolve:(fun { ctx = mina; _ } key ->
                AccountObj.get_best_ledger_account_pk mina key )
          ] )

    let lock_account : (Mina_lib.t, Account.key option) typ =
      obj "LockPayload" ~fields:(fun _ ->
          [ field "publicKey" ~typ:(non_null public_key)
              ~doc:"Public key of the locked account"
              ~args:Arg.[]
              ~resolve:(fun _ -> Fn.id)
          ; field "account"
              ~typ:(non_null AccountObj.account)
              ~doc:"Details of locked account"
              ~args:Arg.[]
              ~resolve:(fun { ctx = mina; _ } key ->
                AccountObj.get_best_ledger_account_pk mina key )
          ] )

    let delete_account =
      obj "DeleteAccountPayload" ~fields:(fun _ ->
          [ field "publicKey" ~typ:(non_null public_key)
              ~doc:"Public key of the deleted account"
              ~args:Arg.[]
              ~resolve:(fun _ -> Fn.id)
          ] )

    let reload_accounts =
      obj "ReloadAccountsPayload" ~fields:(fun _ ->
          [ field "success" ~typ:(non_null bool)
              ~doc:"True when the reload was successful"
              ~args:Arg.[]
              ~resolve:(fun _ -> Fn.id)
          ] )

    let import_account =
      obj "ImportAccountPayload" ~fields:(fun _ ->
          [ field "publicKey" ~doc:"The public key of the imported account"
              ~typ:(non_null public_key)
              ~args:Arg.[]
              ~resolve:(fun _ -> fst)
          ; field "alreadyImported"
              ~doc:"True if the account had already been imported"
              ~typ:(non_null bool)
              ~args:Arg.[]
              ~resolve:(fun _ -> snd)
          ; field "success" ~typ:(non_null bool)
              ~args:Arg.[]
              ~resolve:(fun _ _ -> true)
          ] )

    let time_of_banned_status = function
      | Trust_system.Banned_status.Unbanned ->
          None
      | Banned_until tm ->
          Some tm

    let trust_status =
      obj "TrustStatusPayload" ~fields:(fun _ ->
          let open Trust_system.Peer_status in
          [ field "ipAddr"
              ~typ:(non_null @@ Graphql_basic_scalars.InetAddr.typ ())
              ~doc:"IP address"
              ~args:Arg.[]
              ~resolve:(fun _ (peer, _) -> peer.Network_peer.Peer.host)
          ; field "peerId" ~typ:(non_null string) ~doc:"libp2p Peer ID"
              ~args:Arg.[]
              ~resolve:(fun _ (peer, __) -> peer.Network_peer.Peer.peer_id)
          ; field "trust" ~typ:(non_null float) ~doc:"Trust score"
              ~args:Arg.[]
              ~resolve:(fun _ (_, { trust; _ }) -> trust)
          ; field "bannedStatus"
              ~typ:(Graphql_basic_scalars.Time.typ ())
              ~doc:"Banned status"
              ~args:Arg.[]
              ~resolve:(fun _ (_, { banned; _ }) -> time_of_banned_status banned)
          ] )

    let send_payment =
      obj "SendPaymentPayload" ~fields:(fun _ ->
          [ field "payment"
              ~typ:(non_null User_command.user_command)
              ~doc:"Payment that was sent"
              ~args:Arg.[]
              ~resolve:(fun _ -> Fn.id)
          ] )

    let send_delegation =
      obj "SendDelegationPayload" ~fields:(fun _ ->
          [ field "delegation"
              ~typ:(non_null User_command.user_command)
              ~doc:"Delegation change that was sent"
              ~args:Arg.[]
              ~resolve:(fun _ -> Fn.id)
          ] )

    let send_zkapp =
      obj "SendZkappPayload" ~fields:(fun _ ->
          [ field "zkapp"
              ~typ:(non_null Zkapp_command.zkapp_command)
              ~doc:"zkApp transaction that was sent"
              ~args:Arg.[]
              ~resolve:(fun _ -> Fn.id)
          ] )

    let send_rosetta_transaction =
      obj "SendRosettaTransactionPayload" ~fields:(fun _ ->
          [ field "userCommand"
              ~typ:(non_null User_command.user_command_interface)
              ~doc:"Command that was sent"
              ~args:Arg.[]
              ~resolve:(fun _ -> Fn.id)
          ] )

    let export_logs =
      obj "ExportLogsPayload" ~fields:(fun _ ->
          [ field "exportLogs"
              ~typ:
                (non_null
                   (obj "TarFile" ~fields:(fun _ ->
                        [ field "tarfile" ~typ:(non_null string) ~args:[]
                            ~resolve:(fun _ basename -> basename)
                        ] ) ) )
              ~doc:"Tar archive containing logs"
              ~args:Arg.[]
              ~resolve:(fun _ -> Fn.id)
          ] )

    let add_payment_receipt =
      obj "AddPaymentReceiptPayload" ~fields:(fun _ ->
          [ field "payment"
              ~typ:(non_null User_command.user_command)
              ~args:Arg.[]
              ~resolve:(fun _ -> Fn.id)
          ] )

    let set_coinbase_receiver =
      obj "SetCoinbaseReceiverPayload" ~fields:(fun _ ->
          [ field "lastCoinbaseReceiver"
              ~doc:
                "Returns the public key that was receiving coinbases \
                 previously, or none if it was the block producer"
              ~typ:public_key
              ~args:Arg.[]
              ~resolve:(fun _ (last_receiver, _) -> last_receiver)
          ; field "currentCoinbaseReceiver"
              ~doc:
                "Returns the public key that will receive coinbase, or none if \
                 it will be the block producer"
              ~typ:public_key
              ~args:Arg.[]
              ~resolve:(fun _ (_, current_receiver) -> current_receiver)
          ] )

    let set_snark_work_fee =
      obj "SetSnarkWorkFeePayload" ~fields:(fun _ ->
          [ field "lastFee" ~doc:"Returns the last fee set to do snark work"
              ~typ:(non_null fee)
              ~args:Arg.[]
              ~resolve:(fun _ -> Fn.id)
          ] )

    let set_snark_worker =
      obj "SetSnarkWorkerPayload" ~fields:(fun _ ->
          [ field "lastSnarkWorker"
              ~doc:
                "Returns the last public key that was designated for snark work"
              ~typ:public_key
              ~args:Arg.[]
              ~resolve:(fun _ -> Fn.id)
          ] )

    let set_connection_gating_config =
      obj "SetConnectionGatingConfigPayload" ~fields:(fun _ ->
          [ field "trustedPeers"
              ~typ:(non_null (list (non_null peer)))
              ~doc:"Peers we will always allow connections from"
              ~args:Arg.[]
              ~resolve:(fun _ config -> config.Mina_net2.trusted_peers)
          ; field "bannedPeers"
              ~typ:(non_null (list (non_null peer)))
              ~doc:
                "Peers we will never allow connections from (unless they are \
                 also trusted!)"
              ~args:Arg.[]
              ~resolve:(fun _ config -> config.Mina_net2.banned_peers)
          ; field "isolate" ~typ:(non_null bool)
              ~doc:
                "If true, no connections will be allowed unless they are from \
                 a trusted peer"
              ~args:Arg.[]
              ~resolve:(fun _ config -> config.Mina_net2.isolate)
          ] )
  end

  module Arguments = struct
    let ip_address ~name ip_addr =
      result_of_exn Unix.Inet_addr.of_string ip_addr
        ~error:(sprintf !"%s is not valid." name)
  end

  module Input = struct
    open Schema.Arg

    module NetworkPeer = struct
      type input = Network_peer.Peer.t

      let arg_typ : ((Network_peer.Peer.t, string) result option, _) arg_typ =
        obj "NetworkPeer"
          ~doc:"Network identifiers for another protocol participant"
          ~coerce:(fun peer_id host libp2p_port ->
            try
              Ok
                Network_peer.Peer.
                  { peer_id; host = Unix.Inet_addr.of_string host; libp2p_port }
            with _ -> Error "Invalid format for NetworkPeer.host" )
          ~fields:
            [ arg "peerId" ~doc:"base58-encoded peer ID" ~typ:(non_null string)
            ; arg "host" ~doc:"IP address of the remote host"
                ~typ:(non_null string)
            ; arg "libp2pPort" ~typ:(non_null int)
            ]
          ~split:(fun f (p : input) ->
            f p.peer_id (Unix.Inet_addr.to_string p.host) p.libp2p_port )
    end

    module PublicKey = struct
      type input = Public_key.Compressed.t

      let arg_typ =
        scalar "PublicKey" ~doc:"Public key in Base58Check format"
          ~coerce:(fun pk ->
            match pk with
            | `String s ->
                Result.map_error
                  (Public_key.Compressed.of_base58_check s)
                  ~f:Error.to_string_hum
            | _ ->
                Error "Expected public key as a string in Base58Check format" )
          ~to_json:(function
            | k -> `String (Public_key.Compressed.to_base58_check k) )
    end

    module PrivateKey = struct
      type input = Signature_lib.Private_key.t

      let arg_typ =
        scalar "PrivateKey" ~doc:"Base58Check-encoded private key"
          ~coerce:Signature_lib.Private_key.of_yojson
          ~to_json:Signature_lib.Private_key.to_yojson
    end

    module TokenId = struct
      type input = Token_id.t

      let arg_typ =
        scalar "TokenId" ~doc:"Base58Check representation of a token identifier"
          ~coerce:(fun token ->
            try
              match token with
              | `String token ->
                  Ok (Token_id.of_string token)
              | _ ->
                  Error "Invalid format for token."
            with _ -> Error "Invalid format for token." )
          ~to_json:(function (i : input) -> `String (Token_id.to_string i))
    end

    module Sign = struct
      type input = Sgn.t
<<<<<<< HEAD

      let arg_typ =
        enum "Sign"
          ~values:
            [ enum_value "PLUS" ~value:Sgn.Pos
            ; enum_value "MINUS" ~value:Sgn.Neg
            ]
    end

    module Field = struct
      type input = Snark_params.Tick0.Field.t

      let arg_typ =
        scalar "Field"
          ~coerce:(fun field ->
            match field with
            | `String s ->
                Ok (Snark_params.Tick.Field.of_string s)
            | _ ->
                Error "Expected a string representing a field element" )
          ~to_json:(function
            | (f : input) -> `String (Snark_params.Tick.Field.to_string f) )
    end

    module Nonce = struct
      type input = Mina_base.Account.Nonce.t

      let arg_typ =
        scalar "Nonce"
          ~coerce:(fun nonce ->
            (* of_string might raise *)
            try
              match nonce with
              | `String s ->
                  (* a nonce is a uint32, GraphQL ints are signed int32, so use string *)
                  Ok (Mina_base.Account.Nonce.of_string s)
              | _ ->
                  Error "Expected string for nonce"
            with exn -> Error (Exn.to_string exn) )
          ~to_json:(function
            | n -> `String (Mina_base.Account.Nonce.to_string n) )
    end

    module SnarkedLedgerHash = struct
      type input = Frozen_ledger_hash.t

      let arg_typ =
        scalar "SnarkedLedgerHash"
          ~coerce:(fun hash ->
            match hash with
            | `String s ->
                Result.map_error
                  (Frozen_ledger_hash.of_base58_check s)
                  ~f:Error.to_string_hum
            | _ ->
                Error "Expected snarked ledger hash in Base58Check format" )
          ~to_json:(function
            | (h : input) -> `String (Frozen_ledger_hash.to_base58_check h) )
    end

    module BlockTime = struct
      type input = Block_time.t

      let arg_typ =
        scalar "BlockTime"
          ~coerce:(fun block_time ->
            match block_time with
            | `String s -> (
                try
                  (* a block time is a uint64, GraphQL ints are signed int32, so use string *)
                  (* of_string might raise *)
                  Ok (Block_time.of_string_exn s)
                with exn -> Error (Exn.to_string exn) )
            | _ ->
                Error "Expected string for block time" )
          ~to_json:(function
            | (t : input) -> `String (Block_time.to_string_exn t) )
    end

    module Length = struct
      type input = Mina_numbers.Length.t

      let arg_typ =
        scalar "Length"
          ~coerce:(fun length ->
            (* of_string might raise *)
            match length with
            | `String s -> (
                try
                  (* a length is a uint32, GraphQL ints are signed int32, so use string *)
                  Ok (Mina_numbers.Length.of_string s)
                with exn -> Error (Exn.to_string exn) )
            | _ ->
                Error "Expected string for length" )
          ~to_json:(function
            | (l : input) -> `String (Mina_numbers.Length.to_string l) )
    end

    module CurrencyAmount = struct
      type input = Currency.Amount.t

      let arg_typ =
        scalar "CurrencyAmount"
          ~coerce:(fun amt ->
            match amt with
            | `String s -> (
                try Ok (Currency.Amount.of_string s)
                with exn -> Error (Exn.to_string exn) )
            | _ ->
                Error "Expected string for currency amount" )
          ~to_json:(function
            | (c : input) -> `String (Currency.Amount.to_string c) )
          ~doc:
            "uint64 encoded as a json string representing an ammount of \
             currency"
    end

    module Fee = struct
      type input = Currency.Fee.t

      let arg_typ =
        scalar "Fee"
          ~coerce:(fun fee ->
            match fee with
            | `String s -> (
                try Ok (Currency.Fee.of_string s)
                with exn -> Error (Exn.to_string exn) )
            | _ ->
                Error "Expected string for fee" )
          ~to_json:(function (f : input) -> `String (Currency.Fee.to_string f))
          ~doc:"uint64 encoded as a json string representing a fee"
    end

    module SendTestZkappInput = struct
      type input = Mina_base.Zkapp_command.t

      let arg_typ =
        scalar "SendTestZkappInput" ~doc:"zkApp command for a test zkApp"
          ~coerce:(fun json ->
            let json = to_yojson json in
            Result.try_with (fun () -> Mina_base.Zkapp_command.of_json json)
            |> Result.map_error ~f:(fun ex -> Exn.to_string ex) )
          ~to_json:(fun (x : input) ->
            Yojson.Safe.to_basic @@ Mina_base.Zkapp_command.to_json x )
    end

    module PrecomputedBlock = struct
      type input = Mina_block.Precomputed.t
=======
>>>>>>> f28a81db

      let arg_typ =
        enum "Sign"
          ~values:
            [ enum_value "PLUS" ~value:Sgn.Pos
            ; enum_value "MINUS" ~value:Sgn.Neg
            ]
    end

    module Field = struct
      type input = Snark_params.Tick0.Field.t

      let arg_typ =
        scalar "Field"
          ~coerce:(fun field ->
            match field with
            | `String s ->
                Ok (Snark_params.Tick.Field.of_string s)
            | _ ->
                Error "Expected a string representing a field element" )
          ~to_json:(function
            | (f : input) -> `String (Snark_params.Tick.Field.to_string f) )
    end

    module Nonce = struct
      type input = Mina_base.Account.Nonce.t

      let arg_typ =
        scalar "Nonce"
          ~coerce:(fun nonce ->
            (* of_string might raise *)
            try
              match nonce with
              | `String s ->
                  (* a nonce is a uint32, GraphQL ints are signed int32, so use string *)
                  Ok (Mina_base.Account.Nonce.of_string s)
              | _ ->
                  Error "Expected string for nonce"
            with exn -> Error (Exn.to_string exn) )
          ~to_json:(function
            | n -> `String (Mina_base.Account.Nonce.to_string n) )
    end

    module SnarkedLedgerHash = struct
      type input = Frozen_ledger_hash.t

      let arg_typ =
        scalar "SnarkedLedgerHash"
          ~coerce:(fun hash ->
            match hash with
            | `String s ->
                Result.map_error
                  (Frozen_ledger_hash.of_base58_check s)
                  ~f:Error.to_string_hum
            | _ ->
                Error "Expected snarked ledger hash in Base58Check format" )
          ~to_json:(function
            | (h : input) -> `String (Frozen_ledger_hash.to_base58_check h) )
    end

    module BlockTime = struct
      type input = Block_time.t

      let arg_typ =
        scalar "BlockTime"
          ~coerce:(fun block_time ->
            match block_time with
            | `String s -> (
                try
                  (* a block time is a uint64, GraphQL ints are signed int32, so use string *)
                  (* of_string might raise *)
                  Ok (Block_time.of_string_exn s)
                with exn -> Error (Exn.to_string exn) )
            | _ ->
                Error "Expected string for block time" )
          ~to_json:(function
            | (t : input) -> `String (Block_time.to_string_exn t) )
    end

    module Length = struct
      type input = Mina_numbers.Length.t

      let arg_typ =
        scalar "Length"
          ~coerce:(fun length ->
            (* of_string might raise *)
            match length with
            | `String s -> (
                try
                  (* a length is a uint32, GraphQL ints are signed int32, so use string *)
                  Ok (Mina_numbers.Length.of_string s)
                with exn -> Error (Exn.to_string exn) )
            | _ ->
                Error "Expected string for length" )
          ~to_json:(function
            | (l : input) -> `String (Mina_numbers.Length.to_string l) )
    end

    module CurrencyAmount = struct
      type input = Currency.Amount.t

      let arg_typ =
        scalar "CurrencyAmount"
          ~coerce:(fun amt ->
            match amt with
            | `String s -> (
                try Ok (Currency.Amount.of_string s)
                with exn -> Error (Exn.to_string exn) )
            | _ ->
                Error "Expected string for currency amount" )
          ~to_json:(function
            | (c : input) -> `String (Currency.Amount.to_string c) )
          ~doc:
            "uint64 encoded as a json string representing an ammount of \
             currency"
    end

    module Fee = struct
      type input = Currency.Fee.t

      let arg_typ =
        scalar "Fee"
          ~coerce:(fun fee ->
            match fee with
            | `String s -> (
                try Ok (Currency.Fee.of_string s)
                with exn -> Error (Exn.to_string exn) )
            | _ ->
                Error "Expected string for fee" )
          ~to_json:(function (f : input) -> `String (Currency.Fee.to_string f))
          ~doc:"uint64 encoded as a json string representing a fee"
    end

    module SendTestZkappInput = struct
      type input = Mina_base.Zkapp_command.t

      let arg_typ =
        scalar "SendTestZkappInput" ~doc:"zkApp command for a test zkApp"
          ~coerce:(fun json ->
            let json = to_yojson json in
            Result.try_with (fun () -> Mina_base.Zkapp_command.of_json json)
            |> Result.map_error ~f:(fun ex -> Exn.to_string ex) )
          ~to_json:(fun (x : input) ->
            Yojson.Safe.to_basic @@ Mina_base.Zkapp_command.to_json x )
    end

    module PrecomputedBlock = struct
      type input = Mina_block.Precomputed.t

      let arg_typ =
        scalar "PrecomputedBlock"
          ~doc:"Block encoded in precomputed block format"
          ~coerce:(fun json ->
            let json = to_yojson json in
            Mina_block.Precomputed.of_yojson json )
          ~to_json:(fun (x : input) ->
            Yojson.Safe.to_basic (Mina_block.Precomputed.to_yojson x) )
    end

    module ExtensionalBlock = struct
      type input = Archive_lib.Extensional.Block.t

      let arg_typ =
        scalar "ExtensionalBlock"
          ~doc:"Block encoded in extensional block format"
          ~coerce:(fun json ->
            let json = to_yojson json in
            Archive_lib.Extensional.Block.of_yojson json )
          ~to_json:(fun (x : input) ->
            Yojson.Safe.to_basic @@ Archive_lib.Extensional.Block.to_yojson x )
    end

    module type Numeric_type = sig
      type t

      val to_string : t -> string

      val of_string : string -> t

      val of_int : int -> t

      val to_int : t -> int
    end

    (** Converts a type into a graphql argument type. Expect name to start with uppercase    *)
    let make_numeric_arg (type t) ~name
        (module Numeric : Numeric_type with type t = t) =
      let lower_name = String.lowercase name in
      scalar name
        ~doc:
          (sprintf
             "String or Integer representation of a %s number. If the input is \
              a string, it must represent the number in base 10"
             lower_name )
        ~to_json:(function n -> `String (Numeric.to_string n))
        ~coerce:(fun key ->
          match key with
          | `String s -> (
              try
                let n = Numeric.of_string s in
                let s' = Numeric.to_string n in
                (* Here, we check that the string that was passed converts to
                     the numeric type, and that it is in range, by converting
                     back to a string and checking that it is equal to the one
                     passed. This prevents the following weirdnesses in the
                     [Unsigned.UInt*] parsers:
                     * if the absolute value is greater than [max_int], the value
                       returned is [max_int]
                   - ["99999999999999999999999999999999999"] is [max_int]
                   - ["-99999999999999999999999999999999999"] is [max_int]
                     * if otherwise the value is negative, the value returned is
                       [max_int - (x - 1)]
                   - ["-1"] is [max_int]
                     * if there is a non-numeric character part-way through the
                       string, the numeric prefix is treated as a number
                   - ["1_000_000"] is [1]
                   - ["-1_000_000"] is [max_int]
                   - ["1.1"] is [1]
                   - ["0x15"] is [0]
                     * leading spaces are ignored
                   - [" 1"] is [1]
                     This is annoying to document, none of these behaviors are
                     useful to users, and unexpectedly triggering one of them
                     could have nasty consequences. Thus, we raise an error
                     rather than silently misinterpreting their input.
                *)
                assert (String.equal s s') ;
                Ok n
                (* TODO: We need a better error message to the user here *)
              with _ -> Error (sprintf "Could not decode %s." lower_name) )
          | `Int n ->
              if n < 0 then
                Error
                  (sprintf "Could not convert negative number to %s." lower_name)
              else Ok (Numeric.of_int n)
          | _ ->
              Error (sprintf "Invalid format for %s type." lower_name) )

    module UInt64 = struct
      type input = Unsigned.UInt64.t

      let arg_typ = make_numeric_arg ~name:"UInt64" (module Unsigned.UInt64)
    end

    module UInt32 = struct
      type input = Unsigned.UInt32.t

      let arg_typ = make_numeric_arg ~name:"UInt32" (module Unsigned.UInt32)
    end

    module SignatureInput = struct
      open Snark_params.Tick

      type input =
        | Raw of Signature.t
        | Field_and_scalar of Field.t * Inner_curve.Scalar.t

      let arg_typ =
        obj "SignatureInput"
          ~coerce:(fun field scalar rawSignature ->
            match rawSignature with
            | Some signature ->
                Result.of_option
                  (Signature.Raw.decode signature)
                  ~error:"rawSignature decoding error"
            | None -> (
                match (field, scalar) with
                | Some field, Some scalar ->
                    Ok
                      ( Field.of_string field
                      , Inner_curve.Scalar.of_string scalar )
                | _ ->
                    Error "Either field+scalar or rawSignature must by non-null"
                ) )
          ~doc:
            "A cryptographic signature -- you must provide either field+scalar \
             or rawSignature"
          ~fields:
            [ arg "field" ~typ:string ~doc:"Field component of signature"
            ; arg "scalar" ~typ:string ~doc:"Scalar component of signature"
            ; arg "rawSignature" ~typ:string ~doc:"Raw encoded signature"
            ]
          ~split:(fun f (input : input) ->
            match input with
            | Raw (s : Signature.t) ->
                f None None (Some (Signature.Raw.encode s))
            | Field_and_scalar (field, scalar) ->
                f
                  (Some (Field.to_string field))
                  (Some (Inner_curve.Scalar.to_string scalar))
                  None )
    end

    module VrfMessageInput = struct
      type input = Consensus_vrf.Layout.Message.t

      let arg_typ =
        obj "VrfMessageInput" ~doc:"The inputs to a vrf evaluation"
          ~coerce:(fun global_slot epoch_seed delegator_index ->
            { Consensus_vrf.Layout.Message.global_slot
            ; epoch_seed = Mina_base.Epoch_seed.of_base58_check_exn epoch_seed
            ; delegator_index
            } )
          ~fields:
            [ arg "globalSlot" ~typ:(non_null UInt32.arg_typ)
            ; arg "epochSeed" ~doc:"Formatted with base58check"
                ~typ:(non_null string)
            ; arg "delegatorIndex"
                ~doc:"Position in the ledger of the delegator's account"
                ~typ:(non_null int)
            ]
          ~split:(fun f (t : input) ->
            f t.global_slot
              (Mina_base.Epoch_seed.to_base58_check t.epoch_seed)
              t.delegator_index )
    end

    module VrfThresholdInput = struct
      type input = Consensus_vrf.Layout.Threshold.t

      let arg_typ =
        obj "VrfThresholdInput"
          ~doc:
            "The amount of stake delegated, used to determine the threshold \
             for a vrf evaluation producing a block"
          ~coerce:(fun delegated_stake total_stake ->
            { Consensus_vrf.Layout.Threshold.delegated_stake =
                Currency.Balance.of_uint64 delegated_stake
            ; total_stake = Currency.Amount.of_uint64 total_stake
            } )
          ~fields:
            [ arg "delegatedStake"
                ~doc:
                  "The amount of stake delegated to the vrf evaluator by the \
                   delegating account. This should match the amount in the \
                   epoch's staking ledger, which may be different to the \
                   amount in the current ledger."
                ~typ:(non_null UInt64.arg_typ)
            ; arg "totalStake"
                ~doc:
                  "The total amount of stake across all accounts in the \
                   epoch's staking ledger."
                ~typ:(non_null UInt64.arg_typ)
            ]
          ~split:(fun f (t : input) ->
            f
              (Currency.Balance.to_uint64 t.delegated_stake)
              (Currency.Amount.to_uint64 t.total_stake) )
    end

    module VrfEvaluationInput = struct
      type input = Consensus_vrf.Layout.Evaluation.t

      let arg_typ =
        obj "VrfEvaluationInput" ~doc:"The witness to a vrf evaluation"
          ~coerce:(fun message public_key c s scaled_message_hash vrf_threshold ->
            { Consensus_vrf.Layout.Evaluation.message
            ; public_key = Public_key.decompress_exn public_key
            ; c = Snark_params.Tick.Inner_curve.Scalar.of_string c
            ; s = Snark_params.Tick.Inner_curve.Scalar.of_string s
            ; scaled_message_hash =
                Consensus_vrf.Group.of_string_list_exn scaled_message_hash
            ; vrf_threshold
            ; vrf_output = None
            ; vrf_output_fractional = None
            ; threshold_met = None
            } )
          ~split:(fun f (x : input) ->
            f x.message
              (Public_key.compress x.public_key)
              (Snark_params.Tick.Inner_curve.Scalar.to_string x.c)
              (Snark_params.Tick.Inner_curve.Scalar.to_string x.s)
              (Consensus_vrf.Group.to_string_list_exn x.scaled_message_hash)
              x.vrf_threshold )
          ~fields:
            [ arg "message" ~typ:(non_null VrfMessageInput.arg_typ)
            ; arg "publicKey" ~typ:(non_null PublicKey.arg_typ)
            ; arg "c" ~typ:(non_null string)
            ; arg "s" ~typ:(non_null string)
            ; arg "scaledMessageHash" ~typ:(non_null (list (non_null string)))
            ; arg "vrfThreshold" ~typ:VrfThresholdInput.arg_typ
            ]
    end

    module Fields = struct
      let from ~doc = arg "from" ~typ:(non_null PublicKey.arg_typ) ~doc

      let to_ ~doc = arg "to" ~typ:(non_null PublicKey.arg_typ) ~doc

      let token ~doc = arg "token" ~typ:(non_null TokenId.arg_typ) ~doc

      let token_opt ~doc = arg "token" ~typ:TokenId.arg_typ ~doc

      let token_owner ~doc =
        arg "tokenOwner" ~typ:(non_null PublicKey.arg_typ) ~doc

      let receiver ~doc = arg "receiver" ~typ:(non_null PublicKey.arg_typ) ~doc

      let receiver_opt ~doc = arg "receiver" ~typ:PublicKey.arg_typ ~doc

      let fee_payer_opt ~doc = arg "feePayer" ~typ:PublicKey.arg_typ ~doc

      let fee ~doc = arg "fee" ~typ:(non_null UInt64.arg_typ) ~doc

      let amount ~doc = arg "amount" ~typ:(non_null UInt64.arg_typ) ~doc

      let memo =
        arg "memo" ~typ:string
          ~doc:"Short arbitrary message provided by the sender"

      let valid_until =
        arg "validUntil" ~typ:UInt32.arg_typ
          ~doc:
            "The global slot since genesis after which this transaction cannot \
             be applied"

      let nonce =
        arg "nonce" ~typ:UInt32.arg_typ
          ~doc:
            "Should only be set when cancelling transactions, otherwise a \
             nonce is determined automatically"

      let signature =
        arg "signature" ~typ:SignatureInput.arg_typ
          ~doc:
            "If a signature is provided, this transaction is considered signed \
             and will be broadcasted to the network without requiring a \
             private key"

      let senders =
        arg "senders"
          ~typ:(non_null (list (non_null PrivateKey.arg_typ)))
          ~doc:"The private keys from which to sign the payments"

      let repeat_count =
        arg "repeat_count" ~typ:(non_null UInt32.arg_typ)
          ~doc:"How many times shall transaction be repeated"

      let repeat_delay_ms =
        arg "repeat_delay_ms" ~typ:(non_null UInt32.arg_typ)
          ~doc:"Delay with which a transaction shall be repeated"
    end

    module SendPaymentInput = struct
      type input =
        { from : (Epoch_seed.t, bool) Public_key.Compressed.Poly.t
        ; to_ : Account.key
        ; amount : Currency.Amount.t
        ; fee : Currency.Fee.t
        ; valid_until : UInt32.input option
        ; memo : string option
        ; nonce : Mina_numbers.Account_nonce.t option
        }
      [@@deriving make]

      let arg_typ =
        let open Fields in
        obj "SendPaymentInput"
          ~coerce:(fun from to_ amount fee valid_until memo nonce ->
            (from, to_, amount, fee, valid_until, memo, nonce) )
          ~split:(fun f (x : input) ->
            f x.from x.to_
              (Currency.Amount.to_uint64 x.amount)
              (Currency.Fee.to_uint64 x.fee)
              x.valid_until x.memo x.nonce )
          ~fields:
            [ from ~doc:"Public key of sender of payment"
            ; to_ ~doc:"Public key of recipient of payment"
            ; amount ~doc:"Amount of MINA to send to receiver"
            ; fee ~doc:"Fee amount in order to send payment"
            ; valid_until
            ; memo
            ; nonce
            ]
    end

    module SendZkappInput = struct
      type input = SendTestZkappInput.input

      let arg_typ =
        let conv
            (x :
              Mina_base.Zkapp_command.t
              Fields_derivers_graphql.Schema.Arg.arg_typ ) :
            Mina_base.Zkapp_command.t Graphql_async.Schema.Arg.arg_typ =
          Obj.magic x
        in
        let arg_typ =
          { arg_typ = Mina_base.Zkapp_command.arg_typ () |> conv
          ; to_json =
              (function
              | x ->
                  Yojson.Safe.to_basic
                    (Mina_base.Zkapp_command.zkapp_command_to_json x) )
          }
        in
        obj "SendZkappInput" ~coerce:Fn.id
          ~split:(fun f (x : input) -> f x)
          ~fields:
            [ arg "zkappCommand"
                ~doc:"zkApp command structure representing the transaction"
                ~typ:arg_typ
            ]
    end

    module SendDelegationInput = struct
      type input =
        { from : PublicKey.input
        ; to_ : PublicKey.input
        ; fee : Currency.Fee.t
        ; valid_until : UInt32.input option
        ; memo : string option
        ; nonce : UInt32.input option
        }
      [@@deriving make]

      let arg_typ =
        let open Fields in
        obj "SendDelegationInput"
          ~coerce:(fun from to_ fee valid_until memo nonce ->
            (from, to_, fee, valid_until, memo, nonce) )
          ~split:(fun f (x : input) ->
            f x.from x.to_
              (Currency.Fee.to_uint64 x.fee)
              x.valid_until x.memo x.nonce )
          ~fields:
            [ from ~doc:"Public key of sender of a stake delegation"
            ; to_ ~doc:"Public key of the account being delegated to"
            ; fee ~doc:"Fee amount in order to send a stake delegation"
            ; valid_until
            ; memo
            ; nonce
            ]
    end

    module RosettaTransaction = struct
      type input = Yojson.Basic.t

      let arg_typ =
        Schema.Arg.scalar "RosettaTransaction"
          ~doc:"A transaction encoded in the Rosetta format"
          ~coerce:(fun graphql_json ->
            Rosetta_lib.Transaction.to_mina_signed (to_yojson graphql_json)
            |> Result.map_error ~f:Error.to_string_hum )
          ~to_json:(Fn.id : input -> input)
    end

    module AddAccountInput = struct
      type input = string

      let arg_typ =
        obj "AddAccountInput" ~coerce:Fn.id
          ~fields:
            [ arg "password" ~doc:"Password used to encrypt the new account"
                ~typ:(non_null string)
            ]
          ~split:Fn.id
    end

    module UnlockInput = struct
      type input = Bytes.t * PublicKey.input

      let arg_typ =
        obj "UnlockInput"
          ~coerce:(fun password pk -> (password, pk))
          ~fields:
            [ arg "password" ~doc:"Password for the account to be unlocked"
                ~typ:(non_null string)
            ; arg "publicKey"
                ~doc:"Public key specifying which account to unlock"
                ~typ:(non_null PublicKey.arg_typ)
            ]
          ~split:(fun f ((password, pk) : input) ->
            f (Bytes.to_string password) pk )
    end

    module CreateHDAccountInput = struct
      type input = UInt32.input

      let arg_typ =
        obj "CreateHDAccountInput" ~coerce:Fn.id
          ~fields:
            [ arg "index" ~doc:"Index of the account in hardware wallet"
                ~typ:(non_null UInt32.arg_typ)
            ]
          ~split:Fn.id
    end

    module LockInput = struct
      type input = PublicKey.input

      let arg_typ =
        obj "LockInput" ~coerce:Fn.id
          ~fields:
            [ arg "publicKey" ~doc:"Public key specifying which account to lock"
                ~typ:(non_null PublicKey.arg_typ)
            ]
          ~split:Fn.id
    end

    module DeleteAccountInput = struct
      type input = PublicKey.input

      let arg_typ =
        obj "DeleteAccountInput" ~coerce:Fn.id
          ~fields:
            [ arg "publicKey" ~doc:"Public key of account to be deleted"
                ~typ:(non_null PublicKey.arg_typ)
            ]
          ~split:Fn.id
    end

    module ResetTrustStatusInput = struct
      type input = string

      let arg_typ =
        obj "ResetTrustStatusInput" ~coerce:Fn.id
          ~fields:[ arg "ipAddress" ~typ:(non_null string) ]
          ~split:Fn.id
    end

    module BlockFilterInput = struct
      type input = PublicKey.input

      (* TODO: Treat cases where filter_input has a null argument *)
      let arg_typ =
        obj "BlockFilterInput" ~coerce:Fn.id ~split:Fn.id
          ~fields:
            [ arg "relatedTo"
                ~doc:
                  "A public key of a user who has their\n\
                  \        transaction in the block, or produced the block"
                ~typ:(non_null PublicKey.arg_typ)
            ]
    end

    module UserCommandFilterType = struct
      type input = PublicKey.input

      let arg_typ =
        obj "UserCommandFilterType" ~coerce:Fn.id ~split:Fn.id
          ~fields:
            [ arg "toOrFrom"
                ~doc:
                  "Public key of sender or receiver of transactions you are \
                   looking for"
                ~typ:(non_null PublicKey.arg_typ)
            ]
    end

    module SetCoinbaseReceiverInput = struct
      type input = PublicKey.input option

      let arg_typ =
        obj "SetCoinbaseReceiverInput" ~coerce:Fn.id ~split:Fn.id
          ~fields:
            [ arg "publicKey" ~typ:PublicKey.arg_typ
                ~doc:
                  (sprintf
                     "Public key of the account to receive coinbases. Block \
                      production keys will receive the coinbases if omitted. \
                      %s"
                     Cli_lib.Default.receiver_key_warning )
            ]
    end

    module SetSnarkWorkFee = struct
      type input = UInt64.input

      let arg_typ =
        obj "SetSnarkWorkFee"
          ~fields:
            [ Fields.fee ~doc:"Fee to get rewarded for producing snark work" ]
          ~coerce:Fn.id ~split:Fn.id
    end

    module SetSnarkWorkerInput = struct
      type input = PublicKey.input option

      let arg_typ =
        obj "SetSnarkWorkerInput" ~coerce:Fn.id ~split:Fn.id
          ~fields:
            [ arg "publicKey" ~typ:PublicKey.arg_typ
                ~doc:
                  (sprintf
                     "Public key you wish to start snark-working on; null to \
                      stop doing any snark work. %s"
                     Cli_lib.Default.receiver_key_warning )
            ]
    end

    module AddPaymentReceiptInput = struct
      type input = { payment : string; added_time : string }

      let arg_typ =
        obj "AddPaymentReceiptInput"
          ~coerce:(fun payment added_time -> { payment; added_time })
          ~split:(fun f (t : input) -> f t.payment t.added_time)
          ~fields:
            [ arg "payment"
                ~doc:(Doc.bin_prot "Serialized payment")
                ~typ:(non_null string)
            ; (* TODO: create a formal method for verifying that the provided added_time is correct  *)
              arg "added_time" ~typ:(non_null string)
                ~doc:
                  (Doc.date
                     "Time that a payment gets added to another clients \
                      transaction database" )
            ]
    end

    module SetConnectionGatingConfigInput = struct
      type input =
        Mina_net2.connection_gating * [ `Clean_added_peers of bool option ]

      let arg_typ =
        obj "SetConnectionGatingConfigInput"
          ~coerce:(fun trusted_peers banned_peers isolate clean_added_peers ->
            let open Result.Let_syntax in
            let%bind trusted_peers = Result.all trusted_peers in
            let%map banned_peers = Result.all banned_peers in
            ( Mina_net2.{ isolate; trusted_peers; banned_peers }
            , `Clean_added_peers clean_added_peers ) )
          ~split:(fun f ((t, `Clean_added_peers clean_added_peers) : input) ->
            f t.trusted_peers t.banned_peers t.isolate clean_added_peers )
          ~fields:
            Arg.
              [ arg "trustedPeers"
                  ~typ:(non_null (list (non_null NetworkPeer.arg_typ)))
                  ~doc:"Peers we will always allow connections from"
              ; arg "bannedPeers"
                  ~typ:(non_null (list (non_null NetworkPeer.arg_typ)))
                  ~doc:
                    "Peers we will never allow connections from (unless they \
                     are also trusted!)"
              ; arg "isolate" ~typ:(non_null bool)
                  ~doc:
                    "If true, no connections will be allowed unless they are \
                     from a trusted peer"
              ; arg "cleanAddedPeers" ~typ:bool
                  ~doc:
                    "If true, resets added peers to an empty list (including \
                     seeds)"
              ]
    end

    module Itn = struct
      module PaymentDetails = struct
        type input =
          { senders : Signature_lib.Private_key.t list
          ; receiver : Signature_lib.Public_key.Compressed.t
          ; amount : Currency.Amount.t
          ; fee_min : Currency.Fee.t
          ; fee_max : Currency.Fee.t
          ; memo : string
          ; transactions_per_second : float
          ; duration_in_minutes : int
          }

        let arg_typ =
          obj "PaymentsDetails"
            ~doc:"Keys and other information for scheduling payments"
            ~coerce:(fun senders receiver amount fee_min fee_max memo
                         transactions_per_second duration_in_minutes ->
              Result.return
                { senders
                ; receiver
                ; amount
                ; fee_min
                ; fee_max
                ; memo
                ; transactions_per_second
                ; duration_in_minutes
                } )
            ~split:(fun f (t : input) ->
              f t.senders t.receiver t.amount t.fee_min t.fee_max t.memo
                t.transactions_per_second t.duration_in_minutes )
            ~fields:
              Arg.
                [ arg "senders"
                    ~typ:(non_null (list (non_null PrivateKey.arg_typ)))
                    ~doc:"Private keys of accounts to send from"
                ; arg "receiver"
                    ~typ:(non_null PublicKey.arg_typ)
                    ~doc:"Public key of receiver of payments"
                ; arg "amount"
                    ~typ:(non_null CurrencyAmount.arg_typ)
                    ~doc:"Amount for payments"
                ; arg "feeMin" ~typ:(non_null Fee.arg_typ) ~doc:"Minimum fee"
                ; arg "feeMax" ~typ:(non_null Fee.arg_typ) ~doc:"Maximum fee"
                ; arg "memo" ~doc:"Memo, up to 32 characters"
                    ~typ:(non_null string)
                ; arg "transactionsPerSecond" ~doc:"Frequency of transactions"
                    ~typ:(non_null float)
                ; arg "durationInMinutes" ~doc:"Length of scheduler run"
                    ~typ:(non_null int)
                ]
      end

      module ZkappCommandsDetails = struct
        type input =
          { fee_payers : Signature_lib.Private_key.t list
          ; num_zkapps_to_deploy : int
          ; num_new_accounts : int
          ; transactions_per_second : float
          ; duration_in_minutes : int
          ; memo_prefix : string
          ; no_precondition : bool
          ; min_balance_change : string
          ; max_balance_change : string
          ; init_balance : string
          ; min_fee : string
          ; max_fee : string
          ; deployment_fee : string
          ; account_queue_size : int
<<<<<<< HEAD
=======
          ; max_cost : bool
>>>>>>> f28a81db
          }

        let arg_typ =
          obj "ZkappCommandsDetails"
            ~doc:"Keys and other information for scheduling zkapp commands"
            ~coerce:(fun fee_payers num_zkapps_to_deploy num_new_accounts
                         transactions_per_second duration_in_minutes memo_prefix
                         no_precondition min_balance_change max_balance_change
                         init_balance min_fee max_fee deployment_fee
<<<<<<< HEAD
                         account_queue_size ->
=======
                         account_queue_size max_cost ->
>>>>>>> f28a81db
              Result.return
                { fee_payers
                ; num_zkapps_to_deploy
                ; num_new_accounts
                ; transactions_per_second
                ; duration_in_minutes
                ; memo_prefix
                ; no_precondition
                ; min_balance_change
                ; max_balance_change
                ; init_balance
                ; min_fee
                ; max_fee
                ; deployment_fee
                ; account_queue_size
<<<<<<< HEAD
=======
                ; max_cost
>>>>>>> f28a81db
                } )
            ~split:(fun f (t : input) ->
              f t.fee_payers t.num_zkapps_to_deploy t.num_new_accounts
                t.transactions_per_second t.duration_in_minutes t.memo_prefix
                t.no_precondition t.min_balance_change t.max_balance_change
                t.init_balance t.min_fee t.max_fee t.deployment_fee
<<<<<<< HEAD
                t.account_queue_size )
=======
                t.account_queue_size t.max_cost )
>>>>>>> f28a81db
            ~fields:
              Arg.
                [ arg "feePayers"
                    ~typ:(non_null (list (non_null PrivateKey.arg_typ)))
                    ~doc:
                      "Private keys of fee payers (fee payers also function as \
                       the account creators)"
                ; arg "numZkappsToDeploy" ~typ:(non_null int)
                    ~doc:
                      "Number of zkApp accounts that we initially deploy for \
                       the purpose of test"
                ; arg "numNewAccounts" ~typ:(non_null int)
                    ~doc:
                      "Number of zkapp accounts that the scheduler generates \
                       during the test"
                ; arg "transactionsPerSecond" ~typ:(non_null float)
                    ~doc:"Frequency of transactions"
                ; arg "durationInMinutes" ~doc:"Length of scheduler run"
                    ~typ:(non_null int)
                ; arg "memoPrefix" ~doc:"Prefix of memo" ~typ:(non_null string)
                ; arg "noPrecondition"
                    ~doc:"Disable the precondition in account updates"
                    ~typ:(non_null bool)
                ; arg "minBalanceChange" ~doc:"Minimum balance change"
                    ~typ:(non_null string)
                ; arg "maxBalanceChange" ~doc:"Maximum balance change"
                    ~typ:(non_null string)
                ; arg "initBalance" ~typ:(non_null string)
                    ~doc:
                      "Initial balance for zkApp accounts that we initially \
                       deploy for the purpose of test"
                ; arg "minFee" ~doc:"Minimum fee" ~typ:(non_null string)
                ; arg "maxFee" ~doc:"Maximum fee" ~typ:(non_null string)
                ; arg "deploymentFee"
                    ~doc:"Fee for the initial deployment of zkApp accounts"
                    ~typ:(non_null string)
                ; arg "accountQueueSize"
                    ~doc:"The size of queue for recently used accounts"
                    ~typ:(non_null int)
<<<<<<< HEAD
=======
                ; arg "maxCost" ~doc:"Generate max cost zkApp command"
                    ~typ:(non_null bool)
>>>>>>> f28a81db
                ]
      end

      module GatingUpdate = struct
        type input =
          { trusted_peers : Network_peer.Peer.t list
          ; banned_peers : Network_peer.Peer.t list
          ; isolate : bool
          ; clean_added_peers : bool
          ; added_peers : Network_peer.Peer.t list
          }

        let arg_typ =
          obj "GatingUpdate" ~doc:"Update to gating config and added peers"
            ~coerce:(fun trusted_peers banned_peers isolate clean_added_peers
                         added_peers ->
              let%bind.Result trusted_peers = Result.all trusted_peers in
              let%bind.Result banned_peers = Result.all banned_peers in
              let%map.Result added_peers = Result.all added_peers in
              { trusted_peers
              ; banned_peers
              ; isolate
              ; clean_added_peers
              ; added_peers
              } )
            ~split:(fun f (t : input) ->
              f t.trusted_peers t.banned_peers t.isolate t.clean_added_peers
                t.added_peers )
            ~fields:
              Arg.
                [ arg "trustedPeers"
                    ~typ:(non_null (list (non_null NetworkPeer.arg_typ)))
                    ~doc:"Peers we will always allow connections from"
                ; arg "bannedPeers"
                    ~typ:(non_null (list (non_null NetworkPeer.arg_typ)))
                    ~doc:
                      "Peers we will never allow connections from (unless they \
                       are also trusted!)"
                ; arg "isolate" ~typ:(non_null bool)
                    ~doc:
                      "If true, no connections will be allowed unless they are \
                       from a trusted peer"
                ; arg "cleanAddedPeers" ~typ:(non_null bool)
                    ~doc:
                      "If true, resets added peers to an empty list (including \
                       seeds)"
                ; arg "addedPeers"
                    ~typ:(non_null (list (non_null NetworkPeer.arg_typ)))
                    ~doc:"Peers to connect to"
                ]
      end
    end
  end

  let vrf_message : ('context, Consensus_vrf.Layout.Message.t option) typ =
    let open Consensus_vrf.Layout.Message in
    obj "VrfMessage" ~doc:"The inputs to a vrf evaluation" ~fields:(fun _ ->
        [ field "globalSlot" ~typ:(non_null global_slot)
            ~args:Arg.[]
            ~resolve:(fun _ { global_slot; _ } -> global_slot)
        ; field "epochSeed" ~typ:(non_null epoch_seed)
            ~args:Arg.[]
            ~resolve:(fun _ { epoch_seed; _ } -> epoch_seed)
        ; field "delegatorIndex"
            ~doc:"Position in the ledger of the delegator's account"
            ~typ:(non_null int)
            ~args:Arg.[]
            ~resolve:(fun _ { delegator_index; _ } -> delegator_index)
        ] )

  let vrf_threshold =
    obj "VrfThreshold"
      ~doc:
        "The amount of stake delegated, used to determine the threshold for a \
         vrf evaluation winning a slot" ~fields:(fun _ ->
        [ field "delegatedStake"
            ~doc:
              "The amount of stake delegated to the vrf evaluator by the \
               delegating account. This should match the amount in the epoch's \
               staking ledger, which may be different to the amount in the \
               current ledger." ~args:[] ~typ:(non_null balance)
            ~resolve:(fun
                       _
                       { Consensus_vrf.Layout.Threshold.delegated_stake; _ }
                     -> delegated_stake )
        ; field "totalStake"
            ~doc:
              "The total amount of stake across all accounts in the epoch's \
               staking ledger." ~args:[] ~typ:(non_null amount)
            ~resolve:(fun _ { Consensus_vrf.Layout.Threshold.total_stake; _ } ->
              total_stake )
        ] )

  let vrf_evaluation : ('context, Consensus_vrf.Layout.Evaluation.t option) typ
      =
    let open Consensus_vrf.Layout.Evaluation in
    let vrf_scalar = Graphql_lib.Scalars.VrfScalar.typ () in
    obj "VrfEvaluation"
      ~doc:"A witness to a vrf evaluation, which may be externally verified"
      ~fields:(fun _ ->
        [ field "message" ~typ:(non_null vrf_message)
            ~args:Arg.[]
            ~resolve:(fun _ { message; _ } -> message)
        ; field "publicKey" ~typ:(non_null public_key)
            ~args:Arg.[]
            ~resolve:(fun _ { public_key; _ } -> Public_key.compress public_key)
        ; field "c" ~typ:(non_null vrf_scalar)
            ~args:Arg.[]
            ~resolve:(fun _ { c; _ } -> c)
        ; field "s" ~typ:(non_null vrf_scalar)
            ~args:Arg.[]
            ~resolve:(fun _ { s; _ } -> s)
        ; field "scaledMessageHash"
            ~typ:(non_null (list (non_null string)))
            ~doc:"A group element represented as 2 field elements"
            ~args:Arg.[]
            ~resolve:(fun _ { scaled_message_hash; _ } ->
              Consensus_vrf.Group.to_string_list_exn scaled_message_hash )
        ; field "vrfThreshold" ~typ:vrf_threshold
            ~args:Arg.[]
            ~resolve:(fun _ { vrf_threshold; _ } -> vrf_threshold)
        ; field "vrfOutput"
            ~typ:(Graphql_lib.Scalars.VrfOutputTruncated.typ ())
            ~doc:
              "The vrf output derived from the evaluation witness. If null, \
               the vrf witness was invalid."
            ~args:Arg.[]
            ~resolve:(fun { ctx = mina; _ } t ->
              match t.vrf_output with
              | Some vrf ->
                  Some vrf
              | None ->
                  let constraint_constants =
                    (Mina_lib.config mina).precomputed_values
                      .constraint_constants
                  in
                  to_vrf ~constraint_constants t
                  |> Option.map ~f:Consensus_vrf.Output.truncate )
        ; field "vrfOutputFractional" ~typ:float
            ~doc:
              "The vrf output derived from the evaluation witness, as a \
               fraction. This represents a won slot if vrfOutputFractional <= \
               (1 - (1 / 4)^(delegated_balance / total_stake)). If null, the \
               vrf witness was invalid."
            ~args:Arg.[]
            ~resolve:(fun { ctx = mina; _ } t ->
              match t.vrf_output_fractional with
              | Some f ->
                  Some f
              | None ->
                  let vrf_opt =
                    match t.vrf_output with
                    | Some vrf ->
                        Some vrf
                    | None ->
                        let constraint_constants =
                          (Mina_lib.config mina).precomputed_values
                            .constraint_constants
                        in
                        to_vrf ~constraint_constants t
                        |> Option.map ~f:Consensus_vrf.Output.truncate
                  in
                  Option.map
                    ~f:(fun vrf ->
                      Consensus_vrf.Output.Truncated.to_fraction vrf
                      |> Bignum.to_float )
                    vrf_opt )
        ; field "thresholdMet" ~typ:bool
            ~doc:
              "Whether the threshold to produce a block was met, if specified"
            ~args:
              Arg.
                [ arg "input" ~doc:"Override for delegation threshold"
                    ~typ:Input.VrfThresholdInput.arg_typ
                ]
            ~resolve:(fun { ctx = mina; _ } t input ->
              match input with
              | Some { delegated_stake; total_stake } ->
                  let constraint_constants =
                    (Mina_lib.config mina).precomputed_values
                      .constraint_constants
                  in
                  (Consensus_vrf.Layout.Evaluation.compute_vrf
                     ~constraint_constants t ~delegated_stake ~total_stake )
                    .threshold_met
              | None ->
                  t.threshold_met )
        ] )
end

module Subscriptions = struct
  open Schema

  let new_sync_update =
    subscription_field "newSyncUpdate"
      ~doc:"Event that triggers when the network sync status changes"
      ~deprecated:NotDeprecated
      ~typ:(non_null Types.sync_status)
      ~args:Arg.[]
      ~resolve:(fun { ctx = mina; _ } ->
        Mina_lib.sync_status mina |> Mina_incremental.Status.to_pipe
        |> Deferred.Result.return )

  let new_block =
    subscription_field "newBlock"
      ~doc:
        "Event that triggers when a new block is created that either contains \
         a transaction with the specified public key, or was produced by it. \
         If no public key is provided, then the event will trigger for every \
         new block received"
      ~typ:(non_null Types.block)
      ~args:
        Arg.
          [ arg "publicKey" ~doc:"Public key that is included in the block"
              ~typ:Types.Input.PublicKey.arg_typ
          ]
      ~resolve:(fun { ctx = mina; _ } public_key ->
        Deferred.Result.return
        @@ Mina_commands.Subscriptions.new_block mina public_key )

  let chain_reorganization =
    subscription_field "chainReorganization"
      ~doc:
        "Event that triggers when the best tip changes in a way that is not a \
         trivial extension of the existing one"
      ~typ:(non_null Types.chain_reorganization_status)
      ~args:Arg.[]
      ~resolve:(fun { ctx = mina; _ } ->
        Deferred.Result.return
        @@ Mina_commands.Subscriptions.reorganization mina )

  let commands = [ new_sync_update; new_block; chain_reorganization ]
end

module Mutations = struct
  open Schema

  let create_account_resolver { ctx = t; _ } () password =
    let password = lazy (return (Bytes.of_string password)) in
    let%map pk = Mina_lib.wallets t |> Secrets.Wallets.generate_new ~password in
    Mina_lib.subscriptions t |> Mina_lib.Subscriptions.add_new_subscription ~pk ;
    Result.return pk

  let add_wallet =
    io_field "addWallet"
      ~doc:
        "Add a wallet - this will create a new keypair and store it in the \
         daemon"
      ~deprecated:(Deprecated (Some "use createAccount instead"))
      ~typ:(non_null Types.Payload.create_account)
      ~args:
        Arg.[ arg "input" ~typ:(non_null Types.Input.AddAccountInput.arg_typ) ]
      ~resolve:create_account_resolver

  let create_account =
    io_field "createAccount"
      ~doc:
        "Create a new account - this will create a new keypair and store it in \
         the daemon"
      ~typ:(non_null Types.Payload.create_account)
      ~args:
        Arg.[ arg "input" ~typ:(non_null Types.Input.AddAccountInput.arg_typ) ]
      ~resolve:create_account_resolver

  let create_hd_account =
    io_field "createHDAccount"
      ~doc:Secrets.Hardware_wallets.create_hd_account_summary
      ~typ:(non_null Types.Payload.create_account)
      ~args:
        Arg.
          [ arg "input" ~typ:(non_null Types.Input.CreateHDAccountInput.arg_typ)
          ]
      ~resolve:(fun { ctx = mina; _ } () hd_index ->
        Mina_lib.wallets mina |> Secrets.Wallets.create_hd_account ~hd_index )

  let unlock_account_resolver { ctx = t; _ } () (password, pk) =
    let password = lazy (return (Bytes.of_string password)) in
    match%map
      Mina_lib.wallets t |> Secrets.Wallets.unlock ~needle:pk ~password
    with
    | Error `Not_found ->
        Error "Could not find owned account associated with provided key"
    | Error `Bad_password ->
        Error "Wrong password provided"
    | Error (`Key_read_error e) ->
        Error
          (sprintf "Error reading the secret key file: %s"
             (Secrets.Privkey_error.to_string e) )
    | Ok () ->
        Ok pk

  let unlock_wallet =
    io_field "unlockWallet"
      ~doc:"Allow transactions to be sent from the unlocked account"
      ~deprecated:(Deprecated (Some "use unlockAccount instead"))
      ~typ:(non_null Types.Payload.unlock_account)
      ~args:Arg.[ arg "input" ~typ:(non_null Types.Input.UnlockInput.arg_typ) ]
      ~resolve:unlock_account_resolver

  let unlock_account =
    io_field "unlockAccount"
      ~doc:"Allow transactions to be sent from the unlocked account"
      ~typ:(non_null Types.Payload.unlock_account)
      ~args:Arg.[ arg "input" ~typ:(non_null Types.Input.UnlockInput.arg_typ) ]
      ~resolve:unlock_account_resolver

  let lock_account_resolver { ctx = t; _ } () pk =
    Mina_lib.wallets t |> Secrets.Wallets.lock ~needle:pk ;
    pk

  let lock_wallet =
    field "lockWallet"
      ~doc:"Lock an unlocked account to prevent transaction being sent from it"
      ~deprecated:(Deprecated (Some "use lockAccount instead"))
      ~typ:(non_null Types.Payload.lock_account)
      ~args:Arg.[ arg "input" ~typ:(non_null Types.Input.LockInput.arg_typ) ]
      ~resolve:lock_account_resolver

  let lock_account =
    field "lockAccount"
      ~doc:"Lock an unlocked account to prevent transaction being sent from it"
      ~typ:(non_null Types.Payload.lock_account)
      ~args:Arg.[ arg "input" ~typ:(non_null Types.Input.LockInput.arg_typ) ]
      ~resolve:lock_account_resolver

  let delete_account_resolver { ctx = mina; _ } () public_key =
    let open Deferred.Result.Let_syntax in
    let wallets = Mina_lib.wallets mina in
    let%map () =
      Deferred.Result.map_error
        ~f:(fun `Not_found -> "Could not find account with specified public key")
        (Secrets.Wallets.delete wallets public_key)
    in
    public_key

  let delete_wallet =
    io_field "deleteWallet"
      ~doc:"Delete the private key for an account that you track"
      ~deprecated:(Deprecated (Some "use deleteAccount instead"))
      ~typ:(non_null Types.Payload.delete_account)
      ~args:
        Arg.
          [ arg "input" ~typ:(non_null Types.Input.DeleteAccountInput.arg_typ) ]
      ~resolve:delete_account_resolver

  let delete_account =
    io_field "deleteAccount"
      ~doc:"Delete the private key for an account that you track"
      ~typ:(non_null Types.Payload.delete_account)
      ~args:
        Arg.
          [ arg "input" ~typ:(non_null Types.Input.DeleteAccountInput.arg_typ) ]
      ~resolve:delete_account_resolver

  let reload_account_resolver { ctx = mina; _ } () =
    let%map _ =
      Secrets.Wallets.reload ~logger:(Logger.create ()) (Mina_lib.wallets mina)
    in
    Ok true

  let reload_wallets =
    io_field "reloadWallets" ~doc:"Reload tracked account information from disk"
      ~deprecated:(Deprecated (Some "use reloadAccounts instead"))
      ~typ:(non_null Types.Payload.reload_accounts)
      ~args:Arg.[]
      ~resolve:reload_account_resolver

  let reload_accounts =
    io_field "reloadAccounts"
      ~doc:"Reload tracked account information from disk"
      ~typ:(non_null Types.Payload.reload_accounts)
      ~args:Arg.[]
      ~resolve:reload_account_resolver

  let import_account =
    io_field "importAccount" ~doc:"Reload tracked account information from disk"
      ~typ:(non_null Types.Payload.import_account)
      ~args:
        Arg.
          [ arg "path"
              ~doc:
                "Path to the wallet file, relative to the daemon's current \
                 working directory."
              ~typ:(non_null string)
          ; arg "password" ~doc:"Password for the account to import"
              ~typ:(non_null string)
          ]
      ~resolve:(fun { ctx = mina; _ } () privkey_path password ->
        let open Deferred.Result.Let_syntax in
        (* the Keypair.read zeroes the password, so copy for use in import step below *)
        let saved_password =
          Lazy.return (Deferred.return (Bytes.of_string password))
        in
        let password =
          Lazy.return (Deferred.return (Bytes.of_string password))
        in
        let%bind ({ Keypair.public_key; _ } as keypair) =
          Secrets.Keypair.read ~privkey_path ~password
          |> Deferred.Result.map_error ~f:Secrets.Privkey_error.to_string
        in
        let pk = Public_key.compress public_key in
        let wallets = Mina_lib.wallets mina in
        match Secrets.Wallets.check_locked wallets ~needle:pk with
        | Some _ ->
            return (pk, true)
        | None ->
            let%map.Async.Deferred pk =
              Secrets.Wallets.import_keypair wallets keypair
                ~password:saved_password
            in
            Ok (pk, false) )

  let reset_trust_status =
    io_field "resetTrustStatus"
      ~doc:"Reset trust status for all peers at a given IP address"
      ~typ:(list (non_null Types.Payload.trust_status))
      ~args:
        Arg.
          [ arg "input"
              ~typ:(non_null Types.Input.ResetTrustStatusInput.arg_typ)
          ]
      ~resolve:(fun { ctx = mina; _ } () ip_address_input ->
        let open Deferred.Result.Let_syntax in
        let%map ip_address =
          Deferred.return
          @@ Types.Arguments.ip_address ~name:"ip_address" ip_address_input
        in
        Some (Mina_commands.reset_trust_status mina ip_address) )

  let send_user_command mina user_command_input =
    match
      Mina_commands.setup_and_submit_user_command mina user_command_input
    with
    | `Active f -> (
        match%map f with
        | Ok user_command ->
            Ok
              { Types.User_command.With_status.data = user_command
              ; status = Enqueued
              }
        | Error e ->
            Error
              (sprintf "Couldn't send user command: %s" (Error.to_string_hum e))
        )
<<<<<<< HEAD
    | `Bootstrapping ->
        return (Error "Daemon is bootstrapping")

  let internal_send_zkapp_commands mina zkapp_commands =
    match Mina_commands.setup_and_submit_zkapp_commands mina zkapp_commands with
    | `Active f -> (
        match%map f with
        | Ok zkapp_commands ->
            let cmds_with_hash =
              List.map zkapp_commands ~f:(fun zkapp_command ->
                  let cmd =
                    { Types.Zkapp_command.With_status.data = zkapp_command
                    ; status = Enqueued
                    }
                  in
                  Types.Zkapp_command.With_status.map cmd ~f:(fun cmd ->
                      { With_hash.data = cmd
                      ; hash = Transaction_hash.hash_command (Zkapp_command cmd)
                      } ) )
            in
            Ok cmds_with_hash
        | Error e ->
            Error
              (sprintf "Couldn't send zkApp commands: %s"
                 (Error.to_string_hum e) ) )
    | `Bootstrapping ->
        return (Error "Daemon is bootstrapping")

=======
    | `Bootstrapping ->
        return (Error "Daemon is bootstrapping")

  let internal_send_zkapp_commands mina zkapp_commands =
    match Mina_commands.setup_and_submit_zkapp_commands mina zkapp_commands with
    | `Active f -> (
        match%map f with
        | Ok zkapp_commands ->
            let cmds_with_hash =
              List.map zkapp_commands ~f:(fun zkapp_command ->
                  let cmd =
                    { Types.Zkapp_command.With_status.data = zkapp_command
                    ; status = Enqueued
                    }
                  in
                  Types.Zkapp_command.With_status.map cmd ~f:(fun cmd ->
                      { With_hash.data = cmd
                      ; hash = Transaction_hash.hash_command (Zkapp_command cmd)
                      } ) )
            in
            Ok cmds_with_hash
        | Error e ->
            Error
              (sprintf "Couldn't send zkApp commands: %s"
                 (Error.to_string_hum e) ) )
    | `Bootstrapping ->
        return (Error "Daemon is bootstrapping")

>>>>>>> f28a81db
  let send_zkapp_command mina zkapp_command =
    match Mina_commands.setup_and_submit_zkapp_command mina zkapp_command with
    | `Active f -> (
        match%map f with
        | Ok zkapp_command ->
            let cmd =
              { Types.Zkapp_command.With_status.data = zkapp_command
              ; status = Enqueued
              }
            in
            let cmd_with_hash =
              Types.Zkapp_command.With_status.map cmd ~f:(fun cmd ->
                  { With_hash.data = cmd
                  ; hash = Transaction_hash.hash_command (Zkapp_command cmd)
                  } )
            in
            Ok cmd_with_hash
        | Error e ->
            Error
              (sprintf "Couldn't send zkApp command: %s" (Error.to_string_hum e))
        )
    | `Bootstrapping ->
        return (Error "Daemon is bootstrapping")

  let mock_zkapp_command mina zkapp_command :
      ( (Zkapp_command.t, Transaction_hash.t) With_hash.t
        Types.Zkapp_command.With_status.t
      , string )
      result
      Io.t =
    (* instead of adding the zkapp_command to the transaction pool, as we would for an actual zkapp,
       apply the zkapp using an ephemeral ledger
    *)
    match Mina_lib.best_tip mina with
    | `Active breadcrumb -> (
        let best_tip_ledger =
          Transition_frontier.Breadcrumb.staged_ledger breadcrumb
          |> Staged_ledger.ledger
        in
        let accounts = Ledger.to_list best_tip_ledger in
        let constraint_constants =
          Genesis_constants.Constraint_constants.compiled
        in
        let depth = constraint_constants.ledger_depth in
        let ledger = Ledger.create_ephemeral ~depth () in
        (* Ledger.copy doesn't actually copy
           N.B.: The time for this copy grows with the number of accounts
        *)
        List.iter accounts ~f:(fun account ->
            let pk = Account.public_key account in
            let token = Account.token account in
            let account_id = Account_id.create pk token in
            match Ledger.get_or_create_account ledger account_id account with
            | Ok (`Added, _loc) ->
                ()
            | Ok (`Existed, _loc) ->
                (* should be unreachable *)
                failwithf
                  "When creating ledger for mock zkApp, account with public \
                   key %s and token %s already existed"
                  (Signature_lib.Public_key.Compressed.to_string pk)
                  (Token_id.to_string token) ()
            | Error err ->
                (* should be unreachable *)
                Error.tag_arg err
                  "When creating ledger for mock zkApp, error when adding \
                   account"
                  (("public_key", pk), ("token", token))
                  [%sexp_of:
                    (string * Signature_lib.Public_key.Compressed.t)
                    * (string * Token_id.t)]
                |> Error.raise ) ;
        match
          Pipe_lib.Broadcast_pipe.Reader.peek
            (Mina_lib.transition_frontier mina)
        with
        | None ->
            (* should be unreachable *)
            return (Error "Transition frontier not available")
        | Some tf -> (
            let parent_hash =
              Transition_frontier.Breadcrumb.parent_hash breadcrumb
            in
            match Transition_frontier.find_protocol_state tf parent_hash with
            | None ->
                (* should be unreachable *)
                return (Error "Could not get parent breadcrumb")
            | Some prev_state ->
                let state_view =
                  Mina_state.Protocol_state.body prev_state
                  |> Mina_state.Protocol_state.Body.view
                in
                let applied =
                  Ledger.apply_zkapp_command_unchecked ~constraint_constants
                    ~global_slot:
                      ( Transition_frontier.Breadcrumb.consensus_state breadcrumb
                      |> Consensus.Data.Consensus_state.curr_global_slot )
                    ~state_view ledger zkapp_command
                in
                (* rearrange data to match result type of `send_zkapp_command` *)
                let applied_ok =
                  Result.map applied
                    ~f:(fun (zkapp_command_applied, _local_state_and_amount) ->
                      let ({ data = zkapp_command; status }
                            : Zkapp_command.t With_status.t ) =
                        zkapp_command_applied.command
                      in
                      let hash =
                        Transaction_hash.hash_command
                          (Zkapp_command zkapp_command)
                      in
                      let (with_hash : _ With_hash.t) =
                        { data = zkapp_command; hash }
                      in
                      let (status : Types.Command_status.t) =
                        match status with
                        | Applied ->
                            Applied
                        | Failed failure ->
                            Included_but_failed failure
                      in
                      ( { data = with_hash; status }
                        : _ Types.Zkapp_command.With_status.t ) )
                in
                return @@ Result.map_error applied_ok ~f:Error.to_string_hum ) )
    | `Bootstrapping ->
        return (Error "Daemon is bootstrapping")

  let find_identity ~public_key mina =
    Result.of_option
      (Secrets.Wallets.find_identity (Mina_lib.wallets mina) ~needle:public_key)
      ~error:
        "Couldn't find an unlocked key for specified `sender`. Did you unlock \
         the account you're making a transaction from?"

  let create_user_command_input ~fee ~fee_payer_pk ~nonce_opt ~valid_until ~memo
      ~signer ~body ~sign_choice : (User_command_input.t, string) result =
    let open Result.Let_syntax in
    (* TODO: We should put a more sensible default here. *)
    let valid_until =
      Option.map ~f:Mina_numbers.Global_slot.of_uint32 valid_until
    in
    let%bind fee =
      result_of_exn Currency.Fee.of_uint64 fee
        ~error:(sprintf "Invalid `fee` provided.")
    in
    let%bind () =
      Result.ok_if_true
        Currency.Fee.(fee >= Signed_command.minimum_fee)
        ~error:
          (* IMPORTANT! Do not change the content of this error without
           * updating Rosetta's construction API to handle the changes *)
          (sprintf
             !"Invalid user command. Fee %s is less than the minimum fee, %s."
             (Currency.Fee.to_mina_string fee)
             (Currency.Fee.to_mina_string Signed_command.minimum_fee) )
    in
    let%map memo =
      Option.value_map memo ~default:(Ok Signed_command_memo.empty)
        ~f:(fun memo ->
          result_of_exn Signed_command_memo.create_from_string_exn memo
            ~error:"Invalid `memo` provided." )
    in
    User_command_input.create ~signer ~fee ~fee_payer_pk ?nonce:nonce_opt
      ~valid_until ~memo ~body ~sign_choice ()

  let make_signed_user_command ~signature ~nonce_opt ~signer ~memo ~fee
      ~fee_payer_pk ~valid_until ~body =
    let open Deferred.Result.Let_syntax in
    let%bind signature = signature |> Deferred.return in
    let%map user_command_input =
      create_user_command_input ~nonce_opt ~signer ~memo ~fee ~fee_payer_pk
        ~valid_until ~body
        ~sign_choice:(User_command_input.Sign_choice.Signature signature)
      |> Deferred.return
    in
    user_command_input

  let send_signed_user_command ~signature ~mina ~nonce_opt ~signer ~memo ~fee
      ~fee_payer_pk ~valid_until ~body =
    let open Deferred.Result.Let_syntax in
    let%bind user_command_input =
      make_signed_user_command ~signature ~nonce_opt ~signer ~memo ~fee
        ~fee_payer_pk ~valid_until ~body
    in
    let%map cmd = send_user_command mina user_command_input in
    Types.User_command.With_status.map cmd ~f:(fun cmd ->
        { With_hash.data = cmd
        ; hash = Transaction_hash.hash_command (Signed_command cmd)
        } )

  let send_unsigned_user_command ~mina ~nonce_opt ~signer ~memo ~fee
      ~fee_payer_pk ~valid_until ~body =
    let open Deferred.Result.Let_syntax in
    let%bind user_command_input =
      (let open Result.Let_syntax in
      let%bind sign_choice =
        match%map find_identity ~public_key:signer mina with
        | `Keypair sender_kp ->
            User_command_input.Sign_choice.Keypair sender_kp
        | `Hd_index hd_index ->
            Hd_index hd_index
      in
      create_user_command_input ~nonce_opt ~signer ~memo ~fee ~fee_payer_pk
        ~valid_until ~body ~sign_choice)
      |> Deferred.return
    in
    let%map cmd = send_user_command mina user_command_input in
    Types.User_command.With_status.map cmd ~f:(fun cmd ->
        { With_hash.data = cmd
        ; hash = Transaction_hash.hash_command (Signed_command cmd)
        } )

  let export_logs ~mina basename_opt =
    let open Mina_lib in
    let Config.{ conf_dir; _ } = Mina_lib.config mina in
    Conf_dir.export_logs_to_tar ?basename:basename_opt ~conf_dir

  let send_delegation =
    io_field "sendDelegation"
      ~doc:"Change your delegate by sending a transaction"
      ~typ:(non_null Types.Payload.send_delegation)
      ~args:
        Arg.
          [ arg "input" ~typ:(non_null Types.Input.SendDelegationInput.arg_typ)
          ; Types.Input.Fields.signature
          ]
      ~resolve:(fun { ctx = mina; _ } ()
                    (from, to_, fee, valid_until, memo, nonce_opt) signature ->
        let body =
          Signed_command_payload.Body.Stake_delegation
            (Set_delegate { delegator = from; new_delegate = to_ })
        in
        match signature with
        | None ->
            send_unsigned_user_command ~mina ~nonce_opt ~signer:from ~memo ~fee
              ~fee_payer_pk:from ~valid_until ~body
            |> Deferred.Result.map ~f:Types.User_command.mk_user_command
        | Some signature ->
            let%bind signature = signature |> Deferred.return in
            send_signed_user_command ~mina ~nonce_opt ~signer:from ~memo ~fee
              ~fee_payer_pk:from ~valid_until ~body ~signature
            |> Deferred.Result.map ~f:Types.User_command.mk_user_command )

  let send_payment =
    io_field "sendPayment" ~doc:"Send a payment"
      ~typ:(non_null Types.Payload.send_payment)
      ~args:
        Arg.
          [ arg "input" ~typ:(non_null Types.Input.SendPaymentInput.arg_typ)
          ; Types.Input.Fields.signature
          ]
      ~resolve:(fun { ctx = mina; _ } ()
                    (from, to_, amount, fee, valid_until, memo, nonce_opt)
                    signature ->
        let body =
          Signed_command_payload.Body.Payment
            { source_pk = from
            ; receiver_pk = to_
            ; amount = Amount.of_uint64 amount
            }
        in
        match signature with
        | None ->
            send_unsigned_user_command ~mina ~nonce_opt ~signer:from ~memo ~fee
              ~fee_payer_pk:from ~valid_until ~body
            |> Deferred.Result.map ~f:Types.User_command.mk_user_command
        | Some signature ->
            send_signed_user_command ~mina ~nonce_opt ~signer:from ~memo ~fee
              ~fee_payer_pk:from ~valid_until ~body ~signature
            |> Deferred.Result.map ~f:Types.User_command.mk_user_command )

  let make_zkapp_endpoint ~name ~doc ~f =
    io_field name ~doc
      ~typ:(non_null Types.Payload.send_zkapp)
      ~args:
        Arg.[ arg "input" ~typ:(non_null Types.Input.SendZkappInput.arg_typ) ]
      ~resolve:(fun { ctx = mina; _ } () zkapp_command ->
        f mina zkapp_command (* TODO: error handling? *) )

  let send_zkapp =
    make_zkapp_endpoint ~name:"sendZkapp" ~doc:"Send a zkApp transaction"
      ~f:send_zkapp_command

  let mock_zkapp =
    make_zkapp_endpoint ~name:"mockZkapp"
      ~doc:"Mock a zkApp transaction, no effect on blockchain"
      ~f:mock_zkapp_command

  let internal_send_zkapp =
    io_field "internalSendZkapp"
      ~doc:"Send zkApp transactions (for internal testing purposes)"
      ~args:
        Arg.
          [ arg "zkappCommands"
              ~typ:
                ( non_null @@ list
                @@ non_null Types.Input.SendTestZkappInput.arg_typ )
          ]
      ~typ:(non_null @@ list @@ non_null Types.Payload.send_zkapp)
      ~resolve:(fun { ctx = mina; _ } () zkapp_commands ->
        internal_send_zkapp_commands mina zkapp_commands )

  let send_test_payments =
    io_field "sendTestPayments" ~doc:"Send a series of test payments"
      ~typ:(non_null int)
      ~args:
        Types.Input.Fields.
          [ senders
          ; receiver ~doc:"The receiver of the payments"
          ; amount ~doc:"The amount of each payment"
          ; fee ~doc:"The fee of each payment"
          ; repeat_count
          ; repeat_delay_ms
          ]
      ~resolve:(fun { ctx = mina; _ } () senders_list receiver_pk amount fee
                    repeat_count repeat_delay_ms ->
        let dumb_password = lazy (return (Bytes.of_string "dumb")) in
        let senders = Array.of_list senders_list in
        let repeat_delay =
          Time.Span.of_ms @@ float_of_int
          @@ Unsigned.UInt32.to_int repeat_delay_ms
        in
        let start = Time.now () in
        let send_tx i =
          let source_privkey = senders.(i % Array.length senders) in
          let source_pk_decompressed =
            Signature_lib.Public_key.of_private_key_exn source_privkey
          in
          let source_pk =
            Signature_lib.Public_key.compress source_pk_decompressed
          in
          let body =
            Signed_command_payload.Body.Payment
              { source_pk; receiver_pk; amount = Amount.of_uint64 amount }
          in
          let memo = "" in
          let kp =
            Keypair.
              { private_key = source_privkey
              ; public_key = source_pk_decompressed
              }
          in
          let%bind _ =
            Secrets.Wallets.import_keypair (Mina_lib.wallets mina) kp
              ~password:dumb_password
          in
          send_unsigned_user_command ~mina ~nonce_opt:None ~signer:source_pk
            ~memo:(Some memo) ~fee ~fee_payer_pk:source_pk ~valid_until:None
            ~body
          |> Deferred.Result.map ~f:(const 0)
        in

        let do_ i =
          let pause =
            Time.diff
              (Time.add start @@ Time.Span.scale repeat_delay @@ float_of_int i)
            @@ Time.now ()
          in
          (if Time.Span.(pause > zero) then after pause else Deferred.unit)
          >>= fun () -> send_tx i >>| const ()
        in
        for i = 2 to Unsigned.UInt32.to_int repeat_count do
          don't_wait_for (do_ i)
        done ;
        (* don't_wait_for (Deferred.for_ 2 ~to_:repeat_count ~do_) ; *)
        send_tx 1 )

  let send_rosetta_transaction =
    io_field "sendRosettaTransaction"
      ~doc:"Send a transaction in Rosetta format"
      ~typ:(non_null Types.Payload.send_rosetta_transaction)
      ~args:
        Arg.
          [ arg "input" ~typ:(non_null Types.Input.RosettaTransaction.arg_typ) ]
      ~resolve:(fun { ctx = mina; _ } () signed_command ->
        match%map
          Mina_lib.add_full_transactions mina
            [ User_command.Signed_command signed_command ]
        with
        | Ok
            ( `Broadcasted
            , [ (User_command.Signed_command signed_command as transaction) ]
            , _ ) ->
            Ok
              (Types.User_command.mk_user_command
                 { status = Enqueued
                 ; data =
                     { With_hash.data = signed_command
                     ; hash = Transaction_hash.hash_command transaction
                     }
                 } )
        | Error err ->
            Error (Error.to_string_hum err)
        | Ok (_, [], [ (_, diff_error) ]) ->
            let diff_error =
              Network_pool.Transaction_pool.Resource_pool.Diff.Diff_error
              .to_string_hum diff_error
            in
            Error
              (sprintf "Transaction could not be entered into the pool: %s"
                 diff_error )
        | Ok _ ->
            Error "Internal error: response from transaction pool was malformed"
        )

  let export_logs =
    io_field "exportLogs" ~doc:"Export daemon logs to tar archive"
      ~args:Arg.[ arg "basename" ~typ:string ]
      ~typ:(non_null Types.Payload.export_logs)
      ~resolve:(fun { ctx = mina; _ } () basename_opt ->
        let%map result = export_logs ~mina basename_opt in
        Result.map_error result
          ~f:(Fn.compose Yojson.Safe.to_string Error_json.error_to_yojson) )

  let set_coinbase_receiver =
    field "setCoinbaseReceiver" ~doc:"Set the key to receive coinbases"
      ~args:
        Arg.
          [ arg "input"
              ~typ:(non_null Types.Input.SetCoinbaseReceiverInput.arg_typ)
          ]
      ~typ:(non_null Types.Payload.set_coinbase_receiver)
      ~resolve:(fun { ctx = mina; _ } () coinbase_receiver ->
        let old_coinbase_receiver =
          match Mina_lib.coinbase_receiver mina with
          | `Producer ->
              None
          | `Other pk ->
              Some pk
        in
        let coinbase_receiver_full =
          match coinbase_receiver with
          | None ->
              `Producer
          | Some pk ->
              `Other pk
        in
        Mina_lib.replace_coinbase_receiver mina coinbase_receiver_full ;
        (old_coinbase_receiver, coinbase_receiver) )

  let set_snark_worker =
    io_field "setSnarkWorker"
      ~doc:"Set key you wish to snark work with or disable snark working"
      ~args:
        Arg.
          [ arg "input" ~typ:(non_null Types.Input.SetSnarkWorkerInput.arg_typ)
          ]
      ~typ:(non_null Types.Payload.set_snark_worker)
      ~resolve:(fun { ctx = mina; _ } () pk ->
        let old_snark_worker_key = Mina_lib.snark_worker_key mina in
        let%map () = Mina_lib.replace_snark_worker_key mina pk in
        Ok old_snark_worker_key )

  let set_snark_work_fee =
    result_field "setSnarkWorkFee"
      ~doc:"Set fee that you will like to receive for doing snark work"
      ~args:
        Arg.[ arg "input" ~typ:(non_null Types.Input.SetSnarkWorkFee.arg_typ) ]
      ~typ:(non_null Types.Payload.set_snark_work_fee)
      ~resolve:(fun { ctx = mina; _ } () raw_fee ->
        let open Result.Let_syntax in
        let%map fee =
          result_of_exn Currency.Fee.of_uint64 raw_fee
            ~error:"Invalid snark work `fee` provided."
        in
        let last_fee = Mina_lib.snark_work_fee mina in
        Mina_lib.set_snark_work_fee mina fee ;
        last_fee )

  let set_connection_gating_config =
    io_field "setConnectionGatingConfig"
      ~args:
        Arg.
          [ arg "input"
              ~typ:(non_null Types.Input.SetConnectionGatingConfigInput.arg_typ)
          ]
      ~doc:
        "Set the connection gating config, returning the current config after \
         the application (which may have failed)"
      ~typ:(non_null Types.Payload.set_connection_gating_config)
      ~resolve:(fun { ctx = mina; _ } () config ->
        let open Deferred.Result.Let_syntax in
        let%bind config, `Clean_added_peers clean_added_peers =
          Deferred.return config
        in
        let open Deferred.Let_syntax in
        Mina_networking.set_connection_gating_config ?clean_added_peers
          (Mina_lib.net mina) config
        >>| Result.return )

  let add_peer =
    io_field "addPeers"
      ~args:
        Arg.
          [ arg "peers"
              ~typ:
                (non_null @@ list @@ non_null @@ Types.Input.NetworkPeer.arg_typ)
          ; arg "seed" ~typ:bool
          ]
      ~doc:"Connect to the given peers"
      ~typ:(non_null @@ list @@ non_null Types.DaemonStatus.peer)
      ~resolve:(fun { ctx = mina; _ } () peers seed ->
        let open Deferred.Result.Let_syntax in
        let%bind peers =
          Result.combine_errors peers
          |> Result.map_error ~f:(fun errs ->
                 Option.value ~default:"Empty peers list" (List.hd errs) )
          |> Deferred.return
        in
        let net = Mina_lib.net mina in
        let is_seed = Option.value ~default:true seed in
        let%bind.Async.Deferred maybe_failure =
          (* Add peers until we find an error *)
          Deferred.List.find_map peers ~f:(fun peer ->
              match%map.Async.Deferred
                Mina_networking.add_peer net peer ~is_seed
              with
              | Ok () ->
                  None
              | Error err ->
                  Some (Error (Error.to_string_hum err)) )
        in
        let%map () =
          match maybe_failure with
          | None ->
              return ()
          | Some err ->
              Deferred.return err
        in
        List.map ~f:Network_peer.Peer.to_display peers )

  let archive_precomputed_block =
    io_field "archivePrecomputedBlock"
      ~args:
        Arg.
          [ arg "block" ~doc:"Block encoded in precomputed block format"
              ~typ:(non_null Types.Input.PrecomputedBlock.arg_typ)
          ]
      ~typ:
        (non_null
           (obj "Applied" ~fields:(fun _ ->
                [ field "applied" ~typ:(non_null bool)
                    ~args:Arg.[]
                    ~resolve:(fun _ _ -> true)
                ] ) ) )
      ~resolve:(fun { ctx = mina; _ } () block ->
        let open Deferred.Result.Let_syntax in
        let%bind archive_location =
          match (Mina_lib.config mina).archive_process_location with
          | Some archive_location ->
              return archive_location
          | None ->
              Deferred.Result.fail
                "Could not find an archive process to connect to"
        in
        let%map () =
          Mina_lib.Archive_client.dispatch_precomputed_block archive_location
            block
          |> Deferred.Result.map_error ~f:Error.to_string_hum
        in
        () )

  let archive_extensional_block =
    io_field "archiveExtensionalBlock"
      ~args:
        Arg.
          [ arg "block" ~doc:"Block encoded in extensional block format"
              ~typ:(non_null Types.Input.ExtensionalBlock.arg_typ)
          ]
      ~typ:
        (non_null
           (obj "Applied" ~fields:(fun _ ->
                [ field "applied" ~typ:(non_null bool)
                    ~args:Arg.[]
                    ~resolve:(fun _ _ -> true)
                ] ) ) )
      ~resolve:(fun { ctx = mina; _ } () block ->
        let open Deferred.Result.Let_syntax in
        let%bind archive_location =
          match (Mina_lib.config mina).archive_process_location with
          | Some archive_location ->
              return archive_location
          | None ->
              Deferred.Result.fail
                "Could not find an archive process to connect to"
        in
        let%map () =
          Mina_lib.Archive_client.dispatch_extensional_block archive_location
            block
          |> Deferred.Result.map_error ~f:Error.to_string_hum
        in
        () )

  let commands =
    [ add_wallet
    ; create_account
    ; create_hd_account
    ; unlock_account
    ; unlock_wallet
    ; lock_account
    ; lock_wallet
    ; delete_account
    ; delete_wallet
    ; reload_accounts
    ; import_account
    ; reload_wallets
    ; send_payment
    ; send_test_payments
    ; send_delegation
    ; send_zkapp
    ; mock_zkapp
    ; internal_send_zkapp
    ; export_logs
    ; set_coinbase_receiver
    ; set_snark_worker
    ; set_snark_work_fee
    ; set_connection_gating_config
    ; add_peer
    ; archive_precomputed_block
    ; archive_extensional_block
    ; send_rosetta_transaction
    ]

  module Itn = struct
    (* ITN-specific mutations *)

    let scheduler_tbl : unit Async_kernel.Ivar.t Uuid.Table.t =
      Uuid.Table.create ()

    let schedule_payments =
      io_field "schedulePayments"
        ~args:
          Arg.
            [ arg "input" ~doc:"Payments details"
                ~typ:(non_null Types.Input.Itn.PaymentDetails.arg_typ)
            ]
        ~typ:(non_null string)
        ~resolve:(fun { ctx = with_seq_no, mina; _ } () input ->
          return
          @@
          match (with_seq_no, input) with
          | false, _ ->
              Error "Missing sequence information"
          | true, Error err ->
              Error (sprintf "Invalid input to payment scheduler: %s" err)
          | true, Ok payment_details ->
              let max_memo_len = Signed_command_memo.max_input_length in
              if List.is_empty payment_details.senders then
                Error "Empty list of senders"
              else if String.length payment_details.memo > max_memo_len then
                Error
                  (sprintf "Memo too long, limited to %d characters"
                     max_memo_len )
              else if
                Currency.Fee.( < ) payment_details.fee_max
                  payment_details.fee_min
              then Error "Maximum fee less than mininum fee"
              else
                let logger = Mina_lib.top_level_logger mina in
                let senders = payment_details.senders |> Array.of_list in
                let num_senders = Array.length senders in
                let sources =
                  Array.map senders ~f:(fun sender ->
                      Signature_lib.Public_key.of_private_key_exn sender
                      |> Signature_lib.Public_key.compress )
                in
                Option.value_map (get_ledger_and_breadcrumb mina)
                  ~default:(Error "Could not get best tip ledger")
                  ~f:(fun (ledger, _tip) ->
                    let nonce_opts =
                      Array.map sources ~f:(fun source ->
                          let open Option.Let_syntax in
                          let acct_id =
                            Account_id.create source Token_id.default
                          in
                          let%bind loc =
                            Ledger.location_of_account ledger acct_id
                          in
                          let%map { nonce; _ } = Ledger.get ledger loc in
                          nonce )
                      |> Array.zip_exn sources
                    in
                    let missing_nonces =
                      Array.filter nonce_opts ~f:(fun (_source, nonce_opt) ->
                          Option.is_none nonce_opt )
                    in
                    if not @@ Array.is_empty missing_nonces then
                      let missing_nonce_pks =
                        Array.to_list missing_nonces
                        |> List.map ~f:(fun (source, _nonce_opt) ->
                               Signature_lib.Public_key.Compressed.to_yojson
                                 source
                               |> Yojson.Safe.to_string )
                      in
                      Error
                        (sprintf "Could not get nonces for accounts: %s"
                           (String.concat ~sep:"," missing_nonce_pks) )
                    else
                      let nonces =
                        Array.map nonce_opts ~f:(fun (_source, nonce_opt) ->
                            Option.value_exn nonce_opt )
                      in
                      let memo =
                        Signed_command_memo.create_from_string_exn
                          payment_details.memo
                      in
                      let uuid = Uuid.create_random Random.State.default in
                      let ivar = Ivar.create () in
                      ( match
                          Uuid.Table.add scheduler_tbl ~key:uuid ~data:ivar
                        with
                      | `Ok ->
                          ()
                      | `Duplicate ->
                          failwith
                            "Unexpected duplicate scheduled payments handle" ) ;
                      let wait_span =
                        1. /. payment_details.transactions_per_second
                        |> Time.Span.of_sec
                      in
                      let duration_span =
                        Time.Span.of_min
                          (Float.of_int payment_details.duration_in_minutes)
                      in
                      let tm_start = Time.now () in
                      let tm_end = Time.add tm_start duration_span in
                      let rec go ndx tm_next =
                        if Time.( >= ) (Time.now ()) tm_end then (
                          [%log info]
                            "Scheduled payments with handle %s has expired"
                            (Uuid.to_string uuid) ;
                          Uuid.Table.remove scheduler_tbl uuid ;
                          Deferred.unit )
                        else if Ivar.is_full ivar then (
                          [%log info]
                            "Stopping scheduled payments with handle %s"
                            (Uuid.to_string uuid) ;
                          Uuid.Table.remove scheduler_tbl uuid ;
                          Deferred.unit )
                        else
                          let sender = senders.(ndx) in
                          let source_pk =
                            Signature_lib.Public_key.of_private_key_exn sender
                            |> Signature_lib.Public_key.compress
                          in
                          let receiver_pk = payment_details.receiver in
                          let fee =
                            Quickcheck.random_value ~seed:`Nondeterministic
                            @@ Currency.Fee.gen_incl payment_details.fee_min
                                 payment_details.fee_max
                          in
                          let body =
                            Signed_command_payload.Body.Payment
                              { source_pk
                              ; receiver_pk
                              ; amount = payment_details.amount
                              }
                          in
                          let valid_until = None in
                          let nonce = nonces.(ndx) in
                          let payload =
                            Signed_command_payload.create ~fee
                              ~fee_payer_pk:source_pk ~nonce ~valid_until ~memo
                              ~body
                          in
                          let signature =
                            Ok (Signed_command.sign_payload sender payload)
                          in
                          [%log info]
                            "Payment scheduler with handle %s is sending a \
                             payment from sender %s"
                            (Uuid.to_string uuid)
                            ( Signature_lib.Public_key.Compressed.to_yojson
                                source_pk
                            |> Yojson.Safe.to_string )
                            ~metadata:
                              [ ( "receiver"
                                , Signature_lib.Public_key.Compressed.to_yojson
                                    receiver_pk )
                              ; ("nonce", Account.Nonce.to_yojson nonce)
                              ; ("fee", Currency.Fee.to_yojson fee)
                              ; ( "amount"
                                , Currency.Amount.to_yojson
                                    payment_details.amount )
                              ; ("memo", `String payment_details.memo)
                              ] ;
                          let%bind () =
                            let fee = Currency.Fee.to_uint64 fee in
                            let memo = Some payment_details.memo in
                            match%bind
                              send_signed_user_command ~mina
                                ~nonce_opt:(Some nonce) ~signer:source_pk ~memo
                                ~fee ~fee_payer_pk:source_pk ~valid_until ~body
                                ~signature
                            with
                            | Ok _cmd_with_status ->
                                Deferred.unit
                            | Error err ->
                                [%log error]
                                  "Payment scheduler with handle %s got error \
                                   when sending payment from sender %s"
                                  (Uuid.to_string uuid)
                                  ( Signature_lib.Public_key.Compressed.to_yojson
                                      source_pk
                                  |> Yojson.Safe.to_string )
                                  ~metadata:[ ("error", `String err) ] ;
                                Deferred.unit
                          in
                          (* next nonce for this sender *)
                          nonces.(ndx) <- Account.Nonce.succ nonce ;
                          let%bind () = Async_unix.at tm_next in
                          let next_tm_next = Time.add tm_next wait_span in
                          go ((ndx + 1) mod num_senders) next_tm_next
                      in
                      [%log info] "Starting payment scheduler with handle %s"
                        (Uuid.to_string uuid) ;
                      let tm_next = Time.add tm_start wait_span in
                      don't_wait_for @@ go 0 tm_next ;
                      Ok (Uuid.to_string uuid) ) )

    let account_of_id id ledger =
      Mina_ledger.Ledger.location_of_account ledger id
      |> Option.value_exn
      |> Mina_ledger.Ledger.get ledger
      |> Option.value_exn

<<<<<<< HEAD
    let id_of_kp (kp : Signature_lib.Keypair.t) =
      Account_id.create
        (Signature_lib.Public_key.compress kp.public_key)
        Token_id.default

    let account_of_kp (kp : Signature_lib.Keypair.t) ledger =
      account_of_id (id_of_kp kp) ledger

    let deploy_zkapps ~mina ~ledger ~deployment_fee ~init_balance
        ~(fee_payer_array : Signature_lib.Keypair.t Array.t)
        ~constraint_constants ~logger ~memo_prefix keypairs =
=======
    let account_of_kp (kp : Signature_lib.Keypair.t) ledger =
      account_of_id (Account_id.of_public_key kp.public_key) ledger

    let deploy_zkapps ~mina ~ledger ~deployment_fee ~max_cost ~init_balance
        ~(fee_payer_array : Signature_lib.Keypair.t Array.t)
        ~constraint_constants ~logger ~memo_prefix ~wait_span ~stop_signal
        ~stop_time ~uuid keypairs =
>>>>>>> f28a81db
      let fee_payer_accounts =
        Array.map fee_payer_array ~f:(fun key -> account_of_kp key ledger)
      in
      let fee_payer_nonces =
        Array.map fee_payer_accounts ~f:(fun account -> ref account.nonce)
      in
      let ndx = ref 0 in
      let num_fee_payers = Array.length fee_payer_array in
      Deferred.List.iter keypairs ~f:(fun kp ->
<<<<<<< HEAD
          let fee_payer_keypair = fee_payer_array.(!ndx) in
          let memo = sprintf "%s-%s" memo_prefix (Int.to_string !ndx) in
          let spec =
            { Transaction_snark.For_tests.Deploy_snapp_spec.sender =
                (fee_payer_keypair, !(fee_payer_nonces.(!ndx)))
            ; fee = Currency.Fee.of_mina_string_exn deployment_fee
            ; fee_payer = None
            ; amount = Currency.Amount.of_mina_string_exn init_balance
            ; zkapp_account_keypairs = [ kp ]
            ; memo = Signed_command_memo.create_from_string_exn memo
            ; new_zkapp_account = true
            ; snapp_update = Account_update.Update.dummy
            ; preconditions = None
            ; authorization_kind = Account_update.Authorization_kind.Signature
            }
          in
          let zkapp_command =
            Transaction_snark.For_tests.deploy_snapp ~constraint_constants
              ~default_permissions:true spec
          in
          let rec go () =
            match%bind send_zkapp_command mina zkapp_command with
            | Ok _ ->
                fee_payer_nonces.(!ndx) :=
                  Account.Nonce.succ !(fee_payer_nonces.(!ndx)) ;
                ndx := (!ndx + 1) mod num_fee_payers ;
                [%log info]
                  "Successfully submitted zkApp command that creates a zkApp \
                   account"
                  ~metadata:
                    [ ("zkapp_command", Zkapp_command.to_yojson zkapp_command) ] ;
                Deferred.unit
            | Error err ->
                [%log info] "Failed to setup a zkApp account, try again"
                  ~metadata:
                    [ ("zkapp_command", Zkapp_command.to_yojson zkapp_command)
                    ; ("error", `String err)
                    ] ;
                go ()
          in
          go () )
=======
          if Time.(now () >= stop_time) then (
            [%log info]
              "Scheduled zkapp commands with handle %s has expired, stop \
               deployment of zkapp accounts"
              (Uuid.to_string uuid) ;
            Uuid.Table.remove scheduler_tbl uuid ;
            return () )
          else if Ivar.is_full stop_signal then (
            [%log info]
              "Scheduled zkapp commands with handle %s received stop signal, \
               stop deployment of zkapp accounts"
              (Uuid.to_string uuid) ;
            Uuid.Table.remove scheduler_tbl uuid ;
            return () )
          else
            let fee_payer_keypair = fee_payer_array.(!ndx) in
            let memo = sprintf "%s-%s" memo_prefix (Int.to_string !ndx) in
            let spec =
              { Transaction_snark.For_tests.Deploy_snapp_spec.sender =
                  (fee_payer_keypair, !(fee_payer_nonces.(!ndx)))
              ; fee = Currency.Fee.of_mina_string_exn deployment_fee
              ; fee_payer = None
              ; amount = Currency.Amount.of_mina_string_exn init_balance
              ; zkapp_account_keypairs = [ kp ]
              ; memo = Signed_command_memo.create_from_string_exn memo
              ; new_zkapp_account = true
              ; snapp_update = Account_update.Update.dummy
              ; preconditions = None
              ; authorization_kind = Account_update.Authorization_kind.Signature
              }
            in
            let zkapp_command =
              Transaction_snark.For_tests.deploy_snapp ~constraint_constants
                ~permissions:
                  ( if max_cost then
                    { Permissions.user_default with
                      set_verification_key = Permissions.Auth_required.Proof
                    ; edit_state = Permissions.Auth_required.Proof
                    ; edit_action_state = Proof
                    }
                  else Permissions.user_default )
                spec
            in
            let%bind () = after wait_span in
            let rec go () =
              match%bind send_zkapp_command mina zkapp_command with
              | Ok _ ->
                  fee_payer_nonces.(!ndx) :=
                    Account.Nonce.succ !(fee_payer_nonces.(!ndx)) ;
                  ndx := (!ndx + 1) mod num_fee_payers ;
                  [%log info]
                    "Successfully submitted zkApp command that creates a zkApp \
                     account"
                    ~metadata:
                      [ ("zkapp_command", Zkapp_command.to_yojson zkapp_command)
                      ] ;
                  Deferred.unit
              | Error err ->
                  [%log info] "Failed to setup a zkApp account, try again"
                    ~metadata:
                      [ ("zkapp_command", Zkapp_command.to_yojson zkapp_command)
                      ; ("error", `String err)
                      ] ;
                  let%bind () = after wait_span in
                  go ()
            in
            go () )
>>>>>>> f28a81db

    let is_zkapp_deployed kp ledger =
      match
        Option.try_with (fun () ->
            let account = account_of_kp kp ledger in
            Option.is_some account.zkapp )
      with
      | Some true ->
          true
      | _ ->
          false

    let all_zkapps_deployed ~ledger (keypairs : Signature_lib.Keypair.t list) =
      List.map keypairs ~f:(fun kp -> is_zkapp_deployed kp ledger)
      |> List.for_all ~f:Fn.id

    let rec wait_until_zkapps_deployed ?(deployed = false) ~mina ~ledger
<<<<<<< HEAD
        ~deployment_fee ~init_balance
        ~(fee_payer_array : Signature_lib.Keypair.t Array.t)
        ~constraint_constants ~logger ~uuid ~stop_signal ~stop_time ~memo_prefix
        (keypairs : Signature_lib.Keypair.t list) =
=======
        ~deployment_fee ~max_cost ~init_balance
        ~(fee_payer_array : Signature_lib.Keypair.t Array.t)
        ~constraint_constants ~logger ~uuid ~stop_signal ~stop_time ~memo_prefix
        ~wait_span (keypairs : Signature_lib.Keypair.t list) =
>>>>>>> f28a81db
      if Time.( >= ) (Time.now ()) stop_time then (
        [%log info] "Scheduled zkApp commands with handle %s has expired"
          (Uuid.to_string uuid) ;
        Uuid.Table.remove scheduler_tbl uuid ;
        return None )
      else if Ivar.is_full stop_signal then (
        [%log info] "Stopping scheduled zkApp commands with handle %s"
          (Uuid.to_string uuid) ;
        Uuid.Table.remove scheduler_tbl uuid ;
        return None )
      else if all_zkapps_deployed ~ledger keypairs then (
        [%log info] "All zkApp accounts are deployed" ;
        return (Some ledger) )
      else
        let%bind () =
          if not deployed then (
            [%log info] "Start deploying zkApp accounts" ;
<<<<<<< HEAD
            deploy_zkapps ~mina ~ledger ~deployment_fee ~init_balance
              ~fee_payer_array ~constraint_constants ~logger ~memo_prefix
              keypairs )
=======
            deploy_zkapps ~mina ~ledger ~deployment_fee ~max_cost ~init_balance
              ~fee_payer_array ~constraint_constants ~logger ~memo_prefix
              ~wait_span ~stop_signal ~stop_time ~uuid keypairs )
>>>>>>> f28a81db
          else return ()
        in
        [%log debug] "The accounts were not in the best tip $ledger, try again"
          ~metadata:
            [ ( "ledger"
              , `List (List.map (Ledger.to_list ledger) ~f:Account.to_yojson) )
            ] ;
        let%bind () =
          Async.after
            (Time.Span.of_ms
               (Float.of_int constraint_constants.block_window_duration_ms) )
        in
        let ledger =
          get_ledger_and_breadcrumb mina
          |> Option.value_map ~default:ledger ~f:(fun (new_ledger, _) ->
                 new_ledger )
        in
        wait_until_zkapps_deployed ~deployed:true ~mina ~ledger ~deployment_fee
<<<<<<< HEAD
          ~init_balance ~fee_payer_array ~constraint_constants ~logger ~uuid
          ~stop_signal ~stop_time ~memo_prefix keypairs
=======
          ~max_cost ~init_balance ~fee_payer_array ~constraint_constants ~logger
          ~uuid ~stop_signal ~stop_time ~memo_prefix ~wait_span keypairs
>>>>>>> f28a81db

    let schedule_zkapp_commands =
      io_field "scheduleZkappCommands"
        ~args:
          Arg.
            [ arg "input" ~doc:"Zkapp commands details"
                ~typ:(non_null Types.Input.Itn.ZkappCommandsDetails.arg_typ)
            ]
        ~typ:(non_null string)
        ~resolve:(fun { ctx = with_seq_no, mina; _ } () input ->
          if not with_seq_no then return @@ Error "Missing sequence information"
          else
            return
            @@
            match input with
            | Error err ->
                Error
                  (sprintf "Invalid input to zkapp command scheduler: %s" err)
            | Ok zkapp_command_details -> (
                let logger = Mina_lib.top_level_logger mina in
                [%log debug]
                  ~metadata:
                    [ ( "no_precondition"
                      , `Bool zkapp_command_details.no_precondition )
                    ]
                  "Received request to start the zkapp command scheduler" ;
                if List.is_empty zkapp_command_details.fee_payers then
                  Error "Empty list of fee payers"
                else
                  let uuid = Uuid.create_random Random.State.default in
                  let ivar = Ivar.create () in
                  ( match Uuid.Table.add scheduler_tbl ~key:uuid ~data:ivar with
                  | `Ok ->
                      ()
                  | `Duplicate ->
                      failwith
                        "Unexpected duplicate scheduled zkApp commands handle"
                  ) ;
                  let wait_span =
                    1. /. zkapp_command_details.transactions_per_second
                    |> Time.Span.of_sec
                  in
                  let duration_span =
                    Time.Span.of_min
                      (Float.of_int zkapp_command_details.duration_in_minutes)
                  in
                  let tm_start = Time.now () in
                  let tm_end = Time.add tm_start duration_span in
                  match get_ledger_and_breadcrumb mina with
                  | None ->
                      Error "Could not get best tip ledger"
                  | Some (ledger, _best_tip) -> (
                      [%log info] "Starting zkApp scheduler with handle %s"
                        (Uuid.to_string uuid) ;
                      let { Precomputed_values.constraint_constants; _ } =
                        (Mina_lib.config mina).precomputed_values
                      in
                      let zkapp_account_keypairs =
                        List.init zkapp_command_details.num_zkapps_to_deploy
                          ~f:(fun _ -> Signature_lib.Keypair.create ())
                      in
                      let unused_keypairs =
                        List.init (20 + zkapp_command_details.num_new_accounts)
                          ~f:(fun _ -> Signature_lib.Keypair.create ())
                      in
                      let fee_payer_keypairs =
                        List.map zkapp_command_details.fee_payers
                          ~f:Signature_lib.Keypair.of_private_key_exn
                      in
                      let fee_payer_ids =
<<<<<<< HEAD
                        List.map fee_payer_keypairs ~f:id_of_kp
                      in
                      let zkapp_account_ids =
                        List.map zkapp_account_keypairs ~f:id_of_kp
=======
                        List.map fee_payer_keypairs ~f:(fun kp ->
                            Account_id.of_public_key kp.public_key )
                      in
                      let zkapp_account_ids =
                        List.map zkapp_account_keypairs ~f:(fun kp ->
                            Account_id.of_public_key kp.public_key )
>>>>>>> f28a81db
                      in
                      let num_fee_payers = List.length fee_payer_keypairs in
                      let fee_payer_array = Array.of_list fee_payer_keypairs in
                      match
                        Option.try_with (fun () ->
                            Array.map fee_payer_array
                              ~f:(fun fee_payer_keypair ->
                                account_of_kp fee_payer_keypair ledger ) )
                      with
                      | None ->
                          Error "fee payer not in the ledger"
                      | Some _ ->
                          let keymap =
                            List.map
                              ( zkapp_account_keypairs @ fee_payer_keypairs
                              @ unused_keypairs )
                              ~f:(fun { public_key; private_key } ->
                                (Public_key.compress public_key, private_key) )
                            |> Public_key.Compressed.Map.of_alist_exn
                          in
                          let `VK vk, `Prover prover =
                            Transaction_snark.For_tests.create_trivial_snapp
                              ~constraint_constants ()
                          in
                          let account_queue = Queue.create () in
                          let insert_account_queue ~account_state_tbl id =
                            let a =
                              Account_id.Table.find_and_remove account_state_tbl
                                id
                            in
                            Queue.enqueue account_queue (Option.value_exn a) ;
                            if
                              Queue.length account_queue
                              > zkapp_command_details.account_queue_size
                            then
                              let a, role = Queue.dequeue_exn account_queue in
                              Account_id.Table.add_exn account_state_tbl
                                ~key:(Account.identifier a) ~data:(a, role)
                            else ()
                          in
                          let rec go ~account_state_tbl ~ndx ~tm_next ~counter =
                            if Time.( >= ) (Time.now ()) tm_end then (
                              [%log info]
                                "Scheduled zkApp commands with handle %s has \
                                 expired"
                                (Uuid.to_string uuid) ;
                              Uuid.Table.remove scheduler_tbl uuid ;
                              Deferred.unit )
                            else if Ivar.is_full ivar then (
                              [%log info]
                                "Stopping scheduled zkApp commands with handle \
                                 %s"
                                (Uuid.to_string uuid) ;
                              Uuid.Table.remove scheduler_tbl uuid ;
                              Deferred.unit )
                            else
                              let fee_payer = fee_payer_array.(ndx) in
                              let%bind () =
                                match get_ledger_and_breadcrumb mina with
                                | None ->
                                    [%log info]
                                      "Failed to fetch the best tip ledger, \
                                       skip this round, we will try again at \
                                       $time"
                                      ~metadata:
                                        [ ( "time"
                                          , `String
                                              (Time.to_string_fix_proto `Local
                                                 tm_next ) )
                                        ] ;
                                    Deferred.unit
                                | Some (ledger, _) -> (
                                    let number_of_accounts_generated =
                                      Account_id.Table.data account_state_tbl
                                      @ Queue.to_list account_queue
                                      |> List.filter ~f:(function
                                           | _, `New_account ->
                                               true
                                           | _ ->
                                               false )
                                      |> List.length
                                    in

                                    let generate_new_accounts =
                                      number_of_accounts_generated
                                      < zkapp_command_details.num_new_accounts
                                    in
                                    let (fee_payer_account : Account.t), _ =
                                      Account_id.Table.find_exn
<<<<<<< HEAD
                                        account_state_tbl (id_of_kp fee_payer)
=======
                                        account_state_tbl
                                        (Account_id.of_public_key
                                           fee_payer.public_key )
>>>>>>> f28a81db
                                    in
                                    let memo =
                                      Printf.sprintf "%s-%s-%s-%s"
                                        zkapp_command_details.memo_prefix
                                        (Int.to_string_hum ndx)
                                        (Mina_numbers.Account_nonce.to_string
                                           fee_payer_account.nonce )
                                        (Int.to_string_hum counter)
                                    in
                                    let zkapp_command_with_dummy_auth =
                                      Quickcheck.Generator.generate
<<<<<<< HEAD
                                        (Mina_generators
                                         .Zkapp_command_generators
                                         .gen_zkapp_command_from ~memo
                                           ~no_account_precondition:
                                             zkapp_command_details
                                               .no_precondition
                                           ~fee_range:
                                             ( zkapp_command_details.min_fee
                                             , zkapp_command_details.max_fee )
                                           ~balance_change_range:
                                             ( zkapp_command_details
                                                 .min_balance_change
                                             , zkapp_command_details
                                                 .max_balance_change )
                                           ~ignore_sequence_events_precond:true
                                           ~no_token_accounts:true ~limited:true
                                           ~fee_payer_keypair:fee_payer ~keymap
                                           ~account_state_tbl
                                           ~generate_new_accounts ~ledger ~vk () )
=======
                                        ( if zkapp_command_details.max_cost then
                                          Mina_generators
                                          .Zkapp_command_generators
                                          .gen_max_cost_zkapp_command_from
                                            ~fee_payer_keypair:fee_payer
                                            ~account_state_tbl ~vk
                                            ~genesis_constants:
                                              (Mina_lib.config mina)
                                                .precomputed_values
                                                .genesis_constants
                                        else
                                          Mina_generators
                                          .Zkapp_command_generators
                                          .gen_zkapp_command_from ~memo
                                            ~no_account_precondition:
                                              zkapp_command_details
                                                .no_precondition
                                            ~fee_range:
                                              ( zkapp_command_details.min_fee
                                              , zkapp_command_details.max_fee )
                                            ~balance_change_range:
                                              ( zkapp_command_details
                                                  .min_balance_change
                                              , zkapp_command_details
                                                  .max_balance_change )
                                            ~ignore_sequence_events_precond:true
                                            ~no_token_accounts:true
                                            ~limited:true
                                            ~fee_payer_keypair:fee_payer ~keymap
                                            ~account_state_tbl
                                            ~generate_new_accounts ~ledger ~vk
                                            () )
>>>>>>> f28a81db
                                        ~size:1
                                        ~random:
                                          (Splittable_random.State.create
                                             Random.State.default )
                                    in
                                    let accounts =
                                      Zkapp_command.accounts_referenced
                                        zkapp_command_with_dummy_auth
                                    in
                                    List.iter accounts
                                      ~f:
                                        (insert_account_queue ~account_state_tbl) ;
                                    let%bind zkapp_command =
                                      Zkapp_command_builder
                                      .replace_authorizations ~prover ~keymap
                                        zkapp_command_with_dummy_auth
                                    in
                                    match%map
                                      send_zkapp_command mina zkapp_command
                                    with
                                    | Ok _ ->
                                        [%log info] "Send out zkApp $command"
                                          ~metadata:
                                            [ ( "command"
                                              , Zkapp_command.to_yojson
                                                  zkapp_command )
                                            ]
                                    | Error e ->
                                        [%log info]
                                          "Failed to send out zkApp $command, \
                                           see $error"
                                          ~metadata:
                                            [ ( "command"
                                              , Zkapp_command.to_yojson
                                                  zkapp_command )
                                            ; ("error", `String e)
                                            ] )
                              in
                              let%bind () = Async_unix.at tm_next in
                              let next_tm_next = Time.add tm_next wait_span in
                              go ~account_state_tbl
                                ~ndx:((ndx + 1) mod num_fee_payers)
                                ~tm_next:next_tm_next ~counter:(counter + 1)
                          in

                          upon
                            (wait_until_zkapps_deployed ~mina ~ledger
                               ~deployment_fee:
                                 zkapp_command_details.deployment_fee
<<<<<<< HEAD
=======
                               ~max_cost:zkapp_command_details.max_cost
>>>>>>> f28a81db
                               ~init_balance:zkapp_command_details.init_balance
                               ~fee_payer_array ~constraint_constants
                               zkapp_account_keypairs ~logger ~uuid
                               ~stop_signal:ivar ~stop_time:tm_end
<<<<<<< HEAD
                               ~memo_prefix:zkapp_command_details.memo_prefix )
                            (fun result ->
=======
                               ~memo_prefix:zkapp_command_details.memo_prefix
                               ~wait_span ) (fun result ->
>>>>>>> f28a81db
                              match result with
                              | None ->
                                  ()
                              | Some ledger ->
                                  let account_state_tbl =
                                    let get_account ids role =
                                      List.map ids ~f:(fun id ->
                                          (id, (account_of_id id ledger, role)) )
                                    in

                                    Account_id.Table.of_alist_exn
                                      ( get_account fee_payer_ids `Fee_payer
                                      @ get_account zkapp_account_ids
                                          `Ordinary_participant )
                                  in
                                  let tm_next =
                                    Time.add (Time.now ()) wait_span
                                  in
                                  don't_wait_for
                                  @@ go ~account_state_tbl ~ndx:0 ~tm_next
                                       ~counter:0 ) ;

                          Ok (Uuid.to_string uuid) ) ) )

    let stop_scheduled_transactions =
      io_field "stopScheduledTransactions"
        ~args:
          Arg.
            [ arg "handle" ~doc:"Transaction scheduler handle"
                ~typ:(non_null string)
            ]
        ~typ:(non_null string)
        ~resolve:(fun { ctx = with_seq_no, mina; _ } () handle ->
          let logger = Mina_lib.top_level_logger mina in
          if not with_seq_no then return @@ Error "Missing sequence information"
          else
            try
              let uuid = Uuid.of_string handle in
              match Uuid.Table.find scheduler_tbl uuid with
              | None ->
                  return
                  @@ Error
                       (sprintf
                          "Could not find scheduled transactions with handle %s"
                          handle )
              | Some ivar ->
                  [%log info]
                    "Requesting stop of scheduled transactions with handle %s"
                    handle ;
                  Ivar.fill_if_empty ivar () ;
                  return
                  @@ Ok
                       (sprintf
                          "Requesting stop of scheduled transactions with \
                           handle %s"
                          handle )
            with _ ->
              return
              @@ Error
                   (sprintf "Not a valid scheduled transactions handle: %s"
                      handle ) )

    let update_gating =
      io_field "updateGating"
        ~args:
          Arg.
            [ arg "input" ~doc:"Gating update"
                ~typ:(non_null Types.Input.Itn.GatingUpdate.arg_typ)
            ]
        ~typ:(non_null string)
        ~resolve:(fun { ctx = with_seq_no, mina; _ } () input ->
          if not with_seq_no then return @@ Error "Missing sequence information"
          else
            let%bind.Deferred.Result { trusted_peers
                                     ; banned_peers
                                     ; isolate
                                     ; clean_added_peers
                                     ; added_peers
                                     } =
              Deferred.return input
            in
            let config = Mina_net2.{ trusted_peers; banned_peers; isolate } in
            let net = Mina_lib.net mina in
            let%bind _new_gating_config =
              Mina_networking.set_connection_gating_config ~clean_added_peers
                net config
            in
            let%bind failures =
              (* Add all peers *)
              Deferred.List.filter_map added_peers ~f:(fun peer ->
                  match%map.Deferred
                    Mina_networking.add_peer net peer ~is_seed:false
                  with
                  | Ok () ->
                      None
                  | Error err ->
                      Some (Error.to_string_hum err) )
            in
            if List.is_empty failures then Deferred.Result.return "success"
            else
              let%bind.Deferred.Result { trusted_peers
                                       ; banned_peers
                                       ; isolate
                                       ; clean_added_peers
                                       ; added_peers
                                       } =
                Deferred.return input
              in
              let config = Mina_net2.{ trusted_peers; banned_peers; isolate } in
              let net = Mina_lib.net mina in
              let%bind _new_gating_config =
                Mina_networking.set_connection_gating_config ~clean_added_peers
                  net config
              in
              let%bind failures =
                (* Add all peers *)
                Deferred.List.filter_map added_peers ~f:(fun peer ->
                    match%map.Deferred
                      Mina_networking.add_peer net peer ~is_seed:false
                    with
                    | Ok () ->
                        None
                    | Error err ->
                        Some (Error.to_string_hum err) )
              in
              if List.is_empty failures then Deferred.Result.return "success"
              else
                Deferred.Result.failf "failed to add peers: %s"
                  (String.concat ~sep:", " failures) )

    let flush_internal_logs =
      io_field "flushInternalLogs"
        ~doc:"Returns number of logs deleted from queue"
        ~args:
          Arg.
            [ arg "endLogId" ~doc:"Greatest log ID to be deleted"
                ~typ:(non_null int)
            ]
        ~typ:(non_null string)
        ~resolve:(fun { ctx = with_seq_no, _; _ } () end_log_id ->
          if not with_seq_no then return @@ Error "Missing sequence information"
          else
            let n = Itn_logger.flush_queue end_log_id in
            let s = sprintf "Deleted %d log%s" n (if n > 1 then "s" else "") in
            return @@ Ok s )

    let commands =
      [ schedule_payments
      ; schedule_zkapp_commands
      ; stop_scheduled_transactions
      ; update_gating
      ; flush_internal_logs
      ]
  end
end

module Queries = struct
  open Schema

  (* helper for pooledUserCommands, pooledZkappCommands *)
  let get_commands ~resource_pool ~pk_opt ~hashes_opt ~txns_opt =
    match (pk_opt, hashes_opt, txns_opt) with
    | None, None, None ->
        Network_pool.Transaction_pool.Resource_pool.get_all resource_pool
    | Some pk, None, None ->
        let account_id = Account_id.create pk Token_id.default in
        Network_pool.Transaction_pool.Resource_pool.all_from_account
          resource_pool account_id
    | _ -> (
        let hashes_txns =
          (* Transactions identified by hashes. *)
          match hashes_opt with
          | Some hashes ->
              List.filter_map hashes ~f:(fun hash ->
                  hash |> Transaction_hash.of_base58_check |> Result.ok
                  |> Option.bind
                       ~f:
                         (Network_pool.Transaction_pool.Resource_pool
                          .find_by_hash resource_pool ) )
          | None ->
              []
        in
        let txns : Transaction_hash.User_command_with_valid_signature.t list =
          (* Transactions as identified by IDs.
             This is a little redundant, but it makes our API more
             consistent.
          *)
          match txns_opt with
          | Some txns ->
              List.filter_map txns ~f:(fun serialized_txn ->
                  (* base64 could be a signed command or zkapp command *)
                  match Signed_command.of_base64 serialized_txn with
                  | Ok signed_command ->
                      let user_cmd =
                        User_command.Signed_command signed_command
                      in
                      (* The command gets piped through [forget_check]
                         below; this is just to make the types work
                         without extra unnecessary mapping in the other
                         branches above.
                      *)
                      let (`If_this_is_used_it_should_have_a_comment_justifying_it
                            valid_cmd ) =
                        User_command.to_valid_unsafe user_cmd
                      in
                      Some
                        (Transaction_hash.User_command_with_valid_signature
                         .create valid_cmd )
                  | Error _ -> (
                      match Zkapp_command.of_base64 serialized_txn with
                      | Ok zkapp_command ->
                          let user_cmd =
                            User_command.Zkapp_command zkapp_command
                          in
                          (* The command gets piped through [forget_check]
                             below; this is just to make the types work
                             without extra unnecessary mapping in the other
                             branches above.
                          *)
                          let (`If_this_is_used_it_should_have_a_comment_justifying_it
                                valid_cmd ) =
                            User_command.to_valid_unsafe user_cmd
                          in
                          Some
                            (Transaction_hash.User_command_with_valid_signature
                             .create valid_cmd )
                      | Error _ ->
                          (* invalid base64 for a transaction *)
                          None ) )
          | None ->
              []
        in
        let all_txns = hashes_txns @ txns in
        match pk_opt with
        | None ->
            all_txns
        | Some pk ->
            (* Only return commands paid for by the given public key. *)
            List.filter all_txns ~f:(fun txn ->
                txn
                |> Transaction_hash.User_command_with_valid_signature.command
                |> User_command.fee_payer |> Account_id.public_key
                |> Public_key.Compressed.equal pk ) )

  let pooled_user_commands =
    field "pooledUserCommands"
      ~doc:
        "Retrieve all the scheduled user commands for a specified sender that \
         the current daemon sees in its transaction pool. All scheduled \
         commands are queried if no sender is specified"
      ~typ:(non_null @@ list @@ non_null Types.User_command.user_command)
      ~args:
        Arg.
          [ arg "publicKey" ~doc:"Public key of sender of pooled user commands"
              ~typ:Types.Input.PublicKey.arg_typ
          ; arg "hashes" ~doc:"Hashes of the commands to find in the pool"
              ~typ:(list (non_null string))
          ; arg "ids" ~typ:(list (non_null guid)) ~doc:"Ids of User commands"
          ]
      ~resolve:(fun { ctx = mina; _ } () pk_opt hashes_opt txns_opt ->
        let transaction_pool = Mina_lib.transaction_pool mina in
        let resource_pool =
          Network_pool.Transaction_pool.resource_pool transaction_pool
        in
        let cmds = get_commands ~resource_pool ~pk_opt ~hashes_opt ~txns_opt in
        List.filter_map cmds ~f:(fun txn ->
            let cmd_with_hash =
              Transaction_hash.User_command_with_valid_signature.forget_check
                txn
            in
            match cmd_with_hash.data with
            | Signed_command user_cmd ->
                Some
                  (Types.User_command.mk_user_command
                     { status = Enqueued
                     ; data = { cmd_with_hash with data = user_cmd }
                     } )
            | Zkapp_command _ ->
                None ) )

  let pooled_zkapp_commands =
    field "pooledZkappCommands"
      ~doc:
        "Retrieve all the scheduled zkApp commands for a specified sender that \
         the current daemon sees in its transaction pool. All scheduled \
         commands are queried if no sender is specified"
      ~typ:(non_null @@ list @@ non_null Types.Zkapp_command.zkapp_command)
      ~args:
        Arg.
          [ arg "publicKey" ~doc:"Public key of sender of pooled zkApp commands"
              ~typ:Types.Input.PublicKey.arg_typ
          ; arg "hashes" ~doc:"Hashes of the zkApp commands to find in the pool"
              ~typ:(list (non_null string))
          ; arg "ids" ~typ:(list (non_null guid)) ~doc:"Ids of zkApp commands"
          ]
      ~resolve:(fun { ctx = mina; _ } () pk_opt hashes_opt txns_opt ->
        let transaction_pool = Mina_lib.transaction_pool mina in
        let resource_pool =
          Network_pool.Transaction_pool.resource_pool transaction_pool
        in
        let cmds = get_commands ~resource_pool ~pk_opt ~hashes_opt ~txns_opt in
        List.filter_map cmds ~f:(fun txn ->
            let cmd_with_hash =
              Transaction_hash.User_command_with_valid_signature.forget_check
                txn
            in
            match cmd_with_hash.data with
            | Signed_command _ ->
                None
            | Zkapp_command zkapp_cmd ->
                Some
                  { Types.Zkapp_command.With_status.status = Enqueued
                  ; data = { cmd_with_hash with data = zkapp_cmd }
                  } ) )

  let sync_status =
    io_field "syncStatus" ~doc:"Network sync status" ~args:[]
      ~typ:(non_null Types.sync_status) ~resolve:(fun { ctx = mina; _ } () ->
        let open Deferred.Let_syntax in
        (* pull out sync status from status, so that result here
             agrees with status; see issue #8251
        *)
        let%map { sync_status; _ } =
          Mina_commands.get_status ~flag:`Performance mina
        in
        Ok sync_status )

  let daemon_status =
    io_field "daemonStatus" ~doc:"Get running daemon status" ~args:[]
      ~typ:(non_null Types.DaemonStatus.t) ~resolve:(fun { ctx = mina; _ } () ->
        Mina_commands.get_status ~flag:`Performance mina >>| Result.return )

  let trust_status =
    field "trustStatus"
      ~typ:(list (non_null Types.Payload.trust_status))
      ~args:Arg.[ arg "ipAddress" ~typ:(non_null string) ]
      ~doc:"Trust status for an IPv4 or IPv6 address"
      ~resolve:(fun { ctx = mina; _ } () (ip_addr_string : string) ->
        match Types.Arguments.ip_address ~name:"ipAddress" ip_addr_string with
        | Ok ip_addr ->
            Some (Mina_commands.get_trust_status mina ip_addr)
        | Error _ ->
            None )

  let trust_status_all =
    field "trustStatusAll"
      ~typ:(non_null @@ list @@ non_null Types.Payload.trust_status)
      ~args:Arg.[]
      ~doc:"IP address and trust status for all peers"
      ~resolve:(fun { ctx = mina; _ } () ->
        Mina_commands.get_trust_status_all mina )

  let version =
    field "version" ~typ:string
      ~args:Arg.[]
      ~doc:"The version of the node (git commit hash)"
      ~resolve:(fun _ _ -> Some Mina_version.commit_id)

  let tracked_accounts_resolver { ctx = mina; _ } () =
    let wallets = Mina_lib.wallets mina in
    let block_production_pubkeys = Mina_lib.block_production_pubkeys mina in
    let best_tip_ledger = Mina_lib.best_ledger mina in
    wallets |> Secrets.Wallets.pks
    |> List.map ~f:(fun pk ->
           { Types.AccountObj.account =
               Types.AccountObj.Partial_account.of_pk mina pk
           ; locked = Secrets.Wallets.check_locked wallets ~needle:pk
           ; is_actively_staking =
               Public_key.Compressed.Set.mem block_production_pubkeys pk
           ; path = Secrets.Wallets.get_path wallets pk
           ; index =
               ( match best_tip_ledger with
               | `Active ledger ->
                   Option.try_with (fun () ->
                       Ledger.index_of_account_exn ledger
                         (Account_id.create pk Token_id.default) )
               | _ ->
                   None )
           } )

  let owned_wallets =
    field "ownedWallets"
      ~doc:"Wallets for which the daemon knows the private key"
      ~typ:(non_null (list (non_null Types.AccountObj.account)))
      ~deprecated:(Deprecated (Some "use trackedAccounts instead"))
      ~args:Arg.[]
      ~resolve:tracked_accounts_resolver

  let tracked_accounts =
    field "trackedAccounts"
      ~doc:"Accounts for which the daemon tracks the private key"
      ~typ:(non_null (list (non_null Types.AccountObj.account)))
      ~args:Arg.[]
      ~resolve:tracked_accounts_resolver

  let account_resolver { ctx = mina; _ } () pk =
    Some
      (Types.AccountObj.lift mina pk
         (Types.AccountObj.Partial_account.of_pk mina pk) )

  let wallet =
    field "wallet" ~doc:"Find any wallet via a public key"
      ~typ:Types.AccountObj.account
      ~deprecated:(Deprecated (Some "use account instead"))
      ~args:
        Arg.
          [ arg "publicKey" ~doc:"Public key of account being retrieved"
              ~typ:(non_null Types.Input.PublicKey.arg_typ)
          ]
      ~resolve:account_resolver

  let account =
    field "account" ~doc:"Find any account via a public key and token"
      ~typ:Types.AccountObj.account
      ~args:
        Arg.
          [ arg "publicKey" ~doc:"Public key of account being retrieved"
              ~typ:(non_null Types.Input.PublicKey.arg_typ)
          ; arg' "token"
              ~doc:"Token of account being retrieved (defaults to MINA)"
              ~typ:Types.Input.TokenId.arg_typ ~default:Token_id.default
          ]
      ~resolve:(fun { ctx = mina; _ } () pk token ->
        Option.bind (get_ledger_and_breadcrumb mina)
          ~f:(fun (ledger, breadcrumb) ->
            let open Option.Let_syntax in
            let%bind location =
              Ledger.location_of_account ledger (Account_id.create pk token)
            in
            let%map account = Ledger.get ledger location in
            Types.AccountObj.Partial_account.of_full_account ~breadcrumb account
            |> Types.AccountObj.lift mina pk ) )

  let accounts_for_pk =
    field "accounts" ~doc:"Find all accounts for a public key"
      ~typ:(non_null (list (non_null Types.AccountObj.account)))
      ~args:
        Arg.
          [ arg "publicKey" ~doc:"Public key to find accounts for"
              ~typ:(non_null Types.Input.PublicKey.arg_typ)
          ]
      ~resolve:(fun { ctx = mina; _ } () pk ->
        match get_ledger_and_breadcrumb mina with
        | Some (ledger, breadcrumb) ->
            let tokens = Ledger.tokens ledger pk |> Set.to_list in
            List.filter_map tokens ~f:(fun token ->
                let open Option.Let_syntax in
                let%bind location =
                  Ledger.location_of_account ledger (Account_id.create pk token)
                in
                let%map account = Ledger.get ledger location in
                Types.AccountObj.Partial_account.of_full_account ~breadcrumb
                  account
                |> Types.AccountObj.lift mina pk )
        | None ->
            [] )

  let token_accounts =
    field "tokenAccounts" ~doc:"Find all accounts for a token ID"
      ~typ:(non_null (list (non_null Types.AccountObj.account)))
      ~args:
        Arg.
          [ arg "tokenId" ~doc:"Token ID to find accounts for"
              ~typ:(non_null Types.Input.TokenId.arg_typ)
          ]
      ~resolve:(fun { ctx = mina; _ } () token_id ->
        match get_ledger_and_breadcrumb mina with
        | Some (ledger, breadcrumb) ->
            let accounts = Ledger.accounts ledger in
            Account_id.Set.fold accounts ~init:[] ~f:(fun acct_objs acct_id ->
                if Token_id.(Account_id.token_id acct_id <> token_id) then
                  acct_objs
                else
                  (* account id in the ledger, lookup should always succeed *)
                  let loc =
                    Option.value_exn
                    @@ Ledger.location_of_account ledger acct_id
                  in
                  let account = Option.value_exn @@ Ledger.get ledger loc in
                  let partial_account =
                    Types.AccountObj.Partial_account.of_full_account ~breadcrumb
                      account
                  in
                  Types.AccountObj.lift mina account.public_key partial_account
                  :: acct_objs )
        | None ->
            [] )

  let token_owner =
    field "tokenOwner" ~doc:"Find the account that owns a given token"
      ~typ:Types.AccountObj.account
      ~args:
        Arg.
          [ arg "tokenId" ~doc:"Token ID to find the owning account for"
              ~typ:(non_null Types.Input.TokenId.arg_typ)
          ]
      ~resolve:(fun { ctx = mina; _ } () token ->
        let open Option.Let_syntax in
        let%bind tip = Mina_lib.best_tip mina |> Participating_state.active in
        let ledger =
          Transition_frontier.Breadcrumb.staged_ledger tip
          |> Staged_ledger.ledger
        in
        let%map account_id = Ledger.token_owner ledger token in
        Types.AccountObj.get_best_ledger_account mina account_id )

  let transaction_status =
    result_field2 "transactionStatus" ~doc:"Get the status of a transaction"
      ~typ:(non_null Types.transaction_status)
      ~args:
        Arg.
          [ arg "payment" ~typ:guid ~doc:"Id of a Payment"
          ; arg "zkappTransaction" ~typ:guid ~doc:"Id of a zkApp transaction"
          ]
      ~resolve:(fun { ctx = mina; _ } () (serialized_payment : string option)
                    (serialized_zkapp : string option) ->
        let open Result.Let_syntax in
        let deserialize_txn serialized_txn =
          let res =
            match serialized_txn with
            | `Signed_command cmd ->
                Or_error.(
                  Signed_command.of_base64 cmd
                  >>| fun c -> User_command.Signed_command c)
            | `Zkapp_command cmd ->
                Or_error.(
                  Zkapp_command.of_base64 cmd
                  >>| fun c -> User_command.Zkapp_command c)
          in
          result_of_or_error res ~error:"Invalid transaction provided"
          |> Result.map ~f:(fun cmd ->
                 { With_hash.data = cmd
                 ; hash = Transaction_hash.hash_command cmd
                 } )
        in
        let%map txn =
          match (serialized_payment, serialized_zkapp) with
          | None, None | Some _, Some _ ->
              Error
                "Invalid query: Specify either a payment ID or a zkApp \
                 transaction ID"
          | Some payment, None ->
              deserialize_txn (`Signed_command payment)
          | None, Some zkapp_txn ->
              deserialize_txn (`Zkapp_command zkapp_txn)
        in
        let frontier_broadcast_pipe = Mina_lib.transition_frontier mina in
        let transaction_pool = Mina_lib.transaction_pool mina in
        Transaction_inclusion_status.get_status ~frontier_broadcast_pipe
          ~transaction_pool txn.data )

  let current_snark_worker =
    field "currentSnarkWorker" ~typ:Types.snark_worker
      ~args:Arg.[]
      ~doc:"Get information about the current snark worker"
      ~resolve:(fun { ctx = mina; _ } _ ->
        Option.map (Mina_lib.snark_worker_key mina) ~f:(fun k ->
            (k, Mina_lib.snark_work_fee mina) ) )

  let genesis_block =
    field "genesisBlock" ~typ:(non_null Types.block) ~args:[]
      ~doc:"Get the genesis block" ~resolve:(fun { ctx = mina; _ } () ->
        let open Mina_state in
        let { Precomputed_values.genesis_ledger
            ; constraint_constants
            ; consensus_constants
            ; genesis_epoch_data
            ; proof_data
            ; _
            } =
          (Mina_lib.config mina).precomputed_values
        in
        let { With_hash.data = genesis_state
            ; hash = { State_hash.State_hashes.state_hash = hash; _ }
            } =
          let open Staged_ledger_diff in
          Genesis_protocol_state.t
            ~genesis_ledger:(Genesis_ledger.Packed.t genesis_ledger)
            ~genesis_epoch_data ~constraint_constants ~consensus_constants
            ~genesis_body_reference
        in
        let winner = fst Consensus_state_hooks.genesis_winner in
        { With_hash.data =
            { Filtered_external_transition.creator = winner
            ; winner
            ; protocol_state =
                { previous_state_hash =
                    Protocol_state.previous_state_hash genesis_state
                ; blockchain_state =
                    Protocol_state.blockchain_state genesis_state
                ; consensus_state = Protocol_state.consensus_state genesis_state
                }
            ; transactions =
                { commands = []
                ; fee_transfers = []
                ; coinbase = constraint_constants.coinbase_amount
                ; coinbase_receiver =
                    Some (fst Consensus_state_hooks.genesis_winner)
                }
            ; snark_jobs = []
            ; proof =
                ( match proof_data with
                | Some { genesis_proof; _ } ->
                    genesis_proof
                | None ->
                    (* It's nearly never useful to have a specific genesis
                       proof to pass here -- anyone can create one as needed --
                       and we don't want this GraphQL query to trigger an
                       expensive proof generation step if we don't have one
                       available.
                    *)
                    Proof.blockchain_dummy )
            }
        ; hash
        } )

  (* used by best_chain, block below *)
  let block_of_breadcrumb mina breadcrumb =
    let hash = Transition_frontier.Breadcrumb.state_hash breadcrumb in
    let block = Transition_frontier.Breadcrumb.block breadcrumb in
    let transactions =
      Mina_block.transactions
        ~constraint_constants:
          (Mina_lib.config mina).precomputed_values.constraint_constants block
    in
    { With_hash.Stable.Latest.data =
        Filtered_external_transition.of_transition block `All transactions
    ; hash
    }

  let best_chain =
    io_field "bestChain"
      ~doc:
        "Retrieve a list of blocks from transition frontier's root to the \
         current best tip. Returns an error if the system is bootstrapping."
      ~typ:(list @@ non_null Types.block)
      ~args:
        Arg.
          [ arg "maxLength"
              ~doc:
                "The maximum number of blocks to return. If there are more \
                 blocks in the transition frontier from root to tip, the n \
                 blocks closest to the best tip will be returned"
              ~typ:int
          ]
      ~resolve:(fun { ctx = mina; _ } () max_length ->
        match Mina_lib.best_chain ?max_length mina with
        | Some best_chain ->
            let%map blocks =
              Deferred.List.map best_chain ~f:(fun bc ->
                  Deferred.return @@ block_of_breadcrumb mina bc )
            in
            Ok (Some blocks)
        | None ->
            return
            @@ Error "Could not obtain best chain from transition frontier" )

  let block =
    result_field2 "block"
      ~doc:
        "Retrieve a block with the given state hash or height, if contained in \
         the transition frontier."
      ~typ:(non_null Types.block)
      ~args:
        Arg.
          [ arg "stateHash" ~doc:"The state hash of the desired block"
              ~typ:string
          ; arg "height"
              ~doc:"The height of the desired block in the best chain" ~typ:int
          ]
      ~resolve:(fun { ctx = mina; _ } () (state_hash_base58_opt : string option)
                    (height_opt : int option) ->
        let open Result.Let_syntax in
        let get_transition_frontier () =
          let transition_frontier_pipe = Mina_lib.transition_frontier mina in
          Pipe_lib.Broadcast_pipe.Reader.peek transition_frontier_pipe
          |> Result.of_option ~error:"Could not obtain transition frontier"
        in
        let block_from_state_hash state_hash_base58 =
          let%bind state_hash =
            State_hash.of_base58_check state_hash_base58
            |> Result.map_error ~f:Error.to_string_hum
          in
          let%bind transition_frontier = get_transition_frontier () in
          let%map breadcrumb =
            Transition_frontier.find transition_frontier state_hash
            |> Result.of_option
                 ~error:
                   (sprintf
                      "Block with state hash %s not found in transition \
                       frontier"
                      state_hash_base58 )
          in
          block_of_breadcrumb mina breadcrumb
        in
        let block_from_height height =
          let height_uint32 =
            (* GraphQL int is signed 32-bit
                 empirically, conversion does not raise even if
               - the number is negative
               - the number is not representable using 32 bits
            *)
            Unsigned.UInt32.of_int height
          in
          let%bind transition_frontier = get_transition_frontier () in
          let best_chain_breadcrumbs =
            Transition_frontier.best_tip_path transition_frontier
          in
          let%map desired_breadcrumb =
            List.find best_chain_breadcrumbs ~f:(fun bc ->
                let validated_transition =
                  Transition_frontier.Breadcrumb.validated_transition bc
                in
                let block_height =
                  Mina_block.(
                    blockchain_length @@ With_hash.data
                    @@ Validated.forget validated_transition)
                in
                Unsigned.UInt32.equal block_height height_uint32 )
            |> Result.of_option
                 ~error:
                   (sprintf
                      "Could not find block in transition frontier with height \
                       %d"
                      height )
          in
          block_of_breadcrumb mina desired_breadcrumb
        in
        match (state_hash_base58_opt, height_opt) with
        | Some state_hash_base58, None ->
            block_from_state_hash state_hash_base58
        | None, Some height ->
            block_from_height height
        | None, None | Some _, Some _ ->
            Error "Must provide exactly one of state hash, height" )

  let initial_peers =
    field "initialPeers"
      ~doc:"List of peers that the daemon first used to connect to the network"
      ~args:Arg.[]
      ~typ:(non_null @@ list @@ non_null string)
      ~resolve:(fun { ctx = mina; _ } () ->
        List.map (Mina_lib.initial_peers mina) ~f:Mina_net2.Multiaddr.to_string
        )

  let get_peers =
    io_field "getPeers"
      ~doc:"List of peers that the daemon is currently connected to"
      ~args:Arg.[]
      ~typ:(non_null @@ list @@ non_null Types.DaemonStatus.peer)
      ~resolve:(fun { ctx = mina; _ } () ->
        let%map peers = Mina_networking.peers (Mina_lib.net mina) in
        Ok (List.map ~f:Network_peer.Peer.to_display peers) )

  let snark_pool =
    field "snarkPool"
      ~doc:"List of completed snark works that have the lowest fee so far"
      ~args:Arg.[]
      ~typ:(non_null @@ list @@ non_null Types.completed_work)
      ~resolve:(fun { ctx = mina; _ } () ->
        Mina_lib.snark_pool mina |> Network_pool.Snark_pool.resource_pool
        |> Network_pool.Snark_pool.Resource_pool.all_completed_work )

  let pending_snark_work =
    field "pendingSnarkWork" ~doc:"List of snark works that are yet to be done"
      ~args:Arg.[]
      ~typ:(non_null @@ list @@ non_null Types.pending_work)
      ~resolve:(fun { ctx = mina; _ } () ->
        let snark_job_state = Mina_lib.snark_job_state mina in
        let snark_pool = Mina_lib.snark_pool mina in
        let fee_opt =
          Mina_lib.(
            Option.map (snark_worker_key mina) ~f:(fun _ -> snark_work_fee mina))
        in
        let (module S) = Mina_lib.work_selection_method mina in
        S.pending_work_statements ~snark_pool ~fee_opt snark_job_state )

  let genesis_constants =
    field "genesisConstants"
      ~doc:
        "The constants used to determine the configuration of the genesis \
         block and all of its transitive dependencies"
      ~args:Arg.[]
      ~typ:(non_null Types.genesis_constants)
      ~resolve:(fun _ () -> ())

  let time_offset =
    field "timeOffset"
      ~doc:
        "The time offset in seconds used to convert real times into blockchain \
         times"
      ~args:Arg.[]
      ~typ:(non_null int)
      ~resolve:(fun { ctx = mina; _ } () ->
        Block_time.Controller.get_time_offset
          ~logger:(Mina_lib.config mina).logger
        |> Time.Span.to_sec |> Float.to_int )

  let connection_gating_config =
    io_field "connectionGatingConfig"
      ~doc:
        "The rules that the libp2p helper will use to determine which \
         connections to permit"
      ~args:Arg.[]
      ~typ:(non_null Types.Payload.set_connection_gating_config)
      ~resolve:(fun { ctx = mina; _ } _ ->
        let net = Mina_lib.net mina in
        let%map config = Mina_networking.connection_gating_config net in
        Ok config )

  let validate_payment =
    io_field "validatePayment"
      ~doc:"Validate the format and signature of a payment" ~typ:(non_null bool)
      ~args:
        Arg.
          [ arg "input" ~typ:(non_null Types.Input.SendPaymentInput.arg_typ)
          ; Types.Input.Fields.signature
          ]
      ~resolve:(fun { ctx = mina; _ } ()
                    (from, to_, amount, fee, valid_until, memo, nonce_opt)
                    signature ->
        let open Deferred.Result.Let_syntax in
        let body =
          Signed_command_payload.Body.Payment
            { source_pk = from
            ; receiver_pk = to_
            ; amount = Amount.of_uint64 amount
            }
        in
        let%bind signature =
          match signature with
          | Some signature ->
              return signature
          | None ->
              Deferred.Result.fail "Signature field is missing"
        in
        let%bind user_command_input =
          Mutations.make_signed_user_command ~nonce_opt ~signer:from ~memo ~fee
            ~fee_payer_pk:from ~valid_until ~body ~signature
        in
        let%map user_command, _ =
          User_command_input.to_user_command
            ~get_current_nonce:(Mina_lib.get_current_nonce mina)
            ~get_account:(Mina_lib.get_account mina)
            ~constraint_constants:
              (Mina_lib.config mina).precomputed_values.constraint_constants
            ~logger:(Mina_lib.top_level_logger mina)
            user_command_input
          |> Deferred.Result.map_error ~f:Error.to_string_hum
        in
        Signed_command.check_signature user_command )

  let runtime_config =
    field "runtimeConfig"
      ~doc:"The runtime configuration passed to the daemon at start-up"
      ~typ:(non_null Types.json)
      ~args:Arg.[]
      ~resolve:(fun { ctx = mina; _ } () ->
        Mina_lib.runtime_config mina
        |> Runtime_config.to_yojson |> Yojson.Safe.to_basic )

  let thread_graph =
    field "threadGraph"
      ~doc:
        "A graphviz dot format representation of the deamon's internal thread \
         graph"
      ~typ:(non_null string)
      ~args:Arg.[]
      ~resolve:(fun _ () ->
        Bytes.unsafe_to_string
          ~no_mutation_while_string_reachable:
            (O1trace.Thread.dump_thread_graph ()) )

  let evaluate_vrf =
    io_field "evaluateVrf"
      ~doc:
        "Evaluate a vrf for the given public key. This includes a witness \
         which may be verified without access to the private key for this vrf \
         evaluation."
      ~typ:(non_null Types.vrf_evaluation)
      ~args:
        Arg.
          [ arg "message" ~typ:(non_null Types.Input.VrfMessageInput.arg_typ)
          ; arg "publicKey" ~typ:(non_null Types.Input.PublicKey.arg_typ)
          ; arg "vrfThreshold" ~typ:Types.Input.VrfThresholdInput.arg_typ
          ]
      ~resolve:(fun { ctx = mina; _ } () message public_key vrf_threshold ->
        Deferred.return
        @@
        let open Result.Let_syntax in
        let%map sk =
          match%bind Mutations.find_identity ~public_key mina with
          | `Keypair { private_key; _ } ->
              Ok private_key
          | `Hd_index _ ->
              Error
                "Computing a vrf evaluation from a hardware wallet is not \
                 supported"
        in
        let constraint_constants =
          (Mina_lib.config mina).precomputed_values.constraint_constants
        in
        let t =
          { (Consensus_vrf.Layout.Evaluation.of_message_and_sk
               ~constraint_constants message sk )
            with
            vrf_threshold
          }
        in
        match vrf_threshold with
        | Some _ ->
            Consensus_vrf.Layout.Evaluation.compute_vrf ~constraint_constants t
        | None ->
            t )

  let check_vrf =
    field "checkVrf"
      ~doc:
        "Check a vrf evaluation commitment. This can be used to check vrf \
         evaluations without needing to reveal the private key, in the format \
         returned by evaluateVrf"
      ~typ:(non_null Types.vrf_evaluation)
      ~args:
        Arg.
          [ arg "input" ~typ:(non_null Types.Input.VrfEvaluationInput.arg_typ) ]
      ~resolve:(fun { ctx = mina; _ } () evaluation ->
        let constraint_constants =
          (Mina_lib.config mina).precomputed_values.constraint_constants
        in
        Consensus_vrf.Layout.Evaluation.compute_vrf ~constraint_constants
          evaluation )

  let blockchain_verification_key =
    io_field "blockchainVerificationKey"
      ~doc:"The pickles verification key for the protocol state proof"
      ~typ:(non_null Types.json)
      ~args:Arg.[]
      ~resolve:(fun { ctx = mina; _ } () ->
        let open Deferred.Result.Let_syntax in
        Mina_lib.verifier mina |> Verifier.get_blockchain_verification_key
        |> Deferred.Result.map_error ~f:Error.to_string_hum
        >>| Pickles.Verification_key.to_yojson >>| Yojson.Safe.to_basic )

  let commands =
    [ sync_status
    ; daemon_status
    ; version
    ; owned_wallets (* deprecated *)
    ; tracked_accounts
    ; wallet (* deprecated *)
    ; connection_gating_config
    ; account
    ; accounts_for_pk
    ; token_owner
    ; token_accounts
    ; current_snark_worker
    ; best_chain
    ; block
    ; genesis_block
    ; initial_peers
    ; get_peers
    ; pooled_user_commands
    ; pooled_zkapp_commands
    ; transaction_status
    ; trust_status
    ; trust_status_all
    ; snark_pool
    ; pending_snark_work
    ; genesis_constants
    ; time_offset
    ; validate_payment
    ; evaluate_vrf
    ; check_vrf
    ; runtime_config
    ; thread_graph
    ; blockchain_verification_key
    ]

  module Itn = struct
    (* incentivized testnet-specific queries *)

    let auth =
      field "auth"
        ~args:Arg.[]
        ~typ:(non_null Types.Itn.auth)
        ~doc:"Uuid for GraphQL server, sequence number for signing public key"
        ~resolve:(fun _ () ->
          ( Uuid.to_string Itn_sequencing.uuid
          , Itn_sequencing.get_sequence_no_for_auth () ) )

    let slots_won =
      io_field "slotsWon"
        ~typ:(non_null (list (non_null int)))
        ~args:Arg.[]
        ~doc:"Slots won by a block producer for current epoch"
        ~resolve:(fun { ctx = with_seq_no, mina; _ } () ->
          Io.return
          @@
          if not with_seq_no then Error "Missing sequence information"
          else
            let bp_keys = Mina_lib.block_production_pubkeys mina in
            if Public_key.Compressed.Set.is_empty bp_keys then
              Error "Not a block producing node"
            else
              let open Block_producer.Vrf_evaluation_state in
              let vrf_state = Mina_lib.vrf_evaluation_state mina in
              let%map.Result () =
                Result.ok_if_true (finished vrf_state)
                  ~error:"Vrf evaluation not completed for current epoch"
              in
              List.map (Queue.to_list vrf_state.queue)
                ~f:(fun { global_slot; _ } ->
                  Unsigned.UInt32.to_int global_slot ) )

    let internal_logs =
      io_field "internalLogs"
        ~args:
          Arg.
            [ arg "startLogId" ~doc:"Least log ID to start with"
                ~typ:(non_null int)
            ]
        ~typ:(non_null (list (non_null Types.Itn.log)))
        ~doc:"Internal logs generated by the daemon"
        ~resolve:(fun { ctx = with_seq_no, _mina; _ } _ start_log_id ->
          Io.return
          @@
          if not with_seq_no then Error "Missing sequence information"
          else Ok (Itn_logger.get_logs start_log_id) )

    let commands = [ auth; slots_won; internal_logs ]
  end
end

let schema =
  Graphql_async.Schema.(
    schema Queries.commands ~mutations:Mutations.commands
      ~subscriptions:Subscriptions.commands)

let schema_limited =
  (* including version because that's the default query *)
  Graphql_async.Schema.(
    schema
      [ Queries.daemon_status; Queries.block; Queries.version ]
      ~mutations:[] ~subscriptions:[])

let schema_itn : (bool * Mina_lib.t) Schema.schema =
  if Mina_compile_config.itn_features then
    Graphql_async.Schema.(
      schema Queries.Itn.commands ~mutations:Mutations.Itn.commands
        ~subscriptions:[])
  else Graphql_async.Schema.(schema [] ~mutations:[] ~subscriptions:[])<|MERGE_RESOLUTION|>--- conflicted
+++ resolved
@@ -612,8 +612,6 @@
               ~doc:"metadata for the log"
               ~typ:(non_null (list (non_null metadatum)))
               ~resolve:(fun _ (log : Itn_logger.t) -> log.metadata)
-<<<<<<< HEAD
-=======
           ; field "process"
               ~args:Arg.[]
               ~doc:
@@ -621,7 +619,6 @@
                  verifier)"
               ~typ:string
               ~resolve:(fun _ (log : Itn_logger.t) -> log.process)
->>>>>>> f28a81db
           ] )
   end
 
@@ -739,7 +736,6 @@
          excess and increase in supply " ~fields:(fun _ ->
         [ field "sourceFirstPassLedgerHash" ~typ:(non_null ledger_hash)
             ~doc:"Base58Check-encoded hash of the source first-pass ledger"
-<<<<<<< HEAD
             ~args:Arg.[]
             ~resolve:(fun _ { Transaction_snark.Statement.Poly.source; _ } ->
               source.first_pass_ledger )
@@ -751,19 +747,6 @@
         ; field "sourceSecondPassLedgerHash" ~typ:(non_null ledger_hash)
             ~doc:"Base58Check-encoded hash of the source second-pass ledger"
             ~args:Arg.[]
-=======
-            ~args:Arg.[]
-            ~resolve:(fun _ { Transaction_snark.Statement.Poly.source; _ } ->
-              source.first_pass_ledger )
-        ; field "targetFirstPassLedgerHash" ~typ:(non_null ledger_hash)
-            ~doc:"Base58Check-encoded hash of the target first-pass ledger"
-            ~args:Arg.[]
-            ~resolve:(fun _ { Transaction_snark.Statement.Poly.target; _ } ->
-              target.first_pass_ledger )
-        ; field "sourceSecondPassLedgerHash" ~typ:(non_null ledger_hash)
-            ~doc:"Base58Check-encoded hash of the source second-pass ledger"
-            ~args:Arg.[]
->>>>>>> f28a81db
             ~resolve:(fun _ { Transaction_snark.Statement.Poly.source; _ } ->
               source.second_pass_ledger )
         ; field "targetSecondPassLedgerHash" ~typ:(non_null ledger_hash)
@@ -2400,157 +2383,6 @@
 
     module Sign = struct
       type input = Sgn.t
-<<<<<<< HEAD
-
-      let arg_typ =
-        enum "Sign"
-          ~values:
-            [ enum_value "PLUS" ~value:Sgn.Pos
-            ; enum_value "MINUS" ~value:Sgn.Neg
-            ]
-    end
-
-    module Field = struct
-      type input = Snark_params.Tick0.Field.t
-
-      let arg_typ =
-        scalar "Field"
-          ~coerce:(fun field ->
-            match field with
-            | `String s ->
-                Ok (Snark_params.Tick.Field.of_string s)
-            | _ ->
-                Error "Expected a string representing a field element" )
-          ~to_json:(function
-            | (f : input) -> `String (Snark_params.Tick.Field.to_string f) )
-    end
-
-    module Nonce = struct
-      type input = Mina_base.Account.Nonce.t
-
-      let arg_typ =
-        scalar "Nonce"
-          ~coerce:(fun nonce ->
-            (* of_string might raise *)
-            try
-              match nonce with
-              | `String s ->
-                  (* a nonce is a uint32, GraphQL ints are signed int32, so use string *)
-                  Ok (Mina_base.Account.Nonce.of_string s)
-              | _ ->
-                  Error "Expected string for nonce"
-            with exn -> Error (Exn.to_string exn) )
-          ~to_json:(function
-            | n -> `String (Mina_base.Account.Nonce.to_string n) )
-    end
-
-    module SnarkedLedgerHash = struct
-      type input = Frozen_ledger_hash.t
-
-      let arg_typ =
-        scalar "SnarkedLedgerHash"
-          ~coerce:(fun hash ->
-            match hash with
-            | `String s ->
-                Result.map_error
-                  (Frozen_ledger_hash.of_base58_check s)
-                  ~f:Error.to_string_hum
-            | _ ->
-                Error "Expected snarked ledger hash in Base58Check format" )
-          ~to_json:(function
-            | (h : input) -> `String (Frozen_ledger_hash.to_base58_check h) )
-    end
-
-    module BlockTime = struct
-      type input = Block_time.t
-
-      let arg_typ =
-        scalar "BlockTime"
-          ~coerce:(fun block_time ->
-            match block_time with
-            | `String s -> (
-                try
-                  (* a block time is a uint64, GraphQL ints are signed int32, so use string *)
-                  (* of_string might raise *)
-                  Ok (Block_time.of_string_exn s)
-                with exn -> Error (Exn.to_string exn) )
-            | _ ->
-                Error "Expected string for block time" )
-          ~to_json:(function
-            | (t : input) -> `String (Block_time.to_string_exn t) )
-    end
-
-    module Length = struct
-      type input = Mina_numbers.Length.t
-
-      let arg_typ =
-        scalar "Length"
-          ~coerce:(fun length ->
-            (* of_string might raise *)
-            match length with
-            | `String s -> (
-                try
-                  (* a length is a uint32, GraphQL ints are signed int32, so use string *)
-                  Ok (Mina_numbers.Length.of_string s)
-                with exn -> Error (Exn.to_string exn) )
-            | _ ->
-                Error "Expected string for length" )
-          ~to_json:(function
-            | (l : input) -> `String (Mina_numbers.Length.to_string l) )
-    end
-
-    module CurrencyAmount = struct
-      type input = Currency.Amount.t
-
-      let arg_typ =
-        scalar "CurrencyAmount"
-          ~coerce:(fun amt ->
-            match amt with
-            | `String s -> (
-                try Ok (Currency.Amount.of_string s)
-                with exn -> Error (Exn.to_string exn) )
-            | _ ->
-                Error "Expected string for currency amount" )
-          ~to_json:(function
-            | (c : input) -> `String (Currency.Amount.to_string c) )
-          ~doc:
-            "uint64 encoded as a json string representing an ammount of \
-             currency"
-    end
-
-    module Fee = struct
-      type input = Currency.Fee.t
-
-      let arg_typ =
-        scalar "Fee"
-          ~coerce:(fun fee ->
-            match fee with
-            | `String s -> (
-                try Ok (Currency.Fee.of_string s)
-                with exn -> Error (Exn.to_string exn) )
-            | _ ->
-                Error "Expected string for fee" )
-          ~to_json:(function (f : input) -> `String (Currency.Fee.to_string f))
-          ~doc:"uint64 encoded as a json string representing a fee"
-    end
-
-    module SendTestZkappInput = struct
-      type input = Mina_base.Zkapp_command.t
-
-      let arg_typ =
-        scalar "SendTestZkappInput" ~doc:"zkApp command for a test zkApp"
-          ~coerce:(fun json ->
-            let json = to_yojson json in
-            Result.try_with (fun () -> Mina_base.Zkapp_command.of_json json)
-            |> Result.map_error ~f:(fun ex -> Exn.to_string ex) )
-          ~to_json:(fun (x : input) ->
-            Yojson.Safe.to_basic @@ Mina_base.Zkapp_command.to_json x )
-    end
-
-    module PrecomputedBlock = struct
-      type input = Mina_block.Precomputed.t
-=======
->>>>>>> f28a81db
 
       let arg_typ =
         enum "Sign"
@@ -3366,10 +3198,7 @@
           ; max_fee : string
           ; deployment_fee : string
           ; account_queue_size : int
-<<<<<<< HEAD
-=======
           ; max_cost : bool
->>>>>>> f28a81db
           }
 
         let arg_typ =
@@ -3379,11 +3208,7 @@
                          transactions_per_second duration_in_minutes memo_prefix
                          no_precondition min_balance_change max_balance_change
                          init_balance min_fee max_fee deployment_fee
-<<<<<<< HEAD
-                         account_queue_size ->
-=======
                          account_queue_size max_cost ->
->>>>>>> f28a81db
               Result.return
                 { fee_payers
                 ; num_zkapps_to_deploy
@@ -3399,21 +3224,14 @@
                 ; max_fee
                 ; deployment_fee
                 ; account_queue_size
-<<<<<<< HEAD
-=======
                 ; max_cost
->>>>>>> f28a81db
                 } )
             ~split:(fun f (t : input) ->
               f t.fee_payers t.num_zkapps_to_deploy t.num_new_accounts
                 t.transactions_per_second t.duration_in_minutes t.memo_prefix
                 t.no_precondition t.min_balance_change t.max_balance_change
                 t.init_balance t.min_fee t.max_fee t.deployment_fee
-<<<<<<< HEAD
-                t.account_queue_size )
-=======
                 t.account_queue_size t.max_cost )
->>>>>>> f28a81db
             ~fields:
               Arg.
                 [ arg "feePayers"
@@ -3453,11 +3271,8 @@
                 ; arg "accountQueueSize"
                     ~doc:"The size of queue for recently used accounts"
                     ~typ:(non_null int)
-<<<<<<< HEAD
-=======
                 ; arg "maxCost" ~doc:"Generate max cost zkApp command"
                     ~typ:(non_null bool)
->>>>>>> f28a81db
                 ]
       end
 
@@ -3902,7 +3717,6 @@
             Error
               (sprintf "Couldn't send user command: %s" (Error.to_string_hum e))
         )
-<<<<<<< HEAD
     | `Bootstrapping ->
         return (Error "Daemon is bootstrapping")
 
@@ -3931,36 +3745,6 @@
     | `Bootstrapping ->
         return (Error "Daemon is bootstrapping")
 
-=======
-    | `Bootstrapping ->
-        return (Error "Daemon is bootstrapping")
-
-  let internal_send_zkapp_commands mina zkapp_commands =
-    match Mina_commands.setup_and_submit_zkapp_commands mina zkapp_commands with
-    | `Active f -> (
-        match%map f with
-        | Ok zkapp_commands ->
-            let cmds_with_hash =
-              List.map zkapp_commands ~f:(fun zkapp_command ->
-                  let cmd =
-                    { Types.Zkapp_command.With_status.data = zkapp_command
-                    ; status = Enqueued
-                    }
-                  in
-                  Types.Zkapp_command.With_status.map cmd ~f:(fun cmd ->
-                      { With_hash.data = cmd
-                      ; hash = Transaction_hash.hash_command (Zkapp_command cmd)
-                      } ) )
-            in
-            Ok cmds_with_hash
-        | Error e ->
-            Error
-              (sprintf "Couldn't send zkApp commands: %s"
-                 (Error.to_string_hum e) ) )
-    | `Bootstrapping ->
-        return (Error "Daemon is bootstrapping")
-
->>>>>>> f28a81db
   let send_zkapp_command mina zkapp_command =
     match Mina_commands.setup_and_submit_zkapp_command mina zkapp_command with
     | `Active f -> (
@@ -4788,19 +4572,6 @@
       |> Mina_ledger.Ledger.get ledger
       |> Option.value_exn
 
-<<<<<<< HEAD
-    let id_of_kp (kp : Signature_lib.Keypair.t) =
-      Account_id.create
-        (Signature_lib.Public_key.compress kp.public_key)
-        Token_id.default
-
-    let account_of_kp (kp : Signature_lib.Keypair.t) ledger =
-      account_of_id (id_of_kp kp) ledger
-
-    let deploy_zkapps ~mina ~ledger ~deployment_fee ~init_balance
-        ~(fee_payer_array : Signature_lib.Keypair.t Array.t)
-        ~constraint_constants ~logger ~memo_prefix keypairs =
-=======
     let account_of_kp (kp : Signature_lib.Keypair.t) ledger =
       account_of_id (Account_id.of_public_key kp.public_key) ledger
 
@@ -4808,7 +4579,6 @@
         ~(fee_payer_array : Signature_lib.Keypair.t Array.t)
         ~constraint_constants ~logger ~memo_prefix ~wait_span ~stop_signal
         ~stop_time ~uuid keypairs =
->>>>>>> f28a81db
       let fee_payer_accounts =
         Array.map fee_payer_array ~f:(fun key -> account_of_kp key ledger)
       in
@@ -4818,49 +4588,6 @@
       let ndx = ref 0 in
       let num_fee_payers = Array.length fee_payer_array in
       Deferred.List.iter keypairs ~f:(fun kp ->
-<<<<<<< HEAD
-          let fee_payer_keypair = fee_payer_array.(!ndx) in
-          let memo = sprintf "%s-%s" memo_prefix (Int.to_string !ndx) in
-          let spec =
-            { Transaction_snark.For_tests.Deploy_snapp_spec.sender =
-                (fee_payer_keypair, !(fee_payer_nonces.(!ndx)))
-            ; fee = Currency.Fee.of_mina_string_exn deployment_fee
-            ; fee_payer = None
-            ; amount = Currency.Amount.of_mina_string_exn init_balance
-            ; zkapp_account_keypairs = [ kp ]
-            ; memo = Signed_command_memo.create_from_string_exn memo
-            ; new_zkapp_account = true
-            ; snapp_update = Account_update.Update.dummy
-            ; preconditions = None
-            ; authorization_kind = Account_update.Authorization_kind.Signature
-            }
-          in
-          let zkapp_command =
-            Transaction_snark.For_tests.deploy_snapp ~constraint_constants
-              ~default_permissions:true spec
-          in
-          let rec go () =
-            match%bind send_zkapp_command mina zkapp_command with
-            | Ok _ ->
-                fee_payer_nonces.(!ndx) :=
-                  Account.Nonce.succ !(fee_payer_nonces.(!ndx)) ;
-                ndx := (!ndx + 1) mod num_fee_payers ;
-                [%log info]
-                  "Successfully submitted zkApp command that creates a zkApp \
-                   account"
-                  ~metadata:
-                    [ ("zkapp_command", Zkapp_command.to_yojson zkapp_command) ] ;
-                Deferred.unit
-            | Error err ->
-                [%log info] "Failed to setup a zkApp account, try again"
-                  ~metadata:
-                    [ ("zkapp_command", Zkapp_command.to_yojson zkapp_command)
-                    ; ("error", `String err)
-                    ] ;
-                go ()
-          in
-          go () )
-=======
           if Time.(now () >= stop_time) then (
             [%log info]
               "Scheduled zkapp commands with handle %s has expired, stop \
@@ -4928,7 +4655,6 @@
                   go ()
             in
             go () )
->>>>>>> f28a81db
 
     let is_zkapp_deployed kp ledger =
       match
@@ -4946,17 +4672,10 @@
       |> List.for_all ~f:Fn.id
 
     let rec wait_until_zkapps_deployed ?(deployed = false) ~mina ~ledger
-<<<<<<< HEAD
-        ~deployment_fee ~init_balance
-        ~(fee_payer_array : Signature_lib.Keypair.t Array.t)
-        ~constraint_constants ~logger ~uuid ~stop_signal ~stop_time ~memo_prefix
-        (keypairs : Signature_lib.Keypair.t list) =
-=======
         ~deployment_fee ~max_cost ~init_balance
         ~(fee_payer_array : Signature_lib.Keypair.t Array.t)
         ~constraint_constants ~logger ~uuid ~stop_signal ~stop_time ~memo_prefix
         ~wait_span (keypairs : Signature_lib.Keypair.t list) =
->>>>>>> f28a81db
       if Time.( >= ) (Time.now ()) stop_time then (
         [%log info] "Scheduled zkApp commands with handle %s has expired"
           (Uuid.to_string uuid) ;
@@ -4974,15 +4693,9 @@
         let%bind () =
           if not deployed then (
             [%log info] "Start deploying zkApp accounts" ;
-<<<<<<< HEAD
-            deploy_zkapps ~mina ~ledger ~deployment_fee ~init_balance
-              ~fee_payer_array ~constraint_constants ~logger ~memo_prefix
-              keypairs )
-=======
             deploy_zkapps ~mina ~ledger ~deployment_fee ~max_cost ~init_balance
               ~fee_payer_array ~constraint_constants ~logger ~memo_prefix
               ~wait_span ~stop_signal ~stop_time ~uuid keypairs )
->>>>>>> f28a81db
           else return ()
         in
         [%log debug] "The accounts were not in the best tip $ledger, try again"
@@ -5001,13 +4714,8 @@
                  new_ledger )
         in
         wait_until_zkapps_deployed ~deployed:true ~mina ~ledger ~deployment_fee
-<<<<<<< HEAD
-          ~init_balance ~fee_payer_array ~constraint_constants ~logger ~uuid
-          ~stop_signal ~stop_time ~memo_prefix keypairs
-=======
           ~max_cost ~init_balance ~fee_payer_array ~constraint_constants ~logger
           ~uuid ~stop_signal ~stop_time ~memo_prefix ~wait_span keypairs
->>>>>>> f28a81db
 
     let schedule_zkapp_commands =
       io_field "scheduleZkappCommands"
@@ -5078,19 +4786,12 @@
                           ~f:Signature_lib.Keypair.of_private_key_exn
                       in
                       let fee_payer_ids =
-<<<<<<< HEAD
-                        List.map fee_payer_keypairs ~f:id_of_kp
-                      in
-                      let zkapp_account_ids =
-                        List.map zkapp_account_keypairs ~f:id_of_kp
-=======
                         List.map fee_payer_keypairs ~f:(fun kp ->
                             Account_id.of_public_key kp.public_key )
                       in
                       let zkapp_account_ids =
                         List.map zkapp_account_keypairs ~f:(fun kp ->
                             Account_id.of_public_key kp.public_key )
->>>>>>> f28a81db
                       in
                       let num_fee_payers = List.length fee_payer_keypairs in
                       let fee_payer_array = Array.of_list fee_payer_keypairs in
@@ -5180,13 +4881,9 @@
                                     in
                                     let (fee_payer_account : Account.t), _ =
                                       Account_id.Table.find_exn
-<<<<<<< HEAD
-                                        account_state_tbl (id_of_kp fee_payer)
-=======
                                         account_state_tbl
                                         (Account_id.of_public_key
                                            fee_payer.public_key )
->>>>>>> f28a81db
                                     in
                                     let memo =
                                       Printf.sprintf "%s-%s-%s-%s"
@@ -5198,27 +4895,6 @@
                                     in
                                     let zkapp_command_with_dummy_auth =
                                       Quickcheck.Generator.generate
-<<<<<<< HEAD
-                                        (Mina_generators
-                                         .Zkapp_command_generators
-                                         .gen_zkapp_command_from ~memo
-                                           ~no_account_precondition:
-                                             zkapp_command_details
-                                               .no_precondition
-                                           ~fee_range:
-                                             ( zkapp_command_details.min_fee
-                                             , zkapp_command_details.max_fee )
-                                           ~balance_change_range:
-                                             ( zkapp_command_details
-                                                 .min_balance_change
-                                             , zkapp_command_details
-                                                 .max_balance_change )
-                                           ~ignore_sequence_events_precond:true
-                                           ~no_token_accounts:true ~limited:true
-                                           ~fee_payer_keypair:fee_payer ~keymap
-                                           ~account_state_tbl
-                                           ~generate_new_accounts ~ledger ~vk () )
-=======
                                         ( if zkapp_command_details.max_cost then
                                           Mina_generators
                                           .Zkapp_command_generators
@@ -5251,7 +4927,6 @@
                                             ~account_state_tbl
                                             ~generate_new_accounts ~ledger ~vk
                                             () )
->>>>>>> f28a81db
                                         ~size:1
                                         ~random:
                                           (Splittable_random.State.create
@@ -5301,21 +4976,13 @@
                             (wait_until_zkapps_deployed ~mina ~ledger
                                ~deployment_fee:
                                  zkapp_command_details.deployment_fee
-<<<<<<< HEAD
-=======
                                ~max_cost:zkapp_command_details.max_cost
->>>>>>> f28a81db
                                ~init_balance:zkapp_command_details.init_balance
                                ~fee_payer_array ~constraint_constants
                                zkapp_account_keypairs ~logger ~uuid
                                ~stop_signal:ivar ~stop_time:tm_end
-<<<<<<< HEAD
-                               ~memo_prefix:zkapp_command_details.memo_prefix )
-                            (fun result ->
-=======
                                ~memo_prefix:zkapp_command_details.memo_prefix
                                ~wait_span ) (fun result ->
->>>>>>> f28a81db
                               match result with
                               | None ->
                                   ()
