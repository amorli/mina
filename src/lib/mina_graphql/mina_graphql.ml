open Core
open Async
open Graphql_async
open Mina_base
open Mina_transaction
module Ledger = Mina_ledger.Ledger
open Signature_lib
open Currency
module Schema = Graphql_wrapper.Make (Schema)
<<<<<<< HEAD
=======

module Option = struct
  include Option

  module Result = struct
    let sequence (type a b) (o : (a, b) result option) =
      match o with
      | None ->
          Ok None
      | Some r ->
          Result.map r ~f:(fun a -> Some a)
  end
end
>>>>>>> 6a34a76d

(** Convert a GraphQL constant to the equivalent json representation.
    We can't coerce this directly because of the presence of the [`Enum]
    constructor, so we have to recurse over the structure replacing all of the
    [`Enum]s with [`String]s.
*)
let rec to_yojson (json : Graphql_parser.const_value) : Yojson.Safe.t =
  match json with
  | `Assoc fields ->
      `Assoc (List.map fields ~f:(fun (name, json) -> (name, to_yojson json)))
  | `Bool b ->
      `Bool b
  | `Enum s ->
      `String s
  | `Float f ->
      `Float f
  | `Int i ->
      `Int i
  | `List l ->
      `List (List.map ~f:to_yojson l)
  | `Null ->
      `Null
  | `String s ->
      `String s

let result_of_exn f v ~error = try Ok (f v) with _ -> Error error

let result_of_or_error ?error v =
  Result.map_error v ~f:(fun internal_error ->
      let str_error = Error.to_string_hum internal_error in
      match error with
      | None ->
          str_error
      | Some error ->
          sprintf "%s (%s)" error str_error )

let result_field_no_inputs ~resolve =
  Schema.io_field ~resolve:(fun resolve_info src ->
      Deferred.return @@ resolve resolve_info src )

(* one input *)
let result_field ~resolve =
  Schema.io_field ~resolve:(fun resolve_info src inputs ->
      Deferred.return @@ resolve resolve_info src inputs )

(* two inputs *)
let result_field2 ~resolve =
  Schema.io_field ~resolve:(fun resolve_info src input1 input2 ->
      Deferred.return @@ resolve resolve_info src input1 input2 )

module Doc = struct
  let date ?(extra = "") s =
    sprintf
      !"%s (stringified Unix time - number of milliseconds since January 1, \
        1970)%s"
      s extra

  let bin_prot =
    sprintf !"%s (base58-encoded janestreet/bin_prot serialization)"
end

module Reflection = struct
  let regex = lazy (Re2.create_exn {regex|\_(\w)|regex})

  let underToCamel s =
    Re2.replace_exn (Lazy.force regex) s ~f:(fun m ->
        let s = Re2.Match.get_exn ~sub:(`Index 1) m in
        String.capitalize s )

  (** When Fields.folding, create graphql fields via reflection *)
  let reflect f ~typ acc x =
    let new_name = underToCamel (Field.name x) in
    Schema.(
      field new_name ~typ ~args:Arg.[] ~resolve:(fun _ v -> f (Field.get x v))
      :: acc)

  module Shorthand = struct
    open Schema

    (* Note: Eta expansion is needed here to combat OCaml's weak polymorphism nonsense *)

    let id ~typ a x = reflect Fn.id ~typ a x

    let nn_int a x = id ~typ:(non_null int) a x

    let nn_int_list a x = id ~typ:(non_null (list (non_null int))) a x

    let int a x = id ~typ:int a x

    let nn_bool a x = id ~typ:(non_null bool) a x

    let bool a x = id ~typ:bool a x

    let nn_string a x = id ~typ:(non_null string) a x

    let nn_time a x =
      reflect
        (fun t -> Block_time.to_time t |> Time.to_string)
        ~typ:(non_null string) a x

    let nn_catchup_status a x =
      reflect
        (fun o ->
          Option.map o
            ~f:
              (List.map ~f:(function
                | ( Transition_frontier.Full_catchup_tree.Node.State.Enum
                    .Finished
                  , _ ) ->
                    "finished"
                | Failed, _ ->
                    "failed"
                | To_download, _ ->
                    "to_download"
                | To_initial_validate, _ ->
                    "to_initial_validate"
                | To_verify, _ ->
                    "to_verify"
                | Wait_for_parent, _ ->
                    "wait_for_parent"
                | To_build_breadcrumb, _ ->
                    "to_build_breadcrumb"
                | Root, _ ->
                    "root" ) ) )
        ~typ:(list (non_null string))
        a x

    let string a x = id ~typ:string a x

    module F = struct
      let int f a x = reflect f ~typ:Schema.int a x

      let nn_int f a x = reflect f ~typ:Schema.(non_null int) a x

      let string f a x = reflect f ~typ:Schema.string a x

      let nn_string f a x = reflect f ~typ:Schema.(non_null string) a x
    end
  end
end

let get_ledger_and_breadcrumb coda =
  coda |> Mina_lib.best_tip |> Participating_state.active
  |> Option.map ~f:(fun tip ->
         ( Transition_frontier.Breadcrumb.staged_ledger tip
           |> Staged_ledger.ledger
         , tip ) )

module Types = struct
  open Schema
  open Graphql_lib.Base_types

  let public_key = public_key ()

  let uint64 = uint64 ()

  let uint32 = uint32 ()

  let token_id = token_id ()

  let account_id : (Mina_lib.t, Account_id.t option) typ =
    obj "AccountId" ~fields:(fun _ ->
        [ field "publicKey" ~typ:(non_null public_key)
            ~args:Arg.[]
            ~resolve:(fun _ id -> Mina_base.Account_id.public_key id)
        ; field "tokenId" ~typ:(non_null token_id)
            ~args:Arg.[]
            ~resolve:(fun _ id -> Mina_base.Account_id.token_id id)
        ] )

  let json : ('context, Yojson.Basic.t option) typ =
    scalar "JSON" ~doc:"Arbitrary JSON" ~coerce:Fn.id

  let epoch_seed = epoch_seed ()

  let sync_status : ('context, Sync_status.t option) typ =
    enum "SyncStatus" ~doc:"Sync status of daemon"
      ~values:
        (List.map Sync_status.all ~f:(fun status ->
             enum_value
               (String.map ~f:Char.uppercase @@ Sync_status.to_string status)
               ~value:status ) )

  let transaction_status :
      ('context, Transaction_inclusion_status.State.t option) typ =
    enum "TransactionStatus" ~doc:"Status of a transaction"
      ~values:
        Transaction_inclusion_status.State.
          [ enum_value "INCLUDED" ~value:Included
              ~doc:"A transaction that is on the longest chain"
          ; enum_value "PENDING" ~value:Pending
              ~doc:
                "A transaction either in the transition frontier or in \
                 transaction pool but is not on the longest chain"
          ; enum_value "UNKNOWN" ~value:Unknown
              ~doc:
                "The transaction has either been snarked, reached finality \
                 through consensus or has been dropped"
          ]

  let consensus_time =
    let module C = Consensus.Data.Consensus_time in
    obj "ConsensusTime" ~fields:(fun _ ->
        [ field "epoch" ~typ:(non_null uint32)
            ~args:Arg.[]
            ~resolve:(fun _ global_slot -> C.epoch global_slot)
        ; field "slot" ~typ:(non_null uint32)
            ~args:Arg.[]
            ~resolve:(fun _ global_slot -> C.slot global_slot)
        ; field "globalSlot" ~typ:(non_null uint32)
            ~args:Arg.[]
            ~resolve:(fun _ (global_slot : Consensus.Data.Consensus_time.t) ->
              C.to_uint32 global_slot )
        ; field "startTime" ~typ:(non_null string)
            ~args:Arg.[]
            ~resolve:(fun { ctx = coda; _ } global_slot ->
              let constants =
                (Mina_lib.config coda).precomputed_values.consensus_constants
              in
              Block_time.to_string @@ C.start_time ~constants global_slot )
        ; field "endTime" ~typ:(non_null string)
            ~args:Arg.[]
            ~resolve:(fun { ctx = coda; _ } global_slot ->
              let constants =
                (Mina_lib.config coda).precomputed_values.consensus_constants
              in
              Block_time.to_string @@ C.end_time ~constants global_slot )
        ] )

  let consensus_time_with_global_slot_since_genesis =
    obj "ConsensusTimeGlobalSlot"
      ~doc:"Consensus time and the corresponding global slot since genesis"
      ~fields:(fun _ ->
        [ field "consensusTime" ~typ:(non_null consensus_time)
            ~doc:
              "Time in terms of slot number in an epoch, start and end time of \
               the slot since UTC epoch"
            ~args:Arg.[]
            ~resolve:(fun _ (time, _) -> time)
        ; field "globalSlotSinceGenesis"
            ~args:Arg.[]
            ~typ:(non_null uint32)
            ~resolve:(fun _ (_, slot) -> slot)
        ] )

  let block_producer_timing :
      (_, Daemon_rpcs.Types.Status.Next_producer_timing.t option) typ =
    obj "BlockProducerTimings" ~fields:(fun _ ->
        let of_time ~consensus_constants =
          Consensus.Data.Consensus_time.of_time_exn
            ~constants:consensus_constants
        in
        [ field "times"
            ~typ:(non_null @@ list @@ non_null consensus_time)
            ~doc:"Next block production time"
            ~args:Arg.[]
            ~resolve:(fun { ctx = coda; _ }
                          { Daemon_rpcs.Types.Status.Next_producer_timing.timing
                          ; _
                          } ->
              let consensus_constants =
                (Mina_lib.config coda).precomputed_values.consensus_constants
              in
              match timing with
              | Daemon_rpcs.Types.Status.Next_producer_timing.Check_again _ ->
                  []
              | Evaluating_vrf _last_checked_slot ->
                  []
              | Produce info ->
                  [ of_time info.time ~consensus_constants ]
              | Produce_now info ->
                  [ of_time ~consensus_constants info.time ] )
        ; field "globalSlotSinceGenesis"
            ~typ:(non_null @@ list @@ non_null uint32)
            ~doc:"Next block production global-slot-since-genesis "
            ~args:Arg.[]
            ~resolve:(fun _
                          { Daemon_rpcs.Types.Status.Next_producer_timing.timing
                          ; _
                          } ->
              match timing with
              | Daemon_rpcs.Types.Status.Next_producer_timing.Check_again _ ->
                  []
              | Evaluating_vrf _last_checked_slot ->
                  []
              | Produce info ->
                  [ info.for_slot.global_slot_since_genesis ]
              | Produce_now info ->
                  [ info.for_slot.global_slot_since_genesis ] )
        ; field "generatedFromConsensusAt"
            ~typ:(non_null consensus_time_with_global_slot_since_genesis)
            ~doc:
              "Consensus time of the block that was used to determine the next \
               block production time"
            ~args:Arg.[]
            ~resolve:(fun { ctx = coda; _ }
                          { Daemon_rpcs.Types.Status.Next_producer_timing
                            .generated_from_consensus_at =
                              { slot; global_slot_since_genesis }
                          ; _
                          } ->
              let consensus_constants =
                (Mina_lib.config coda).precomputed_values.consensus_constants
              in
              ( Consensus.Data.Consensus_time.of_global_slot
                  ~constants:consensus_constants slot
              , global_slot_since_genesis ) )
        ] )

  let merkle_path_element :
      (_, [ `Left of Zkapp_basic.F.t | `Right of Zkapp_basic.F.t ] option) typ =
    obj "MerklePathElement" ~fields:(fun _ ->
        [ field "left" ~typ:string
            ~args:Arg.[]
            ~resolve:(fun _ x ->
              match x with
              | `Left h ->
                  Some (Zkapp_basic.F.to_string h)
              | `Right _ ->
                  None )
        ; field "right" ~typ:string
            ~args:Arg.[]
            ~resolve:(fun _ x ->
              match x with
              | `Left _ ->
                  None
              | `Right h ->
                  Some (Zkapp_basic.F.to_string h) )
        ] )

  module DaemonStatus = struct
    type t = Daemon_rpcs.Types.Status.t

    let interval : (_, (Time.Span.t * Time.Span.t) option) typ =
      obj "Interval" ~fields:(fun _ ->
          [ field "start" ~typ:(non_null string)
              ~args:Arg.[]
              ~resolve:(fun _ (start, _) ->
                Time.Span.to_ms start |> Int64.of_float |> Int64.to_string )
          ; field "stop" ~typ:(non_null string)
              ~args:Arg.[]
              ~resolve:(fun _ (_, end_) ->
                Time.Span.to_ms end_ |> Int64.of_float |> Int64.to_string )
          ] )

    let histogram : (_, Perf_histograms.Report.t option) typ =
      obj "Histogram" ~fields:(fun _ ->
          let open Reflection.Shorthand in
          List.rev
          @@ Perf_histograms.Report.Fields.fold ~init:[]
               ~values:(id ~typ:Schema.(non_null (list (non_null int))))
               ~intervals:(id ~typ:(non_null (list (non_null interval))))
               ~underflow:nn_int ~overflow:nn_int )

    module Rpc_timings = Daemon_rpcs.Types.Status.Rpc_timings
    module Rpc_pair = Rpc_timings.Rpc_pair

    let rpc_pair : (_, Perf_histograms.Report.t option Rpc_pair.t option) typ =
      let h = Reflection.Shorthand.id ~typ:histogram in
      obj "RpcPair" ~fields:(fun _ ->
          List.rev @@ Rpc_pair.Fields.fold ~init:[] ~dispatch:h ~impl:h )

    let rpc_timings : (_, Rpc_timings.t option) typ =
      let fd = Reflection.Shorthand.id ~typ:(non_null rpc_pair) in
      obj "RpcTimings" ~fields:(fun _ ->
          List.rev
          @@ Rpc_timings.Fields.fold ~init:[] ~get_staged_ledger_aux:fd
               ~answer_sync_ledger_query:fd ~get_ancestry:fd
               ~get_transition_chain_proof:fd ~get_transition_chain:fd )

    module Histograms = Daemon_rpcs.Types.Status.Histograms

    let histograms : (_, Histograms.t option) typ =
      let h = Reflection.Shorthand.id ~typ:histogram in
      obj "Histograms" ~fields:(fun _ ->
          let open Reflection.Shorthand in
          List.rev
          @@ Histograms.Fields.fold ~init:[]
               ~rpc_timings:(id ~typ:(non_null rpc_timings))
               ~external_transition_latency:h
               ~accepted_transition_local_latency:h
               ~accepted_transition_remote_latency:h
               ~snark_worker_transition_time:h ~snark_worker_merge_time:h )

    let consensus_configuration : (_, Consensus.Configuration.t option) typ =
      obj "ConsensusConfiguration" ~fields:(fun _ ->
          let open Reflection.Shorthand in
          List.rev
          @@ Consensus.Configuration.Fields.fold ~init:[] ~delta:nn_int
               ~k:nn_int ~slots_per_epoch:nn_int ~slot_duration:nn_int
               ~epoch_duration:nn_int ~acceptable_network_delay:nn_int
               ~genesis_state_timestamp:nn_time )

    let peer : (_, Network_peer.Peer.Display.t option) typ =
      obj "Peer" ~fields:(fun _ ->
          let open Reflection.Shorthand in
          List.rev
          @@ Network_peer.Peer.Display.Fields.fold ~init:[] ~host:nn_string
               ~libp2p_port:nn_int ~peer_id:nn_string )

    let addrs_and_ports : (_, Node_addrs_and_ports.Display.t option) typ =
      obj "AddrsAndPorts" ~fields:(fun _ ->
          let open Reflection.Shorthand in
          List.rev
          @@ Node_addrs_and_ports.Display.Fields.fold ~init:[]
               ~external_ip:nn_string ~bind_ip:nn_string ~client_port:nn_int
               ~libp2p_port:nn_int ~peer:(id ~typ:peer) )

    let metrics : (_, Daemon_rpcs.Types.Status.Metrics.t option) typ =
      obj "Metrics" ~fields:(fun _ ->
          let open Reflection.Shorthand in
          List.rev
          @@ Daemon_rpcs.Types.Status.Metrics.Fields.fold ~init:[]
               ~block_production_delay:nn_int_list
               ~transaction_pool_diff_received:nn_int
               ~transaction_pool_diff_broadcasted:nn_int
               ~transactions_added_to_pool:nn_int ~transaction_pool_size:nn_int )

    let t : (_, Daemon_rpcs.Types.Status.t option) typ =
      obj "DaemonStatus" ~fields:(fun _ ->
          let open Reflection.Shorthand in
          List.rev
          @@ Daemon_rpcs.Types.Status.Fields.fold ~init:[] ~num_accounts:int
               ~catchup_status:nn_catchup_status ~chain_id:nn_string
               ~next_block_production:(id ~typ:block_producer_timing)
               ~blockchain_length:int ~uptime_secs:nn_int
               ~ledger_merkle_root:string ~state_hash:string
               ~commit_id:nn_string ~conf_dir:nn_string
               ~peers:(id ~typ:(non_null (list (non_null peer))))
               ~user_commands_sent:nn_int ~snark_worker:string
               ~snark_work_fee:nn_int
               ~sync_status:(id ~typ:(non_null sync_status))
               ~block_production_keys:
                 (id ~typ:(non_null @@ list (non_null Schema.string)))
               ~coinbase_receiver:(id ~typ:Schema.string)
               ~histograms:(id ~typ:histograms)
               ~consensus_time_best_tip:(id ~typ:consensus_time)
               ~global_slot_since_genesis_best_tip:int
               ~consensus_time_now:(id ~typ:Schema.(non_null consensus_time))
               ~consensus_mechanism:nn_string
               ~addrs_and_ports:(id ~typ:(non_null addrs_and_ports))
               ~consensus_configuration:
                 (id ~typ:(non_null consensus_configuration))
               ~highest_block_length_received:nn_int
               ~highest_unvalidated_block_length_received:nn_int
               ~metrics:(id ~typ:(non_null metrics)) )
  end

  let fee_transfer =
    obj "FeeTransfer" ~fields:(fun _ ->
        [ field "recipient"
            ~args:Arg.[]
            ~doc:"Public key of fee transfer recipient"
            ~typ:(non_null public_key)
            ~resolve:(fun _ ({ Fee_transfer.receiver_pk = pk; _ }, _) -> pk)
        ; field "fee" ~typ:(non_null uint64)
            ~args:Arg.[]
            ~doc:"Amount that the recipient is paid in this fee transfer"
            ~resolve:(fun _ ({ Fee_transfer.fee; _ }, _) ->
              Currency.Fee.to_uint64 fee )
        ; field "type" ~typ:(non_null string)
            ~args:Arg.[]
            ~doc:
              "Fee_transfer|Fee_transfer_via_coinbase Snark worker fees \
               deducted from the coinbase amount are of type \
               'Fee_transfer_via_coinbase', rest are deducted from transaction \
               fees"
            ~resolve:(fun _ (_, transfer_type) ->
              match transfer_type with
              | Filtered_external_transition.Fee_transfer_type
                .Fee_transfer_via_coinbase ->
                  "Fee_transfer_via_coinbase"
              | Fee_transfer ->
                  "Fee_transfer" )
        ] )

  let account_timing : (Mina_lib.t, Account_timing.t option) typ =
    obj "AccountTiming" ~fields:(fun _ ->
        [ field "initialMinimumBalance" ~typ:uint64
            ~doc:"The initial minimum balance for a time-locked account"
            ~args:Arg.[]
            ~resolve:(fun _ timing ->
              match timing with
              | Account_timing.Untimed ->
                  None
              | Timed timing_info ->
                  Some (Balance.to_uint64 timing_info.initial_minimum_balance)
              )
        ; field "cliffTime" ~typ:uint32
            ~doc:"The cliff time for a time-locked account"
            ~args:Arg.[]
            ~resolve:(fun _ timing ->
              match timing with
              | Account_timing.Untimed ->
                  None
              | Timed timing_info ->
                  Some timing_info.cliff_time )
        ; field "cliffAmount" ~typ:uint64
            ~doc:"The cliff amount for a time-locked account"
            ~args:Arg.[]
            ~resolve:(fun _ timing ->
              match timing with
              | Account_timing.Untimed ->
                  None
              | Timed timing_info ->
                  Some (Currency.Amount.to_uint64 timing_info.cliff_amount) )
        ; field "vestingPeriod" ~typ:uint32
            ~doc:"The vesting period for a time-locked account"
            ~args:Arg.[]
            ~resolve:(fun _ timing ->
              match timing with
              | Account_timing.Untimed ->
                  None
              | Timed timing_info ->
                  Some timing_info.vesting_period )
        ; field "vestingIncrement" ~typ:uint64
            ~doc:"The vesting increment for a time-locked account"
            ~args:Arg.[]
            ~resolve:(fun _ timing ->
              match timing with
              | Account_timing.Untimed ->
                  None
              | Timed timing_info ->
                  Some (Currency.Amount.to_uint64 timing_info.vesting_increment)
              )
        ] )

  let completed_work =
    obj "CompletedWork" ~doc:"Completed snark works" ~fields:(fun _ ->
        [ field "prover"
            ~args:Arg.[]
            ~doc:"Public key of the prover" ~typ:(non_null public_key)
            ~resolve:(fun _ { Transaction_snark_work.Info.prover; _ } -> prover)
        ; field "fee" ~typ:(non_null uint64)
            ~args:Arg.[]
            ~doc:"Amount the prover is paid for the snark work"
            ~resolve:(fun _ { Transaction_snark_work.Info.fee; _ } ->
              Currency.Fee.to_uint64 fee )
        ; field "workIds" ~doc:"Unique identifier for the snark work purchased"
            ~typ:(non_null @@ list @@ non_null int)
            ~args:Arg.[]
            ~resolve:(fun _ { Transaction_snark_work.Info.work_ids; _ } ->
              One_or_two.to_list work_ids )
        ] )

  let sign =
    enum "sign"
      ~values:
        [ enum_value "PLUS" ~value:Sgn.Pos; enum_value "MINUS" ~value:Sgn.Neg ]

  let signed_fee =
    obj "SignedFee" ~doc:"Signed fee" ~fields:(fun _ ->
        [ field "sign" ~typ:(non_null sign) ~doc:"+/-"
            ~args:Arg.[]
            ~resolve:(fun _ fee -> Currency.Amount.Signed.sgn fee)
        ; field "feeMagnitude" ~typ:(non_null uint64) ~doc:"Fee"
            ~args:Arg.[]
            ~resolve:(fun _ fee ->
              Currency.Amount.(to_uint64 (Signed.magnitude fee)) )
        ] )

  let work_statement =
    let `Needs_some_work_for_zkapps_on_mainnet = Mina_base.Util.todo_zkapps in
    obj "WorkDescription"
      ~doc:
        "Transition from a source ledger to a target ledger with some fee \
         excess and increase in supply " ~fields:(fun _ ->
        [ field "sourceLedgerHash" ~typ:(non_null string)
            ~doc:"Base58Check-encoded hash of the source ledger"
            ~args:Arg.[]
            ~resolve:(fun _ { Transaction_snark.Statement.source; _ } ->
              Frozen_ledger_hash.to_base58_check source.ledger )
        ; field "targetLedgerHash" ~typ:(non_null string)
            ~doc:"Base58Check-encoded hash of the target ledger"
            ~args:Arg.[]
            ~resolve:(fun _ { Transaction_snark.Statement.target; _ } ->
              Frozen_ledger_hash.to_base58_check target.ledger )
        ; field "feeExcess" ~typ:(non_null signed_fee)
            ~doc:
              "Total transaction fee that is not accounted for in the \
               transition from source ledger to target ledger"
            ~args:Arg.[]
            ~resolve:(fun _
                          ({ fee_excess = { fee_excess_l; _ }; _ } :
                            Transaction_snark.Statement.t ) ->
              (* TODO: Expose full fee excess data. *)
              { fee_excess_l with
                magnitude = Currency.Amount.of_fee fee_excess_l.magnitude
              } )
        ; field "supplyIncrease" ~typ:(non_null uint64)
            ~doc:"Increase in total coinbase reward "
            ~args:Arg.[]
            ~resolve:(fun _
                          ({ supply_increase; _ } :
                            Transaction_snark.Statement.t ) ->
              Currency.Amount.to_uint64 supply_increase )
        ; field "workId" ~doc:"Unique identifier for a snark work"
            ~typ:(non_null int)
            ~args:Arg.[]
            ~resolve:(fun _ w -> Transaction_snark.Statement.hash w)
        ] )

  let pending_work =
    obj "PendingSnarkWork"
      ~doc:"Snark work bundles that are not available in the pool yet"
      ~fields:(fun _ ->
        [ field "workBundle"
            ~args:Arg.[]
            ~doc:"Work bundle with one or two snark work"
            ~typ:(non_null @@ list @@ non_null work_statement)
            ~resolve:(fun _ w -> One_or_two.to_list w)
        ] )

  let blockchain_state :
      ( 'context
      , (Mina_state.Blockchain_state.Value.t * State_hash.t) option )
      typ =
    obj "BlockchainState" ~fields:(fun _ ->
        [ field "date" ~typ:(non_null string) ~doc:(Doc.date "date")
            ~args:Arg.[]
            ~resolve:(fun _ t ->
              let blockchain_state, _ = t in
              let timestamp =
                Mina_state.Blockchain_state.timestamp blockchain_state
              in
              Block_time.to_string timestamp )
        ; field "utcDate" ~typ:(non_null string)
            ~doc:
              (Doc.date
                 ~extra:
                   ". Time offsets are adjusted to reflect true wall-clock \
                    time instead of genesis time."
                 "utcDate" )
            ~args:Arg.[]
            ~resolve:(fun { ctx = coda; _ } t ->
              let blockchain_state, _ = t in
              let timestamp =
                Mina_state.Blockchain_state.timestamp blockchain_state
              in
              Block_time.to_string_system_time
                (Mina_lib.time_controller coda)
                timestamp )
        ; field "snarkedLedgerHash" ~typ:(non_null string)
            ~doc:"Base58Check-encoded hash of the snarked ledger"
            ~args:Arg.[]
            ~resolve:(fun _ t ->
              let blockchain_state, _ = t in
              let snarked_ledger_hash =
                Mina_state.Blockchain_state.snarked_ledger_hash blockchain_state
              in
              Frozen_ledger_hash.to_base58_check snarked_ledger_hash )
        ; field "stagedLedgerHash" ~typ:(non_null string)
            ~doc:"Base58Check-encoded hash of the staged ledger"
            ~args:Arg.[]
            ~resolve:(fun _ t ->
              let blockchain_state, _ = t in
              let staged_ledger_hash =
                Mina_state.Blockchain_state.staged_ledger_hash blockchain_state
              in
              Mina_base.Ledger_hash.to_base58_check
              @@ Staged_ledger_hash.ledger_hash staged_ledger_hash )
        ; field "stagedLedgerProofEmitted" ~typ:bool
            ~doc:
              "Block finished a staged ledger, and a proof was emitted from it \
               and included into this block's proof. If there is no transition \
               frontier available or no block found, this will return null."
            ~args:Arg.[]
            ~resolve:(fun { ctx = coda; _ } t ->
              let open Option.Let_syntax in
              let _, hash = t in
              let%bind frontier =
                Mina_lib.transition_frontier coda
                |> Pipe_lib.Broadcast_pipe.Reader.peek
              in
              match Transition_frontier.find frontier hash with
              | None ->
                  None
              | Some b ->
                  Some (Transition_frontier.Breadcrumb.just_emitted_a_proof b)
              )
        ] )

  let protocol_state :
      ( 'context
      , (Filtered_external_transition.Protocol_state.t * State_hash.t) option
      )
      typ =
    let open Filtered_external_transition.Protocol_state in
    obj "ProtocolState" ~fields:(fun _ ->
        [ field "previousStateHash" ~typ:(non_null string)
            ~doc:"Base58Check-encoded hash of the previous state"
            ~args:Arg.[]
            ~resolve:(fun _ t ->
              let protocol_state, _ = t in
              State_hash.to_base58_check protocol_state.previous_state_hash )
        ; field "blockchainState"
            ~doc:"State which is agnostic of a particular consensus algorithm"
            ~typ:(non_null blockchain_state)
            ~args:Arg.[]
            ~resolve:(fun _ t ->
              let protocol_state, state_hash = t in
              (protocol_state.blockchain_state, state_hash) )
        ; field "consensusState"
            ~doc:
              "State specific to the Codaboros Proof of Stake consensus \
               algorithm"
            ~typ:(non_null @@ Consensus.Data.Consensus_state.graphql_type ())
            ~args:Arg.[]
            ~resolve:(fun _ t ->
              let protocol_state, _ = t in
              protocol_state.consensus_state )
        ] )

  let chain_reorganization_status : ('contxt, [ `Changed ] option) typ =
    enum "ChainReorganizationStatus"
      ~doc:"Status for whenever the blockchain is reorganized"
      ~values:[ enum_value "CHANGED" ~value:`Changed ]

  let genesis_constants =
    obj "GenesisConstants" ~fields:(fun _ ->
        [ field "accountCreationFee" ~typ:(non_null uint64)
            ~doc:"The fee charged to create a new account"
            ~args:Arg.[]
            ~resolve:(fun { ctx = coda; _ } () ->
              (Mina_lib.config coda).precomputed_values.constraint_constants
                .account_creation_fee |> Currency.Fee.to_uint64 )
        ; field "coinbase" ~typ:(non_null uint64)
            ~doc:
              "The amount received as a coinbase reward for producing a block"
            ~args:Arg.[]
            ~resolve:(fun { ctx = coda; _ } () ->
              (Mina_lib.config coda).precomputed_values.constraint_constants
                .coinbase_amount |> Currency.Amount.to_uint64 )
        ] )

  module AccountObj = struct
    module AnnotatedBalance = struct
      type t =
        { total : Balance.t
        ; unknown : Balance.t
        ; timing : Mina_base.Account_timing.t
        ; breadcrumb : Transition_frontier.Breadcrumb.t option
        }

      let min_balance (b : t) =
        match (b.timing, b.breadcrumb) with
        | Untimed, _ ->
            Some Balance.zero
        | Timed _, None ->
            None
        | Timed timing_info, Some crumb ->
            let consensus_state =
              Transition_frontier.Breadcrumb.consensus_state crumb
            in
            let global_slot =
              Consensus.Data.Consensus_state.global_slot_since_genesis
                consensus_state
            in
            Some
              (Account.min_balance_at_slot ~global_slot
                 ~cliff_time:timing_info.cliff_time
                 ~cliff_amount:timing_info.cliff_amount
                 ~vesting_period:timing_info.vesting_period
                 ~vesting_increment:timing_info.vesting_increment
                 ~initial_minimum_balance:timing_info.initial_minimum_balance )

      let obj =
        obj "AnnotatedBalance"
          ~doc:
            "A total balance annotated with the amount that is currently \
             unknown with the invariant unknown <= total, as well as the \
             currently liquid and locked balances." ~fields:(fun _ ->
            [ field "total" ~typ:(non_null uint64)
                ~doc:"The amount of MINA owned by the account"
                ~args:Arg.[]
                ~resolve:(fun _ (b : t) -> Balance.to_uint64 b.total)
            ; field "unknown" ~typ:(non_null uint64)
                ~doc:
                  "The amount of MINA owned by the account whose origin is \
                   currently unknown"
                ~deprecated:(Deprecated None)
                ~args:Arg.[]
                ~resolve:(fun _ (b : t) -> Balance.to_uint64 b.unknown)
            ; field "liquid" ~typ:uint64
                ~doc:
                  "The amount of MINA owned by the account which is currently \
                   available. Can be null if bootstrapping."
                ~deprecated:(Deprecated None)
                ~args:Arg.[]
                ~resolve:(fun _ (b : t) ->
                  Option.map (min_balance b) ~f:(fun min_balance ->
                      let total_balance : uint64 = Balance.to_uint64 b.total in
                      let min_balance_uint64 = Balance.to_uint64 min_balance in
                      if
                        Unsigned.UInt64.compare total_balance min_balance_uint64
                        > 0
                      then Unsigned.UInt64.sub total_balance min_balance_uint64
                      else Unsigned.UInt64.zero ) )
            ; field "locked" ~typ:uint64
                ~doc:
                  "The amount of MINA owned by the account which is currently \
                   locked. Can be null if bootstrapping."
                ~deprecated:(Deprecated None)
                ~args:Arg.[]
                ~resolve:(fun _ (b : t) ->
                  Option.map (min_balance b) ~f:Balance.to_uint64 )
            ; field "blockHeight" ~typ:(non_null uint32)
                ~doc:"Block height at which balance was measured"
                ~args:Arg.[]
                ~resolve:(fun _ (b : t) ->
                  match b.breadcrumb with
                  | None ->
                      Unsigned.UInt32.zero
                  | Some crumb ->
                      Transition_frontier.Breadcrumb.consensus_state crumb
                      |> Consensus.Data.Consensus_state.blockchain_length )
              (* TODO: Mutually recurse with "block" instead -- #5396 *)
            ; field "stateHash" ~typ:string
                ~doc:
                  "Hash of block at which balance was measured. Can be null if \
                   bootstrapping. Guaranteed to be non-null for direct account \
                   lookup queries when not bootstrapping. Can also be null \
                   when accessed as nested properties (eg. via delegators). "
                ~args:Arg.[]
                ~resolve:(fun _ (b : t) ->
                  Option.map b.breadcrumb ~f:(fun crumb ->
                      State_hash.to_base58_check
                      @@ Transition_frontier.Breadcrumb.state_hash crumb ) )
            ] )
    end

    module Partial_account = struct
      let to_full_account
          { Account.Poly.public_key
          ; token_id
          ; token_permissions
          ; token_symbol
          ; nonce
          ; balance
          ; receipt_chain_hash
          ; delegate
          ; voting_for
          ; timing
          ; permissions
          ; zkapp
          ; zkapp_uri
          } =
        let open Option.Let_syntax in
        let%bind token_permissions = token_permissions in
        let%bind token_symbol = token_symbol in
        let%bind nonce = nonce in
        let%bind receipt_chain_hash = receipt_chain_hash in
        let%bind voting_for = voting_for in
        let%bind permissions = permissions in
        let%map zkapp_uri = zkapp_uri in
        { Account.Poly.public_key
        ; token_id
        ; token_permissions
        ; token_symbol
        ; nonce
        ; balance = balance.AnnotatedBalance.total
        ; receipt_chain_hash
        ; delegate
        ; voting_for
        ; timing
        ; permissions
        ; zkapp
        ; zkapp_uri
        }

      let of_full_account ?breadcrumb
          { Account.Poly.public_key
          ; token_id
          ; token_permissions
          ; token_symbol
          ; nonce
          ; balance
          ; receipt_chain_hash
          ; delegate
          ; voting_for
          ; timing
          ; permissions
          ; zkapp
          ; zkapp_uri
          } =
        { Account.Poly.public_key
        ; token_id
        ; token_permissions = Some token_permissions
        ; token_symbol = Some token_symbol
        ; nonce = Some nonce
        ; balance =
            { AnnotatedBalance.total = balance
            ; unknown = balance
            ; timing
            ; breadcrumb
            }
        ; receipt_chain_hash = Some receipt_chain_hash
        ; delegate
        ; voting_for = Some voting_for
        ; timing
        ; permissions = Some permissions
        ; zkapp
        ; zkapp_uri = Some zkapp_uri
        }

      let of_account_id coda account_id =
        let account =
          coda |> Mina_lib.best_tip |> Participating_state.active
          |> Option.bind ~f:(fun tip ->
                 let ledger =
                   Transition_frontier.Breadcrumb.staged_ledger tip
                   |> Staged_ledger.ledger
                 in
                 Ledger.location_of_account ledger account_id
                 |> Option.bind ~f:(Ledger.get ledger)
                 |> Option.map ~f:(fun account -> (account, tip)) )
        in
        match account with
        | Some (account, breadcrumb) ->
            of_full_account ~breadcrumb account
        | None ->
            Account.
              { Poly.public_key = Account_id.public_key account_id
              ; token_id = Account_id.token_id account_id
              ; token_permissions = None
              ; token_symbol = None
              ; nonce = None
              ; delegate = None
              ; balance =
                  { AnnotatedBalance.total = Balance.zero
                  ; unknown = Balance.zero
                  ; timing = Timing.Untimed
                  ; breadcrumb = None
                  }
              ; receipt_chain_hash = None
              ; voting_for = None
              ; timing = Timing.Untimed
              ; permissions = None
              ; zkapp = None
              ; zkapp_uri = None
              }

      let of_pk coda pk =
        of_account_id coda (Account_id.create pk Token_id.default)
    end

    type t =
      { account :
          ( Public_key.Compressed.t
          , Token_id.t
          , Token_permissions.t option
          , Account.Token_symbol.t option
          , AnnotatedBalance.t
          , Account.Nonce.t option
          , Receipt.Chain_hash.t option
          , Public_key.Compressed.t option
          , State_hash.t option
          , Account.Timing.t
          , Permissions.t option
          , Zkapp_account.t option
          , string option )
          Account.Poly.t
      ; locked : bool option
      ; is_actively_staking : bool
      ; path : string
      ; index : Account.Index.t option
      }

    let lift coda pk account =
      let block_production_pubkeys = Mina_lib.block_production_pubkeys coda in
      let accounts = Mina_lib.wallets coda in
      let best_tip_ledger = Mina_lib.best_ledger coda in
      { account
      ; locked = Secrets.Wallets.check_locked accounts ~needle:pk
      ; is_actively_staking =
          ( if Token_id.(equal default) account.token_id then
            Public_key.Compressed.Set.mem block_production_pubkeys pk
          else (* Non-default token accounts cannot stake. *)
            false )
      ; path = Secrets.Wallets.get_path accounts pk
      ; index =
          ( match best_tip_ledger with
          | `Active ledger ->
              Option.try_with (fun () ->
                  Ledger.index_of_account_exn ledger
                    (Account_id.create account.public_key account.token_id) )
          | _ ->
              None )
      }

    let get_best_ledger_account coda aid =
      lift coda
        (Account_id.public_key aid)
        (Partial_account.of_account_id coda aid)

    let get_best_ledger_account_pk coda pk =
      lift coda pk (Partial_account.of_pk coda pk)

    let account_id { Account.Poly.public_key; token_id; _ } =
      Account_id.create public_key token_id

    let auth_required =
      let open Permissions.Auth_required in
      enum "AccountAuthRequired" ~doc:"Kind of authorization required"
        ~values:
          [ enum_value "None" ~value:None
          ; enum_value "Either" ~value:Either
          ; enum_value "Proof" ~value:Proof
          ; enum_value "Signature" ~value:Signature
          ; enum_value "Impossible" ~value:Impossible
          ]

    let account_permissions =
      obj "AccountPermissions" ~fields:(fun _ ->
          [ field "editState" ~typ:(non_null auth_required)
              ~doc:"Authorization required to edit zkApp state"
              ~args:Arg.[]
              ~resolve:(fun _ permission ->
                permission.Permissions.Poly.edit_state )
          ; field "send" ~typ:(non_null auth_required)
              ~doc:"Authorization required to send tokens"
              ~args:Arg.[]
              ~resolve:(fun _ permission -> permission.Permissions.Poly.send)
          ; field "receive" ~typ:(non_null auth_required)
              ~doc:"Authorization required to receive tokens"
              ~args:Arg.[]
              ~resolve:(fun _ permission -> permission.Permissions.Poly.receive)
          ; field "setDelegate" ~typ:(non_null auth_required)
              ~doc:"Authorization required to set the delegate"
              ~args:Arg.[]
              ~resolve:(fun _ permission ->
                permission.Permissions.Poly.set_delegate )
          ; field "setPermissions" ~typ:(non_null auth_required)
              ~doc:"Authorization required to change permissions"
              ~args:Arg.[]
              ~resolve:(fun _ permission ->
                permission.Permissions.Poly.set_permissions )
          ; field "setVerificationKey" ~typ:(non_null auth_required)
              ~doc:
                "Authorization required to set the verification key of the \
                 zkApp associated with the account"
              ~args:Arg.[]
              ~resolve:(fun _ permission ->
                permission.Permissions.Poly.set_verification_key )
          ; field "setZkappUri" ~typ:(non_null auth_required)
              ~doc:
                "Authorization required to change the URI of the zkApp \
                 associated with the account "
              ~args:Arg.[]
              ~resolve:(fun _ permission ->
                permission.Permissions.Poly.set_zkapp_uri )
          ; field "editSequenceState" ~typ:(non_null auth_required)
              ~doc:"Authorization required to edit the sequence state"
              ~args:Arg.[]
              ~resolve:(fun _ permission ->
                permission.Permissions.Poly.edit_sequence_state )
          ; field "setTokenSymbol" ~typ:(non_null auth_required)
              ~doc:"Authorization required to set the token symbol"
              ~args:Arg.[]
              ~resolve:(fun _ permission ->
                permission.Permissions.Poly.set_token_symbol )
          ; field "incrementNonce" ~typ:(non_null auth_required)
              ~doc:"Authorization required to increment the nonce"
              ~args:Arg.[]
              ~resolve:(fun _ permission ->
                permission.Permissions.Poly.increment_nonce )
          ; field "setVotingFor" ~typ:(non_null auth_required)
              ~doc:
                "Authorization required to set the state hash the account is \
                 voting for"
              ~args:Arg.[]
              ~resolve:(fun _ permission ->
                permission.Permissions.Poly.set_voting_for )
          ] )

    let account_vk =
      obj "AccountVerificationKeyWithHash" ~doc:"Verification key with hash"
        ~fields:(fun _ ->
          [ field "verificationKey"
              ~doc:"Verification key in Base58Check format"
              ~typ:(non_null string)
              ~args:Arg.[]
              ~resolve:(fun _ (vk : _ With_hash.t) ->
                Pickles.Side_loaded.Verification_key.to_base58_check vk.data )
          ; field "hash" ~doc:"Hash of verification key" ~typ:(non_null string)
              ~args:Arg.[]
              ~resolve:(fun _ (vk : _ With_hash.t) ->
                Pickles.Backend.Tick.Field.to_string vk.hash )
          ] )

    let rec account =
      lazy
        (obj "Account" ~doc:"An account record according to the daemon"
           ~fields:(fun _ ->
             [ field "publicKey" ~typ:(non_null public_key)
                 ~doc:"The public identity of the account"
                 ~args:Arg.[]
                 ~resolve:(fun _ { account; _ } ->
                   account.Account.Poly.public_key )
             ; field "token" ~typ:(non_null token_id)
                 ~doc:"The token associated with this account"
                 ~args:Arg.[]
                 ~resolve:(fun _ { account; _ } -> account.Account.Poly.token_id)
             ; field "timing" ~typ:(non_null account_timing)
                 ~doc:"The timing associated with this account"
                 ~args:Arg.[]
                 ~resolve:(fun _ { account; _ } -> account.Account.Poly.timing)
             ; field "balance"
                 ~typ:(non_null AnnotatedBalance.obj)
                 ~doc:"The amount of MINA owned by the account"
                 ~args:Arg.[]
                 ~resolve:(fun _ { account; _ } -> account.Account.Poly.balance)
             ; field "nonce" ~typ:string
                 ~doc:
                   "A natural number that increases with each transaction \
                    (stringified uint32)"
                 ~args:Arg.[]
                 ~resolve:(fun _ { account; _ } ->
                   Option.map ~f:Account.Nonce.to_string
                     account.Account.Poly.nonce )
             ; field "inferredNonce" ~typ:string
                 ~doc:
                   "Like the `nonce` field, except it includes the scheduled \
                    transactions (transactions not yet included in a block) \
                    (stringified uint32)"
                 ~args:Arg.[]
                 ~resolve:(fun { ctx = coda; _ } { account; _ } ->
                   let account_id = account_id account in
                   match
                     Mina_lib
                     .get_inferred_nonce_from_transaction_pool_and_ledger coda
                       account_id
                   with
                   | `Active (Some nonce) ->
                       Some (Account.Nonce.to_string nonce)
                   | `Active None | `Bootstrapping ->
                       None )
             ; field "epochDelegateAccount" ~typ:(Lazy.force account)
                 ~doc:
                   "The account that you delegated on the staking ledger of \
                    the current block's epoch"
                 ~args:Arg.[]
                 ~resolve:(fun { ctx = coda; _ } { account; _ } ->
                   let open Option.Let_syntax in
                   let account_id = account_id account in
                   match%bind Mina_lib.staking_ledger coda with
                   | Genesis_epoch_ledger staking_ledger -> (
                       match
                         let open Option.Let_syntax in
                         account_id
                         |> Ledger.location_of_account staking_ledger
                         >>= Ledger.get staking_ledger
                       with
                       | Some delegate_account ->
                           let delegate_key = delegate_account.public_key in
                           Some (get_best_ledger_account_pk coda delegate_key)
                       | None ->
                           [%log' warn (Mina_lib.top_level_logger coda)]
                             "Could not retrieve delegate account from the \
                              genesis ledger. The account was not present in \
                              the ledger." ;
                           None )
                   | Ledger_db staking_ledger -> (
                       try
                         let index =
                           Ledger.Db.index_of_account_exn staking_ledger
                             account_id
                         in
                         let delegate_account =
                           Ledger.Db.get_at_index_exn staking_ledger index
                         in
                         let delegate_key = delegate_account.public_key in
                         Some (get_best_ledger_account_pk coda delegate_key)
                       with e ->
                         [%log' warn (Mina_lib.top_level_logger coda)]
                           ~metadata:[ ("error", `String (Exn.to_string e)) ]
                           "Could not retrieve delegate account from sparse \
                            ledger. The account may not be in the ledger: \
                            $error" ;
                         None ) )
             ; field "receiptChainHash" ~typ:string
                 ~doc:"Top hash of the receipt chain merkle-list"
                 ~args:Arg.[]
                 ~resolve:(fun _ { account; _ } ->
                   Option.map ~f:Receipt.Chain_hash.to_base58_check
                     account.Account.Poly.receipt_chain_hash )
             ; field "delegate" ~typ:public_key
                 ~doc:
                   "The public key to which you are delegating - if you are \
                    not delegating to anybody, this would return your public \
                    key"
                 ~args:Arg.[]
                 ~deprecated:(Deprecated (Some "use delegateAccount instead"))
                 ~resolve:(fun _ { account; _ } -> account.Account.Poly.delegate)
             ; field "delegateAccount" ~typ:(Lazy.force account)
                 ~doc:
                   "The account to which you are delegating - if you are not \
                    delegating to anybody, this would return your public key"
                 ~args:Arg.[]
                 ~resolve:(fun { ctx = coda; _ } { account; _ } ->
                   Option.map
                     ~f:(get_best_ledger_account_pk coda)
                     account.Account.Poly.delegate )
             ; field "delegators"
                 ~typ:(list @@ non_null @@ Lazy.force account)
                 ~doc:
                   "The list of accounts which are delegating to you (note \
                    that the info is recorded in the last epoch so it might \
                    not be up to date with the current account status)"
                 ~args:Arg.[]
                 ~resolve:(fun { ctx = coda; _ } { account; _ } ->
                   let open Option.Let_syntax in
                   let pk = account.Account.Poly.public_key in
                   let%map delegators =
                     Mina_lib.current_epoch_delegators coda ~pk
                   in
                   let best_tip_ledger = Mina_lib.best_ledger coda in
                   List.map
                     ~f:(fun a ->
                       { account = Partial_account.of_full_account a
                       ; locked = None
                       ; is_actively_staking = true
                       ; path = ""
                       ; index =
                           ( match best_tip_ledger with
                           | `Active ledger ->
                               Option.try_with (fun () ->
                                   Ledger.index_of_account_exn ledger
                                     (Account.identifier a) )
                           | _ ->
                               None )
                       } )
                     delegators )
             ; field "lastEpochDelegators"
                 ~typ:(list @@ non_null @@ Lazy.force account)
                 ~doc:
                   "The list of accounts which are delegating to you in the \
                    last epoch (note that the info is recorded in the one \
                    before last epoch epoch so it might not be up to date with \
                    the current account status)"
                 ~args:Arg.[]
                 ~resolve:(fun { ctx = coda; _ } { account; _ } ->
                   let open Option.Let_syntax in
                   let pk = account.Account.Poly.public_key in
                   let%map delegators =
                     Mina_lib.last_epoch_delegators coda ~pk
                   in
                   let best_tip_ledger = Mina_lib.best_ledger coda in
                   List.map
                     ~f:(fun a ->
                       { account = Partial_account.of_full_account a
                       ; locked = None
                       ; is_actively_staking = true
                       ; path = ""
                       ; index =
                           ( match best_tip_ledger with
                           | `Active ledger ->
                               Option.try_with (fun () ->
                                   Ledger.index_of_account_exn ledger
                                     (Account.identifier a) )
                           | _ ->
                               None )
                       } )
                     delegators )
             ; field "votingFor" ~typ:string
                 ~doc:
                   "The previous epoch lock hash of the chain which you are \
                    voting for"
                 ~args:Arg.[]
                 ~resolve:(fun _ { account; _ } ->
                   Option.map ~f:Mina_base.State_hash.to_base58_check
                     account.Account.Poly.voting_for )
             ; field "stakingActive" ~typ:(non_null bool)
                 ~doc:
                   "True if you are actively staking with this account on the \
                    current daemon - this may not yet have been updated if the \
                    staking key was changed recently"
                 ~args:Arg.[]
                 ~resolve:(fun _ { is_actively_staking; _ } ->
                   is_actively_staking )
             ; field "privateKeyPath" ~typ:(non_null string)
                 ~doc:"Path of the private key file for this account"
                 ~args:Arg.[]
                 ~resolve:(fun _ { path; _ } -> path)
             ; field "locked" ~typ:bool
                 ~doc:
                   "True if locked, false if unlocked, null if the account \
                    isn't tracked by the queried daemon"
                 ~args:Arg.[]
                 ~resolve:(fun _ { locked; _ } -> locked)
             ; field "isTokenOwner" ~typ:bool
                 ~doc:"True if this account owns its associated token"
                 ~args:Arg.[]
                 ~resolve:(fun _ { account; _ } ->
                   match%map.Option account.token_permissions with
                   | Token_owned _ ->
                       true
                   | Not_owned _ ->
                       false )
             ; field "isDisabled" ~typ:bool
                 ~doc:
                   "True if this account has been disabled by the owner of the \
                    associated token"
                 ~args:Arg.[]
                 ~resolve:(fun _ { account; _ } ->
                   match%map.Option account.token_permissions with
                   | Token_owned _ ->
                       false
                   | Not_owned { account_disabled } ->
                       account_disabled )
             ; field "index" ~typ:int
                 ~doc:
                   "The index of this account in the ledger, or null if this \
                    account does not yet have a known position in the best tip \
                    ledger"
                 ~args:Arg.[]
                 ~resolve:(fun _ { index; _ } -> index)
             ; field "zkappUri" ~typ:string
                 ~doc:
                   "The URI associated with this account, usually pointing to \
                    the zkApp source code"
                 ~args:Arg.[]
                 ~resolve:(fun _ { account; _ } ->
                   account.Account.Poly.zkapp_uri )
             ; field "zkappState"
                 ~typ:(list @@ non_null string)
                 ~doc:
                   "The 8 field elements comprising the zkApp state associated \
                    with this account encoded as bignum strings"
                 ~args:Arg.[]
                 ~resolve:(fun _ { account; _ } ->
                   account.Account.Poly.zkapp
                   |> Option.map ~f:(fun zkapp_account ->
                          zkapp_account.app_state |> Zkapp_state.V.to_list
                          |> List.map ~f:Zkapp_basic.F.to_string ) )
             ; field "permissions" ~typ:account_permissions
                 ~doc:"Permissions for updating certain fields of this account"
                 ~args:Arg.[]
                 ~resolve:(fun _ { account; _ } ->
                   account.Account.Poly.permissions )
             ; field "tokenSymbol" ~typ:string
                 ~doc:"The token symbol associated with this account"
                 ~args:Arg.[]
                 ~resolve:(fun _ { account; _ } ->
                   account.Account.Poly.token_symbol )
             ; field "verificationKey" ~typ:account_vk
                 ~doc:"Verification key associated with this account"
                 ~args:Arg.[]
                 ~resolve:(fun _ { account; _ } ->
                   Option.value_map account.Account.Poly.zkapp ~default:None
                     ~f:(fun zkapp_account -> zkapp_account.verification_key) )
             ; field "sequenceEvents"
                 ~doc:"Sequence events associated with this account"
                 ~typ:(list (non_null string))
                 ~args:Arg.[]
                 ~resolve:(fun _ { account; _ } ->
                   Option.map account.Account.Poly.zkapp
                     ~f:(fun zkapp_account ->
                       List.map ~f:Snark_params.Tick.Field.to_string
                         (Pickles_types.Vector.to_list
                            zkapp_account.sequence_state ) ) )
             ; field "leafHash"
                 ~doc:
                   "The base58Check-encoded hash of this account to bootstrap \
                    the merklePath"
                 ~typ:string
                 ~args:Arg.[]
                 ~resolve:(fun _ { account; _ } ->
                   let open Option.Let_syntax in
                   let%map account = Partial_account.to_full_account account in
                   Zkapp_basic.F.to_string
                     (Ledger_hash.of_digest (Account.digest account)) )
             ; field "merklePath"
                 ~doc:
                   "Merkle path is a list of path elements that are either the \
                    left or right hashes up to the root"
                 ~typ:(list (non_null merkle_path_element))
                 ~args:Arg.[]
                 ~resolve:(fun { ctx = mina; _ } { index; _ } ->
                   let open Option.Let_syntax in
                   let%bind ledger, _breadcrumb =
                     get_ledger_and_breadcrumb mina
                   in
                   let%bind index = index in
                   Option.try_with (fun () ->
                       Ledger.merkle_path_at_index_exn ledger index ) )
             ] ) )

    let account = Lazy.force account
  end

  module Command_status = struct
    type t =
      | Applied
      | Enqueued
      | Included_but_failed of Transaction_status.Failure.Collection.t

    let failure_reasons =
      obj "PartiesFailureReason" ~fields:(fun _ ->
          [ field "index" ~typ:string ~args:[]
              ~doc:"List index of the party that failed"
              ~resolve:(fun _ (index, _) -> Some (Int.to_string index))
          ; field "failures"
              ~typ:(non_null @@ list @@ non_null @@ string)
              ~args:[] ~doc:"Failure reason for the party or any nested parties"
              ~resolve:(fun _ (_, failures) ->
                List.map failures ~f:Transaction_status.Failure.to_string )
          ] )
  end

  module User_command = struct
    let kind : ('context, [ `Payment | `Stake_delegation ] option) typ =
      scalar "UserCommandKind" ~doc:"The kind of user command" ~coerce:(function
        | `Payment ->
            `String "PAYMENT"
        | `Stake_delegation ->
            `String "STAKE_DELEGATION" )

    let to_kind (t : Signed_command.t) =
      match Signed_command.payload t |> Signed_command_payload.body with
      | Payment _ ->
          `Payment
      | Stake_delegation _ ->
          `Stake_delegation

    let user_command_interface :
        ( 'context
        , ( 'context
          , (Signed_command.t, Transaction_hash.t) With_hash.t )
          abstract_value
          option )
        typ =
      interface "UserCommand" ~doc:"Common interface for user commands"
        ~fields:(fun _ ->
          [ abstract_field "id" ~typ:(non_null guid) ~args:[]
          ; abstract_field "hash" ~typ:(non_null string) ~args:[]
          ; abstract_field "kind" ~typ:(non_null kind) ~args:[]
              ~doc:"String describing the kind of user command"
          ; abstract_field "nonce" ~typ:(non_null int) ~args:[]
              ~doc:"Sequence number of command for the fee-payer's account"
          ; abstract_field "source"
              ~typ:(non_null AccountObj.account)
              ~args:[] ~doc:"Account that the command is sent from"
          ; abstract_field "receiver"
              ~typ:(non_null AccountObj.account)
              ~args:[] ~doc:"Account that the command applies to"
          ; abstract_field "feePayer"
              ~typ:(non_null AccountObj.account)
              ~args:[] ~doc:"Account that pays the fees for the command"
          ; abstract_field "validUntil" ~typ:(non_null uint32) ~args:[]
              ~doc:
                "The global slot number after which this transaction cannot be \
                 applied"
          ; abstract_field "token" ~typ:(non_null token_id) ~args:[]
              ~doc:"Token used by the command"
          ; abstract_field "amount" ~typ:(non_null uint64) ~args:[]
              ~doc:
                "Amount that the source is sending to receiver - 0 for \
                 commands that are not associated with an amount"
          ; abstract_field "feeToken" ~typ:(non_null token_id) ~args:[]
              ~doc:"Token used to pay the fee"
          ; abstract_field "fee" ~typ:(non_null uint64) ~args:[]
              ~doc:
                "Fee that the fee-payer is willing to pay for making the \
                 transaction"
          ; abstract_field "memo" ~typ:(non_null string) ~args:[]
              ~doc:"Short arbitrary message provided by the sender"
          ; abstract_field "isDelegation" ~typ:(non_null bool) ~args:[]
              ~doc:
                "If true, this represents a delegation of stake, otherwise it \
                 is a payment"
              ~deprecated:(Deprecated (Some "use kind field instead"))
          ; abstract_field "from" ~typ:(non_null public_key) ~args:[]
              ~doc:"Public key of the sender"
              ~deprecated:(Deprecated (Some "use feePayer field instead"))
          ; abstract_field "fromAccount"
              ~typ:(non_null AccountObj.account)
              ~args:[] ~doc:"Account of the sender"
              ~deprecated:(Deprecated (Some "use feePayer field instead"))
          ; abstract_field "to" ~typ:(non_null public_key) ~args:[]
              ~doc:"Public key of the receiver"
              ~deprecated:(Deprecated (Some "use receiver field instead"))
          ; abstract_field "toAccount"
              ~typ:(non_null AccountObj.account)
              ~args:[] ~doc:"Account of the receiver"
              ~deprecated:(Deprecated (Some "use receiver field instead"))
          ; abstract_field "failureReason" ~typ:string ~args:[]
              ~doc:"null is no failure, reason for failure otherwise."
          ] )

    module With_status = struct
      type 'a t = { data : 'a; status : Command_status.t }

      let map t ~f = { t with data = f t.data }
    end

    let field_no_status ?doc ?deprecated lab ~typ ~args ~resolve =
      field ?doc ?deprecated lab ~typ ~args ~resolve:(fun c uc ->
          resolve c uc.With_status.data )

    let user_command_shared_fields :
        ( Mina_lib.t
        , (Signed_command.t, Transaction_hash.t) With_hash.t With_status.t )
        field
        list =
      [ field_no_status "id" ~typ:(non_null guid) ~args:[]
          ~resolve:(fun _ user_command ->
            Signed_command.to_base58_check user_command.With_hash.data )
      ; field_no_status "hash" ~typ:(non_null string) ~args:[]
          ~resolve:(fun _ user_command ->
            Transaction_hash.to_base58_check user_command.With_hash.hash )
      ; field_no_status "kind" ~typ:(non_null kind) ~args:[]
          ~doc:"String describing the kind of user command"
          ~resolve:(fun _ cmd -> to_kind cmd.With_hash.data)
      ; field_no_status "nonce" ~typ:(non_null int) ~args:[]
          ~doc:"Sequence number of command for the fee-payer's account"
          ~resolve:(fun _ payment ->
            Signed_command_payload.nonce
            @@ Signed_command.payload payment.With_hash.data
            |> Account.Nonce.to_int )
      ; field_no_status "source" ~typ:(non_null AccountObj.account)
          ~args:[] ~doc:"Account that the command is sent from"
          ~resolve:(fun { ctx = coda; _ } cmd ->
            AccountObj.get_best_ledger_account coda
              (Signed_command.source cmd.With_hash.data) )
      ; field_no_status "receiver" ~typ:(non_null AccountObj.account)
          ~args:[] ~doc:"Account that the command applies to"
          ~resolve:(fun { ctx = coda; _ } cmd ->
            AccountObj.get_best_ledger_account coda
              (Signed_command.receiver cmd.With_hash.data) )
      ; field_no_status "feePayer" ~typ:(non_null AccountObj.account)
          ~args:[] ~doc:"Account that pays the fees for the command"
          ~resolve:(fun { ctx = coda; _ } cmd ->
            AccountObj.get_best_ledger_account coda
              (Signed_command.fee_payer cmd.With_hash.data) )
      ; field_no_status "validUntil" ~typ:(non_null uint32) ~args:[]
          ~doc:
            "The global slot number after which this transaction cannot be \
             applied" ~resolve:(fun _ cmd ->
            Signed_command.valid_until cmd.With_hash.data )
      ; field_no_status "token" ~typ:(non_null token_id) ~args:[]
          ~doc:"Token used for the transaction" ~resolve:(fun _ cmd ->
            Signed_command.token cmd.With_hash.data )
      ; field_no_status "amount" ~typ:(non_null uint64) ~args:[]
          ~doc:
            "Amount that the source is sending to receiver; 0 for commands \
             without an associated amount" ~resolve:(fun _ cmd ->
            match Signed_command.amount cmd.With_hash.data with
            | Some amount ->
                Currency.Amount.to_uint64 amount
            | None ->
                Unsigned.UInt64.zero )
      ; field_no_status "feeToken" ~typ:(non_null token_id) ~args:[]
          ~doc:"Token used to pay the fee" ~resolve:(fun _ cmd ->
            Signed_command.fee_token cmd.With_hash.data )
      ; field_no_status "fee" ~typ:(non_null uint64) ~args:[]
          ~doc:
            "Fee that the fee-payer is willing to pay for making the \
             transaction" ~resolve:(fun _ cmd ->
            Signed_command.fee cmd.With_hash.data |> Currency.Fee.to_uint64 )
      ; field_no_status "memo" ~typ:(non_null string) ~args:[]
          ~doc:
            (sprintf
               "A short message from the sender, encoded with Base58Check, \
                version byte=0x%02X; byte 2 of the decoding is the message \
                length"
               (Char.to_int Base58_check.Version_bytes.user_command_memo) )
          ~resolve:(fun _ payment ->
            Signed_command_payload.memo
            @@ Signed_command.payload payment.With_hash.data
            |> Signed_command_memo.to_base58_check )
      ; field_no_status "isDelegation" ~typ:(non_null bool) ~args:[]
          ~doc:"If true, this command represents a delegation of stake"
          ~deprecated:(Deprecated (Some "use kind field instead"))
          ~resolve:(fun _ user_command ->
            match
              Signed_command.Payload.body
              @@ Signed_command.payload user_command.With_hash.data
            with
            | Stake_delegation _ ->
                true
            | _ ->
                false )
      ; field_no_status "from" ~typ:(non_null public_key) ~args:[]
          ~doc:"Public key of the sender"
          ~deprecated:(Deprecated (Some "use feePayer field instead"))
          ~resolve:(fun _ cmd -> Signed_command.fee_payer_pk cmd.With_hash.data)
      ; field_no_status "fromAccount" ~typ:(non_null AccountObj.account)
          ~args:[] ~doc:"Account of the sender"
          ~deprecated:(Deprecated (Some "use feePayer field instead"))
          ~resolve:(fun { ctx = coda; _ } payment ->
            AccountObj.get_best_ledger_account coda
            @@ Signed_command.fee_payer payment.With_hash.data )
      ; field_no_status "to" ~typ:(non_null public_key) ~args:[]
          ~doc:"Public key of the receiver"
          ~deprecated:(Deprecated (Some "use receiver field instead"))
          ~resolve:(fun _ cmd -> Signed_command.receiver_pk cmd.With_hash.data)
      ; field_no_status "toAccount"
          ~typ:(non_null AccountObj.account)
          ~doc:"Account of the receiver"
          ~deprecated:(Deprecated (Some "use receiver field instead"))
          ~args:Arg.[]
          ~resolve:(fun { ctx = coda; _ } cmd ->
            AccountObj.get_best_ledger_account coda
            @@ Signed_command.receiver cmd.With_hash.data )
      ; field "failureReason" ~typ:string ~args:[]
          ~doc:
            "null is no failure or status unknown, reason for failure \
             otherwise." ~resolve:(fun _ uc ->
            match uc.With_status.status with
            | Applied | Enqueued ->
                None
            | Included_but_failed failures ->
                List.concat failures |> List.hd
                |> Option.map ~f:Transaction_status.Failure.to_string )
      ]

    let payment =
      obj "UserCommandPayment" ~fields:(fun _ -> user_command_shared_fields)

    let mk_payment = add_type user_command_interface payment

    let stake_delegation =
      obj "UserCommandDelegation" ~fields:(fun _ ->
          field_no_status "delegator" ~typ:(non_null AccountObj.account)
            ~args:[] ~resolve:(fun { ctx = coda; _ } cmd ->
              AccountObj.get_best_ledger_account coda
                (Signed_command.source cmd.With_hash.data) )
          :: field_no_status "delegatee" ~typ:(non_null AccountObj.account)
               ~args:[] ~resolve:(fun { ctx = coda; _ } cmd ->
                 AccountObj.get_best_ledger_account coda
                   (Signed_command.receiver cmd.With_hash.data) )
          :: user_command_shared_fields )

    let mk_stake_delegation = add_type user_command_interface stake_delegation

    let mk_user_command
        (cmd : (Signed_command.t, Transaction_hash.t) With_hash.t With_status.t)
        =
      match
        Signed_command_payload.body @@ Signed_command.payload cmd.data.data
      with
      | Payment _ ->
          mk_payment cmd
      | Stake_delegation _ ->
          mk_stake_delegation cmd

    let user_command = user_command_interface
  end

  module Zkapp_command = struct
    module With_status = struct
      type 'a t = { data : 'a; status : Command_status.t }

      let map t ~f = { t with data = f t.data }
    end

    let field_no_status ?doc ?deprecated lab ~typ ~args ~resolve =
      field ?doc ?deprecated lab ~typ ~args ~resolve:(fun c cmd ->
          resolve c cmd.With_status.data )

    let zkapp_command =
      let conv (x : (Mina_lib.t, Parties.t) Fields_derivers_graphql.Schema.typ)
          : (Mina_lib.t, Parties.t) typ =
        Obj.magic x
      in
      obj "ZkappCommand" ~fields:(fun _ ->
          [ field_no_status "id"
              ~doc:"A Base58Check string representing the command"
              ~typ:(non_null guid) ~args:[] ~resolve:(fun _ parties ->
                Parties.to_base58_check parties.With_hash.data )
          ; field_no_status "hash"
              ~doc:"A cryptographic hash of the zkApp command"
              ~typ:(non_null string) ~args:[] ~resolve:(fun _ parties ->
                Transaction_hash.to_base58_check parties.With_hash.hash )
          ; field_no_status "parties"
              ~typ:(Parties.typ () |> conv)
              ~args:Arg.[]
              ~doc:"Parties representing the transaction"
              ~resolve:(fun _ parties -> parties.With_hash.data)
          ; field "failureReason" ~typ:(list @@ Command_status.failure_reasons)
              ~args:[]
              ~doc:
                "The reason for the zkApp transaction failure; null means \
                 success or the status is unknown" ~resolve:(fun _ cmd ->
                match cmd.With_status.status with
                | Applied | Enqueued ->
                    None
                | Included_but_failed failures ->
                    Some
                      (List.map
                         (Transaction_status.Failure.Collection.to_display
                            failures ) ~f:(fun f -> Some f) ) )
          ] )
  end

  let transactions =
    let open Filtered_external_transition.Transactions in
    obj "Transactions" ~doc:"Different types of transactions in a block"
      ~fields:(fun _ ->
        [ field "userCommands"
            ~doc:
              "List of user commands (payments and stake delegations) included \
               in this block"
            ~typ:(non_null @@ list @@ non_null User_command.user_command)
            ~args:Arg.[]
            ~resolve:(fun _ { commands; _ } ->
              List.filter_map commands ~f:(fun t ->
                  match t.data.data with
                  | Signed_command c ->
                      let status =
                        match t.status with
                        | Applied ->
                            Command_status.Applied
                        | Failed e ->
                            Command_status.Included_but_failed e
                      in
                      Some
                        (User_command.mk_user_command
                           { status; data = { t.data with data = c } } )
                  | Parties _ ->
                      None ) )
        ; field "zkappCommands"
            ~doc:"List of zkApp commands included in this block"
            ~typ:(non_null @@ list @@ non_null Zkapp_command.zkapp_command)
            ~args:Arg.[]
            ~resolve:(fun _ { commands; _ } ->
              List.filter_map commands ~f:(fun t ->
                  match t.data.data with
                  | Signed_command _ ->
                      None
                  | Parties parties ->
                      let status =
                        match t.status with
                        | Applied ->
                            Command_status.Applied
                        | Failed e ->
                            Command_status.Included_but_failed e
                      in
                      Some
                        { Zkapp_command.With_status.status
                        ; data = { t.data with data = parties }
                        } ) )
        ; field "feeTransfer"
            ~doc:"List of fee transfers included in this block"
            ~typ:(non_null @@ list @@ non_null fee_transfer)
            ~args:Arg.[]
            ~resolve:(fun _ { fee_transfers; _ } -> fee_transfers)
        ; field "coinbase" ~typ:(non_null uint64)
            ~doc:"Amount of MINA granted to the producer of this block"
            ~args:Arg.[]
            ~resolve:(fun _ { coinbase; _ } ->
              Currency.Amount.to_uint64 coinbase )
        ; field "coinbaseReceiverAccount" ~typ:AccountObj.account
            ~doc:"Account to which the coinbase for this block was granted"
            ~args:Arg.[]
            ~resolve:(fun { ctx = coda; _ } { coinbase_receiver; _ } ->
              Option.map
                ~f:(AccountObj.get_best_ledger_account_pk coda)
                coinbase_receiver )
        ] )

  let protocol_state_proof : (Mina_lib.t, Proof.t option) typ =
    obj "protocolStateProof" ~fields:(fun _ ->
        [ field "base64" ~typ:string ~doc:"Base-64 encoded proof"
            ~args:Arg.[]
            ~resolve:(fun _ proof ->
              (* Use the precomputed block proof encoding, for consistency. *)
              Some (Mina_block.Precomputed.Proof.to_bin_string proof) )
        ; field "json" ~typ:json ~doc:"JSON-encoded proof"
            ~args:Arg.[]
            ~resolve:(fun _ proof ->
              Some (Yojson.Safe.to_basic (Proof.to_yojson_full proof)) )
        ] )

  let block :
      ( Mina_lib.t
      , (Filtered_external_transition.t, State_hash.t) With_hash.t option )
      typ =
    let open Filtered_external_transition in
    obj "Block" ~fields:(fun _ ->
        [ field "creator" ~typ:(non_null public_key)
            ~doc:"Public key of account that produced this block"
            ~deprecated:(Deprecated (Some "use creatorAccount field instead"))
            ~args:Arg.[]
            ~resolve:(fun _ { With_hash.data; _ } -> data.creator)
        ; field "creatorAccount"
            ~typ:(non_null AccountObj.account)
            ~doc:"Account that produced this block"
            ~args:Arg.[]
            ~resolve:(fun { ctx = coda; _ } { With_hash.data; _ } ->
              AccountObj.get_best_ledger_account_pk coda data.creator )
        ; field "winnerAccount"
            ~typ:(non_null AccountObj.account)
            ~doc:"Account that won the slot (Delegator/Staker)"
            ~args:Arg.[]
            ~resolve:(fun { ctx = coda; _ } { With_hash.data; _ } ->
              AccountObj.get_best_ledger_account_pk coda data.winner )
        ; field "stateHash" ~typ:(non_null string)
            ~doc:"Base58Check-encoded hash of the state after this block"
            ~args:Arg.[]
            ~resolve:(fun _ { With_hash.hash; _ } ->
              State_hash.to_base58_check hash )
        ; field "stateHashField" ~typ:(non_null string)
            ~doc:
              "Experimental: Bigint field-element representation of stateHash"
            ~args:Arg.[]
            ~resolve:(fun _ { With_hash.hash; _ } ->
              State_hash.to_decimal_string hash )
        ; field "protocolState" ~typ:(non_null protocol_state)
            ~args:Arg.[]
            ~resolve:(fun _ { With_hash.data; With_hash.hash; _ } ->
              (data.protocol_state, hash) )
        ; field "protocolStateProof"
            ~typ:(non_null protocol_state_proof)
            ~doc:"Snark proof of blockchain state"
            ~args:Arg.[]
            ~resolve:(fun _ { With_hash.data; _ } -> data.proof)
        ; field "transactions" ~typ:(non_null transactions)
            ~args:Arg.[]
            ~resolve:(fun _ { With_hash.data; _ } -> data.transactions)
        ; field "commandTransactionCount" ~typ:(non_null int)
            ~doc:"Count of user command transactions in the block"
            ~args:Arg.[]
            ~resolve:(fun _ { With_hash.data; _ } ->
              List.length data.transactions.commands )
        ; field "snarkJobs"
            ~typ:(non_null @@ list @@ non_null completed_work)
            ~args:Arg.[]
            ~resolve:(fun _ { With_hash.data; _ } -> data.snark_jobs)
        ] )

  let snark_worker =
    obj "SnarkWorker" ~fields:(fun _ ->
        [ field "key" ~typ:(non_null public_key)
            ~doc:"Public key of current snark worker"
            ~deprecated:(Deprecated (Some "use account field instead"))
            ~args:Arg.[]
            ~resolve:(fun (_ : Mina_lib.t resolve_info) (key, _) -> key)
        ; field "account"
            ~typ:(non_null AccountObj.account)
            ~doc:"Account of the current snark worker"
            ~args:Arg.[]
            ~resolve:(fun { ctx = coda; _ } (key, _) ->
              AccountObj.get_best_ledger_account_pk coda key )
        ; field "fee" ~typ:(non_null uint64)
            ~doc:"Fee that snark worker is charging to generate a snark proof"
            ~args:Arg.[]
            ~resolve:(fun (_ : Mina_lib.t resolve_info) (_, fee) ->
              Currency.Fee.to_uint64 fee )
        ] )

  module Payload = struct
    let peer : ('context, Network_peer.Peer.t option) typ =
      obj "NetworkPeerPayload" ~fields:(fun _ ->
          [ field "peerId" ~doc:"base58-encoded peer ID" ~typ:(non_null string)
              ~args:Arg.[]
              ~resolve:(fun _ peer -> peer.Network_peer.Peer.peer_id)
          ; field "host" ~doc:"IP address of the remote host"
              ~typ:(non_null string)
              ~args:Arg.[]
              ~resolve:(fun _ peer ->
                Unix.Inet_addr.to_string peer.Network_peer.Peer.host )
          ; field "libp2pPort" ~typ:(non_null int)
              ~args:Arg.[]
              ~resolve:(fun _ peer -> peer.Network_peer.Peer.libp2p_port)
          ] )

    let create_account : (Mina_lib.t, Account.key option) typ =
      obj "AddAccountPayload" ~fields:(fun _ ->
          [ field "publicKey" ~typ:(non_null public_key)
              ~doc:"Public key of the created account"
              ~deprecated:(Deprecated (Some "use account field instead"))
              ~args:Arg.[]
              ~resolve:(fun _ -> Fn.id)
          ; field "account"
              ~typ:(non_null AccountObj.account)
              ~doc:"Details of created account"
              ~args:Arg.[]
              ~resolve:(fun { ctx = coda; _ } key ->
                AccountObj.get_best_ledger_account_pk coda key )
          ] )

    let unlock_account : (Mina_lib.t, Account.key option) typ =
      obj "UnlockPayload" ~fields:(fun _ ->
          [ field "publicKey" ~typ:(non_null public_key)
              ~doc:"Public key of the unlocked account"
              ~deprecated:(Deprecated (Some "use account field instead"))
              ~args:Arg.[]
              ~resolve:(fun _ -> Fn.id)
          ; field "account"
              ~typ:(non_null AccountObj.account)
              ~doc:"Details of unlocked account"
              ~args:Arg.[]
              ~resolve:(fun { ctx = coda; _ } key ->
                AccountObj.get_best_ledger_account_pk coda key )
          ] )

    let lock_account : (Mina_lib.t, Account.key option) typ =
      obj "LockPayload" ~fields:(fun _ ->
          [ field "publicKey" ~typ:(non_null public_key)
              ~doc:"Public key of the locked account"
              ~args:Arg.[]
              ~resolve:(fun _ -> Fn.id)
          ; field "account"
              ~typ:(non_null AccountObj.account)
              ~doc:"Details of locked account"
              ~args:Arg.[]
              ~resolve:(fun { ctx = coda; _ } key ->
                AccountObj.get_best_ledger_account_pk coda key )
          ] )

    let delete_account =
      obj "DeleteAccountPayload" ~fields:(fun _ ->
          [ field "publicKey" ~typ:(non_null public_key)
              ~doc:"Public key of the deleted account"
              ~args:Arg.[]
              ~resolve:(fun _ -> Fn.id)
          ] )

    let reload_accounts =
      obj "ReloadAccountsPayload" ~fields:(fun _ ->
          [ field "success" ~typ:(non_null bool)
              ~doc:"True when the reload was successful"
              ~args:Arg.[]
              ~resolve:(fun _ -> Fn.id)
          ] )

    let import_account =
      obj "ImportAccountPayload" ~fields:(fun _ ->
          [ field "publicKey" ~doc:"The public key of the imported account"
              ~typ:(non_null public_key)
              ~args:Arg.[]
              ~resolve:(fun _ -> fst)
          ; field "alreadyImported"
              ~doc:"True if the account had already been imported"
              ~typ:(non_null bool)
              ~args:Arg.[]
              ~resolve:(fun _ -> snd)
          ; field "success" ~typ:(non_null bool)
              ~args:Arg.[]
              ~resolve:(fun _ _ -> true)
          ] )

    let string_of_banned_status = function
      | Trust_system.Banned_status.Unbanned ->
          None
      | Banned_until tm ->
          Some (Time.to_string tm)

    let trust_status =
      obj "TrustStatusPayload" ~fields:(fun _ ->
          let open Trust_system.Peer_status in
          [ field "ipAddr" ~typ:(non_null string) ~doc:"IP address"
              ~args:Arg.[]
              ~resolve:(fun _ (peer, _) ->
                Unix.Inet_addr.to_string peer.Network_peer.Peer.host )
          ; field "peerId" ~typ:(non_null string) ~doc:"libp2p Peer ID"
              ~args:Arg.[]
              ~resolve:(fun _ (peer, __) -> peer.Network_peer.Peer.peer_id)
          ; field "trust" ~typ:(non_null float) ~doc:"Trust score"
              ~args:Arg.[]
              ~resolve:(fun _ (_, { trust; _ }) -> trust)
          ; field "bannedStatus" ~typ:string ~doc:"Banned status"
              ~args:Arg.[]
              ~resolve:(fun _ (_, { banned; _ }) ->
                string_of_banned_status banned )
          ] )

    let send_payment =
      obj "SendPaymentPayload" ~fields:(fun _ ->
          [ field "payment"
              ~typ:(non_null User_command.user_command)
              ~doc:"Payment that was sent"
              ~args:Arg.[]
              ~resolve:(fun _ -> Fn.id)
          ] )

    let send_delegation =
      obj "SendDelegationPayload" ~fields:(fun _ ->
          [ field "delegation"
              ~typ:(non_null User_command.user_command)
              ~doc:"Delegation change that was sent"
              ~args:Arg.[]
              ~resolve:(fun _ -> Fn.id)
          ] )

    let send_zkapp =
      obj "SendZkappPayload" ~fields:(fun _ ->
          [ field "zkapp"
              ~typ:(non_null Zkapp_command.zkapp_command)
              ~doc:"zkApp transaction that was sent"
              ~args:Arg.[]
              ~resolve:(fun _ -> Fn.id)
          ] )

    let send_rosetta_transaction =
      obj "SendRosettaTransactionPayload" ~fields:(fun _ ->
          [ field "userCommand"
              ~typ:(non_null User_command.user_command_interface)
              ~doc:"Command that was sent"
              ~args:Arg.[]
              ~resolve:(fun _ -> Fn.id)
          ] )

    let export_logs =
      obj "ExportLogsPayload" ~fields:(fun _ ->
          [ field "exportLogs"
              ~typ:
                (non_null
                   (obj "TarFile" ~fields:(fun _ ->
                        [ field "tarfile" ~typ:(non_null string) ~args:[]
                            ~resolve:(fun _ basename -> basename)
                        ] ) ) )
              ~doc:"Tar archive containing logs"
              ~args:Arg.[]
              ~resolve:(fun _ -> Fn.id)
          ] )

    let add_payment_receipt =
      obj "AddPaymentReceiptPayload" ~fields:(fun _ ->
          [ field "payment"
              ~typ:(non_null User_command.user_command)
              ~args:Arg.[]
              ~resolve:(fun _ -> Fn.id)
          ] )

    let set_coinbase_receiver =
      obj "SetCoinbaseReceiverPayload" ~fields:(fun _ ->
          [ field "lastCoinbaseReceiver"
              ~doc:
                "Returns the public key that was receiving coinbases \
                 previously, or none if it was the block producer"
              ~typ:public_key
              ~args:Arg.[]
              ~resolve:(fun _ (last_receiver, _) -> last_receiver)
          ; field "currentCoinbaseReceiver"
              ~doc:
                "Returns the public key that will receive coinbase, or none if \
                 it will be the block producer"
              ~typ:public_key
              ~args:Arg.[]
              ~resolve:(fun _ (_, current_receiver) -> current_receiver)
          ] )

    let set_snark_work_fee =
      obj "SetSnarkWorkFeePayload" ~fields:(fun _ ->
          [ field "lastFee" ~doc:"Returns the last fee set to do snark work"
              ~typ:(non_null uint64)
              ~args:Arg.[]
              ~resolve:(fun _ -> Fn.id)
          ] )

    let set_snark_worker =
      obj "SetSnarkWorkerPayload" ~fields:(fun _ ->
          [ field "lastSnarkWorker"
              ~doc:
                "Returns the last public key that was designated for snark work"
              ~typ:public_key
              ~args:Arg.[]
              ~resolve:(fun _ -> Fn.id)
          ] )

    let set_connection_gating_config =
      obj "SetConnectionGatingConfigPayload" ~fields:(fun _ ->
          [ field "trustedPeers"
              ~typ:(non_null (list (non_null peer)))
              ~doc:"Peers we will always allow connections from"
              ~args:Arg.[]
              ~resolve:(fun _ config -> config.Mina_net2.trusted_peers)
          ; field "bannedPeers"
              ~typ:(non_null (list (non_null peer)))
              ~doc:
                "Peers we will never allow connections from (unless they are \
                 also trusted!)"
              ~args:Arg.[]
              ~resolve:(fun _ config -> config.Mina_net2.banned_peers)
          ; field "isolate" ~typ:(non_null bool)
              ~doc:
                "If true, no connections will be allowed unless they are from \
                 a trusted peer"
              ~args:Arg.[]
              ~resolve:(fun _ config -> config.Mina_net2.isolate)
          ] )
  end

  module Arguments = struct
    let ip_address ~name ip_addr =
      result_of_exn Unix.Inet_addr.of_string ip_addr
        ~error:(sprintf !"%s is not valid." name)
  end

  module Input = struct
    open Schema.Arg

    module NetworkPeer = struct
      type input = Network_peer.Peer.t

      let arg_typ : ((Network_peer.Peer.t, string) result option, _) arg_typ =
        obj "NetworkPeer"
          ~doc:"Network identifiers for another protocol participant"
          ~coerce:(fun peer_id host libp2p_port ->
            try
              Ok
                Network_peer.Peer.
                  { peer_id; host = Unix.Inet_addr.of_string host; libp2p_port }
            with _ -> Error "Invalid format for NetworkPeer.host" )
          ~fields:
<<<<<<< HEAD
            [ arg "peer_id" ~doc:"base58-encoded peer ID" ~typ:(non_null string)
            ; arg "host" ~doc:"IP address of the remote host"
                ~typ:(non_null string)
            ; arg "libp2p_port" ~typ:(non_null int)
=======
            [ arg "peerId" ~doc:"base58-encoded peer ID" ~typ:(non_null string)
            ; arg "host" ~doc:"IP address of the remote host"
                ~typ:(non_null string)
            ; arg "libp2pPort" ~typ:(non_null int)
>>>>>>> 6a34a76d
            ]
          ~split:(fun f (p : input) ->
            f p.peer_id (Unix.Inet_addr.to_string p.host) p.libp2p_port )
    end

    module PublicKey = struct
<<<<<<< HEAD
      type input = Account.key

      let arg_typ =
        scalar "PublicKey" ~doc:"Base58Check-encoded public key string"
          ~coerce:(fun key ->
            match key with
            | `String s ->
                Result.try_with (fun () ->
                    Public_key.of_base58_check_decompress_exn s )
                |> Result.map_error ~f:(fun e -> Exn.to_string e)
            | _ ->
                Error "Invalid format for public key." )
          ~to_json:(function
            | (k : input) -> `String (Public_key.Compressed.to_base58_check k)
            )
    end

    module PrivateKey = struct
      type input = Signature_lib.Private_key.t

      let arg_typ =
        scalar "PrivateKey" ~doc:"Base58Check-encoded private key"
          ~coerce:Signature_lib.Private_key.of_yojson
          ~to_json:Signature_lib.Private_key.to_yojson
    end

    module TokenId = struct
      type input = Token_id.t

      let arg_typ =
        scalar "TokenId"
          ~doc:"String representation of a token's UInt64 identifier"
          ~coerce:(fun token ->
            try
              match token with
              | `String token ->
                  Ok (Token_id.of_string token)
              | _ ->
                  Error "Invalid format for token."
            with _ -> Error "Invalid format for token." )
          ~to_json:(function (i : input) -> `String (Token_id.to_string i))
=======
      type input = Public_key.Compressed.t

      let arg_typ =
        scalar "PublicKey" ~doc:"Public key in Base58Check format"
          ~coerce:(fun pk ->
            match pk with
            | `String s ->
                Result.map_error
                  (Public_key.Compressed.of_base58_check s)
                  ~f:Error.to_string_hum
            | _ ->
                Error "Expected public key as a string in Base58Check format" )
          ~to_json:(function
            | k -> `String (Public_key.Compressed.to_base58_check k) )
    end

    module PrivateKey = struct
      type input = Signature_lib.Private_key.t

      let arg_typ =
        scalar "PrivateKey" ~doc:"Base58Check-encoded private key"
          ~coerce:Signature_lib.Private_key.of_yojson
          ~to_json:Signature_lib.Private_key.to_yojson
    end

    module TokenId = struct
      type input = Token_id.t

      let arg_typ =
        scalar "TokenId" ~doc:"Base58Check representation of a token identifier"
          ~coerce:(fun token ->
            try
              match token with
              | `String token ->
                  Ok (Token_id.of_string token)
              | _ ->
                  Error "Invalid format for token."
            with _ -> Error "Invalid format for token." )
          ~to_json:(function (i : input) -> `String (Token_id.to_string i))
    end

    module Sign = struct
      type input = Sgn.t

      let arg_typ =
        enum "Sign"
          ~values:
            [ enum_value "PLUS" ~value:Sgn.Pos
            ; enum_value "MINUS" ~value:Sgn.Neg
            ]
    end

    module Field = struct
      type input = Snark_params.Tick0.Field.t

      let arg_typ =
        scalar "Field"
          ~coerce:(fun field ->
            match field with
            | `String s ->
                Ok (Snark_params.Tick.Field.of_string s)
            | _ ->
                Error "Expected a string representing a field element" )
          ~to_json:(function
            | (f : input) -> `String (Snark_params.Tick.Field.to_string f) )
    end

    module Nonce = struct
      type input = Mina_base.Account.Nonce.t

      let arg_typ =
        scalar "Nonce"
          ~coerce:(fun nonce ->
            (* of_string might raise *)
            try
              match nonce with
              | `String s ->
                  (* a nonce is a uint32, GraphQL ints are signed int32, so use string *)
                  Ok (Mina_base.Account.Nonce.of_string s)
              | _ ->
                  Error "Expected string for nonce"
            with exn -> Error (Exn.to_string exn) )
          ~to_json:(function
            | n -> `String (Mina_base.Account.Nonce.to_string n) )
    end

    module SnarkedLedgerHash = struct
      type input = Frozen_ledger_hash.t

      let arg_typ =
        scalar "SnarkedLedgerHash"
          ~coerce:(fun hash ->
            match hash with
            | `String s ->
                Result.map_error
                  (Frozen_ledger_hash.of_base58_check s)
                  ~f:Error.to_string_hum
            | _ ->
                Error "Expected snarked ledger hash in Base58Check format" )
          ~to_json:(function
            | (h : input) -> `String (Frozen_ledger_hash.to_base58_check h) )
    end

    module BlockTime = struct
      type input = Block_time.t

      let arg_typ =
        scalar "BlockTime"
          ~coerce:(fun block_time ->
            match block_time with
            | `String s -> (
                try
                  (* a block time is a uint64, GraphQL ints are signed int32, so use string *)
                  (* of_string might raise *)
                  Ok (Block_time.of_string_exn s)
                with exn -> Error (Exn.to_string exn) )
            | _ ->
                Error "Expected string for block time" )
          ~to_json:(function (t : input) -> `String (Block_time.to_string t))
    end

    module Length = struct
      type input = Mina_numbers.Length.t

      let arg_typ =
        scalar "Length"
          ~coerce:(fun length ->
            (* of_string might raise *)
            match length with
            | `String s -> (
                try
                  (* a length is a uint32, GraphQL ints are signed int32, so use string *)
                  Ok (Mina_numbers.Length.of_string s)
                with exn -> Error (Exn.to_string exn) )
            | _ ->
                Error "Expected string for length" )
          ~to_json:(function
            | (l : input) -> `String (Mina_numbers.Length.to_string l) )
    end

    module CurrencyAmount = struct
      type input = Currency.Amount.t

      let arg_typ =
        scalar "CurrencyAmount"
          ~coerce:(fun amt ->
            match amt with
            | `String s -> (
                try Ok (Currency.Amount.of_string s)
                with exn -> Error (Exn.to_string exn) )
            | _ ->
                Error "Expected string for currency amount" )
          ~to_json:(function
            | (c : input) -> `String (Currency.Amount.to_string c) )
          ~doc:
            "uint64 encoded as a json string representing an ammount of \
             currency"
    end

    module Fee = struct
      type input = Currency.Fee.t

      let arg_typ =
        scalar "Fee"
          ~coerce:(fun fee ->
            match fee with
            | `String s -> (
                try Ok (Currency.Fee.of_string s)
                with exn -> Error (Exn.to_string exn) )
            | _ ->
                Error "Expected string for fee" )
          ~to_json:(function (f : input) -> `String (Currency.Fee.to_string f))
          ~doc:"uint64 encoded as a json string representing a fee"
    end

    module SendTestZkappInput = struct
      type input = Mina_base.Parties.t

      let arg_typ =
        scalar "SendTestZkappInput" ~doc:"Parties for a test zkApp"
          ~coerce:(fun json ->
            let json = to_yojson json in
            Result.try_with (fun () -> Mina_base.Parties.of_json json)
            |> Result.map_error ~f:(fun ex -> Exn.to_string ex) )
          ~to_json:(fun (x : input) ->
            Yojson.Safe.to_basic @@ Mina_base.Parties.to_json x )
>>>>>>> 6a34a76d
    end

    module PrecomputedBlock = struct
      type input = Mina_block.Precomputed.t

      let arg_typ =
        scalar "PrecomputedBlock"
          ~doc:"Block encoded in precomputed block format"
          ~coerce:(fun json ->
            let json = to_yojson json in
            Mina_block.Precomputed.of_yojson json )
          ~to_json:(fun (x : input) ->
            Yojson.Safe.to_basic (Mina_block.Precomputed.to_yojson x) )
    end

    module ExtensionalBlock = struct
      type input = Archive_lib.Extensional.Block.t

      let arg_typ =
        scalar "ExtensionalBlock"
          ~doc:"Block encoded in extensional block format"
          ~coerce:(fun json ->
            let json = to_yojson json in
            Archive_lib.Extensional.Block.of_yojson json )
          ~to_json:(fun (x : input) ->
            Yojson.Safe.to_basic @@ Archive_lib.Extensional.Block.to_yojson x )
    end

    module type Numeric_type = sig
      type t

      val to_string : t -> string

      val of_string : string -> t

      val of_int : int -> t

      val to_int : t -> int
    end

    (** Converts a type into a graphql argument type. Expect name to start with uppercase    *)
    let make_numeric_arg (type t) ~name
        (module Numeric : Numeric_type with type t = t) =
      let lower_name = String.lowercase name in
      scalar name
        ~doc:
          (sprintf
             "String or Integer representation of a %s number. If the input is \
              a string, it must represent the number in base 10"
             lower_name )
        ~to_json:(function n -> `String (Numeric.to_string n))
        ~coerce:(fun key ->
          match key with
          | `String s -> (
              try
                let n = Numeric.of_string s in
                let s' = Numeric.to_string n in
                (* Here, we check that the string that was passed converts to
                     the numeric type, and that it is in range, by converting
                     back to a string and checking that it is equal to the one
                     passed. This prevents the following weirdnesses in the
                     [Unsigned.UInt*] parsers:
                     * if the absolute value is greater than [max_int], the value
                       returned is [max_int]
                   - ["99999999999999999999999999999999999"] is [max_int]
                   - ["-99999999999999999999999999999999999"] is [max_int]
                     * if otherwise the value is negative, the value returned is
                       [max_int - (x - 1)]
                   - ["-1"] is [max_int]
                     * if there is a non-numeric character part-way through the
                       string, the numeric prefix is treated as a number
                   - ["1_000_000"] is [1]
                   - ["-1_000_000"] is [max_int]
                   - ["1.1"] is [1]
                   - ["0x15"] is [0]
                     * leading spaces are ignored
                   - [" 1"] is [1]
                     This is annoying to document, none of these behaviors are
                     useful to users, and unexpectedly triggering one of them
                     could have nasty consequences. Thus, we raise an error
                     rather than silently misinterpreting their input.
                *)
                assert (String.equal s s') ;
                Ok n
                (* TODO: We need a better error message to the user here *)
              with _ -> Error (sprintf "Could not decode %s." lower_name) )
          | `Int n ->
              if n < 0 then
                Error
                  (sprintf "Could not convert negative number to %s." lower_name)
              else Ok (Numeric.of_int n)
          | _ ->
              Error (sprintf "Invalid format for %s type." lower_name) )

    module UInt64 = struct
      type input = Unsigned.UInt64.t

      let arg_typ = make_numeric_arg ~name:"UInt64" (module Unsigned.UInt64)
    end

    module UInt32 = struct
      type input = Unsigned.UInt32.t

      let arg_typ = make_numeric_arg ~name:"UInt32" (module Unsigned.UInt32)
    end

    module SignatureInput = struct
      open Snark_params.Tick

      type input =
        | Raw of Signature.t
        | Field_and_scalar of Field.t * Inner_curve.Scalar.t

      let arg_typ =
        obj "SignatureInput"
          ~coerce:(fun field scalar rawSignature ->
            match rawSignature with
            | Some signature ->
                Result.of_option
                  (Signature.Raw.decode signature)
                  ~error:"rawSignature decoding error"
            | None -> (
                match (field, scalar) with
                | Some field, Some scalar ->
                    Ok
                      ( Field.of_string field
                      , Inner_curve.Scalar.of_string scalar )
                | _ ->
                    Error "Either field+scalar or rawSignature must by non-null"
                ) )
          ~doc:
            "A cryptographic signature -- you must provide either field+scalar \
             or rawSignature"
          ~fields:
            [ arg "field" ~typ:string ~doc:"Field component of signature"
            ; arg "scalar" ~typ:string ~doc:"Scalar component of signature"
            ; arg "rawSignature" ~typ:string ~doc:"Raw encoded signature"
            ]
          ~split:(fun f (input : input) ->
            match input with
            | Raw (s : Signature.t) ->
                f None None (Some (Signature.Raw.encode s))
            | Field_and_scalar (field, scalar) ->
                f
                  (Some (Field.to_string field))
                  (Some (Inner_curve.Scalar.to_string scalar))
                  None )
    end

    module VrfMessageInput = struct
      type input = Consensus_vrf.Layout.Message.t

      let arg_typ =
        obj "VrfMessageInput" ~doc:"The inputs to a vrf evaluation"
          ~coerce:(fun global_slot epoch_seed delegator_index ->
            { Consensus_vrf.Layout.Message.global_slot
            ; epoch_seed = Mina_base.Epoch_seed.of_base58_check_exn epoch_seed
            ; delegator_index
            } )
          ~fields:
            [ arg "globalSlot" ~typ:(non_null UInt32.arg_typ)
            ; arg "epochSeed" ~doc:"Formatted with base58check"
                ~typ:(non_null string)
            ; arg "delegatorIndex"
                ~doc:"Position in the ledger of the delegator's account"
                ~typ:(non_null int)
            ]
          ~split:(fun f (t : input) ->
            f t.global_slot
              (Mina_base.Epoch_seed.to_base58_check t.epoch_seed)
              t.delegator_index )
    end

    module VrfThresholdInput = struct
      type input = Consensus_vrf.Layout.Threshold.t

      let arg_typ =
        obj "VrfThresholdInput"
          ~doc:
            "The amount of stake delegated, used to determine the threshold \
             for a vrf evaluation producing a block"
          ~coerce:(fun delegated_stake total_stake ->
            { Consensus_vrf.Layout.Threshold.delegated_stake =
                Currency.Balance.of_uint64 delegated_stake
            ; total_stake = Currency.Amount.of_uint64 total_stake
            } )
          ~fields:
            [ arg "delegatedStake"
                ~doc:
                  "The amount of stake delegated to the vrf evaluator by the \
                   delegating account. This should match the amount in the \
                   epoch's staking ledger, which may be different to the \
                   amount in the current ledger."
                ~typ:(non_null UInt64.arg_typ)
            ; arg "totalStake"
                ~doc:
                  "The total amount of stake across all accounts in the \
                   epoch's staking ledger."
                ~typ:(non_null UInt64.arg_typ)
            ]
          ~split:(fun f (t : input) ->
            f
              (Currency.Balance.to_uint64 t.delegated_stake)
              (Currency.Amount.to_uint64 t.total_stake) )
    end

    module VrfEvaluationInput = struct
      type input = Consensus_vrf.Layout.Evaluation.t

      let arg_typ =
        obj "VrfEvaluationInput" ~doc:"The witness to a vrf evaluation"
          ~coerce:(fun message public_key c s scaled_message_hash vrf_threshold ->
            { Consensus_vrf.Layout.Evaluation.message
            ; public_key = Public_key.decompress_exn public_key
            ; c = Snark_params.Tick.Inner_curve.Scalar.of_string c
            ; s = Snark_params.Tick.Inner_curve.Scalar.of_string s
            ; scaled_message_hash =
                Consensus_vrf.Group.of_string_list_exn scaled_message_hash
            ; vrf_threshold
            ; vrf_output = None
            ; vrf_output_fractional = None
            ; threshold_met = None
            } )
          ~split:(fun f (x : input) ->
            f x.message
              (Public_key.compress x.public_key)
              (Snark_params.Tick.Inner_curve.Scalar.to_string x.c)
              (Snark_params.Tick.Inner_curve.Scalar.to_string x.s)
              (Consensus_vrf.Group.to_string_list_exn x.scaled_message_hash)
              x.vrf_threshold )
          ~fields:
            [ arg "message" ~typ:(non_null VrfMessageInput.arg_typ)
            ; arg "publicKey" ~typ:(non_null PublicKey.arg_typ)
            ; arg "c" ~typ:(non_null string)
            ; arg "s" ~typ:(non_null string)
            ; arg "scaledMessageHash" ~typ:(non_null (list (non_null string)))
            ; arg "vrfThreshold" ~typ:VrfThresholdInput.arg_typ
            ]
    end

    module Fields = struct
      let from ~doc = arg "from" ~typ:(non_null PublicKey.arg_typ) ~doc

      let to_ ~doc = arg "to" ~typ:(non_null PublicKey.arg_typ) ~doc

      let token ~doc = arg "token" ~typ:(non_null TokenId.arg_typ) ~doc

      let token_opt ~doc = arg "token" ~typ:TokenId.arg_typ ~doc

      let token_owner ~doc =
        arg "tokenOwner" ~typ:(non_null PublicKey.arg_typ) ~doc

      let receiver ~doc = arg "receiver" ~typ:(non_null PublicKey.arg_typ) ~doc

      let receiver_opt ~doc = arg "receiver" ~typ:PublicKey.arg_typ ~doc

      let fee_payer_opt ~doc = arg "feePayer" ~typ:PublicKey.arg_typ ~doc

      let fee ~doc = arg "fee" ~typ:(non_null UInt64.arg_typ) ~doc

      let amount ~doc = arg "amount" ~typ:(non_null UInt64.arg_typ) ~doc

      let memo =
        arg "memo" ~typ:string
          ~doc:"Short arbitrary message provided by the sender"

      let valid_until =
        arg "validUntil" ~typ:UInt32.arg_typ
          ~doc:
            "The global slot since genesis after which this transaction cannot \
             be applied"

      let nonce =
        arg "nonce" ~typ:UInt32.arg_typ
          ~doc:
            "Should only be set when cancelling transactions, otherwise a \
             nonce is determined automatically"

      let signature =
        arg "signature" ~typ:SignatureInput.arg_typ
          ~doc:
            "If a signature is provided, this transaction is considered signed \
             and will be broadcasted to the network without requiring a \
             private key"

      let senders =
        arg "senders"
          ~typ:(non_null (list (non_null PrivateKey.arg_typ)))
          ~doc:"The private keys from which to sign the payments"

      let repeat_count =
        arg "repeat_count" ~typ:(non_null UInt32.arg_typ)
          ~doc:"How many times shall transaction be repeated"

      let repeat_delay_ms =
        arg "repeat_delay_ms" ~typ:(non_null UInt32.arg_typ)
          ~doc:"Delay with which a transaction shall be repeated"
    end

    module SendPaymentInput = struct
      type input =
        { from : (Epoch_seed.t, bool) Public_key.Compressed.Poly.t
        ; to_ : Account.key
        ; amount : Currency.Amount.t
<<<<<<< HEAD
        ; token : Token_id.t option
        ; fee : Currency.Fee.t
        ; valid_until : Unsigned.uint32 option
        ; memo : string option
        ; nonce : Unsigned.uint32 option
=======
        ; fee : Currency.Fee.t
        ; valid_until : UInt32.input option
        ; memo : string option
        ; nonce : Mina_numbers.Account_nonce.t option
>>>>>>> 6a34a76d
        }
      [@@deriving make]

      let arg_typ =
        let open Fields in
        obj "SendPaymentInput"
<<<<<<< HEAD
          ~coerce:(fun from to_ token amount fee valid_until memo nonce ->
            (from, to_, token, amount, fee, valid_until, memo, nonce) )
          ~split:(fun f (x : input) ->
            f x.from x.to_ x.token
=======
          ~coerce:(fun from to_ amount fee valid_until memo nonce ->
            (from, to_, amount, fee, valid_until, memo, nonce) )
          ~split:(fun f (x : input) ->
            f x.from x.to_
>>>>>>> 6a34a76d
              (Currency.Amount.to_uint64 x.amount)
              (Currency.Fee.to_uint64 x.fee)
              x.valid_until x.memo x.nonce )
          ~fields:
            [ from ~doc:"Public key of sender of payment"
            ; to_ ~doc:"Public key of recipient of payment"
<<<<<<< HEAD
            ; token_opt ~doc:"Token to send"
            ; amount ~doc:"Amount of mina to send to receiver"
=======
            ; amount ~doc:"Amount of MINA to send to receiver"
>>>>>>> 6a34a76d
            ; fee ~doc:"Fee amount in order to send payment"
            ; valid_until
            ; memo
            ; nonce
            ]
    end

<<<<<<< HEAD
    module SendDelegationInput = struct
      type input =
        { from : PublicKey.input
        ; to_ : PublicKey.input
        ; fee : Currency.Fee.t
        ; valid_until : UInt32.input option
        ; memo : string option
        ; nonce : UInt32.input option
        }
      [@@deriving make]

      let arg_typ =
        let open Fields in
        obj "SendDelegationInput"
          ~coerce:(fun from to_ fee valid_until memo nonce ->
            (from, to_, fee, valid_until, memo, nonce) )
          ~split:(fun f (x : input) ->
            f x.from x.to_
              (Currency.Fee.to_uint64 x.fee)
              x.valid_until x.memo x.nonce )
          ~fields:
            [ from ~doc:"Public key of sender of a stake delegation"
            ; to_ ~doc:"Public key of the account being delegated to"
            ; fee ~doc:"Fee amount in order to send a stake delegation"
            ; valid_until
            ; memo
            ; nonce
            ]
    end

    module SendCreateTokenInput = struct
      type input =
        { fee_payer : PublicKey.input option
        ; token_owner : PublicKey.input
        ; fee : UInt64.input
        ; valid_until : UInt32.input option
        ; memo : string option
        ; nonce : UInt32.input option
        }
      [@@deriving make]

      let arg_typ =
        let open Fields in
        obj "SendCreateTokenInput"
          ~coerce:(fun fee_payer token_owner fee valid_until memo nonce ->
            (fee_payer, token_owner, fee, valid_until, memo, nonce) )
          ~split:(fun f (x : input) ->
            f x.fee_payer x.token_owner x.fee x.valid_until x.memo x.nonce )
          ~fields:
            [ fee_payer_opt
                ~doc:
                  "Public key to pay the fee from (defaults to the tokenOwner)"
            ; token_owner ~doc:"Public key to create the token for"
            ; fee ~doc:"Fee amount in order to create a token"
            ; valid_until
            ; memo
            ; nonce
            ]
    end

    module SendCreateTokenAccountInput = struct
      type input =
        { token_owner : PublicKey.input
        ; token : TokenId.input
        ; receiver : PublicKey.input
        ; fee : UInt64.input
        ; fee_payer : PublicKey.input option
=======
    module SendZkappInput = struct
      type input = SendTestZkappInput.input

      let arg_typ =
        let conv (x : Parties.t Fields_derivers_graphql.Schema.Arg.arg_typ) :
            Parties.t Graphql_async.Schema.Arg.arg_typ =
          Obj.magic x
        in
        let arg_typ =
          { arg_typ = Parties.arg_typ () |> conv
          ; to_json =
              (function x -> Yojson.Safe.to_basic (Parties.parties_to_json x))
          }
        in
        obj "SendZkappInput" ~coerce:Fn.id
          ~split:(fun f (x : input) -> f x)
          ~fields:
            [ arg "parties"
                ~doc:"Parties structure representing the transaction"
                ~typ:arg_typ
            ]
    end

    module SendDelegationInput = struct
      type input =
        { from : PublicKey.input
        ; to_ : PublicKey.input
        ; fee : Currency.Fee.t
>>>>>>> 6a34a76d
        ; valid_until : UInt32.input option
        ; memo : string option
        ; nonce : UInt32.input option
        }
      [@@deriving make]

      let arg_typ =
        let open Fields in
<<<<<<< HEAD
        obj "SendCreateTokenAccountInput"
          ~coerce:(fun token_owner token receiver fee fee_payer valid_until memo
                       nonce ->
            ( token_owner
            , token
            , receiver
            , fee
            , fee_payer
            , valid_until
            , memo
            , nonce ) )
          ~split:(fun f (x : input) ->
            f x.token_owner x.token x.receiver x.fee x.fee_payer x.valid_until
              x.memo x.nonce )
          ~fields:
            [ token_owner ~doc:"Public key of the token's owner"
            ; token ~doc:"Token to create an account for"
            ; receiver ~doc:"Public key to create the account for"
            ; fee ~doc:"Fee amount in order to create a token account"
            ; fee_payer_opt
                ~doc:
                  "Public key to pay the fees from and sign the transaction \
                   with (defaults to the receiver)"
=======
        obj "SendDelegationInput"
          ~coerce:(fun from to_ fee valid_until memo nonce ->
            (from, to_, fee, valid_until, memo, nonce) )
          ~split:(fun f (x : input) ->
            f x.from x.to_
              (Currency.Fee.to_uint64 x.fee)
              x.valid_until x.memo x.nonce )
          ~fields:
            [ from ~doc:"Public key of sender of a stake delegation"
            ; to_ ~doc:"Public key of the account being delegated to"
            ; fee ~doc:"Fee amount in order to send a stake delegation"
>>>>>>> 6a34a76d
            ; valid_until
            ; memo
            ; nonce
            ]
    end

<<<<<<< HEAD
    module SendMintTokensInput = struct
      type input =
        { token_owner : PublicKey.input
        ; token : TokenId.input
        ; receiver : PublicKey.input option
        ; amount : UInt64.input
        ; fee : UInt64.input
        ; valid_until : UInt32.input option
        ; memo : string option
        ; nonce : UInt32.input option
        }
      [@@deriving make]

      let arg_typ =
        let open Fields in
        obj "SendMintTokensInput"
          ~coerce:(fun token_owner token receiver amount fee valid_until memo
                       nonce ->
            (token_owner, token, receiver, amount, fee, valid_until, memo, nonce)
            )
          ~split:(fun f (x : input) ->
            f x.token_owner x.token x.receiver x.amount x.fee x.valid_until
              x.memo x.nonce )
          ~fields:
            [ token_owner ~doc:"Public key of the token's owner"
            ; token ~doc:"Token to mint more of"
            ; receiver_opt
                ~doc:
                  "Public key to mint the new tokens for (defaults to token \
                   owner's account)"
            ; arg "amount"
                ~doc:"Amount of token to create in the receiver's account"
                ~typ:(non_null UInt64.arg_typ)
            ; fee ~doc:"Fee amount in order to mint tokens"
            ; valid_until
            ; memo
            ; nonce
            ]
    end

    module RosettaTransaction = struct
      type input = Yojson.Basic.t

      let arg_typ =
        Schema.Arg.scalar "RosettaTransaction"
          ~doc:"A transaction encoded in the rosetta format"
          ~coerce:(fun graphql_json ->
            Rosetta_lib.Transaction.to_mina_signed (to_yojson graphql_json)
            |> Result.map_error ~f:Error.to_string_hum )
          ~to_json:Fn.id
    end

    module AddAccountInput = struct
      type input = string

      let arg_typ =
        obj "AddAccountInput" ~coerce:Fn.id
          ~fields:
            [ arg "password" ~doc:"Password used to encrypt the new account"
                ~typ:(non_null string)
            ]
          ~split:Fn.id
    end

    module UnlockInput = struct
      type input = Bytes.t * PublicKey.input

      let arg_typ =
        obj "UnlockInput"
          ~coerce:(fun password pk -> (password, pk))
          ~fields:
            [ arg "password" ~doc:"Password for the account to be unlocked"
                ~typ:(non_null string)
            ; arg "publicKey"
                ~doc:"Public key specifying which account to unlock"
                ~typ:(non_null PublicKey.arg_typ)
            ]
          ~split:(fun f ((password, pk) : input) ->
            f (Bytes.to_string password) pk )
    end

    module CreateHDAccountInput = struct
      type input = UInt32.input

      let arg_typ =
        obj "CreateHDAccountInput" ~coerce:Fn.id
          ~fields:
            [ arg "index" ~doc:"Index of the account in hardware wallet"
                ~typ:(non_null UInt32.arg_typ)
            ]
          ~split:Fn.id
    end

    module LockInput = struct
      type input = PublicKey.input

      let arg_typ =
        obj "LockInput" ~coerce:Fn.id
          ~fields:
            [ arg "publicKey" ~doc:"Public key specifying which account to lock"
                ~typ:(non_null PublicKey.arg_typ)
            ]
          ~split:Fn.id
    end

    module DeleteAccountInput = struct
      type input = PublicKey.input

=======
    module RosettaTransaction = struct
      type input = Yojson.Basic.t

      let arg_typ =
        Schema.Arg.scalar "RosettaTransaction"
          ~doc:"A transaction encoded in the Rosetta format"
          ~coerce:(fun graphql_json ->
            Rosetta_lib.Transaction.to_mina_signed (to_yojson graphql_json)
            |> Result.map_error ~f:Error.to_string_hum )
          ~to_json:(Fn.id : input -> input)
    end

    module AddAccountInput = struct
      type input = string

      let arg_typ =
        obj "AddAccountInput" ~coerce:Fn.id
          ~fields:
            [ arg "password" ~doc:"Password used to encrypt the new account"
                ~typ:(non_null string)
            ]
          ~split:Fn.id
    end

    module UnlockInput = struct
      type input = Bytes.t * PublicKey.input

      let arg_typ =
        obj "UnlockInput"
          ~coerce:(fun password pk -> (password, pk))
          ~fields:
            [ arg "password" ~doc:"Password for the account to be unlocked"
                ~typ:(non_null string)
            ; arg "publicKey"
                ~doc:"Public key specifying which account to unlock"
                ~typ:(non_null PublicKey.arg_typ)
            ]
          ~split:(fun f ((password, pk) : input) ->
            f (Bytes.to_string password) pk )
    end

    module CreateHDAccountInput = struct
      type input = UInt32.input

      let arg_typ =
        obj "CreateHDAccountInput" ~coerce:Fn.id
          ~fields:
            [ arg "index" ~doc:"Index of the account in hardware wallet"
                ~typ:(non_null UInt32.arg_typ)
            ]
          ~split:Fn.id
    end

    module LockInput = struct
      type input = PublicKey.input

      let arg_typ =
        obj "LockInput" ~coerce:Fn.id
          ~fields:
            [ arg "publicKey" ~doc:"Public key specifying which account to lock"
                ~typ:(non_null PublicKey.arg_typ)
            ]
          ~split:Fn.id
    end

    module DeleteAccountInput = struct
      type input = PublicKey.input

>>>>>>> 6a34a76d
      let arg_typ =
        obj "DeleteAccountInput" ~coerce:Fn.id
          ~fields:
            [ arg "publicKey" ~doc:"Public key of account to be deleted"
                ~typ:(non_null PublicKey.arg_typ)
            ]
          ~split:Fn.id
    end

    module ResetTrustStatusInput = struct
      type input = string

      let arg_typ =
        obj "ResetTrustStatusInput" ~coerce:Fn.id
          ~fields:[ arg "ipAddress" ~typ:(non_null string) ]
          ~split:Fn.id
    end

    module BlockFilterInput = struct
      type input = PublicKey.input

      (* TODO: Treat cases where filter_input has a null argument *)
      let arg_typ =
        obj "BlockFilterInput" ~coerce:Fn.id ~split:Fn.id
          ~fields:
            [ arg "relatedTo"
                ~doc:
                  "A public key of a user who has their\n\
                  \        transaction in the block, or produced the block"
                ~typ:(non_null PublicKey.arg_typ)
            ]
    end

    module UserCommandFilterType = struct
      type input = PublicKey.input

      let arg_typ =
        obj "UserCommandFilterType" ~coerce:Fn.id ~split:Fn.id
          ~fields:
            [ arg "toOrFrom"
                ~doc:
                  "Public key of sender or receiver of transactions you are \
                   looking for"
                ~typ:(non_null PublicKey.arg_typ)
            ]
    end

    module SetCoinbaseReceiverInput = struct
      type input = PublicKey.input option

      let arg_typ =
        obj "SetCoinbaseReceiverInput" ~coerce:Fn.id ~split:Fn.id
          ~fields:
            [ arg "publicKey" ~typ:PublicKey.arg_typ
                ~doc:
                  "Public key of the account to receive coinbases. Block \
                   production keys will receive the coinbases if none is given"
            ]
    end
<<<<<<< HEAD

    module SetSnarkWorkFee = struct
      type input = UInt64.input

      let arg_typ =
        obj "SetSnarkWorkFee"
          ~fields:
            [ Fields.fee ~doc:"Fee to get rewarded for producing snark work" ]
          ~coerce:Fn.id ~split:Fn.id
    end

    module SetSnarkWorkerInput = struct
      type input = PublicKey.input option

      let arg_typ =
        obj "SetSnarkWorkerInput" ~coerce:Fn.id ~split:Fn.id
          ~fields:
            [ arg "publicKey" ~typ:PublicKey.arg_typ
                ~doc:
                  "Public key you wish to start snark-working on; null to stop \
                   doing any snark work"
            ]
    end

    module AddPaymentReceiptInput = struct
      type input = { payment : string; added_time : string }

      let arg_typ =
=======

    module SetSnarkWorkFee = struct
      type input = UInt64.input

      let arg_typ =
        obj "SetSnarkWorkFee"
          ~fields:
            [ Fields.fee ~doc:"Fee to get rewarded for producing snark work" ]
          ~coerce:Fn.id ~split:Fn.id
    end

    module SetSnarkWorkerInput = struct
      type input = PublicKey.input option

      let arg_typ =
        obj "SetSnarkWorkerInput" ~coerce:Fn.id ~split:Fn.id
          ~fields:
            [ arg "publicKey" ~typ:PublicKey.arg_typ
                ~doc:
                  "Public key you wish to start snark-working on; null to stop \
                   doing any snark work"
            ]
    end

    module AddPaymentReceiptInput = struct
      type input = { payment : string; added_time : string }

      let arg_typ =
>>>>>>> 6a34a76d
        obj "AddPaymentReceiptInput"
          ~coerce:(fun payment added_time -> { payment; added_time })
          ~split:(fun f (t : input) -> f t.payment t.added_time)
          ~fields:
            [ arg "payment"
                ~doc:(Doc.bin_prot "Serialized payment")
                ~typ:(non_null string)
            ; (* TODO: create a formal method for verifying that the provided added_time is correct  *)
              arg "added_time" ~typ:(non_null string)
                ~doc:
                  (Doc.date
                     "Time that a payment gets added to another clients \
                      transaction database" )
            ]
    end

    module SetConnectionGatingConfigInput = struct
      type input = Mina_net2.connection_gating

      let arg_typ =
        obj "SetConnectionGatingConfigInput"
          ~coerce:(fun trusted_peers banned_peers isolate ->
            let open Result.Let_syntax in
            let%bind trusted_peers = Result.all trusted_peers in
            let%map banned_peers = Result.all banned_peers in
            Mina_net2.{ isolate; trusted_peers; banned_peers } )
          ~split:(fun f (t : input) ->
            f t.trusted_peers t.banned_peers t.isolate )
          ~fields:
            Arg.
              [ arg "trustedPeers"
                  ~typ:(non_null (list (non_null NetworkPeer.arg_typ)))
                  ~doc:"Peers we will always allow connections from"
              ; arg "bannedPeers"
                  ~typ:(non_null (list (non_null NetworkPeer.arg_typ)))
                  ~doc:
                    "Peers we will never allow connections from (unless they \
                     are also trusted!)"
              ; arg "isolate" ~typ:(non_null bool)
                  ~doc:
                    "If true, no connections will be allowed unless they are \
                     from a trusted peer"
              ]
    end
  end

  let vrf_message : ('context, Consensus_vrf.Layout.Message.t option) typ =
    let open Consensus_vrf.Layout.Message in
    obj "VrfMessage" ~doc:"The inputs to a vrf evaluation" ~fields:(fun _ ->
        [ field "globalSlot" ~typ:(non_null uint32)
            ~args:Arg.[]
            ~resolve:(fun _ { global_slot; _ } -> global_slot)
        ; field "epochSeed" ~typ:(non_null epoch_seed)
            ~args:Arg.[]
            ~resolve:(fun _ { epoch_seed; _ } -> epoch_seed)
        ; field "delegatorIndex"
            ~doc:"Position in the ledger of the delegator's account"
            ~typ:(non_null int)
            ~args:Arg.[]
            ~resolve:(fun _ { delegator_index; _ } -> delegator_index)
        ] )

  let vrf_threshold =
    obj "VrfThreshold"
      ~doc:
        "The amount of stake delegated, used to determine the threshold for a \
         vrf evaluation winning a slot" ~fields:(fun _ ->
        [ field "delegatedStake"
            ~doc:
              "The amount of stake delegated to the vrf evaluator by the \
               delegating account. This should match the amount in the epoch's \
               staking ledger, which may be different to the amount in the \
               current ledger." ~args:[] ~typ:(non_null uint64)
            ~resolve:(fun
                       _
                       { Consensus_vrf.Layout.Threshold.delegated_stake; _ }
                     -> Currency.Balance.to_uint64 delegated_stake )
        ; field "totalStake"
            ~doc:
              "The total amount of stake across all accounts in the epoch's \
               staking ledger." ~args:[] ~typ:(non_null uint64)
            ~resolve:(fun _ { Consensus_vrf.Layout.Threshold.total_stake; _ } ->
              Currency.Amount.to_uint64 total_stake )
        ] )

  let vrf_evaluation : ('context, Consensus_vrf.Layout.Evaluation.t option) typ
      =
    let open Consensus_vrf.Layout.Evaluation in
    obj "VrfEvaluation"
      ~doc:"A witness to a vrf evaluation, which may be externally verified"
      ~fields:(fun _ ->
        [ field "message" ~typ:(non_null vrf_message)
            ~args:Arg.[]
            ~resolve:(fun _ { message; _ } -> message)
        ; field "publicKey" ~typ:(non_null public_key)
            ~args:Arg.[]
            ~resolve:(fun _ { public_key; _ } -> Public_key.compress public_key)
        ; field "c" ~typ:(non_null string)
            ~args:Arg.[]
            ~resolve:(fun _ { c; _ } -> Consensus_vrf.Scalar.to_string c)
        ; field "s" ~typ:(non_null string)
            ~args:Arg.[]
            ~resolve:(fun _ { s; _ } -> Consensus_vrf.Scalar.to_string s)
        ; field "scaledMessageHash"
            ~typ:(non_null (list (non_null string)))
            ~doc:"A group element represented as 2 field elements"
            ~args:Arg.[]
            ~resolve:(fun _ { scaled_message_hash; _ } ->
              Consensus_vrf.Group.to_string_list_exn scaled_message_hash )
        ; field "vrfThreshold" ~typ:vrf_threshold
            ~args:Arg.[]
            ~resolve:(fun _ { vrf_threshold; _ } -> vrf_threshold)
        ; field "vrfOutput" ~typ:string
            ~doc:
              "The vrf output derived from the evaluation witness. If null, \
               the vrf witness was invalid."
            ~args:Arg.[]
            ~resolve:(fun { ctx = mina; _ } t ->
              let vrf_opt =
                match t.vrf_output with
                | Some vrf ->
                    Some (Consensus_vrf.Output.Truncated.to_base58_check vrf)
                | None ->
                    let constraint_constants =
                      (Mina_lib.config mina).precomputed_values
                        .constraint_constants
                    in
                    to_vrf ~constraint_constants t
                    |> Option.map ~f:Consensus_vrf.Output.truncate
              in
              Option.map ~f:Consensus_vrf.Output.Truncated.to_base58_check
                vrf_opt )
        ; field "vrfOutputFractional" ~typ:float
            ~doc:
              "The vrf output derived from the evaluation witness, as a \
               fraction. This represents a won slot if vrfOutputFractional <= \
               (1 - (1 / 4)^(delegated_balance / total_stake)). If null, the \
               vrf witness was invalid."
            ~args:Arg.[]
            ~resolve:(fun { ctx = mina; _ } t ->
              match t.vrf_output_fractional with
              | Some f ->
                  Some f
              | None ->
                  let vrf_opt =
                    match t.vrf_output with
                    | Some vrf ->
                        Some vrf
                    | None ->
                        let constraint_constants =
                          (Mina_lib.config mina).precomputed_values
                            .constraint_constants
                        in
                        to_vrf ~constraint_constants t
                        |> Option.map ~f:Consensus_vrf.Output.truncate
                  in
                  Option.map
                    ~f:(fun vrf ->
                      Consensus_vrf.Output.Truncated.to_fraction vrf
                      |> Bignum.to_float )
                    vrf_opt )
        ; field "thresholdMet" ~typ:bool
            ~doc:
              "Whether the threshold to produce a block was met, if specified"
            ~args:
              Arg.
                [ arg "input" ~doc:"Override for delegation threshold"
                    ~typ:Input.VrfThresholdInput.arg_typ
                ]
            ~resolve:(fun { ctx = mina; _ } t input ->
              match input with
              | Some { delegated_stake; total_stake } ->
                  let constraint_constants =
                    (Mina_lib.config mina).precomputed_values
                      .constraint_constants
                  in
                  (Consensus_vrf.Layout.Evaluation.compute_vrf
                     ~constraint_constants t ~delegated_stake ~total_stake )
                    .threshold_met
              | None ->
                  t.threshold_met )
        ] )
end

module Subscriptions = struct
  open Schema

  let new_sync_update =
    subscription_field "newSyncUpdate"
      ~doc:"Event that triggers when the network sync status changes"
      ~deprecated:NotDeprecated
      ~typ:(non_null Types.sync_status)
      ~args:Arg.[]
      ~resolve:(fun { ctx = coda; _ } ->
        Mina_lib.sync_status coda |> Mina_incremental.Status.to_pipe
        |> Deferred.Result.return )

  let new_block =
    subscription_field "newBlock"
      ~doc:
        "Event that triggers when a new block is created that either contains \
         a transaction with the specified public key, or was produced by it. \
         If no public key is provided, then the event will trigger for every \
         new block received"
      ~typ:(non_null Types.block)
      ~args:
        Arg.
          [ arg "publicKey" ~doc:"Public key that is included in the block"
              ~typ:Types.Input.PublicKey.arg_typ
          ]
      ~resolve:(fun { ctx = coda; _ } public_key ->
        Deferred.Result.return
        @@ Mina_commands.Subscriptions.new_block coda public_key )

  let chain_reorganization =
    subscription_field "chainReorganization"
      ~doc:
        "Event that triggers when the best tip changes in a way that is not a \
         trivial extension of the existing one"
      ~typ:(non_null Types.chain_reorganization_status)
      ~args:Arg.[]
      ~resolve:(fun { ctx = coda; _ } ->
        Deferred.Result.return
        @@ Mina_commands.Subscriptions.reorganization coda )

  let commands = [ new_sync_update; new_block; chain_reorganization ]
end

module Mutations = struct
  open Schema

  let create_account_resolver { ctx = t; _ } () password =
    let password = lazy (return (Bytes.of_string password)) in
    let%map pk = Mina_lib.wallets t |> Secrets.Wallets.generate_new ~password in
    Mina_lib.subscriptions t |> Mina_lib.Subscriptions.add_new_subscription ~pk ;
    Result.return pk

  let add_wallet =
    io_field "addWallet"
      ~doc:
        "Add a wallet - this will create a new keypair and store it in the \
         daemon"
      ~deprecated:(Deprecated (Some "use createAccount instead"))
      ~typ:(non_null Types.Payload.create_account)
      ~args:
        Arg.[ arg "input" ~typ:(non_null Types.Input.AddAccountInput.arg_typ) ]
      ~resolve:create_account_resolver

  let create_account =
    io_field "createAccount"
      ~doc:
        "Create a new account - this will create a new keypair and store it in \
         the daemon"
      ~typ:(non_null Types.Payload.create_account)
      ~args:
        Arg.[ arg "input" ~typ:(non_null Types.Input.AddAccountInput.arg_typ) ]
      ~resolve:create_account_resolver

  let create_hd_account =
    io_field "createHDAccount"
      ~doc:Secrets.Hardware_wallets.create_hd_account_summary
      ~typ:(non_null Types.Payload.create_account)
      ~args:
        Arg.
          [ arg "input" ~typ:(non_null Types.Input.CreateHDAccountInput.arg_typ)
          ]
      ~resolve:(fun { ctx = coda; _ } () hd_index ->
        Mina_lib.wallets coda |> Secrets.Wallets.create_hd_account ~hd_index )

  let unlock_account_resolver { ctx = t; _ } () (password, pk) =
    let password = lazy (return (Bytes.of_string password)) in
    match%map
      Mina_lib.wallets t |> Secrets.Wallets.unlock ~needle:pk ~password
    with
    | Error `Not_found ->
        Error "Could not find owned account associated with provided key"
    | Error `Bad_password ->
        Error "Wrong password provided"
    | Error (`Key_read_error e) ->
        Error
          (sprintf "Error reading the secret key file: %s"
             (Secrets.Privkey_error.to_string e) )
    | Ok () ->
        Ok pk

  let unlock_wallet =
    io_field "unlockWallet"
      ~doc:"Allow transactions to be sent from the unlocked account"
      ~deprecated:(Deprecated (Some "use unlockAccount instead"))
      ~typ:(non_null Types.Payload.unlock_account)
      ~args:Arg.[ arg "input" ~typ:(non_null Types.Input.UnlockInput.arg_typ) ]
      ~resolve:unlock_account_resolver

  let unlock_account =
    io_field "unlockAccount"
      ~doc:"Allow transactions to be sent from the unlocked account"
      ~typ:(non_null Types.Payload.unlock_account)
      ~args:Arg.[ arg "input" ~typ:(non_null Types.Input.UnlockInput.arg_typ) ]
      ~resolve:unlock_account_resolver

  let lock_account_resolver { ctx = t; _ } () pk =
    Mina_lib.wallets t |> Secrets.Wallets.lock ~needle:pk ;
    pk

  let lock_wallet =
    field "lockWallet"
      ~doc:"Lock an unlocked account to prevent transaction being sent from it"
      ~deprecated:(Deprecated (Some "use lockAccount instead"))
      ~typ:(non_null Types.Payload.lock_account)
      ~args:Arg.[ arg "input" ~typ:(non_null Types.Input.LockInput.arg_typ) ]
      ~resolve:lock_account_resolver

  let lock_account =
    field "lockAccount"
      ~doc:"Lock an unlocked account to prevent transaction being sent from it"
      ~typ:(non_null Types.Payload.lock_account)
      ~args:Arg.[ arg "input" ~typ:(non_null Types.Input.LockInput.arg_typ) ]
      ~resolve:lock_account_resolver

  let delete_account_resolver { ctx = coda; _ } () public_key =
    let open Deferred.Result.Let_syntax in
    let wallets = Mina_lib.wallets coda in
    let%map () =
      Deferred.Result.map_error
        ~f:(fun `Not_found -> "Could not find account with specified public key")
        (Secrets.Wallets.delete wallets public_key)
    in
    public_key

  let delete_wallet =
    io_field "deleteWallet"
      ~doc:"Delete the private key for an account that you track"
      ~deprecated:(Deprecated (Some "use deleteAccount instead"))
      ~typ:(non_null Types.Payload.delete_account)
      ~args:
        Arg.
          [ arg "input" ~typ:(non_null Types.Input.DeleteAccountInput.arg_typ) ]
      ~resolve:delete_account_resolver

  let delete_account =
    io_field "deleteAccount"
      ~doc:"Delete the private key for an account that you track"
      ~typ:(non_null Types.Payload.delete_account)
      ~args:
        Arg.
          [ arg "input" ~typ:(non_null Types.Input.DeleteAccountInput.arg_typ) ]
      ~resolve:delete_account_resolver

  let reload_account_resolver { ctx = coda; _ } () =
    let%map _ =
      Secrets.Wallets.reload ~logger:(Logger.create ()) (Mina_lib.wallets coda)
    in
    Ok true

  let reload_wallets =
    io_field "reloadWallets" ~doc:"Reload tracked account information from disk"
      ~deprecated:(Deprecated (Some "use reloadAccounts instead"))
      ~typ:(non_null Types.Payload.reload_accounts)
      ~args:Arg.[]
      ~resolve:reload_account_resolver

  let reload_accounts =
    io_field "reloadAccounts"
      ~doc:"Reload tracked account information from disk"
      ~typ:(non_null Types.Payload.reload_accounts)
      ~args:Arg.[]
      ~resolve:reload_account_resolver

  let import_account =
    io_field "importAccount" ~doc:"Reload tracked account information from disk"
      ~typ:(non_null Types.Payload.import_account)
      ~args:
        Arg.
          [ arg "path"
              ~doc:
                "Path to the wallet file, relative to the daemon's current \
                 working directory."
              ~typ:(non_null string)
          ; arg "password" ~doc:"Password for the account to import"
              ~typ:(non_null string)
          ]
      ~resolve:(fun { ctx = coda; _ } () privkey_path password ->
        let open Deferred.Result.Let_syntax in
        (* the Keypair.read zeroes the password, so copy for use in import step below *)
        let saved_password =
          Lazy.return (Deferred.return (Bytes.of_string password))
        in
        let password =
          Lazy.return (Deferred.return (Bytes.of_string password))
        in
        let%bind ({ Keypair.public_key; _ } as keypair) =
          Secrets.Keypair.read ~privkey_path ~password
          |> Deferred.Result.map_error ~f:Secrets.Privkey_error.to_string
        in
        let pk = Public_key.compress public_key in
        let wallets = Mina_lib.wallets coda in
        match Secrets.Wallets.check_locked wallets ~needle:pk with
        | Some _ ->
            return (pk, true)
        | None ->
            let%map.Async.Deferred pk =
              Secrets.Wallets.import_keypair wallets keypair
                ~password:saved_password
            in
            Ok (pk, false) )

  let reset_trust_status =
    io_field "resetTrustStatus"
      ~doc:"Reset trust status for all peers at a given IP address"
      ~typ:(list (non_null Types.Payload.trust_status))
      ~args:
        Arg.
          [ arg "input"
              ~typ:(non_null Types.Input.ResetTrustStatusInput.arg_typ)
          ]
      ~resolve:(fun { ctx = coda; _ } () ip_address_input ->
        let open Deferred.Result.Let_syntax in
        let%map ip_address =
          Deferred.return
          @@ Types.Arguments.ip_address ~name:"ip_address" ip_address_input
        in
        Some (Mina_commands.reset_trust_status coda ip_address) )

  let send_user_command coda user_command_input =
    match
      Mina_commands.setup_and_submit_user_command coda user_command_input
    with
    | `Active f -> (
        match%map f with
        | Ok user_command ->
            Ok
              { Types.User_command.With_status.data = user_command
              ; status = Enqueued
              }
        | Error e ->
            Error
              (sprintf "Couldn't send user command: %s" (Error.to_string_hum e))
        )
    | `Bootstrapping ->
        return (Error "Daemon is bootstrapping")

  let send_zkapp_command mina parties =
    match Mina_commands.setup_and_submit_snapp_command mina parties with
    | `Active f -> (
        match%map f with
        | Ok parties ->
            let cmd =
              { Types.Zkapp_command.With_status.data = parties
              ; status = Enqueued
              }
            in
            let cmd_with_hash =
              Types.Zkapp_command.With_status.map cmd ~f:(fun cmd ->
                  { With_hash.data = cmd
                  ; hash = Transaction_hash.hash_command (Parties cmd)
                  } )
            in
            Ok cmd_with_hash
        | Error e ->
            Error
              (sprintf "Couldn't send zkApp command: %s" (Error.to_string_hum e))
        )
    | `Bootstrapping ->
        return (Error "Daemon is bootstrapping")

  let mock_zkapp_command mina parties :
      ( (Parties.t, Transaction_hash.t) With_hash.t
        Types.Zkapp_command.With_status.t
      , string )
      result
      Io.t =
    (* instead of adding the parties to the transaction pool, as we would for an actual zkapp,
       apply the zkapp using an ephemeral ledger
    *)
    match Mina_lib.best_tip mina with
    | `Active breadcrumb -> (
        let best_tip_ledger =
          Transition_frontier.Breadcrumb.staged_ledger breadcrumb
          |> Staged_ledger.ledger
        in
        let accounts = Ledger.to_list best_tip_ledger in
        let constraint_constants =
          Genesis_constants.Constraint_constants.compiled
        in
        let depth = constraint_constants.ledger_depth in
        let ledger = Ledger.create_ephemeral ~depth () in
        (* Ledger.copy doesn't actually copy
           N.B.: The time for this copy grows with the number of accounts
        *)
        List.iter accounts ~f:(fun account ->
            let pk = Account.public_key account in
            let token = Account.token account in
            let account_id = Account_id.create pk token in
            match Ledger.get_or_create_account ledger account_id account with
            | Ok (`Added, _loc) ->
                ()
            | Ok (`Existed, _loc) ->
                (* should be unreachable *)
                failwithf
                  "When creating ledger for mock zkApp, account with public \
                   key %s and token %s already existed"
                  (Signature_lib.Public_key.Compressed.to_string pk)
                  (Token_id.to_string token) ()
            | Error err ->
                (* should be unreachable *)
                Error.tag_arg err
                  "When creating ledger for mock zkApp, error when adding \
                   account"
                  (("public_key", pk), ("token", token))
                  [%sexp_of:
                    (string * Signature_lib.Public_key.Compressed.t)
                    * (string * Token_id.t)]
                |> Error.raise ) ;
        match
          Pipe_lib.Broadcast_pipe.Reader.peek
            (Mina_lib.transition_frontier mina)
        with
        | None ->
            (* should be unreachable *)
            return (Error "Transition frontier not available")
        | Some tf -> (
            let parent_hash =
              Transition_frontier.Breadcrumb.parent_hash breadcrumb
            in
            match Transition_frontier.find_protocol_state tf parent_hash with
            | None ->
                (* should be unreachable *)
                return (Error "Could not get parent breadcrumb")
            | Some prev_state ->
                let state_view =
                  Mina_state.Protocol_state.body prev_state
                  |> Mina_state.Protocol_state.Body.view
                in
                let applied =
                  Ledger.apply_parties_unchecked ~constraint_constants
                    ~state_view ledger parties
                in
                (* rearrange data to match result type of `send_zkapp_command` *)
                let applied_ok =
                  Result.map applied
                    ~f:(fun (parties_applied, _local_state_and_amount) ->
                      let ({ data = parties; status } : Parties.t With_status.t)
                          =
                        parties_applied.command
                      in
                      let hash =
                        Transaction_hash.hash_command (Parties parties)
                      in
                      let (with_hash : _ With_hash.t) =
                        { data = parties; hash }
                      in
                      let (status : Types.Command_status.t) =
                        match status with
                        | Applied ->
                            Applied
                        | Failed failure ->
                            Included_but_failed failure
                      in
                      ( { data = with_hash; status }
                        : _ Types.Zkapp_command.With_status.t ) )
                in
                return @@ Result.map_error applied_ok ~f:Error.to_string_hum ) )
    | `Bootstrapping ->
        return (Error "Daemon is bootstrapping")

  let find_identity ~public_key coda =
    Result.of_option
      (Secrets.Wallets.find_identity (Mina_lib.wallets coda) ~needle:public_key)
      ~error:
        "Couldn't find an unlocked key for specified `sender`. Did you unlock \
         the account you're making a transaction from?"

  let create_user_command_input ~fee ~fee_payer_pk ~nonce_opt ~valid_until ~memo
      ~signer ~body ~sign_choice : (User_command_input.t, string) result =
    let open Result.Let_syntax in
    (* TODO: We should put a more sensible default here. *)
    let valid_until =
      Option.map ~f:Mina_numbers.Global_slot.of_uint32 valid_until
    in
    let%bind fee =
      result_of_exn Currency.Fee.of_uint64 fee
        ~error:(sprintf "Invalid `fee` provided.")
    in
    let%bind () =
      Result.ok_if_true
        Currency.Fee.(fee >= Signed_command.minimum_fee)
        ~error:
          (* IMPORTANT! Do not change the content of this error without
           * updating Rosetta's construction API to handle the changes *)
          (sprintf
             !"Invalid user command. Fee %s is less than the minimum fee, %s."
             (Currency.Fee.to_formatted_string fee)
             (Currency.Fee.to_formatted_string Signed_command.minimum_fee) )
    in
    let%map memo =
      Option.value_map memo ~default:(Ok Signed_command_memo.empty)
        ~f:(fun memo ->
          result_of_exn Signed_command_memo.create_from_string_exn memo
            ~error:"Invalid `memo` provided." )
    in
    User_command_input.create ~signer ~fee ~fee_payer_pk ?nonce:nonce_opt
      ~valid_until ~memo ~body ~sign_choice ()

  let make_signed_user_command ~signature ~nonce_opt ~signer ~memo ~fee
      ~fee_payer_pk ~valid_until ~body =
    let open Deferred.Result.Let_syntax in
    let%bind signature = signature |> Deferred.return in
    let%map user_command_input =
      create_user_command_input ~nonce_opt ~signer ~memo ~fee ~fee_payer_pk
        ~valid_until ~body
        ~sign_choice:(User_command_input.Sign_choice.Signature signature)
      |> Deferred.return
    in
    user_command_input

  let send_signed_user_command ~signature ~coda ~nonce_opt ~signer ~memo ~fee
      ~fee_payer_pk ~valid_until ~body =
    let open Deferred.Result.Let_syntax in
    let%bind user_command_input =
      make_signed_user_command ~signature ~nonce_opt ~signer ~memo ~fee
        ~fee_payer_pk ~valid_until ~body
    in
    let%map cmd = send_user_command coda user_command_input in
    Types.User_command.With_status.map cmd ~f:(fun cmd ->
        { With_hash.data = cmd
        ; hash = Transaction_hash.hash_command (Signed_command cmd)
        } )

  let send_unsigned_user_command ~coda ~nonce_opt ~signer ~memo ~fee
      ~fee_payer_pk ~valid_until ~body =
    let open Deferred.Result.Let_syntax in
    let%bind user_command_input =
      (let open Result.Let_syntax in
      let%bind sign_choice =
        match%map find_identity ~public_key:signer coda with
        | `Keypair sender_kp ->
            User_command_input.Sign_choice.Keypair sender_kp
        | `Hd_index hd_index ->
            Hd_index hd_index
      in
      create_user_command_input ~nonce_opt ~signer ~memo ~fee ~fee_payer_pk
        ~valid_until ~body ~sign_choice)
      |> Deferred.return
    in
    let%map cmd = send_user_command coda user_command_input in
    Types.User_command.With_status.map cmd ~f:(fun cmd ->
        { With_hash.data = cmd
        ; hash = Transaction_hash.hash_command (Signed_command cmd)
        } )

  let export_logs ~coda basename_opt =
    let open Mina_lib in
    let Config.{ conf_dir; _ } = Mina_lib.config coda in
    Conf_dir.export_logs_to_tar ?basename:basename_opt ~conf_dir

  let send_delegation =
    io_field "sendDelegation"
      ~doc:"Change your delegate by sending a transaction"
      ~typ:(non_null Types.Payload.send_delegation)
      ~args:
        Arg.
          [ arg "input" ~typ:(non_null Types.Input.SendDelegationInput.arg_typ)
          ; Types.Input.Fields.signature
          ]
      ~resolve:(fun { ctx = coda; _ } ()
                    (from, to_, fee, valid_until, memo, nonce_opt) signature ->
        let body =
          Signed_command_payload.Body.Stake_delegation
            (Set_delegate { delegator = from; new_delegate = to_ })
        in
        match signature with
        | None ->
            send_unsigned_user_command ~coda ~nonce_opt ~signer:from ~memo ~fee
              ~fee_payer_pk:from ~valid_until ~body
            |> Deferred.Result.map ~f:Types.User_command.mk_user_command
        | Some signature ->
            let%bind signature = signature |> Deferred.return in
            send_signed_user_command ~coda ~nonce_opt ~signer:from ~memo ~fee
              ~fee_payer_pk:from ~valid_until ~body ~signature
            |> Deferred.Result.map ~f:Types.User_command.mk_user_command )

  let send_payment =
    io_field "sendPayment" ~doc:"Send a payment"
      ~typ:(non_null Types.Payload.send_payment)
      ~args:
        Arg.
          [ arg "input" ~typ:(non_null Types.Input.SendPaymentInput.arg_typ)
          ; Types.Input.Fields.signature
          ]
      ~resolve:(fun { ctx = coda; _ } ()
                    (from, to_, amount, fee, valid_until, memo, nonce_opt)
                    signature ->
        let body =
          Signed_command_payload.Body.Payment
            { source_pk = from
            ; receiver_pk = to_
            ; amount = Amount.of_uint64 amount
            }
        in
        match signature with
        | None ->
            send_unsigned_user_command ~coda ~nonce_opt ~signer:from ~memo ~fee
              ~fee_payer_pk:from ~valid_until ~body
            |> Deferred.Result.map ~f:Types.User_command.mk_user_command
        | Some signature ->
            send_signed_user_command ~coda ~nonce_opt ~signer:from ~memo ~fee
              ~fee_payer_pk:from ~valid_until ~body ~signature
            |> Deferred.Result.map ~f:Types.User_command.mk_user_command )

  let make_zkapp_endpoint ~name ~doc ~f =
    io_field name ~doc
      ~typ:(non_null Types.Payload.send_zkapp)
      ~args:
        Arg.[ arg "input" ~typ:(non_null Types.Input.SendZkappInput.arg_typ) ]
      ~resolve:(fun { ctx = coda; _ } () parties ->
        f coda parties (* TODO: error handling? *) )

  let send_zkapp =
    make_zkapp_endpoint ~name:"sendZkapp" ~doc:"Send a zkApp transaction"
      ~f:send_zkapp_command

  let mock_zkapp =
    make_zkapp_endpoint ~name:"mockZkapp"
      ~doc:"Mock a zkApp transaction, no effect on blockchain"
      ~f:mock_zkapp_command

  let internal_send_zkapp =
    io_field "internalSendZkapp"
      ~doc:"Send a zkApp (for internal testing purposes)"
      ~args:
        Arg.
          [ arg "parties" ~typ:(non_null Types.Input.SendTestZkappInput.arg_typ)
          ]
      ~typ:(non_null Types.Payload.send_zkapp)
      ~resolve:(fun { ctx = mina; _ } () parties ->
        send_zkapp_command mina parties )

  let send_test_payments =
    io_field "sendTestPayments" ~doc:"Send a series of test payments"
      ~typ:(non_null int)
      ~args:
        Types.Input.Fields.
          [ senders
          ; receiver ~doc:"The receiver of the payments"
          ; amount ~doc:"The amount of each payment"
          ; fee ~doc:"The fee of each payment"
          ; repeat_count
          ; repeat_delay_ms
          ]
      ~resolve:(fun { ctx = coda; _ } () senders_list receiver_pk amount fee
                    repeat_count repeat_delay_ms ->
        let dumb_password = lazy (return (Bytes.of_string "dumb")) in
        let senders = Array.of_list senders_list in
        let repeat_delay =
          Time.Span.of_ms @@ float_of_int
          @@ Unsigned.UInt32.to_int repeat_delay_ms
        in
        let start = Time.now () in
        let send_tx i =
          let source_privkey = senders.(i % Array.length senders) in
          let source_pk_decompressed =
            Signature_lib.Public_key.of_private_key_exn source_privkey
          in
          let source_pk =
            Signature_lib.Public_key.compress source_pk_decompressed
          in
          let body =
            Signed_command_payload.Body.Payment
              { source_pk; receiver_pk; amount = Amount.of_uint64 amount }
          in
          let memo = "" in
          let kp =
            Keypair.
              { private_key = source_privkey
              ; public_key = source_pk_decompressed
              }
          in
          let%bind _ =
            Secrets.Wallets.import_keypair (Mina_lib.wallets coda) kp
              ~password:dumb_password
          in
          send_unsigned_user_command ~coda ~nonce_opt:None ~signer:source_pk
            ~memo:(Some memo) ~fee ~fee_payer_pk:source_pk ~valid_until:None
            ~body
          |> Deferred.Result.map ~f:(const 0)
        in

        let do_ i =
          let pause =
            Time.diff
              (Time.add start @@ Time.Span.scale repeat_delay @@ float_of_int i)
            @@ Time.now ()
          in
          (if Time.Span.(pause > zero) then after pause else Deferred.unit)
          >>= fun () -> send_tx i >>| const ()
        in
        for i = 2 to Unsigned.UInt32.to_int repeat_count do
          don't_wait_for (do_ i)
        done ;
        (* don't_wait_for (Deferred.for_ 2 ~to_:repeat_count ~do_) ; *)
        send_tx 1 )

<<<<<<< HEAD
  let create_token =
    io_field "createToken" ~doc:"Create a new token"
      ~typ:(non_null Types.Payload.create_token)
      ~args:
        Arg.
          [ arg "input" ~typ:(non_null Types.Input.SendCreateTokenInput.arg_typ)
          ; Types.Input.Fields.signature
          ]
      ~resolve:(fun { ctx = coda; _ } ()
                    ( fee_payer_pk
                    , token_owner
                    , fee
                    , valid_until
                    , memo
                    , nonce_opt ) signature ->
        let fee_payer_pk = Option.value ~default:token_owner fee_payer_pk in
        let body =
          Signed_command_payload.Body.Create_new_token
            { token_owner_pk = token_owner
            ; disable_new_accounts =
                (* TODO(5274): Expose when permissions commands are merged. *)
                false
            }
        in
        let fee_token = Token_id.default in
        match signature with
        | None ->
            send_unsigned_user_command ~coda ~nonce_opt ~signer:token_owner
              ~memo ~fee ~fee_token ~fee_payer_pk ~valid_until ~body
        | Some signature ->
            send_signed_user_command ~coda ~nonce_opt ~signer:token_owner ~memo
              ~fee ~fee_token ~fee_payer_pk ~valid_until ~body ~signature )

  let create_token_account =
    io_field "createTokenAccount" ~doc:"Create a new account for a token"
      ~typ:(non_null Types.Payload.create_token_account)
      ~args:
        Arg.
          [ arg "input"
              ~typ:(non_null Types.Input.SendCreateTokenAccountInput.arg_typ)
          ; Types.Input.Fields.signature
          ]
      ~resolve:(fun { ctx = coda; _ } ()
                    ( token_owner
                    , token
                    , receiver
                    , fee
                    , fee_payer
                    , valid_until
                    , memo
                    , nonce_opt ) signature ->
        let body =
          Signed_command_payload.Body.Create_token_account
            { token_id = token
            ; token_owner_pk = token_owner
            ; receiver_pk = receiver
            ; account_disabled =
                (* TODO(5274): Expose when permissions commands are merged. *)
                false
            }
        in
        let fee_token = Token_id.default in
        let fee_payer_pk = Option.value ~default:receiver fee_payer in
        match signature with
        | None ->
            send_unsigned_user_command ~coda ~nonce_opt ~signer:fee_payer_pk
              ~memo ~fee ~fee_token ~fee_payer_pk ~valid_until ~body
        | Some signature ->
            send_signed_user_command ~coda ~nonce_opt ~signer:fee_payer_pk ~memo
              ~fee ~fee_token ~fee_payer_pk ~valid_until ~body ~signature )

  let mint_tokens =
    io_field "mintTokens" ~doc:"Mint more of a token"
      ~typ:(non_null Types.Payload.mint_tokens)
      ~args:
        Arg.
          [ arg "input" ~typ:(non_null Types.Input.SendMintTokensInput.arg_typ)
          ; Types.Input.Fields.signature
          ]
      ~resolve:(fun { ctx = coda; _ } ()
                    ( token_owner
                    , token
                    , receiver
                    , amount
                    , fee
                    , valid_until
                    , memo
                    , nonce_opt ) signature ->
        let body =
          Signed_command_payload.Body.Mint_tokens
            { token_id = token
            ; token_owner_pk = token_owner
            ; receiver_pk = Option.value ~default:token_owner receiver
            ; amount = Amount.of_uint64 amount
            }
        in
        let fee_token = Token_id.default in
        match signature with
        | None ->
            send_unsigned_user_command ~coda ~nonce_opt ~signer:token_owner
              ~memo ~fee ~fee_token ~fee_payer_pk:token_owner ~valid_until ~body
        | Some signature ->
            send_signed_user_command ~coda ~nonce_opt ~signer:token_owner ~memo
              ~fee ~fee_token ~fee_payer_pk:token_owner ~valid_until ~body
              ~signature )

=======
>>>>>>> 6a34a76d
  let send_rosetta_transaction =
    io_field "sendRosettaTransaction"
      ~doc:"Send a transaction in Rosetta format"
      ~typ:(non_null Types.Payload.send_rosetta_transaction)
      ~args:
        Arg.
          [ arg "input" ~typ:(non_null Types.Input.RosettaTransaction.arg_typ) ]
      ~resolve:(fun { ctx = mina; _ } () signed_command ->
        match%map
          Mina_lib.add_full_transactions mina
            [ User_command.Signed_command signed_command ]
        with
        | Ok ([ (User_command.Signed_command signed_command as transaction) ], _)
          ->
            Ok
              (Types.User_command.mk_user_command
                 { status = Enqueued
                 ; data =
                     { With_hash.data = signed_command
                     ; hash = Transaction_hash.hash_command transaction
                     }
                 } )
        | Error err ->
            Error (Error.to_string_hum err)
        | Ok ([], [ (_, diff_error) ]) ->
            let diff_error =
              Network_pool.Transaction_pool.Resource_pool.Diff.Diff_error
              .to_string_hum diff_error
            in
            Error
              (sprintf "Transaction could not be entered into the pool: %s"
                 diff_error )
        | Ok _ ->
            Error "Internal error: response from transaction pool was malformed"
        )

  let export_logs =
    io_field "exportLogs" ~doc:"Export daemon logs to tar archive"
      ~args:Arg.[ arg "basename" ~typ:string ]
      ~typ:(non_null Types.Payload.export_logs)
      ~resolve:(fun { ctx = coda; _ } () basename_opt ->
        let%map result = export_logs ~coda basename_opt in
        Result.map_error result
          ~f:(Fn.compose Yojson.Safe.to_string Error_json.error_to_yojson) )

  let set_coinbase_receiver =
    field "setCoinbaseReceiver" ~doc:"Set the key to receive coinbases"
      ~args:
        Arg.
          [ arg "input"
              ~typ:(non_null Types.Input.SetCoinbaseReceiverInput.arg_typ)
          ]
      ~typ:(non_null Types.Payload.set_coinbase_receiver)
      ~resolve:(fun { ctx = mina; _ } () coinbase_receiver ->
        let old_coinbase_receiver =
          match Mina_lib.coinbase_receiver mina with
          | `Producer ->
              None
          | `Other pk ->
              Some pk
        in
        let coinbase_receiver_full =
          match coinbase_receiver with
          | None ->
              `Producer
          | Some pk ->
              `Other pk
        in
        Mina_lib.replace_coinbase_receiver mina coinbase_receiver_full ;
        (old_coinbase_receiver, coinbase_receiver) )

  let set_snark_worker =
    io_field "setSnarkWorker"
      ~doc:"Set key you wish to snark work with or disable snark working"
      ~args:
        Arg.
          [ arg "input" ~typ:(non_null Types.Input.SetSnarkWorkerInput.arg_typ)
          ]
      ~typ:(non_null Types.Payload.set_snark_worker)
      ~resolve:(fun { ctx = coda; _ } () pk ->
        let old_snark_worker_key = Mina_lib.snark_worker_key coda in
        let%map () = Mina_lib.replace_snark_worker_key coda pk in
        Ok old_snark_worker_key )

  let set_snark_work_fee =
    result_field "setSnarkWorkFee"
      ~doc:"Set fee that you will like to receive for doing snark work"
      ~args:
        Arg.[ arg "input" ~typ:(non_null Types.Input.SetSnarkWorkFee.arg_typ) ]
      ~typ:(non_null Types.Payload.set_snark_work_fee)
      ~resolve:(fun { ctx = coda; _ } () raw_fee ->
        let open Result.Let_syntax in
        let%map fee =
          result_of_exn Currency.Fee.of_uint64 raw_fee
            ~error:"Invalid snark work `fee` provided."
        in
        let last_fee = Mina_lib.snark_work_fee coda in
        Mina_lib.set_snark_work_fee coda fee ;
        Currency.Fee.to_uint64 last_fee )

  let set_connection_gating_config =
    io_field "setConnectionGatingConfig"
      ~args:
        Arg.
          [ arg "input"
              ~typ:(non_null Types.Input.SetConnectionGatingConfigInput.arg_typ)
          ]
      ~doc:
        "Set the connection gating config, returning the current config after \
         the application (which may have failed)"
      ~typ:(non_null Types.Payload.set_connection_gating_config)
      ~resolve:(fun { ctx = coda; _ } () config ->
        let open Deferred.Result.Let_syntax in
        let%bind config = Deferred.return config in
        let open Deferred.Let_syntax in
        Mina_networking.set_connection_gating_config (Mina_lib.net coda) config
        >>| Result.return )

  let add_peer =
    io_field "addPeers"
      ~args:
        Arg.
          [ arg "peers"
              ~typ:
                (non_null @@ list @@ non_null @@ Types.Input.NetworkPeer.arg_typ)
          ; arg "seed" ~typ:bool
          ]
      ~doc:"Connect to the given peers"
      ~typ:(non_null @@ list @@ non_null Types.DaemonStatus.peer)
      ~resolve:(fun { ctx = coda; _ } () peers seed ->
        let open Deferred.Result.Let_syntax in
        let%bind peers =
          Result.combine_errors peers
          |> Result.map_error ~f:(fun errs ->
                 Option.value ~default:"Empty peers list" (List.hd errs) )
          |> Deferred.return
        in
        let net = Mina_lib.net coda in
        let is_seed = Option.value ~default:true seed in
        let%bind.Async.Deferred maybe_failure =
          (* Add peers until we find an error *)
          Deferred.List.find_map peers ~f:(fun peer ->
              match%map.Async.Deferred
                Mina_networking.add_peer net peer ~is_seed
              with
              | Ok () ->
                  None
              | Error err ->
                  Some (Error (Error.to_string_hum err)) )
        in
        let%map () =
          match maybe_failure with
          | None ->
              return ()
          | Some err ->
              Deferred.return err
        in
        List.map ~f:Network_peer.Peer.to_display peers )

  let archive_precomputed_block =
    io_field "archivePrecomputedBlock"
      ~args:
        Arg.
          [ arg "block" ~doc:"Block encoded in precomputed block format"
              ~typ:(non_null Types.Input.PrecomputedBlock.arg_typ)
          ]
      ~typ:
        (non_null
           (obj "Applied" ~fields:(fun _ ->
                [ field "applied" ~typ:(non_null bool)
                    ~args:Arg.[]
                    ~resolve:(fun _ _ -> true)
                ] ) ) )
      ~resolve:(fun { ctx = coda; _ } () block ->
        let open Deferred.Result.Let_syntax in
        let%bind archive_location =
          match (Mina_lib.config coda).archive_process_location with
          | Some archive_location ->
              return archive_location
          | None ->
              Deferred.Result.fail
                "Could not find an archive process to connect to"
        in
        let%map () =
          Mina_lib.Archive_client.dispatch_precomputed_block archive_location
            block
          |> Deferred.Result.map_error ~f:Error.to_string_hum
        in
        () )

  let archive_extensional_block =
    io_field "archiveExtensionalBlock"
      ~args:
        Arg.
          [ arg "block" ~doc:"Block encoded in extensional block format"
              ~typ:(non_null Types.Input.ExtensionalBlock.arg_typ)
          ]
      ~typ:
        (non_null
           (obj "Applied" ~fields:(fun _ ->
                [ field "applied" ~typ:(non_null bool)
                    ~args:Arg.[]
                    ~resolve:(fun _ _ -> true)
                ] ) ) )
      ~resolve:(fun { ctx = coda; _ } () block ->
        let open Deferred.Result.Let_syntax in
        let%bind archive_location =
          match (Mina_lib.config coda).archive_process_location with
          | Some archive_location ->
              return archive_location
          | None ->
              Deferred.Result.fail
                "Could not find an archive process to connect to"
        in
        let%map () =
          Mina_lib.Archive_client.dispatch_extensional_block archive_location
            block
          |> Deferred.Result.map_error ~f:Error.to_string_hum
        in
        () )

  let commands =
    [ add_wallet
    ; create_account
    ; create_hd_account
    ; unlock_account
    ; unlock_wallet
    ; lock_account
    ; lock_wallet
    ; delete_account
    ; delete_wallet
    ; reload_accounts
    ; import_account
    ; reload_wallets
    ; send_payment
    ; send_test_payments
    ; send_delegation
    ; send_zkapp
    ; mock_zkapp
    ; internal_send_zkapp
    ; export_logs
    ; set_coinbase_receiver
    ; set_snark_worker
    ; set_snark_work_fee
    ; set_connection_gating_config
    ; add_peer
    ; archive_precomputed_block
    ; archive_extensional_block
    ; send_rosetta_transaction
    ]
end

module Queries = struct
  open Schema

  (* helper for pooledUserCommands, pooledZkappCommands *)
  let get_commands ~resource_pool ~pk_opt ~hashes_opt ~txns_opt =
    match (pk_opt, hashes_opt, txns_opt) with
    | None, None, None ->
        Network_pool.Transaction_pool.Resource_pool.get_all resource_pool
    | Some pk, None, None ->
        let account_id = Account_id.create pk Token_id.default in
        Network_pool.Transaction_pool.Resource_pool.all_from_account
          resource_pool account_id
    | _ -> (
        let hashes_txns =
          (* Transactions identified by hashes. *)
          match hashes_opt with
          | Some hashes ->
              List.filter_map hashes ~f:(fun hash ->
                  hash |> Transaction_hash.of_base58_check |> Result.ok
                  |> Option.bind
                       ~f:
                         (Network_pool.Transaction_pool.Resource_pool
                          .find_by_hash resource_pool ) )
          | None ->
              []
        in
        let txns =
          (* Transactions as identified by IDs.
             This is a little redundant, but it makes our API more
             consistent.
          *)
          match txns_opt with
          | Some txns ->
              List.filter_map txns ~f:(fun serialized_txn ->
                  Signed_command.of_base58_check serialized_txn
                  |> Result.map ~f:(fun signed_command ->
                         (* These commands get piped through [forget_check]
                            below; this is just to make the types work
                            without extra unnecessary mapping in the other
                            branches above.
                         *)
                         let (`If_this_is_used_it_should_have_a_comment_justifying_it
                               cmd ) =
                           User_command.to_valid_unsafe
                             (Signed_command signed_command)
                         in
                         Transaction_hash.User_command_with_valid_signature
                         .create cmd )
                  |> Result.ok )
          | None ->
              []
        in
        let all_txns = hashes_txns @ txns in
        match pk_opt with
        | None ->
            all_txns
        | Some pk ->
            (* Only return commands paid for by the given public key. *)
            List.filter all_txns ~f:(fun txn ->
                txn
                |> Transaction_hash.User_command_with_valid_signature.command
                |> User_command.fee_payer |> Account_id.public_key
                |> Public_key.Compressed.equal pk ) )

  let pooled_user_commands =
    field "pooledUserCommands"
      ~doc:
        "Retrieve all the scheduled user commands for a specified sender that \
         the current daemon sees in its transaction pool. All scheduled \
         commands are queried if no sender is specified"
      ~typ:(non_null @@ list @@ non_null Types.User_command.user_command)
      ~args:
        Arg.
          [ arg "publicKey" ~doc:"Public key of sender of pooled user commands"
              ~typ:Types.Input.PublicKey.arg_typ
          ; arg "hashes" ~doc:"Hashes of the commands to find in the pool"
              ~typ:(list (non_null string))
          ; arg "ids" ~typ:(list (non_null guid)) ~doc:"Ids of User commands"
          ]
      ~resolve:(fun { ctx = coda; _ } () pk_opt hashes_opt txns_opt ->
        let transaction_pool = Mina_lib.transaction_pool coda in
        let resource_pool =
          Network_pool.Transaction_pool.resource_pool transaction_pool
        in
        let signed_cmds =
          get_commands ~resource_pool ~pk_opt ~hashes_opt ~txns_opt
        in
        List.filter_map signed_cmds ~f:(fun txn ->
            let cmd_with_hash =
              Transaction_hash.User_command_with_valid_signature.forget_check
                txn
            in
            match cmd_with_hash.data with
            | Signed_command user_cmd ->
                Some
                  (Types.User_command.mk_user_command
                     { status = Enqueued
                     ; data = { cmd_with_hash with data = user_cmd }
                     } )
            | Parties _ ->
                None ) )

  let pooled_zkapp_commands =
    field "pooledZkappCommands"
      ~doc:
        "Retrieve all the scheduled zkApp commands for a specified sender that \
         the current daemon sees in its transaction pool. All scheduled \
         commands are queried if no sender is specified"
      ~typ:(non_null @@ list @@ non_null Types.Zkapp_command.zkapp_command)
      ~args:
        Arg.
          [ arg "publicKey" ~doc:"Public key of sender of pooled zkApp commands"
              ~typ:Types.Input.PublicKey.arg_typ
          ; arg "hashes" ~doc:"Hashes of the zkApp commands to find in the pool"
              ~typ:(list (non_null string))
          ; arg "ids" ~typ:(list (non_null guid)) ~doc:"Ids of zkApp commands"
          ]
      ~resolve:(fun { ctx = coda; _ } () pk_opt hashes_opt txns_opt ->
        let transaction_pool = Mina_lib.transaction_pool coda in
        let resource_pool =
          Network_pool.Transaction_pool.resource_pool transaction_pool
        in
        let signed_cmds =
          get_commands ~resource_pool ~pk_opt ~hashes_opt ~txns_opt
        in
        List.filter_map signed_cmds ~f:(fun txn ->
            let cmd_with_hash =
              Transaction_hash.User_command_with_valid_signature.forget_check
                txn
            in
            match cmd_with_hash.data with
            | Signed_command _ ->
                None
            | Parties zkapp_cmd ->
                Some
                  { Types.Zkapp_command.With_status.status = Enqueued
                  ; data = { cmd_with_hash with data = zkapp_cmd }
                  } ) )

  let sync_status =
    io_field "syncStatus" ~doc:"Network sync status" ~args:[]
      ~typ:(non_null Types.sync_status) ~resolve:(fun { ctx = coda; _ } () ->
        let open Deferred.Let_syntax in
        (* pull out sync status from status, so that result here
             agrees with status; see issue #8251
        *)
        let%map { sync_status; _ } =
          Mina_commands.get_status ~flag:`Performance coda
        in
        Ok sync_status )

  let daemon_status =
    io_field "daemonStatus" ~doc:"Get running daemon status" ~args:[]
      ~typ:(non_null Types.DaemonStatus.t) ~resolve:(fun { ctx = coda; _ } () ->
        Mina_commands.get_status ~flag:`Performance coda >>| Result.return )

  let trust_status =
    field "trustStatus"
      ~typ:(list (non_null Types.Payload.trust_status))
      ~args:Arg.[ arg "ipAddress" ~typ:(non_null string) ]
      ~doc:"Trust status for an IPv4 or IPv6 address"
      ~resolve:(fun { ctx = coda; _ } () (ip_addr_string : string) ->
        match Types.Arguments.ip_address ~name:"ipAddress" ip_addr_string with
        | Ok ip_addr ->
            Some (Mina_commands.get_trust_status coda ip_addr)
        | Error _ ->
            None )

  let trust_status_all =
    field "trustStatusAll"
      ~typ:(non_null @@ list @@ non_null Types.Payload.trust_status)
      ~args:Arg.[]
      ~doc:"IP address and trust status for all peers"
      ~resolve:(fun { ctx = coda; _ } () ->
        Mina_commands.get_trust_status_all coda )

  let version =
    field "version" ~typ:string
      ~args:Arg.[]
      ~doc:"The version of the node (git commit hash)"
      ~resolve:(fun _ _ -> Some Mina_version.commit_id)

  let tracked_accounts_resolver { ctx = coda; _ } () =
    let wallets = Mina_lib.wallets coda in
    let block_production_pubkeys = Mina_lib.block_production_pubkeys coda in
    let best_tip_ledger = Mina_lib.best_ledger coda in
    wallets |> Secrets.Wallets.pks
    |> List.map ~f:(fun pk ->
           { Types.AccountObj.account =
               Types.AccountObj.Partial_account.of_pk coda pk
           ; locked = Secrets.Wallets.check_locked wallets ~needle:pk
           ; is_actively_staking =
               Public_key.Compressed.Set.mem block_production_pubkeys pk
           ; path = Secrets.Wallets.get_path wallets pk
           ; index =
               ( match best_tip_ledger with
               | `Active ledger ->
                   Option.try_with (fun () ->
                       Ledger.index_of_account_exn ledger
                         (Account_id.create pk Token_id.default) )
               | _ ->
                   None )
           } )

  let owned_wallets =
    field "ownedWallets"
      ~doc:"Wallets for which the daemon knows the private key"
      ~typ:(non_null (list (non_null Types.AccountObj.account)))
      ~deprecated:(Deprecated (Some "use trackedAccounts instead"))
      ~args:Arg.[]
      ~resolve:tracked_accounts_resolver

  let tracked_accounts =
    field "trackedAccounts"
      ~doc:"Accounts for which the daemon tracks the private key"
      ~typ:(non_null (list (non_null Types.AccountObj.account)))
      ~args:Arg.[]
      ~resolve:tracked_accounts_resolver

  let account_resolver { ctx = coda; _ } () pk =
    Some
      (Types.AccountObj.lift coda pk
         (Types.AccountObj.Partial_account.of_pk coda pk) )

  let wallet =
    field "wallet" ~doc:"Find any wallet via a public key"
      ~typ:Types.AccountObj.account
      ~deprecated:(Deprecated (Some "use account instead"))
      ~args:
        Arg.
          [ arg "publicKey" ~doc:"Public key of account being retrieved"
              ~typ:(non_null Types.Input.PublicKey.arg_typ)
          ]
      ~resolve:account_resolver

  let account =
    field "account" ~doc:"Find any account via a public key and token"
      ~typ:Types.AccountObj.account
      ~args:
        Arg.
          [ arg "publicKey" ~doc:"Public key of account being retrieved"
              ~typ:(non_null Types.Input.PublicKey.arg_typ)
          ; arg' "token"
              ~doc:"Token of account being retrieved (defaults to CODA)"
              ~typ:Types.Input.TokenId.arg_typ ~default:Token_id.default
          ]
      ~resolve:(fun { ctx = coda; _ } () pk token ->
        Option.bind (get_ledger_and_breadcrumb coda)
          ~f:(fun (ledger, breadcrumb) ->
            let open Option.Let_syntax in
            let%bind location =
              Ledger.location_of_account ledger (Account_id.create pk token)
            in
            let%map account = Ledger.get ledger location in
            Types.AccountObj.Partial_account.of_full_account ~breadcrumb account
            |> Types.AccountObj.lift coda pk ) )

  let accounts_for_pk =
    field "accounts" ~doc:"Find all accounts for a public key"
      ~typ:(non_null (list (non_null Types.AccountObj.account)))
      ~args:
        Arg.
          [ arg "publicKey" ~doc:"Public key to find accounts for"
              ~typ:(non_null Types.Input.PublicKey.arg_typ)
          ]
      ~resolve:(fun { ctx = coda; _ } () pk ->
        match get_ledger_and_breadcrumb coda with
        | Some (ledger, breadcrumb) ->
            let tokens = Ledger.tokens ledger pk |> Set.to_list in
            List.filter_map tokens ~f:(fun token ->
                let open Option.Let_syntax in
                let%bind location =
                  Ledger.location_of_account ledger (Account_id.create pk token)
                in
                let%map account = Ledger.get ledger location in
                Types.AccountObj.Partial_account.of_full_account ~breadcrumb
                  account
                |> Types.AccountObj.lift coda pk )
        | None ->
            [] )

  let token_accounts =
    field "tokenAccounts" ~doc:"Find all accounts for a token ID"
      ~typ:(non_null (list (non_null Types.AccountObj.account)))
      ~args:
        Arg.
          [ arg "tokenId" ~doc:"Token ID to find accounts for"
              ~typ:(non_null Types.Input.TokenId.arg_typ)
          ]
      ~resolve:(fun { ctx = coda; _ } () token_id ->
        match get_ledger_and_breadcrumb coda with
        | Some (ledger, breadcrumb) ->
            List.filter_map (Ledger.to_list ledger) ~f:(fun acc ->
                let open Option.Let_syntax in
                let%map () =
                  Option.some_if (Token_id.equal token_id acc.token_id) ()
                in
                Types.AccountObj.Partial_account.of_full_account ~breadcrumb acc
                |> Types.AccountObj.lift coda acc.public_key )
        | None ->
            [] )

  let token_owner =
    field "tokenOwner" ~doc:"Find the account ID that owns a given token"
      ~typ:Types.account_id
      ~args:
        Arg.
          [ arg "token" ~doc:"Token to find the owner for"
              ~typ:(non_null Types.Input.TokenId.arg_typ)
          ]
      ~resolve:(fun { ctx = coda; _ } () token ->
        coda |> Mina_lib.best_tip |> Participating_state.active
        |> Option.bind ~f:(fun tip ->
               let ledger =
                 Transition_frontier.Breadcrumb.staged_ledger tip
                 |> Staged_ledger.ledger
               in
               Ledger.token_owner ledger token ) )

  let transaction_status =
    result_field2 "transactionStatus" ~doc:"Get the status of a transaction"
      ~typ:(non_null Types.transaction_status)
      ~args:
        Arg.
          [ arg "payment" ~typ:guid ~doc:"Id of a Payment"
          ; arg "zkappTransaction" ~typ:guid ~doc:"Id of a zkApp transaction"
          ]
      ~resolve:(fun { ctx = coda; _ } () (serialized_payment : string option)
                    (serialized_zkapp : string option) ->
        let open Result.Let_syntax in
        let deserialize_txn serialized_txn =
          let res =
            match serialized_txn with
            | `Signed_command x ->
                Or_error.(
                  Signed_command.of_base58_check x
                  >>| fun c -> User_command.Signed_command c)
            | `Parties ps ->
                Or_error.(
                  Parties.of_base58_check ps >>| fun c -> User_command.Parties c)
          in
          result_of_or_error res ~error:"Invalid transaction provided"
          |> Result.map ~f:(fun cmd ->
                 { With_hash.data = cmd
                 ; hash = Transaction_hash.hash_command cmd
                 } )
        in
        let%map txn =
          match (serialized_payment, serialized_zkapp) with
          | None, None | Some _, Some _ ->
              Error
                "Invalid query: Specify either a payment ID or a zkApp \
                 transaction ID"
          | Some payment, None ->
              deserialize_txn (`Signed_command payment)
          | None, Some zkapp_txn ->
              deserialize_txn (`Parties zkapp_txn)
        in
        let frontier_broadcast_pipe = Mina_lib.transition_frontier coda in
        let transaction_pool = Mina_lib.transaction_pool coda in
        Transaction_inclusion_status.get_status ~frontier_broadcast_pipe
          ~transaction_pool txn.data )

  let current_snark_worker =
    field "currentSnarkWorker" ~typ:Types.snark_worker
      ~args:Arg.[]
      ~doc:"Get information about the current snark worker"
      ~resolve:(fun { ctx = coda; _ } _ ->
        Option.map (Mina_lib.snark_worker_key coda) ~f:(fun k ->
            (k, Mina_lib.snark_work_fee coda) ) )

  let genesis_block =
    field "genesisBlock" ~typ:(non_null Types.block) ~args:[]
      ~doc:"Get the genesis block" ~resolve:(fun { ctx = coda; _ } () ->
        let open Mina_state in
        let { Precomputed_values.genesis_ledger
            ; constraint_constants
            ; consensus_constants
            ; genesis_epoch_data
            ; proof_data
            ; _
            } =
          (Mina_lib.config coda).precomputed_values
        in
        let { With_hash.data = genesis_state
            ; hash = { State_hash.State_hashes.state_hash = hash; _ }
            } =
          let open Staged_ledger_diff in
          Genesis_protocol_state.t
            ~genesis_ledger:(Genesis_ledger.Packed.t genesis_ledger)
            ~genesis_epoch_data ~constraint_constants ~consensus_constants
            ~genesis_body_reference
        in
        let winner = fst Consensus_state_hooks.genesis_winner in
        { With_hash.data =
            { Filtered_external_transition.creator = winner
            ; winner
            ; protocol_state =
                { previous_state_hash =
                    Protocol_state.previous_state_hash genesis_state
                ; blockchain_state =
                    Protocol_state.blockchain_state genesis_state
                ; consensus_state = Protocol_state.consensus_state genesis_state
                }
            ; transactions =
                { commands = []
                ; fee_transfers = []
                ; coinbase = constraint_constants.coinbase_amount
                ; coinbase_receiver =
                    Some (fst Consensus_state_hooks.genesis_winner)
                }
            ; snark_jobs = []
            ; proof =
                ( match proof_data with
                | Some { genesis_proof; _ } ->
                    genesis_proof
                | None ->
                    (* It's nearly never useful to have a specific genesis
                       proof to pass here -- anyone can create one as needed --
                       and we don't want this GraphQL query to trigger an
                       expensive proof generation step if we don't have one
                       available.
                    *)
                    Proof.blockchain_dummy )
            }
        ; hash
        } )

  (* used by best_chain, block below *)
  let block_of_breadcrumb coda breadcrumb =
    let hash = Transition_frontier.Breadcrumb.state_hash breadcrumb in
    let block = Transition_frontier.Breadcrumb.block breadcrumb in
    let transactions =
      Mina_block.transactions
        ~constraint_constants:
          (Mina_lib.config coda).precomputed_values.constraint_constants block
    in
    { With_hash.Stable.Latest.data =
        Filtered_external_transition.of_transition block `All transactions
    ; hash
    }

  let best_chain =
    io_field "bestChain"
      ~doc:
        "Retrieve a list of blocks from transition frontier's root to the \
         current best tip. Returns an error if the system is bootstrapping."
      ~typ:(list @@ non_null Types.block)
      ~args:
        Arg.
          [ arg "maxLength"
              ~doc:
                "The maximum number of blocks to return. If there are more \
                 blocks in the transition frontier from root to tip, the n \
                 blocks closest to the best tip will be returned"
              ~typ:int
          ]
      ~resolve:(fun { ctx = coda; _ } () max_length ->
        match Mina_lib.best_chain ?max_length coda with
        | Some best_chain ->
            let%map blocks =
              Deferred.List.map best_chain ~f:(fun bc ->
                  Deferred.return @@ block_of_breadcrumb coda bc )
            in
            Ok (Some blocks)
        | None ->
            return
            @@ Error "Could not obtain best chain from transition frontier" )

  let block =
    result_field2 "block"
      ~doc:
        "Retrieve a block with the given state hash or height, if contained in \
         the transition frontier."
      ~typ:(non_null Types.block)
      ~args:
        Arg.
          [ arg "stateHash" ~doc:"The state hash of the desired block"
              ~typ:string
          ; arg "height"
              ~doc:"The height of the desired block in the best chain" ~typ:int
          ]
      ~resolve:(fun { ctx = coda; _ } () (state_hash_base58_opt : string option)
                    (height_opt : int option) ->
        let open Result.Let_syntax in
        let get_transition_frontier () =
          let transition_frontier_pipe = Mina_lib.transition_frontier coda in
          Pipe_lib.Broadcast_pipe.Reader.peek transition_frontier_pipe
          |> Result.of_option ~error:"Could not obtain transition frontier"
        in
        let block_from_state_hash state_hash_base58 =
          let%bind state_hash =
            State_hash.of_base58_check state_hash_base58
            |> Result.map_error ~f:Error.to_string_hum
          in
          let%bind transition_frontier = get_transition_frontier () in
          let%map breadcrumb =
            Transition_frontier.find transition_frontier state_hash
            |> Result.of_option
                 ~error:
                   (sprintf
                      "Block with state hash %s not found in transition \
                       frontier"
                      state_hash_base58 )
          in
          block_of_breadcrumb coda breadcrumb
        in
        let block_from_height height =
          let height_uint32 =
            (* GraphQL int is signed 32-bit
                 empirically, conversion does not raise even if
               - the number is negative
               - the number is not representable using 32 bits
            *)
            Unsigned.UInt32.of_int height
          in
          let%bind transition_frontier = get_transition_frontier () in
          let best_chain_breadcrumbs =
            Transition_frontier.best_tip_path transition_frontier
          in
          let%map desired_breadcrumb =
            List.find best_chain_breadcrumbs ~f:(fun bc ->
                let validated_transition =
                  Transition_frontier.Breadcrumb.validated_transition bc
                in
                let block_height =
                  Mina_block.(
                    blockchain_length @@ With_hash.data
                    @@ Validated.forget validated_transition)
                in
                Unsigned.UInt32.equal block_height height_uint32 )
            |> Result.of_option
                 ~error:
                   (sprintf
                      "Could not find block in transition frontier with height \
                       %d"
                      height )
          in
          block_of_breadcrumb coda desired_breadcrumb
        in
        match (state_hash_base58_opt, height_opt) with
        | Some state_hash_base58, None ->
            block_from_state_hash state_hash_base58
        | None, Some height ->
            block_from_height height
        | None, None | Some _, Some _ ->
            Error "Must provide exactly one of state hash, height" )

  let initial_peers =
    field "initialPeers"
      ~doc:"List of peers that the daemon first used to connect to the network"
      ~args:Arg.[]
      ~typ:(non_null @@ list @@ non_null string)
      ~resolve:(fun { ctx = coda; _ } () ->
        List.map (Mina_lib.initial_peers coda) ~f:Mina_net2.Multiaddr.to_string
        )

  let get_peers =
    io_field "getPeers"
      ~doc:"List of peers that the daemon is currently connected to"
      ~args:Arg.[]
      ~typ:(non_null @@ list @@ non_null Types.DaemonStatus.peer)
      ~resolve:(fun { ctx = coda; _ } () ->
        let%map peers = Mina_networking.peers (Mina_lib.net coda) in
        Ok (List.map ~f:Network_peer.Peer.to_display peers) )

  let snark_pool =
    field "snarkPool"
      ~doc:"List of completed snark works that have the lowest fee so far"
      ~args:Arg.[]
      ~typ:(non_null @@ list @@ non_null Types.completed_work)
      ~resolve:(fun { ctx = coda; _ } () ->
        Mina_lib.snark_pool coda |> Network_pool.Snark_pool.resource_pool
        |> Network_pool.Snark_pool.Resource_pool.all_completed_work )

  let pending_snark_work =
    field "pendingSnarkWork" ~doc:"List of snark works that are yet to be done"
      ~args:Arg.[]
      ~typ:(non_null @@ list @@ non_null Types.pending_work)
      ~resolve:(fun { ctx = coda; _ } () ->
        let snark_job_state = Mina_lib.snark_job_state coda in
        let snark_pool = Mina_lib.snark_pool coda in
        let fee_opt =
          Mina_lib.(
            Option.map (snark_worker_key coda) ~f:(fun _ -> snark_work_fee coda))
        in
        let (module S) = Mina_lib.work_selection_method coda in
        S.pending_work_statements ~snark_pool ~fee_opt snark_job_state )

  let genesis_constants =
    field "genesisConstants"
      ~doc:
        "The constants used to determine the configuration of the genesis \
         block and all of its transitive dependencies"
      ~args:Arg.[]
      ~typ:(non_null Types.genesis_constants)
      ~resolve:(fun _ () -> ())

  let time_offset =
    field "timeOffset"
      ~doc:
        "The time offset in seconds used to convert real times into blockchain \
         times"
      ~args:Arg.[]
      ~typ:(non_null int)
      ~resolve:(fun { ctx = coda; _ } () ->
        Block_time.Controller.get_time_offset
          ~logger:(Mina_lib.config coda).logger
        |> Time.Span.to_sec |> Float.to_int )

  let connection_gating_config =
    io_field "connectionGatingConfig"
      ~doc:
        "The rules that the libp2p helper will use to determine which \
         connections to permit"
      ~args:Arg.[]
      ~typ:(non_null Types.Payload.set_connection_gating_config)
      ~resolve:(fun { ctx = coda; _ } _ ->
        let net = Mina_lib.net coda in
        let%map config = Mina_networking.connection_gating_config net in
        Ok config )

  let validate_payment =
    io_field "validatePayment"
      ~doc:"Validate the format and signature of a payment" ~typ:(non_null bool)
      ~args:
        Arg.
          [ arg "input" ~typ:(non_null Types.Input.SendPaymentInput.arg_typ)
          ; Types.Input.Fields.signature
          ]
      ~resolve:(fun { ctx = mina; _ } ()
                    (from, to_, amount, fee, valid_until, memo, nonce_opt)
                    signature ->
        let open Deferred.Result.Let_syntax in
        let body =
          Signed_command_payload.Body.Payment
            { source_pk = from
            ; receiver_pk = to_
            ; amount = Amount.of_uint64 amount
            }
        in
        let%bind signature =
          match signature with
          | Some signature ->
              return signature
          | None ->
              Deferred.Result.fail "Signature field is missing"
        in
        let%bind user_command_input =
          Mutations.make_signed_user_command ~nonce_opt ~signer:from ~memo ~fee
            ~fee_payer_pk:from ~valid_until ~body ~signature
        in
        let%map user_command, _ =
          User_command_input.to_user_command
            ~get_current_nonce:(Mina_lib.get_current_nonce mina)
            ~get_account:(Mina_lib.get_account mina)
            ~constraint_constants:
              (Mina_lib.config mina).precomputed_values.constraint_constants
            ~logger:(Mina_lib.top_level_logger mina)
            user_command_input
          |> Deferred.Result.map_error ~f:Error.to_string_hum
        in
        Signed_command.check_signature user_command )

  let runtime_config =
    field "runtimeConfig"
      ~doc:"The runtime configuration passed to the daemon at start-up"
      ~typ:(non_null Types.json)
      ~args:Arg.[]
      ~resolve:(fun { ctx = mina; _ } () ->
        Mina_lib.runtime_config mina
        |> Runtime_config.to_yojson |> Yojson.Safe.to_basic )

  let thread_graph =
    field "threadGraph"
      ~doc:
        "A graphviz dot format representation of the deamon's internal thread \
         graph"
      ~typ:(non_null string)
      ~args:Arg.[]
      ~resolve:(fun _ () ->
        Bytes.unsafe_to_string
          ~no_mutation_while_string_reachable:
            (O1trace.Thread.dump_thread_graph ()) )

  let evaluate_vrf =
    io_field "evaluateVrf"
      ~doc:
        "Evaluate a vrf for the given public key. This includes a witness \
         which may be verified without access to the private key for this vrf \
         evaluation."
      ~typ:(non_null Types.vrf_evaluation)
      ~args:
        Arg.
          [ arg "message" ~typ:(non_null Types.Input.VrfMessageInput.arg_typ)
          ; arg "publicKey" ~typ:(non_null Types.Input.PublicKey.arg_typ)
          ; arg "vrfThreshold" ~typ:Types.Input.VrfThresholdInput.arg_typ
          ]
      ~resolve:(fun { ctx = mina; _ } () message public_key vrf_threshold ->
        Deferred.return
        @@
        let open Result.Let_syntax in
        let%map sk =
          match%bind Mutations.find_identity ~public_key mina with
          | `Keypair { private_key; _ } ->
              Ok private_key
          | `Hd_index _ ->
              Error
                "Computing a vrf evaluation from a hardware wallet is not \
                 supported"
        in
        let constraint_constants =
          (Mina_lib.config mina).precomputed_values.constraint_constants
        in
        let t =
          { (Consensus_vrf.Layout.Evaluation.of_message_and_sk
               ~constraint_constants message sk )
            with
            vrf_threshold
          }
        in
        match vrf_threshold with
        | Some _ ->
            Consensus_vrf.Layout.Evaluation.compute_vrf ~constraint_constants t
        | None ->
            t )

  let check_vrf =
    field "checkVrf"
      ~doc:
        "Check a vrf evaluation commitment. This can be used to check vrf \
         evaluations without needing to reveal the private key, in the format \
         returned by evaluateVrf"
      ~typ:(non_null Types.vrf_evaluation)
      ~args:
        Arg.
          [ arg "input" ~typ:(non_null Types.Input.VrfEvaluationInput.arg_typ) ]
      ~resolve:(fun { ctx = mina; _ } () evaluation ->
        let constraint_constants =
          (Mina_lib.config mina).precomputed_values.constraint_constants
        in
        Consensus_vrf.Layout.Evaluation.compute_vrf ~constraint_constants
          evaluation )

  let blockchain_verification_key =
    io_field "blockchainVerificationKey"
      ~doc:"The pickles verification key for the protocol state proof"
      ~typ:(non_null Types.json)
      ~args:Arg.[]
      ~resolve:(fun { ctx = mina; _ } () ->
        let open Deferred.Result.Let_syntax in
        Mina_lib.verifier mina |> Verifier.get_blockchain_verification_key
        |> Deferred.Result.map_error ~f:Error.to_string_hum
        >>| Pickles.Verification_key.to_yojson >>| Yojson.Safe.to_basic )

  let commands =
    [ sync_status
    ; daemon_status
    ; version
    ; owned_wallets (* deprecated *)
    ; tracked_accounts
    ; wallet (* deprecated *)
    ; connection_gating_config
    ; account
    ; accounts_for_pk
    ; token_owner
    ; token_accounts
    ; current_snark_worker
    ; best_chain
    ; block
    ; genesis_block
    ; initial_peers
    ; get_peers
    ; pooled_user_commands
    ; pooled_zkapp_commands
    ; transaction_status
    ; trust_status
    ; trust_status_all
    ; snark_pool
    ; pending_snark_work
    ; genesis_constants
    ; time_offset
    ; validate_payment
    ; evaluate_vrf
    ; check_vrf
    ; runtime_config
    ; thread_graph
    ; blockchain_verification_key
    ]
end

let schema =
  Graphql_async.Schema.(
    schema Queries.commands ~mutations:Mutations.commands
      ~subscriptions:Subscriptions.commands)

let schema_limited =
  (*including version because that's the default query*)
  Graphql_async.Schema.(
    schema
      [ Queries.daemon_status; Queries.block; Queries.version ]
      ~mutations:[] ~subscriptions:[])<|MERGE_RESOLUTION|>--- conflicted
+++ resolved
@@ -7,8 +7,6 @@
 open Signature_lib
 open Currency
 module Schema = Graphql_wrapper.Make (Schema)
-<<<<<<< HEAD
-=======
 
 module Option = struct
   include Option
@@ -22,7 +20,6 @@
           Result.map r ~f:(fun a -> Some a)
   end
 end
->>>>>>> 6a34a76d
 
 (** Convert a GraphQL constant to the equivalent json representation.
     We can't coerce this directly because of the presence of the [`Enum]
@@ -2131,66 +2128,16 @@
                   { peer_id; host = Unix.Inet_addr.of_string host; libp2p_port }
             with _ -> Error "Invalid format for NetworkPeer.host" )
           ~fields:
-<<<<<<< HEAD
-            [ arg "peer_id" ~doc:"base58-encoded peer ID" ~typ:(non_null string)
-            ; arg "host" ~doc:"IP address of the remote host"
-                ~typ:(non_null string)
-            ; arg "libp2p_port" ~typ:(non_null int)
-=======
             [ arg "peerId" ~doc:"base58-encoded peer ID" ~typ:(non_null string)
             ; arg "host" ~doc:"IP address of the remote host"
                 ~typ:(non_null string)
             ; arg "libp2pPort" ~typ:(non_null int)
->>>>>>> 6a34a76d
             ]
           ~split:(fun f (p : input) ->
             f p.peer_id (Unix.Inet_addr.to_string p.host) p.libp2p_port )
     end
 
     module PublicKey = struct
-<<<<<<< HEAD
-      type input = Account.key
-
-      let arg_typ =
-        scalar "PublicKey" ~doc:"Base58Check-encoded public key string"
-          ~coerce:(fun key ->
-            match key with
-            | `String s ->
-                Result.try_with (fun () ->
-                    Public_key.of_base58_check_decompress_exn s )
-                |> Result.map_error ~f:(fun e -> Exn.to_string e)
-            | _ ->
-                Error "Invalid format for public key." )
-          ~to_json:(function
-            | (k : input) -> `String (Public_key.Compressed.to_base58_check k)
-            )
-    end
-
-    module PrivateKey = struct
-      type input = Signature_lib.Private_key.t
-
-      let arg_typ =
-        scalar "PrivateKey" ~doc:"Base58Check-encoded private key"
-          ~coerce:Signature_lib.Private_key.of_yojson
-          ~to_json:Signature_lib.Private_key.to_yojson
-    end
-
-    module TokenId = struct
-      type input = Token_id.t
-
-      let arg_typ =
-        scalar "TokenId"
-          ~doc:"String representation of a token's UInt64 identifier"
-          ~coerce:(fun token ->
-            try
-              match token with
-              | `String token ->
-                  Ok (Token_id.of_string token)
-              | _ ->
-                  Error "Invalid format for token."
-            with _ -> Error "Invalid format for token." )
-          ~to_json:(function (i : input) -> `String (Token_id.to_string i))
-=======
       type input = Public_key.Compressed.t
 
       let arg_typ =
@@ -2377,7 +2324,6 @@
             |> Result.map_error ~f:(fun ex -> Exn.to_string ex) )
           ~to_json:(fun (x : input) ->
             Yojson.Safe.to_basic @@ Mina_base.Parties.to_json x )
->>>>>>> 6a34a76d
     end
 
     module PrecomputedBlock = struct
@@ -2682,47 +2628,27 @@
         { from : (Epoch_seed.t, bool) Public_key.Compressed.Poly.t
         ; to_ : Account.key
         ; amount : Currency.Amount.t
-<<<<<<< HEAD
-        ; token : Token_id.t option
-        ; fee : Currency.Fee.t
-        ; valid_until : Unsigned.uint32 option
-        ; memo : string option
-        ; nonce : Unsigned.uint32 option
-=======
         ; fee : Currency.Fee.t
         ; valid_until : UInt32.input option
         ; memo : string option
         ; nonce : Mina_numbers.Account_nonce.t option
->>>>>>> 6a34a76d
         }
       [@@deriving make]
 
       let arg_typ =
         let open Fields in
         obj "SendPaymentInput"
-<<<<<<< HEAD
-          ~coerce:(fun from to_ token amount fee valid_until memo nonce ->
-            (from, to_, token, amount, fee, valid_until, memo, nonce) )
-          ~split:(fun f (x : input) ->
-            f x.from x.to_ x.token
-=======
           ~coerce:(fun from to_ amount fee valid_until memo nonce ->
             (from, to_, amount, fee, valid_until, memo, nonce) )
           ~split:(fun f (x : input) ->
             f x.from x.to_
->>>>>>> 6a34a76d
               (Currency.Amount.to_uint64 x.amount)
               (Currency.Fee.to_uint64 x.fee)
               x.valid_until x.memo x.nonce )
           ~fields:
             [ from ~doc:"Public key of sender of payment"
             ; to_ ~doc:"Public key of recipient of payment"
-<<<<<<< HEAD
-            ; token_opt ~doc:"Token to send"
-            ; amount ~doc:"Amount of mina to send to receiver"
-=======
             ; amount ~doc:"Amount of MINA to send to receiver"
->>>>>>> 6a34a76d
             ; fee ~doc:"Fee amount in order to send payment"
             ; valid_until
             ; memo
@@ -2730,75 +2656,6 @@
             ]
     end
 
-<<<<<<< HEAD
-    module SendDelegationInput = struct
-      type input =
-        { from : PublicKey.input
-        ; to_ : PublicKey.input
-        ; fee : Currency.Fee.t
-        ; valid_until : UInt32.input option
-        ; memo : string option
-        ; nonce : UInt32.input option
-        }
-      [@@deriving make]
-
-      let arg_typ =
-        let open Fields in
-        obj "SendDelegationInput"
-          ~coerce:(fun from to_ fee valid_until memo nonce ->
-            (from, to_, fee, valid_until, memo, nonce) )
-          ~split:(fun f (x : input) ->
-            f x.from x.to_
-              (Currency.Fee.to_uint64 x.fee)
-              x.valid_until x.memo x.nonce )
-          ~fields:
-            [ from ~doc:"Public key of sender of a stake delegation"
-            ; to_ ~doc:"Public key of the account being delegated to"
-            ; fee ~doc:"Fee amount in order to send a stake delegation"
-            ; valid_until
-            ; memo
-            ; nonce
-            ]
-    end
-
-    module SendCreateTokenInput = struct
-      type input =
-        { fee_payer : PublicKey.input option
-        ; token_owner : PublicKey.input
-        ; fee : UInt64.input
-        ; valid_until : UInt32.input option
-        ; memo : string option
-        ; nonce : UInt32.input option
-        }
-      [@@deriving make]
-
-      let arg_typ =
-        let open Fields in
-        obj "SendCreateTokenInput"
-          ~coerce:(fun fee_payer token_owner fee valid_until memo nonce ->
-            (fee_payer, token_owner, fee, valid_until, memo, nonce) )
-          ~split:(fun f (x : input) ->
-            f x.fee_payer x.token_owner x.fee x.valid_until x.memo x.nonce )
-          ~fields:
-            [ fee_payer_opt
-                ~doc:
-                  "Public key to pay the fee from (defaults to the tokenOwner)"
-            ; token_owner ~doc:"Public key to create the token for"
-            ; fee ~doc:"Fee amount in order to create a token"
-            ; valid_until
-            ; memo
-            ; nonce
-            ]
-    end
-
-    module SendCreateTokenAccountInput = struct
-      type input =
-        { token_owner : PublicKey.input
-        ; token : TokenId.input
-        ; receiver : PublicKey.input
-        ; fee : UInt64.input
-        ; fee_payer : PublicKey.input option
-=======
     module SendZkappInput = struct
       type input = SendTestZkappInput.input
 
@@ -2827,7 +2684,6 @@
         { from : PublicKey.input
         ; to_ : PublicKey.input
         ; fee : Currency.Fee.t
->>>>>>> 6a34a76d
         ; valid_until : UInt32.input option
         ; memo : string option
         ; nonce : UInt32.input option
@@ -2836,31 +2692,6 @@
 
       let arg_typ =
         let open Fields in
-<<<<<<< HEAD
-        obj "SendCreateTokenAccountInput"
-          ~coerce:(fun token_owner token receiver fee fee_payer valid_until memo
-                       nonce ->
-            ( token_owner
-            , token
-            , receiver
-            , fee
-            , fee_payer
-            , valid_until
-            , memo
-            , nonce ) )
-          ~split:(fun f (x : input) ->
-            f x.token_owner x.token x.receiver x.fee x.fee_payer x.valid_until
-              x.memo x.nonce )
-          ~fields:
-            [ token_owner ~doc:"Public key of the token's owner"
-            ; token ~doc:"Token to create an account for"
-            ; receiver ~doc:"Public key to create the account for"
-            ; fee ~doc:"Fee amount in order to create a token account"
-            ; fee_payer_opt
-                ~doc:
-                  "Public key to pay the fees from and sign the transaction \
-                   with (defaults to the receiver)"
-=======
         obj "SendDelegationInput"
           ~coerce:(fun from to_ fee valid_until memo nonce ->
             (from, to_, fee, valid_until, memo, nonce) )
@@ -2872,64 +2703,22 @@
             [ from ~doc:"Public key of sender of a stake delegation"
             ; to_ ~doc:"Public key of the account being delegated to"
             ; fee ~doc:"Fee amount in order to send a stake delegation"
->>>>>>> 6a34a76d
             ; valid_until
             ; memo
             ; nonce
             ]
     end
 
-<<<<<<< HEAD
-    module SendMintTokensInput = struct
-      type input =
-        { token_owner : PublicKey.input
-        ; token : TokenId.input
-        ; receiver : PublicKey.input option
-        ; amount : UInt64.input
-        ; fee : UInt64.input
-        ; valid_until : UInt32.input option
-        ; memo : string option
-        ; nonce : UInt32.input option
-        }
-      [@@deriving make]
-
-      let arg_typ =
-        let open Fields in
-        obj "SendMintTokensInput"
-          ~coerce:(fun token_owner token receiver amount fee valid_until memo
-                       nonce ->
-            (token_owner, token, receiver, amount, fee, valid_until, memo, nonce)
-            )
-          ~split:(fun f (x : input) ->
-            f x.token_owner x.token x.receiver x.amount x.fee x.valid_until
-              x.memo x.nonce )
-          ~fields:
-            [ token_owner ~doc:"Public key of the token's owner"
-            ; token ~doc:"Token to mint more of"
-            ; receiver_opt
-                ~doc:
-                  "Public key to mint the new tokens for (defaults to token \
-                   owner's account)"
-            ; arg "amount"
-                ~doc:"Amount of token to create in the receiver's account"
-                ~typ:(non_null UInt64.arg_typ)
-            ; fee ~doc:"Fee amount in order to mint tokens"
-            ; valid_until
-            ; memo
-            ; nonce
-            ]
-    end
-
     module RosettaTransaction = struct
       type input = Yojson.Basic.t
 
       let arg_typ =
         Schema.Arg.scalar "RosettaTransaction"
-          ~doc:"A transaction encoded in the rosetta format"
+          ~doc:"A transaction encoded in the Rosetta format"
           ~coerce:(fun graphql_json ->
             Rosetta_lib.Transaction.to_mina_signed (to_yojson graphql_json)
             |> Result.map_error ~f:Error.to_string_hum )
-          ~to_json:Fn.id
+          ~to_json:(Fn.id : input -> input)
     end
 
     module AddAccountInput = struct
@@ -2988,76 +2777,6 @@
     module DeleteAccountInput = struct
       type input = PublicKey.input
 
-=======
-    module RosettaTransaction = struct
-      type input = Yojson.Basic.t
-
-      let arg_typ =
-        Schema.Arg.scalar "RosettaTransaction"
-          ~doc:"A transaction encoded in the Rosetta format"
-          ~coerce:(fun graphql_json ->
-            Rosetta_lib.Transaction.to_mina_signed (to_yojson graphql_json)
-            |> Result.map_error ~f:Error.to_string_hum )
-          ~to_json:(Fn.id : input -> input)
-    end
-
-    module AddAccountInput = struct
-      type input = string
-
-      let arg_typ =
-        obj "AddAccountInput" ~coerce:Fn.id
-          ~fields:
-            [ arg "password" ~doc:"Password used to encrypt the new account"
-                ~typ:(non_null string)
-            ]
-          ~split:Fn.id
-    end
-
-    module UnlockInput = struct
-      type input = Bytes.t * PublicKey.input
-
-      let arg_typ =
-        obj "UnlockInput"
-          ~coerce:(fun password pk -> (password, pk))
-          ~fields:
-            [ arg "password" ~doc:"Password for the account to be unlocked"
-                ~typ:(non_null string)
-            ; arg "publicKey"
-                ~doc:"Public key specifying which account to unlock"
-                ~typ:(non_null PublicKey.arg_typ)
-            ]
-          ~split:(fun f ((password, pk) : input) ->
-            f (Bytes.to_string password) pk )
-    end
-
-    module CreateHDAccountInput = struct
-      type input = UInt32.input
-
-      let arg_typ =
-        obj "CreateHDAccountInput" ~coerce:Fn.id
-          ~fields:
-            [ arg "index" ~doc:"Index of the account in hardware wallet"
-                ~typ:(non_null UInt32.arg_typ)
-            ]
-          ~split:Fn.id
-    end
-
-    module LockInput = struct
-      type input = PublicKey.input
-
-      let arg_typ =
-        obj "LockInput" ~coerce:Fn.id
-          ~fields:
-            [ arg "publicKey" ~doc:"Public key specifying which account to lock"
-                ~typ:(non_null PublicKey.arg_typ)
-            ]
-          ~split:Fn.id
-    end
-
-    module DeleteAccountInput = struct
-      type input = PublicKey.input
-
->>>>>>> 6a34a76d
       let arg_typ =
         obj "DeleteAccountInput" ~coerce:Fn.id
           ~fields:
@@ -3117,7 +2836,6 @@
                    production keys will receive the coinbases if none is given"
             ]
     end
-<<<<<<< HEAD
 
     module SetSnarkWorkFee = struct
       type input = UInt64.input
@@ -3146,36 +2864,6 @@
       type input = { payment : string; added_time : string }
 
       let arg_typ =
-=======
-
-    module SetSnarkWorkFee = struct
-      type input = UInt64.input
-
-      let arg_typ =
-        obj "SetSnarkWorkFee"
-          ~fields:
-            [ Fields.fee ~doc:"Fee to get rewarded for producing snark work" ]
-          ~coerce:Fn.id ~split:Fn.id
-    end
-
-    module SetSnarkWorkerInput = struct
-      type input = PublicKey.input option
-
-      let arg_typ =
-        obj "SetSnarkWorkerInput" ~coerce:Fn.id ~split:Fn.id
-          ~fields:
-            [ arg "publicKey" ~typ:PublicKey.arg_typ
-                ~doc:
-                  "Public key you wish to start snark-working on; null to stop \
-                   doing any snark work"
-            ]
-    end
-
-    module AddPaymentReceiptInput = struct
-      type input = { payment : string; added_time : string }
-
-      let arg_typ =
->>>>>>> 6a34a76d
         obj "AddPaymentReceiptInput"
           ~coerce:(fun payment added_time -> { payment; added_time })
           ~split:(fun f (t : input) -> f t.payment t.added_time)
@@ -3978,115 +3666,6 @@
         (* don't_wait_for (Deferred.for_ 2 ~to_:repeat_count ~do_) ; *)
         send_tx 1 )
 
-<<<<<<< HEAD
-  let create_token =
-    io_field "createToken" ~doc:"Create a new token"
-      ~typ:(non_null Types.Payload.create_token)
-      ~args:
-        Arg.
-          [ arg "input" ~typ:(non_null Types.Input.SendCreateTokenInput.arg_typ)
-          ; Types.Input.Fields.signature
-          ]
-      ~resolve:(fun { ctx = coda; _ } ()
-                    ( fee_payer_pk
-                    , token_owner
-                    , fee
-                    , valid_until
-                    , memo
-                    , nonce_opt ) signature ->
-        let fee_payer_pk = Option.value ~default:token_owner fee_payer_pk in
-        let body =
-          Signed_command_payload.Body.Create_new_token
-            { token_owner_pk = token_owner
-            ; disable_new_accounts =
-                (* TODO(5274): Expose when permissions commands are merged. *)
-                false
-            }
-        in
-        let fee_token = Token_id.default in
-        match signature with
-        | None ->
-            send_unsigned_user_command ~coda ~nonce_opt ~signer:token_owner
-              ~memo ~fee ~fee_token ~fee_payer_pk ~valid_until ~body
-        | Some signature ->
-            send_signed_user_command ~coda ~nonce_opt ~signer:token_owner ~memo
-              ~fee ~fee_token ~fee_payer_pk ~valid_until ~body ~signature )
-
-  let create_token_account =
-    io_field "createTokenAccount" ~doc:"Create a new account for a token"
-      ~typ:(non_null Types.Payload.create_token_account)
-      ~args:
-        Arg.
-          [ arg "input"
-              ~typ:(non_null Types.Input.SendCreateTokenAccountInput.arg_typ)
-          ; Types.Input.Fields.signature
-          ]
-      ~resolve:(fun { ctx = coda; _ } ()
-                    ( token_owner
-                    , token
-                    , receiver
-                    , fee
-                    , fee_payer
-                    , valid_until
-                    , memo
-                    , nonce_opt ) signature ->
-        let body =
-          Signed_command_payload.Body.Create_token_account
-            { token_id = token
-            ; token_owner_pk = token_owner
-            ; receiver_pk = receiver
-            ; account_disabled =
-                (* TODO(5274): Expose when permissions commands are merged. *)
-                false
-            }
-        in
-        let fee_token = Token_id.default in
-        let fee_payer_pk = Option.value ~default:receiver fee_payer in
-        match signature with
-        | None ->
-            send_unsigned_user_command ~coda ~nonce_opt ~signer:fee_payer_pk
-              ~memo ~fee ~fee_token ~fee_payer_pk ~valid_until ~body
-        | Some signature ->
-            send_signed_user_command ~coda ~nonce_opt ~signer:fee_payer_pk ~memo
-              ~fee ~fee_token ~fee_payer_pk ~valid_until ~body ~signature )
-
-  let mint_tokens =
-    io_field "mintTokens" ~doc:"Mint more of a token"
-      ~typ:(non_null Types.Payload.mint_tokens)
-      ~args:
-        Arg.
-          [ arg "input" ~typ:(non_null Types.Input.SendMintTokensInput.arg_typ)
-          ; Types.Input.Fields.signature
-          ]
-      ~resolve:(fun { ctx = coda; _ } ()
-                    ( token_owner
-                    , token
-                    , receiver
-                    , amount
-                    , fee
-                    , valid_until
-                    , memo
-                    , nonce_opt ) signature ->
-        let body =
-          Signed_command_payload.Body.Mint_tokens
-            { token_id = token
-            ; token_owner_pk = token_owner
-            ; receiver_pk = Option.value ~default:token_owner receiver
-            ; amount = Amount.of_uint64 amount
-            }
-        in
-        let fee_token = Token_id.default in
-        match signature with
-        | None ->
-            send_unsigned_user_command ~coda ~nonce_opt ~signer:token_owner
-              ~memo ~fee ~fee_token ~fee_payer_pk:token_owner ~valid_until ~body
-        | Some signature ->
-            send_signed_user_command ~coda ~nonce_opt ~signer:token_owner ~memo
-              ~fee ~fee_token ~fee_payer_pk:token_owner ~valid_until ~body
-              ~signature )
-
-=======
->>>>>>> 6a34a76d
   let send_rosetta_transaction =
     io_field "sendRosettaTransaction"
       ~doc:"Send a transaction in Rosetta format"
