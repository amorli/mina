--- conflicted
+++ resolved
@@ -1692,15 +1692,9 @@
                   | Signed_command c ->
                       let status =
                         match t.status with
-<<<<<<< HEAD
-                        | Applied _ ->
-                            Command_status.Applied
-                        | Failed (e, _) ->
-=======
                         | Applied ->
                             Command_status.Applied
                         | Failed e ->
->>>>>>> 392c8fa1
                             Command_status.Included_but_failed e
                       in
                       Some
@@ -1720,15 +1714,9 @@
                   | Parties parties ->
                       let status =
                         match t.status with
-<<<<<<< HEAD
-                        | Applied _ ->
-                            Command_status.Applied
-                        | Failed (e, _) ->
-=======
                         | Applied ->
                             Command_status.Applied
                         | Failed e ->
->>>>>>> 392c8fa1
                             Command_status.Included_but_failed e
                       in
                       Some
@@ -3116,15 +3104,9 @@
                       in
                       let (status : Types.Command_status.t) =
                         match status with
-<<<<<<< HEAD
-                        | Applied _ ->
-                            Applied
-                        | Failed (failure, _balance_data) ->
-=======
                         | Applied ->
                             Applied
                         | Failed failure ->
->>>>>>> 392c8fa1
                             Included_but_failed failure
                       in
                       ( { data = with_hash; status }
@@ -4053,11 +4035,7 @@
           (Mina_lib.config coda).precomputed_values.constraint_constants block
     in
     { With_hash.Stable.Latest.data =
-<<<<<<< HEAD
         Filtered_external_transition.of_transition block `All transactions
-=======
-        Filtered_external_transition.of_transition transition `All transactions
->>>>>>> 392c8fa1
     ; hash
     }
 
