--- conflicted
+++ resolved
@@ -80,16 +80,9 @@
    pickles.backend
    pickles_types
    graphql
-<<<<<<< HEAD
    fields_derivers.graphql
    o1trace
    verifier
    staged_ledger_diff)
-=======
-   o1trace
-   graphql_wrapper
-   either
- )
->>>>>>> 84dfdd50
  (instrumentation (backend bisect_ppx))
  (preprocess (pps ppx_coda ppx_version ppx_jane ppx_deriving_yojson ppx_deriving.make)))