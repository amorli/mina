--- conflicted
+++ resolved
@@ -10,23 +10,16 @@
   snarky
   pickles
   bignum_bigint
-<<<<<<< HEAD
-=======
-  curve_choice
->>>>>>> 19bb3781
   bowe_gabizon_hash
   random_oracle
   tuple_lib)
  (preprocess
   (pps ppx_version ppx_jane bisect_ppx -- -conditional))
  (synopsis "Cryptographic parameters"))
-<<<<<<< HEAD
-=======
 
 (rule
  (targets group_map_params.ml)
  (deps
   (:< gen/gen.exe))
  (action
-  (run %{<} %{targets})))
->>>>>>> 19bb3781
+  (run %{<} %{targets})))