(* masking_merkle_tree.ml -- implements a mask in front of a Merkle tree; see
   RFC 0004 and docs/specs/merkle_tree.md *)

open Core

(* builds a Merkle tree mask; it's a Merkle tree, with some additional
   operations
*)
module Make (Inputs : Inputs_intf.S) = struct
  open Inputs

  type account = Account.t

  type hash = Hash.t

  type account_id = Account_id.t

  type account_id_set = Account_id.Set.t

  type location = Location.t

  module Location = Location
  module Addr = Location.Addr

  (** Invariant is that parent is None in unattached mask and `Some` in the
      attached one. We can capture this with a GADT but there's some annoying
      issues with bin_io to do so *)
  module Parent = struct
    type t = (Base.t, string (* Location where null was set *)) Result.t
    [@@deriving sexp]
  end

  module Detached_parent_signal = struct
    type t = unit Async.Ivar.t

    let sexp_of_t (_ : t) = Sexp.List []

    let t_of_sexp (_ : Sexp.t) : t = Async.Ivar.create ()
  end

  type t =
    { uuid : Uuid.Stable.V1.t
    ; account_tbl : Account.t Location_binable.Table.t
    ; token_owners : Account_id.t Token_id.Table.t
    ; mutable parent : Parent.t
    ; detached_parent_signal : Detached_parent_signal.t
    ; hash_tbl : Hash.t Addr.Table.t
    ; location_tbl : Location.t Account_id.Table.t
    ; mutable current_location : Location.t option
    ; depth : int
    }
  [@@deriving sexp]

  type unattached = t [@@deriving sexp]

  let create ~depth () =
    { uuid = Uuid_unix.create ()
    ; parent = Error __LOC__
    ; detached_parent_signal = Async.Ivar.create ()
    ; account_tbl = Location_binable.Table.create ()
    ; token_owners = Token_id.Table.create ()
    ; hash_tbl = Addr.Table.create ()
    ; location_tbl = Account_id.Table.create ()
    ; current_location = None
    ; depth
    }

  let get_uuid { uuid; _ } = uuid

  let depth t = t.depth

  let with_ledger ~f =
    let mask = create () in
    f mask

  module Attached = struct
    type parent = Base.t [@@deriving sexp]

    type t = unattached [@@deriving sexp]

    module Path = Base.Path
    module Addr = Location.Addr
    module Location = Location

    type index = int

    type path = Path.t

    type root_hash = Hash.t

    exception Location_is_not_account of Location.t

    exception
      Dangling_parent_reference of
        Uuid.t * (* Location where null was set*) string

    let create () =
      failwith
        "Mask.Attached.create: cannot create an attached mask; use Mask.create \
         and Mask.set_parent"

    let with_ledger ~f:_ =
      failwith
        "Mask.Attached.with_ledger: cannot create an attached mask; use \
         Mask.create and Mask.set_parent"

    let unset_parent ?(trigger_signal = true) ~loc t =
      assert (Result.is_ok t.parent) ;
      t.parent <- Error loc ;
      if trigger_signal then
        Async.Ivar.fill_if_empty t.detached_parent_signal () ;
      t

    let assert_is_attached t =
      match t.parent with
      | Error loc ->
          raise (Dangling_parent_reference (t.uuid, loc))
      | Ok _ ->
          ()

    let detached_signal t = Async.Ivar.read t.detached_parent_signal

    let get_parent ({ parent = opt; _ } as t) =
      assert_is_attached t ; Result.ok_or_failwith opt

    let get_uuid t = assert_is_attached t ; t.uuid

    let get_directory t =
      assert_is_attached t ;
      Base.get_directory (Result.ok_or_failwith t.parent)

    let depth t = assert_is_attached t ; t.depth

    (* don't rely on a particular implementation *)
    let self_find_hash t address =
      assert_is_attached t ;
      Addr.Table.find t.hash_tbl address

    let self_set_hash t address hash =
      assert_is_attached t ;
      Addr.Table.set t.hash_tbl ~key:address ~data:hash

    let set_inner_hash_at_addr_exn t address hash =
      assert_is_attached t ;
      assert (Addr.depth address <= t.depth) ;
      self_set_hash t address hash

    (* don't rely on a particular implementation *)
    let self_find_location t account_id =
      assert_is_attached t ;
      Account_id.Table.find t.location_tbl account_id

    let self_set_location t account_id location =
      assert_is_attached t ;
      Account_id.Table.set t.location_tbl ~key:account_id ~data:location ;
      match t.current_location with
      | None ->
          t.current_location <- Some location
      | Some loc ->
          if Location.( > ) location loc then
            t.current_location <- Some location

    (* don't rely on a particular implementation *)
    let self_find_account t location =
      assert_is_attached t ;
      Location_binable.Table.find t.account_tbl location

    let self_find_all_accounts t =
      assert_is_attached t ;
      Location_binable.Table.data t.account_tbl

    let self_set_account t location account =
      assert_is_attached t ;
      Location_binable.Table.set t.account_tbl ~key:location ~data:account ;
      self_set_location t (Account.identifier account) location

    (* a read does a lookup in the account_tbl; if that fails, delegate to
       parent *)
    let get t location =
      assert_is_attached t ;
      match self_find_account t location with
      | Some account ->
          Some account
      | None ->
          Base.get (get_parent t) location

    let get_batch t locations =
      assert_is_attached t ;
      let found_accounts, leftover_locations =
        List.partition_map locations ~f:(fun location ->
            match self_find_account t location with
            | Some account ->
                Either.first (location, Some account)
            | None ->
                Either.second location )
      in
      found_accounts @ Base.get_batch (get_parent t) leftover_locations

    (* fixup_merkle_path patches a Merkle path reported by the parent,
       overriding with hashes which are stored in the mask *)

    let fixup_merkle_path t path address =
      let rec build_fixed_path path address accum =
        if List.is_empty path then List.rev accum
        else
          (* first element in the path contains hash at sibling of address *)
          let curr_element = List.hd_exn path in
          let merkle_node_address = Addr.sibling address in
          let mask_hash = self_find_hash t merkle_node_address in
          let parent_hash = match curr_element with `Left h | `Right h -> h in
          let new_hash = Option.value mask_hash ~default:parent_hash in
          let new_element =
            match curr_element with
            | `Left _ ->
                `Left new_hash
            | `Right _ ->
                `Right new_hash
          in
          build_fixed_path (List.tl_exn path) (Addr.parent_exn address)
            (new_element :: accum)
      in
      build_fixed_path path address []

    (* the following merkle_path_* functions report the Merkle path for the
       mask *)

    let merkle_path_at_addr_exn t address =
      assert_is_attached t ;
      let parent_merkle_path =
        Base.merkle_path_at_addr_exn (get_parent t) address
      in
      fixup_merkle_path t parent_merkle_path address

    let merkle_path_at_index_exn t index =
      assert_is_attached t ;
      let address = Addr.of_int_exn ~ledger_depth:t.depth index in
      let parent_merkle_path =
        Base.merkle_path_at_addr_exn (get_parent t) address
      in
      fixup_merkle_path t parent_merkle_path address

    let merkle_path t location =
      assert_is_attached t ;
      let address = Location.to_path_exn location in
      let parent_merkle_path = Base.merkle_path (get_parent t) location in
      fixup_merkle_path t parent_merkle_path address

    (* given a Merkle path corresponding to a starting address, calculate
       addresses and hashes for each node affected by the starting hash; that is,
       along the path from the account address to root *)
    let addresses_and_hashes_from_merkle_path_exn merkle_path starting_address
        starting_hash : (Addr.t * Hash.t) list =
      let get_addresses_hashes height accum node =
        let last_address, last_hash = List.hd_exn accum in
        let next_address = Addr.parent_exn last_address in
        let next_hash =
          match node with
          | `Left sibling_hash ->
              Hash.merge ~height last_hash sibling_hash
          | `Right sibling_hash ->
              Hash.merge ~height sibling_hash last_hash
        in
        (next_address, next_hash) :: accum
      in
      List.foldi merkle_path
        ~init:[ (starting_address, starting_hash) ]
        ~f:get_addresses_hashes

    (* use mask Merkle root, if it exists, else get from parent *)
    let merkle_root t =
      assert_is_attached t ;
      match self_find_hash t (Addr.root ()) with
      | Some hash ->
          hash
      | None ->
          Base.merkle_root (get_parent t)

    let remove_account_and_update_hashes t location =
      assert_is_attached t ;
      (* remove account and key from tables *)
      let account = Option.value_exn (self_find_account t location) in
      Location_binable.Table.remove t.account_tbl location ;
      (* Update token info. *)
      let account_id = Account.identifier account in
      Token_id.Table.remove t.token_owners
        (Account_id.derive_token_id ~owner:account_id) ;
      (* TODO : use stack database to save unused location, which can be used
         when allocating a location *)
      Account_id.Table.remove t.location_tbl account_id ;
      (* reuse location if possible *)
      Option.iter t.current_location ~f:(fun curr_loc ->
          if Location.equal location curr_loc then
            match Location.prev location with
            | Some prev_loc ->
                t.current_location <- Some prev_loc
            | None ->
                t.current_location <- None ) ;
      (* update hashes *)
      let account_address = Location.to_path_exn location in
      let account_hash = Hash.empty_account in
      let merkle_path = merkle_path t location in
      let addresses_and_hashes =
        addresses_and_hashes_from_merkle_path_exn merkle_path account_address
          account_hash
      in
      List.iter addresses_and_hashes ~f:(fun (addr, hash) ->
          self_set_hash t addr hash )

    (* a write writes only to the mask, parent is not involved need to update
       both account and hash pieces of the mask *)
    let set t location account =
      assert_is_attached t ;
      self_set_account t location account ;
      (* Update token info. *)
      let account_id = Account.identifier account in
      Token_id.Table.set t.token_owners
        ~key:(Account_id.derive_token_id ~owner:account_id)
        ~data:account_id ;
      (* Update merkle path. *)
      let account_address = Location.to_path_exn location in
      let account_hash = Hash.hash_account account in
      let merkle_path = merkle_path t location in
      let addresses_and_hashes =
        addresses_and_hashes_from_merkle_path_exn merkle_path account_address
          account_hash
      in
      List.iter addresses_and_hashes ~f:(fun (addr, hash) ->
          self_set_hash t addr hash )

    (* if the mask's parent sets an account, we can prune an entry in the mask
       if the account in the parent is the same in the mask *)
    let parent_set_notify t account =
      assert_is_attached t ;
      match self_find_location t (Account.identifier account) with
      | None ->
          ()
      | Some location -> (
          match self_find_account t location with
          | Some existing_account ->
              if Account.equal account existing_account then
                remove_account_and_update_hashes t location
          | None ->
              () )

    (* as for accounts, we see if we have it in the mask, else delegate to
       parent *)
    let get_hash t addr =
      assert_is_attached t ;
      match self_find_hash t addr with
      | Some hash ->
          Some hash
      | None -> (
          try
            let hash = Base.get_inner_hash_at_addr_exn (get_parent t) addr in
            Some hash
          with _ -> None )

    (* batch operations TODO: rely on availability of batch operations in Base
       for speed *)
    (* NB: rocksdb does not support batch reads; should we offer this? *)
    let get_batch_exn t locations =
      assert_is_attached t ;
      List.map locations ~f:(fun location -> get t location)

    (* NB: rocksdb does not support batch reads; is this needed? *)
    let get_hash_batch_exn t addrs =
      assert_is_attached t ;
      List.map addrs ~f:(fun addr ->
          match self_find_hash t addr with
          | Some account ->
              Some account
          | None -> (
              try Some (Base.get_inner_hash_at_addr_exn (get_parent t) addr)
              with _ -> None ) )

    (* transfer state from mask to parent; flush local state *)
    let commit t =
      assert_is_attached t ;
      let old_root_hash = merkle_root t in
      let account_data = Location_binable.Table.to_alist t.account_tbl in
      Base.set_batch (get_parent t) account_data ;
      Location_binable.Table.clear t.account_tbl ;
      Addr.Table.clear t.hash_tbl ;
      Debug_assert.debug_assert (fun () ->
          [%test_result: Hash.t]
            ~message:
              "Parent merkle root after committing should be the same as the \
               old one in the mask"
            ~expect:old_root_hash
            (Base.merkle_root (get_parent t)) ;
          [%test_result: Hash.t]
            ~message:"Merkle root of the mask should delegate to the parent now"
            ~expect:(merkle_root t)
            (Base.merkle_root (get_parent t)) )

    (* copy tables in t; use same parent *)
    let copy t =
      { uuid = Uuid_unix.create ()
      ; parent = Ok (get_parent t)
      ; detached_parent_signal = Async.Ivar.create ()
      ; account_tbl = Location_binable.Table.copy t.account_tbl
      ; token_owners = Token_id.Table.copy t.token_owners
      ; location_tbl = Account_id.Table.copy t.location_tbl
      ; hash_tbl = Addr.Table.copy t.hash_tbl
      ; current_location = t.current_location
      ; depth = t.depth
      }

    let last_filled t =
      assert_is_attached t ;
      Option.value_map
        (Base.last_filled (get_parent t))
        ~default:t.current_location
        ~f:(fun parent_loc ->
          match t.current_location with
          | None ->
              Some parent_loc
          | Some our_loc -> (
              match (parent_loc, our_loc) with
              | Account parent_addr, Account our_addr ->
                  (* Addr.compare is Bitstring.compare, essentially String.compare *)
                  let loc =
                    if Addr.compare parent_addr our_addr >= 0 then parent_loc
                    else our_loc
                  in
                  Some loc
              | _ ->
                  failwith
                    "last_filled: expected account locations for the parent \
                     and mask" ) )

    include Merkle_ledger.Util.Make (struct
      module Location = Location
      module Location_binable = Location_binable
      module Key = Key
      module Token_id = Token_id
      module Account_id = Account_id
      module Account = Account
      module Hash = Hash
      module Balance = Balance

      module Base = struct
        type nonrec t = t

        let get = get

        let last_filled = last_filled
      end

      let ledger_depth = depth

      let location_of_account_addr addr = Location.Account addr

      let location_of_hash_addr addr = Location.Hash addr

      let get_hash t location =
        Option.value_exn (get_hash t (Location.to_path_exn location))

      let set_raw_hash_batch t locations_and_hashes =
        List.iter locations_and_hashes ~f:(fun (location, hash) ->
            self_set_hash t (Location.to_path_exn location) hash )

      let set_location_batch ~last_location t account_to_location_list =
        t.current_location <- Some last_location ;
        Mina_stdlib.Nonempty_list.iter account_to_location_list
          ~f:(fun (key, data) ->
            Account_id.Table.set t.location_tbl ~key ~data )

      let set_raw_account_batch t locations_and_accounts =
        List.iter locations_and_accounts ~f:(fun (location, account) ->
            let account_id = Account.identifier account in
            Token_id.Table.set t.token_owners
              ~key:(Account_id.derive_token_id ~owner:account_id)
              ~data:account_id ;
            self_set_account t location account )
    end)

    let set_batch_accounts t addresses_and_accounts =
      assert_is_attached t ;
      set_batch_accounts t addresses_and_accounts

    (* set accounts in mask *)
    let set_all_accounts_rooted_at_exn t address (accounts : Account.t list) =
      assert_is_attached t ;
      set_all_accounts_rooted_at_exn t address accounts

<<<<<<< HEAD
    (* keys from this mask and all ancestors *)
    let accounts t =
      assert_is_attached t ;
      let mask_keys =
        Location_binable.Table.data t.account_tbl
        |> List.map ~f:Account.identifier
        |> Account_id.Set.of_list
      in
      let parent_keys = Base.accounts (get_parent t) in
      Account_id.Set.union parent_keys mask_keys

    let token_owner (t : t) (tid : Token_id.t) : Account_id.t option =
=======
    let token_owner t tid =
>>>>>>> c566b6c2
      assert_is_attached t ;
      match Token_id.Table.find t.token_owners tid with
      | Some id ->
          Some id
      | None ->
          Base.token_owner (get_parent t) tid

    let token_owners (t : t) : Account_id.Set.t =
      assert_is_attached t ;
      let mask_owners =
        Hashtbl.fold t.token_owners ~init:Account_id.Set.empty
          ~f:(fun ~key:_tid ~data:owner acc -> Set.add acc owner)
      in
      Set.union mask_owners (Base.token_owners (get_parent t))

    let tokens t pk =
      assert_is_attached t ;
      let mask_tokens =
        Account_id.Table.keys t.location_tbl
        |> List.filter_map ~f:(fun aid ->
               if Key.equal pk (Account_id.public_key aid) then
                 Some (Account_id.token_id aid)
               else None )
        |> Token_id.Set.of_list
      in
      Set.union mask_tokens (Base.tokens (get_parent t) pk)

    let num_accounts t =
      assert_is_attached t ;
      match t.current_location with
      | None ->
          0
      | Some location -> (
          match location with
          | Account addr ->
              Addr.to_int addr + 1
          | _ ->
              failwith "Expected mask current location to represent an account"
          )

    let location_of_account t account_id =
      assert_is_attached t ;
      let mask_result = self_find_location t account_id in
      match mask_result with
      | Some _ ->
          mask_result
      | None ->
          Base.location_of_account (get_parent t) account_id

    let location_of_account_batch t account_ids =
      assert_is_attached t ;
      let found_locations, leftover_account_ids =
        List.partition_map account_ids ~f:(fun account_id ->
            match self_find_location t account_id with
            | Some location ->
                Either.first (account_id, Some location)
            | None ->
                Either.second account_id )
      in
      found_locations
      @ Base.location_of_account_batch (get_parent t) leftover_account_ids

    (* not needed for in-memory mask; in the database, it's currently a NOP *)
    let make_space_for t =
      assert_is_attached t ;
      Base.make_space_for (get_parent t)

    let get_inner_hash_at_addr_exn t address =
      assert_is_attached t ;
      assert (Addr.depth address <= t.depth) ;
      get_hash t address |> Option.value_exn

    let remove_accounts_exn t keys =
      assert_is_attached t ;
      let rec loop keys parent_keys mask_locations =
        match keys with
        | [] ->
            (parent_keys, mask_locations)
        | key :: rest -> (
            match self_find_location t key with
            | None ->
                loop rest (key :: parent_keys) mask_locations
            | Some loc ->
                loop rest parent_keys (loc :: mask_locations) )
      in
      (* parent_keys not in mask, may be in parent mask_locations definitely in
         mask *)
      let parent_keys, mask_locations = loop keys [] [] in
      (* allow call to parent to raise an exception if raised, the parent
         hasn't removed any accounts, and we don't try to remove any accounts
         from mask *)
      Base.remove_accounts_exn (get_parent t) parent_keys ;
      (* removing accounts in parent succeeded, so proceed with removing
         accounts from mask we sort mask locations in reverse order,
         potentially allowing reuse of locations *)
      let rev_sorted_mask_locations =
        List.sort mask_locations ~compare:(fun loc1 loc2 ->
            let loc1 = Location.to_path_exn loc1 in
            let loc2 = Location.to_path_exn loc2 in
            Location.Addr.compare loc2 loc1 )
      in
      List.iter rev_sorted_mask_locations
        ~f:(remove_account_and_update_hashes t)

    (* Destroy intentionally does not commit before destroying
       as sometimes this is desired behavior *)
    let close t =
      assert_is_attached t ;
      Location_binable.Table.clear t.account_tbl ;
      Addr.Table.clear t.hash_tbl ;
      Account_id.Table.clear t.location_tbl ;
      Async.Ivar.fill_if_empty t.detached_parent_signal ()

    let index_of_account_exn t key =
      assert_is_attached t ;
      let location = location_of_account t key |> Option.value_exn in
      let addr = Location.to_path_exn location in
      Addr.to_int addr

    let get_at_index_exn t index =
      assert_is_attached t ;
      let addr = Addr.of_int_exn ~ledger_depth:t.depth index in
      get t (Location.Account addr) |> Option.value_exn

    let set_at_index_exn t index account =
      assert_is_attached t ;
      let addr = Addr.of_int_exn ~ledger_depth:t.depth index in
      set t (Location.Account addr) account

    let to_list t =
      assert_is_attached t ;
      let num_accounts = num_accounts t in
      Async.Deferred.List.init ~how:`Parallel num_accounts ~f:(fun i ->
          Async.Deferred.return @@ get_at_index_exn t i )

    let to_list_sequential t =
      assert_is_attached t ;
      let num_accounts = num_accounts t in
      List.init num_accounts ~f:(fun i -> get_at_index_exn t i)

    (* keys from this mask and all ancestors *)
    let accounts t =
      assert_is_attached t ;
      let%map.Async.Deferred accts = to_list t in
      List.map accts ~f:Account.identifier |> Account_id.Set.of_list

    let iteri t ~f =
      assert_is_attached t ;
      let num_accounts = num_accounts t in
      Sequence.range ~stop:`exclusive 0 num_accounts
      |> Sequence.iter ~f:(fun i -> f i (get_at_index_exn t i))

    let foldi_with_ignored_accounts t ignored_accounts ~init ~f =
      assert_is_attached t ;
      let locations_and_accounts =
        Location_binable.Table.to_alist t.account_tbl
      in
      (* parent should ignore accounts in this mask *)
      let mask_accounts =
        List.map locations_and_accounts ~f:(fun (_loc, acct) ->
            Account.identifier acct )
      in
      let mask_ignored_accounts = Account_id.Set.of_list mask_accounts in
      let all_ignored_accounts =
        Account_id.Set.union ignored_accounts mask_ignored_accounts
      in
      (* in parent, ignore any passed-in ignored accounts and accounts in mask *)
      let parent_result =
        Base.foldi_with_ignored_accounts (get_parent t) all_ignored_accounts
          ~init ~f
      in
      let f' accum (location, account) =
        (* for mask, ignore just passed-in ignored accounts *)
        if Account_id.Set.mem ignored_accounts (Account.identifier account) then
          accum
        else
          let address = Location.to_path_exn location in
          f address accum account
      in
      List.fold locations_and_accounts ~init:parent_result ~f:f'

    let foldi t ~init ~f =
      assert_is_attached t ;
      foldi_with_ignored_accounts t Account_id.Set.empty ~init ~f

    (* we would want fold_until to combine results from the parent and the mask
       way (1): use the parent result as the init of the mask fold (or
         vice-versa) the parent result may be of different type than the mask
         fold init, so we get a less general type than the signature indicates,
         so compilation fails
       way (2): make the folds independent, but there's not a specified way to
         combine the results
       way (3): load parent accounts into an in-memory list, merge with mask
         accounts, then fold; this becomes intractable if the parent has a large
         number of entries *)
    let fold_until _t ~init:_ ~f:_ ~finish:_ =
      failwith "fold_until: not implemented"

    module For_testing = struct
      let location_in_mask t location =
        Option.is_some (self_find_account t location)

      let address_in_mask t addr = Option.is_some (self_find_hash t addr)

      let current_location t = t.current_location
    end

    (* leftmost location *)
    let first_location ~ledger_depth =
      Location.Account
        ( Addr.of_directions
        @@ List.init ledger_depth ~f:(fun _ -> Direction.Left) )

    let loc_max a b =
      let a' = Location.to_path_exn a in
      let b' = Location.to_path_exn b in
      if Location.Addr.compare a' b' > 0 then a else b

    (* NB: updates the mutable current_location field in t *)
    let get_or_create_account t account_id account =
      assert_is_attached t ;
      match self_find_location t account_id with
      | None -> (
          (* not in mask, maybe in parent *)
          match Base.location_of_account (get_parent t) account_id with
          | Some location ->
              Ok (`Existed, location)
          | None -> (
              (* not in parent, create new location *)
              let maybe_location =
                match last_filled t with
                | None ->
                    Some (first_location ~ledger_depth:t.depth)
                | Some loc ->
                    Location.next loc
              in
              match maybe_location with
              | None ->
                  Or_error.error_string "Db_error.Out_of_leaves"
              | Some location ->
                  set t location account ;
                  self_set_location t account_id location ;
                  t.current_location <- Some location ;
                  Ok (`Added, location) ) )
      | Some location ->
          Ok (`Existed, location)

    let sexp_of_location = Location.sexp_of_t

    let location_of_sexp = Location.t_of_sexp
  end

  let set_parent t parent =
    assert (Result.is_error t.parent) ;
    assert (Option.is_none (Async.Ivar.peek t.detached_parent_signal)) ;
    assert (Int.equal t.depth (Base.depth parent)) ;
    t.parent <- Ok parent ;
    t.current_location <- Attached.last_filled t ;
    t

  let addr_to_location addr = Location.Account addr
end<|MERGE_RESOLUTION|>--- conflicted
+++ resolved
@@ -484,22 +484,7 @@
       assert_is_attached t ;
       set_all_accounts_rooted_at_exn t address accounts
 
-<<<<<<< HEAD
-    (* keys from this mask and all ancestors *)
-    let accounts t =
-      assert_is_attached t ;
-      let mask_keys =
-        Location_binable.Table.data t.account_tbl
-        |> List.map ~f:Account.identifier
-        |> Account_id.Set.of_list
-      in
-      let parent_keys = Base.accounts (get_parent t) in
-      Account_id.Set.union parent_keys mask_keys
-
-    let token_owner (t : t) (tid : Token_id.t) : Account_id.t option =
-=======
     let token_owner t tid =
->>>>>>> c566b6c2
       assert_is_attached t ;
       match Token_id.Table.find t.token_owners tid with
       | Some id ->
