open Inline_test_quiet_logs
open Core_kernel
open Mina_base
open Mina_transaction
open Pipe_lib
open Network_pool

module State = struct
  [%%versioned
  module Stable = struct
    module V1 = struct
      type t = Pending | Included | Unknown [@@deriving equal, sexp, compare]

      let to_latest = Fn.id
    end
  end]

  let to_string = function
    | Pending ->
        "PENDING"
    | Included ->
        "INCLUDED"
    | Unknown ->
        "UNKOWN"
end

(* TODO: this is extremely expensive as implemented and needs to be replaced with an extension *)
let get_status ~frontier_broadcast_pipe ~transaction_pool cmd =
  let open Or_error.Let_syntax in
  let%map check_cmd =
    Result.of_option (User_command.check cmd)
      ~error:(Error.of_string "Invalid signature")
    |> Result.map ~f:(fun x ->
           Transaction_hash.User_command_with_valid_signature.create x)
  in
  let resource_pool = Transaction_pool.resource_pool transaction_pool in
  match Broadcast_pipe.Reader.peek frontier_broadcast_pipe with
  | None ->
      State.Unknown
  | Some transition_frontier ->
      with_return (fun { return } ->
          let best_tip_path =
            Transition_frontier.best_tip_path transition_frontier
          in
          let in_breadcrumb breadcrumb =
            List.exists (Transition_frontier.Breadcrumb.commands breadcrumb)
              ~f:(fun { data = cmd'; _ } ->
                User_command.equal cmd (User_command.forget_check cmd'))
          in
          if List.exists ~f:in_breadcrumb best_tip_path then
            return State.Included ;
          if
            List.exists ~f:in_breadcrumb
              (Transition_frontier.all_breadcrumbs transition_frontier)
          then return State.Pending ;
          if Transaction_pool.Resource_pool.member resource_pool check_cmd then
            return State.Pending ;
          State.Unknown)

let%test_module "transaction_status" =
  ( module struct
    open Async
    open Mina_numbers

    let max_length = 10

    let frontier_size = 1

    let logger = Logger.null ()

    let time_controller = Block_time.Controller.basic ~logger

    let precomputed_values = Lazy.force Precomputed_values.for_unit_tests

    let proof_level = precomputed_values.proof_level

    let constraint_constants = precomputed_values.constraint_constants

    module Genesis_ledger = (val precomputed_values.genesis_ledger)

    let trust_system = Trust_system.null ()

    let pool_max_size = precomputed_values.genesis_constants.txpool_max_size

    let verifier =
      Async.Thread_safe.block_on_async_exn (fun () ->
          Verifier.create ~logger ~proof_level ~constraint_constants
            ~conf_dir:None
            ~pids:(Child_processes.Termination.create_pid_table ()))

    let key_gen =
      let open Quickcheck.Generator in
      let open Quickcheck.Generator.Let_syntax in
      let keypairs = List.map (Lazy.force Genesis_ledger.accounts) ~f:fst in
      let%map random_key_opt = of_list keypairs in
      ( Genesis_ledger.largest_account_keypair_exn ()
      , Signature_lib.Keypair.of_private_key_exn
          (Option.value_exn random_key_opt) )

    let gen_frontier =
      Transition_frontier.For_tests.gen ~logger ~precomputed_values ~verifier
        ~trust_system ~max_length ~size:frontier_size ()

    (*TODO: Generate snapp txns*)
    let gen_user_command =
      Signed_command.Gen.payment ~sign_type:`Real ~max_amount:100 ~fee_range:10
        ~key_gen ~nonce:(Account_nonce.of_int 1) ()

    let create_pool ~frontier_broadcast_pipe =
      let config =
        Transaction_pool.Resource_pool.make_config ~trust_system ~pool_max_size
          ~verifier
      in
      let transaction_pool, _, local_sink =
        Transaction_pool.create ~config
          ~constraint_constants:precomputed_values.constraint_constants
          ~consensus_constants:precomputed_values.consensus_constants
          ~time_controller ~logger ~frontier_broadcast_pipe
<<<<<<< HEAD
=======
          ~expiry_ns:
            (Time_ns.Span.of_hr
               (Float.of_int
                  precomputed_values.genesis_constants.transaction_expiry_hr))
>>>>>>> 8eb2e109
          ~log_gossip_heard:false ~on_remote_push:(Fn.const Deferred.unit)
      in
      don't_wait_for
      @@ Linear_pipe.iter (Transaction_pool.broadcasts transaction_pool)
           ~f:(fun transactions ->
             [%log trace]
               "Transactions have been applied successfully and is propagated \
                throughout the 'network'"
               ~metadata:
                 [ ( "transactions"
                   , Transaction_pool.Resource_pool.Diff.to_yojson transactions
                   )
                 ] ;
             Deferred.unit) ;
      (* Need to wait for transaction_pool to see the transition_frontier *)
      let%map () = Async.Scheduler.yield_until_no_jobs_remain () in
      (transaction_pool, local_sink)

    let%test_unit "If the transition frontier currently doesn't exist, the \
                   status of a sent transaction will be unknown" =
      Quickcheck.test ~trials:1 gen_user_command ~f:(fun user_command ->
          Backtrace.elide := false ;
          Async.Thread_safe.block_on_async_exn (fun () ->
              let frontier_broadcast_pipe, _ = Broadcast_pipe.create None in
              let%bind transaction_pool, local_diffs_writer =
                create_pool ~frontier_broadcast_pipe
              in
              let%bind () =
                Transaction_pool.Local_sink.push local_diffs_writer
                  ([ Signed_command user_command ], Fn.const ())
              in
              let%map () = Async.Scheduler.yield_until_no_jobs_remain () in
              [%log info] "Checking status" ;
              [%test_eq: State.t] ~equal:State.equal State.Unknown
                ( Or_error.ok_exn
                @@ get_status ~frontier_broadcast_pipe ~transaction_pool
                     (Signed_command user_command) )))

    let%test_unit "A pending transaction is either in the transition frontier \
                   or transaction pool, but not in the best path of the \
                   transition frontier" =
      Quickcheck.test ~trials:1
        (Quickcheck.Generator.tuple2 gen_frontier gen_user_command)
        ~f:(fun (frontier, user_command) ->
          Async.Thread_safe.block_on_async_exn (fun () ->
              let frontier_broadcast_pipe, _ =
                Broadcast_pipe.create (Some frontier)
              in
              let%bind transaction_pool, local_diffs_writer =
                create_pool ~frontier_broadcast_pipe
              in
              let%bind () =
                Transaction_pool.Local_sink.push local_diffs_writer
                  ([ Signed_command user_command ], Fn.const ())
              in
              let%map () = Async.Scheduler.yield_until_no_jobs_remain () in
              let status =
                Or_error.ok_exn
                @@ get_status ~frontier_broadcast_pipe ~transaction_pool
                     (Signed_command user_command)
              in
              [%log info] "Computing status" ;
              [%test_eq: State.t] ~equal:State.equal State.Pending status))

    let%test_unit "An unknown transaction does not appear in the transition \
                   frontier or transaction pool " =
      let user_commands_generator =
        let open Quickcheck.Generator in
        let open Let_syntax in
        let%bind head_user_command = gen_user_command in
        let%map tail_user_commands =
          Quickcheck.Generator.list_with_length 10 gen_user_command
        in
        Non_empty_list.init head_user_command tail_user_commands
      in
      Quickcheck.test ~trials:1
        (Quickcheck.Generator.tuple2 gen_frontier user_commands_generator)
        ~f:(fun (frontier, user_commands) ->
          Async.Thread_safe.block_on_async_exn (fun () ->
              let frontier_broadcast_pipe, _ =
                Broadcast_pipe.create (Some frontier)
              in
              let%bind transaction_pool, local_diffs_writer =
                create_pool ~frontier_broadcast_pipe
              in
              let unknown_user_command, pool_user_commands =
                Non_empty_list.uncons user_commands
              in
              let%bind () =
                Transaction_pool.Local_sink.push local_diffs_writer
                  ( List.map pool_user_commands ~f:(fun x ->
                        User_command.Signed_command x)
                  , Fn.const () )
              in
              let%map () = Async.Scheduler.yield_until_no_jobs_remain () in
              [%log info] "Computing status" ;
              [%test_eq: State.t] ~equal:State.equal State.Unknown
                ( Or_error.ok_exn
                @@ get_status ~frontier_broadcast_pipe ~transaction_pool
                     (Signed_command unknown_user_command) )))
  end )<|MERGE_RESOLUTION|>--- conflicted
+++ resolved
@@ -116,13 +116,10 @@
           ~constraint_constants:precomputed_values.constraint_constants
           ~consensus_constants:precomputed_values.consensus_constants
           ~time_controller ~logger ~frontier_broadcast_pipe
-<<<<<<< HEAD
-=======
           ~expiry_ns:
             (Time_ns.Span.of_hr
                (Float.of_int
                   precomputed_values.genesis_constants.transaction_expiry_hr))
->>>>>>> 8eb2e109
           ~log_gossip_heard:false ~on_remote_push:(Fn.const Deferred.unit)
       in
       don't_wait_for
