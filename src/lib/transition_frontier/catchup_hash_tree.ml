--- conflicted
+++ resolved
@@ -108,17 +108,9 @@
           ; ("tree", to_yojson t) ]
         "hash tree invariant broken: $parent not found in $tree for $hash"
   | Some x ->
-<<<<<<< HEAD
-    if check_has_breadcrumb &&
-       (match x.state with
-       | Node.State.Have_breadcrumb -> false
-       | Part_of_catchups _ -> true) then
-      [%log' debug t.logger]
-=======
       if check_has_breadcrumb && not (Node.State.equal x.state Have_breadcrumb)
       then
         [%log' debug t.logger]
->>>>>>> 7ed00a76
           ~metadata:
             [ ("parent", State_hash.to_yojson p)
             ; ("hash", State_hash.to_yojson h)
