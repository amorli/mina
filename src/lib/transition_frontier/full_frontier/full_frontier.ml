--- conflicted
+++ resolved
@@ -474,19 +474,19 @@
           (Ledger.Mask.create ~depth:(Ledger.Any_ledger.M.depth s) ())
       in
       (* STEP 5 *)
-<<<<<<< HEAD
       (*Validate transactions against the protocol state associated with the transaction*)
       let apply_first_pass =
         Ledger.apply_transaction_first_pass
           ~constraint_constants:Context.constraint_constants
       in
       let apply_second_pass = Ledger.apply_transaction_second_pass in
-      let apply_first_pass_sparse_ledger ~txn_state_view sparse_ledger txn =
+      let apply_first_pass_sparse_ledger ~global_slot ~txn_state_view
+          sparse_ledger txn =
         let open Or_error.Let_syntax in
         let%map _ledger, partial_txn =
           Mina_ledger.Sparse_ledger.apply_transaction_first_pass
             ~constraint_constants:Context.constraint_constants ~txn_state_view
-            sparse_ledger txn
+            ~global_slot sparse_ledger txn
         in
         partial_txn
       in
@@ -505,24 +505,6 @@
             (Staged_ledger.scan_state
                (Breadcrumb.staged_ledger new_root_node.breadcrumb) )
           : unit Or_error.t ) ;
-=======
-      Mina_stdlib.Nonempty_list.iter
-        (Option.value_exn
-           (Staged_ledger.proof_txns_with_state_hashes
-              (Breadcrumb.staged_ledger new_root_node.breadcrumb) ) )
-        ~f:(fun (txn, state_hash, global_slot) ->
-          (*Validate transactions against the protocol state associated with the transaction*)
-          let txn_state_view =
-            find_protocol_state t state_hash
-            |> Option.value_exn |> Protocol_state.body
-            |> Protocol_state.Body.view
-          in
-          ignore
-            ( Or_error.ok_exn
-                (Ledger.apply_transaction ~constraint_constants ~global_slot
-                   ~txn_state_view mt txn.data )
-              : Ledger.Transaction_applied.t ) ) ;
->>>>>>> 7df96fc9
       (* STEP 6 *)
       Ledger.commit mt ;
       (* STEP 7 *)
