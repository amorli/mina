--- conflicted
+++ resolved
@@ -23,12 +23,8 @@
    transition_frontier_persistent_root
    transition_frontier_base
    consensus
-<<<<<<< HEAD
    mina_ledger
-   mina_transition
-=======
    mina_block
->>>>>>> cadf90ad
    data_hash_lib
    precomputed_values
    with_hash
