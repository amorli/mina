--- conflicted
+++ resolved
@@ -36,14 +36,9 @@
 val apply_diffs :
      t
   -> Diff.Full.E.t list
-<<<<<<< HEAD
   -> enable_epoch_ledger_sync:[`Enabled of Ledger.Db.t | `Disabled]
-  -> [`New_root of Root_identifier.t option]
-=======
-  -> ignore_consensus_local_state:bool
   -> [ `New_root_and_diffs_with_mutants of
        Root_identifier.t option * Diff.Full.With_mutant.t list ]
->>>>>>> 7cf4e702
 
 module For_tests : sig
   val equal : t -> t -> bool
