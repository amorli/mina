--- conflicted
+++ resolved
@@ -88,57 +88,6 @@
 
       let to_latest = Fn.id
     end
-<<<<<<< HEAD
-=======
-
-    module V1 = struct
-      type t =
-        { transition: External_transition.Validated.Stable.V1.t
-        ; protocol_states:
-            ( Mina_base.State_hash.Stable.V1.t
-            * Mina_state.Protocol_state.Value.Stable.V1.t )
-            list
-        ; common: Common.Stable.V1.t }
-
-      let to_yojson {transition; protocol_states= _; common} =
-        `Assoc
-          [ ("transition", External_transition.Validated.Stable.V1.to_yojson transition)
-          ; ("protocol_states", `String "<opaque>")
-          ; ("common", Common.Stable.V1.to_yojson common) ]
-
-      let to_latest {transition; protocol_states; common} =
-        let transition = External_transition.Validated.Stable.V1.to_latest transition in
-        let protocol_states =
-          List.map protocol_states ~f:(fun (state_hash, s) ->
-            { With_hash.data = s
-            ; hash = {Mina_base.State_hash.State_hashes.state_hash; state_body_hash = None} })
-        in
-        {V2.transition; protocol_states; common}
-
-      let of_v2 {V2.transition; protocol_states; common} =
-        let transition = External_transition.Validated.Stable.V1.of_v2 transition in
-        let protocol_states =
-          List.map protocol_states ~f:(fun s ->
-            Mina_base.State_hash.With_state_hashes.(state_hash s, data s))
-        in
-        {transition; protocol_states; common}
-
-      let transition t = t.transition
-
-      let state_hash t = 
-        Mina_block.Validated.state_hash @@ External_transition.Validated.lower @@ External_transition.Validated.Stable.V1.to_latest t.transition
-
-      let protocol_states t = t.protocol_states
-
-      let scan_state t = Common.scan_state t.common
-
-      let pending_coinbase t = Common.pending_coinbase t.common
-
-      let create ~transition ~scan_state ~pending_coinbase ~protocol_states =
-        let common = {Common.scan_state; pending_coinbase} in
-        {transition; common; protocol_states}
-    end
->>>>>>> d57645bb
   end]
 
   [%%define_locally Stable.Latest.(to_yojson)]
@@ -177,27 +126,15 @@
   let hash t = t.hash
 
   let of_limited (l : Limited.t) =
-<<<<<<< HEAD
-    let hash =
-      (External_transition.Validated.state_hashes l.transition).state_hash
-    in
-    { hash; common = l.common }
-=======
     let hash = Mina_block.Validated.state_hash (External_transition.Validated.lower l.transition) in
     {hash; common= l.common}
->>>>>>> d57645bb
 
   let upgrade t ~transition ~protocol_states =
     let hash = hash t in
     assert (
       State_hash.equal
-<<<<<<< HEAD
-        (External_transition.Validated.state_hashes transition).state_hash hash
-    ) ;
-=======
     (Mina_block.Validated.state_hash @@ External_transition.Validated.lower transition) 
         hash ) ;
->>>>>>> d57645bb
     let protocol_states =
       List.map protocol_states ~f:(fun (state_hash, s) ->
           { With_hash.data = s
@@ -237,14 +174,7 @@
     Staged_ledger.pending_coinbase_collection staged_ledger
   in
   let common = Common.create ~scan_state ~pending_coinbase in
-<<<<<<< HEAD
-  { Minimal.hash =
-      (External_transition.Validated.state_hashes transition).state_hash
-  ; common
-  }
-=======
   {Minimal.hash= Mina_block.Validated.state_hash @@ External_transition.Validated.lower transition; common}
->>>>>>> d57645bb
 
 let limit { transition; staged_ledger; protocol_states } =
   let scan_state = Staged_ledger.scan_state staged_ledger in
