--- conflicted
+++ resolved
@@ -8,18 +8,8 @@
 module Historical : sig
   [%%versioned:
   module Stable : sig
-<<<<<<< HEAD
-    module V2 : sig
+    module V3 : sig
       type t
-    end
-
-    module V1 : sig
-=======
-    module V3 : sig
->>>>>>> 8fc1e636
-      type t
-
-      val to_latest : t -> V2.t
     end
   end]
 
@@ -39,38 +29,8 @@
 module Limited : sig
   [%%versioned:
   module Stable : sig
-<<<<<<< HEAD
-    module V2 : sig
+    module V3 : sig
       type t [@@deriving to_yojson]
-    end
-
-    module V1 : sig
-=======
-    module V3 : sig
->>>>>>> 8fc1e636
-      type t [@@deriving to_yojson]
-
-      val to_latest : t -> V2.t
-
-      val of_v2 : V2.t -> t
-
-      val transition : t -> External_transition.Validated.Stable.V1.t
-
-      val state_hash : t -> State_hash.t
-
-      val scan_state : t -> Staged_ledger.Scan_state.t
-
-      val pending_coinbase : t -> Pending_coinbase.t
-
-      val protocol_states :
-        t -> (State_hash.t * Mina_state.Protocol_state.value) list
-
-      val create :
-           transition:External_transition.Validated.Stable.V1.t
-        -> scan_state:Staged_ledger.Scan_state.t
-        -> pending_coinbase:Pending_coinbase.t
-        -> protocol_states:(State_hash.t * Mina_state.Protocol_state.value) list
-        -> t
     end
   end]
 
@@ -89,12 +49,8 @@
        transition:External_transition.Validated.t
     -> scan_state:Staged_ledger.Scan_state.t
     -> pending_coinbase:Pending_coinbase.t
-<<<<<<< HEAD
-    -> protocol_states:Mina_state.Protocol_state.value State_hash.With_state_hashes.t list
-=======
     -> protocol_states:
          Mina_state.Protocol_state.value State_hash.With_state_hashes.t list
->>>>>>> 8fc1e636
     -> t
 end
 
@@ -117,8 +73,6 @@
 
   val pending_coinbase : t -> Pending_coinbase.t
 
-  val of_limited_v1 : Limited.Stable.V1.t -> t
-
   val of_limited : Limited.t -> t
 
   val upgrade :
@@ -136,19 +90,12 @@
 end
 
 type t =
-<<<<<<< HEAD
-  { transition: External_transition.Validated.t
-  ; staged_ledger: Staged_ledger.t
-  ; protocol_states:
-      Mina_state.Protocol_state.Value.t Mina_base.State_hash.With_state_hashes.t list }
-=======
   { transition : External_transition.Validated.t
   ; staged_ledger : Staged_ledger.t
   ; protocol_states :
       Mina_state.Protocol_state.Value.t Mina_base.State_hash.With_state_hashes.t
       list
   }
->>>>>>> 8fc1e636
 
 val minimize : t -> Minimal.t
 
