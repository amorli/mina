open Core_kernel
open Mina_base
open Mina_transition
open Frontier_base
module Queue = Hash_queue.Make (State_hash)

module T = struct
  type t =
    { history : Root_data.Historical.t Queue.t
    ; capacity : int
    ; mutable current_root : Root_data.Historical.t
    ; mutable protocol_states_for_root_scan_state :
        Full_frontier.Protocol_states_for_root_scan_state.t
    }

  type view = t

  let create ~logger:_ frontier =
    let capacity = 2 * Full_frontier.max_length frontier in
    let history = Queue.create () in
    let current_root =
      Root_data.Historical.of_breadcrumb (Full_frontier.root frontier)
    in
    let t =
      { history
      ; capacity
      ; current_root
      ; protocol_states_for_root_scan_state =
          Full_frontier.protocol_states_for_root_scan_state frontier
      }
    in
    (t, t)

  let enqueue t new_root =
    let open Root_data.Historical in
    ( if Queue.length t.history >= t.capacity then
      let oldest_root = Queue.dequeue_front_exn t.history in
      (*Update the protocol states required for scan state at the new root*)
      let _new_oldest_hash, new_oldest_root =
        Queue.first_with_key t.history |> Option.value_exn
      in
      let new_protocol_states_map =
        Full_frontier.Protocol_states_for_root_scan_state
        .protocol_states_for_next_root_scan_state
          t.protocol_states_for_root_scan_state
          ~new_scan_state:(scan_state new_oldest_root)
          ~old_root_state:
<<<<<<< HEAD
          ( transition oldest_root                                                                                                             
             |> External_transition.Validated.lower
             |> Mina_block.Validated.forget                                                                                          
             |> With_hash.map ~f:(fun block ->                                                                                       
                 block |> Mina_block.header |> Mina_block.Header.protocol_state) ) 
=======
            { With_hash.data =
                External_transition.Validated.protocol_state
                  (transition oldest_root)
            ; hash =
                External_transition.Validated.state_hashes
                  (transition oldest_root)
            }
>>>>>>> 392c8fa1
        |> List.map ~f:(fun s -> State_hash.With_state_hashes.(state_hash s, s))
        |> State_hash.Map.of_alist_exn
      in
      t.protocol_states_for_root_scan_state <- new_protocol_states_map ) ;
    assert (
      [%equal: [ `Ok | `Key_already_present ]] `Ok
        (Queue.enqueue_back t.history
<<<<<<< HEAD
            (Mina_block.Validated.state_hash @@
External_transition.Validated.lower
              @@ transition t.current_root)
           t.current_root) ) ;
=======
           (External_transition.Validated.state_hashes
              (transition t.current_root))
             .state_hash t.current_root) ) ;
>>>>>>> 392c8fa1
    t.current_root <- new_root

  let handle_diffs root_history frontier diffs_with_mutants =
    let open Diff.Full.With_mutant in
    let should_produce_view =
      List.exists diffs_with_mutants ~f:(function
        (* TODO: send full diffs to extensions to avoid extra lookups in frontier *)
        | E (Root_transitioned { new_root; _ }, _) ->
            Full_frontier.find_exn frontier
              (Root_data.Limited.hashes new_root).state_hash
            |> Root_data.Historical.of_breadcrumb |> enqueue root_history ;
            true
        | E _ ->
            false)
    in
    Option.some_if should_produce_view root_history
end

include T
module Broadcasted = Functor.Make_broadcasted (T)

let lookup { history; _ } = Queue.lookup history

let mem { history; _ } = Queue.mem history

let protocol_states_for_scan_state
    { history; protocol_states_for_root_scan_state; _ } state_hash =
  let open Option.Let_syntax in
  let open Root_data.Historical in
  let%bind data = Queue.lookup history state_hash in
  let required_state_hashes =
    Staged_ledger.Scan_state.required_state_hashes (scan_state data)
    |> State_hash.Set.to_list
  in
  List.fold_until ~init:[]
    ~finish:(fun lst -> Some lst)
    required_state_hashes
    ~f:(fun acc hash ->
      let res =
        match Queue.lookup history hash with
        | Some data ->
            Some
              ( transition data                                                                                                             
             |> External_transition.Validated.lower
             |> Mina_block.Validated.forget                                                                                          
             |> With_hash.data
             |>  Mina_block.header |> Mina_block.Header.protocol_state )
        | None ->
            (*Not present in the history queue, check in the protocol states map that has all the protocol states required for transactions in the root*)
            let%map.Option state_with_hash =
              State_hash.Map.find protocol_states_for_root_scan_state hash
            in
            With_hash.data state_with_hash
      in
      match res with None -> Stop None | Some state -> Continue (state :: acc))

let most_recent { history; _ } =
  (* unfortunately, there is not function to inspect the last element in the queue,
   * so we need to remove it and reinsert it instead *)
  let open Option.Let_syntax in
  let%map state_hash, breadcrumb = Queue.dequeue_back_with_key history in
  (* should never return `Key_already_present since we just removed it *)
  assert (
    [%equal: [ `Ok | `Key_already_present ]] `Ok
      (Queue.enqueue_back history state_hash breadcrumb) ) ;
  breadcrumb

let oldest { history; _ } = Queue.first history

let is_empty { history; _ } = Queue.is_empty history

let to_list { history; _ } = Queue.to_list history<|MERGE_RESOLUTION|>--- conflicted
+++ resolved
@@ -45,21 +45,11 @@
           t.protocol_states_for_root_scan_state
           ~new_scan_state:(scan_state new_oldest_root)
           ~old_root_state:
-<<<<<<< HEAD
-          ( transition oldest_root                                                                                                             
-             |> External_transition.Validated.lower
-             |> Mina_block.Validated.forget                                                                                          
-             |> With_hash.map ~f:(fun block ->                                                                                       
-                 block |> Mina_block.header |> Mina_block.Header.protocol_state) ) 
-=======
-            { With_hash.data =
-                External_transition.Validated.protocol_state
-                  (transition oldest_root)
-            ; hash =
-                External_transition.Validated.state_hashes
-                  (transition oldest_root)
-            }
->>>>>>> 392c8fa1
+            ( transition oldest_root |> External_transition.Validated.lower
+            |> Mina_block.Validated.forget
+            |> With_hash.map ~f:(fun block ->
+                   block |> Mina_block.header
+                   |> Mina_block.Header.protocol_state) )
         |> List.map ~f:(fun s -> State_hash.With_state_hashes.(state_hash s, s))
         |> State_hash.Map.of_alist_exn
       in
@@ -67,16 +57,10 @@
     assert (
       [%equal: [ `Ok | `Key_already_present ]] `Ok
         (Queue.enqueue_back t.history
-<<<<<<< HEAD
-            (Mina_block.Validated.state_hash @@
-External_transition.Validated.lower
-              @@ transition t.current_root)
+           ( Mina_block.Validated.state_hash
+           @@ External_transition.Validated.lower @@ transition t.current_root
+           )
            t.current_root) ) ;
-=======
-           (External_transition.Validated.state_hashes
-              (transition t.current_root))
-             .state_hash t.current_root) ) ;
->>>>>>> 392c8fa1
     t.current_root <- new_root
 
   let handle_diffs root_history frontier diffs_with_mutants =
@@ -119,11 +103,9 @@
         match Queue.lookup history hash with
         | Some data ->
             Some
-              ( transition data                                                                                                             
-             |> External_transition.Validated.lower
-             |> Mina_block.Validated.forget                                                                                          
-             |> With_hash.data
-             |>  Mina_block.header |> Mina_block.Header.protocol_state )
+              ( transition data |> External_transition.Validated.lower
+              |> Mina_block.Validated.forget |> With_hash.data
+              |> Mina_block.header |> Mina_block.Header.protocol_state )
         | None ->
             (*Not present in the history queue, check in the protocol states map that has all the protocol states required for transactions in the root*)
             let%map.Option state_with_hash =
