--- conflicted
+++ resolved
@@ -46,11 +46,9 @@
 
   type _ t =
     | Db_version : int t
-<<<<<<< HEAD
-    | Transition : State_hash.Stable.V1.t -> External_transition.Stable.V2.t t
-=======
-    | Transition : State_hash.Stable.V1.t -> External_transition.Raw.Stable.V1.t t
->>>>>>> ff38f325
+    | Transition :
+        State_hash.Stable.V1.t
+        -> External_transition.Raw.Stable.V2.t t
     | Arcs : State_hash.Stable.V1.t -> State_hash.Stable.V1.t list t
     | Root : Root_data.Minimal.Stable.V2.t t
     | Best_tip : State_hash.Stable.V1.t t
@@ -293,13 +291,8 @@
         else Error (`Genesis_state_mismatch persisted_genesis_state_hash)
       in
       let%map () = check_arcs root_hash in
-<<<<<<< HEAD
-      External_transition.blockchain_state root_transition
+      External_transition.blockchain_state root_block
       |> Mina_state.Blockchain_state.snarked_ledger_hash)
-=======
-      External_transition.blockchain_state root_block
-      |> Mina_state.Blockchain_state.snarked_ledger_hash )
->>>>>>> ff38f325
   |> Result.map_error ~f:(fun err -> `Corrupt (`Raised err))
   |> Result.join
 
@@ -324,8 +317,12 @@
 
 let add t ~transition:(transition, _validation) =
   let hash = State_hash.With_state_hashes.state_hash transition in
-  let raw_transition = External_transition.compose (With_hash.data transition) in
-  let parent_hash = External_transition.parent_hash (With_hash.data transition) in
+  let raw_transition =
+    External_transition.compose (With_hash.data transition)
+  in
+  let parent_hash =
+    External_transition.parent_hash (With_hash.data transition)
+  in
   let%bind () =
     Result.ok_if_true
       (mem t.db ~key:(Transition parent_hash))
