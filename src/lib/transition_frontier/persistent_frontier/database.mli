--- conflicted
+++ resolved
@@ -85,13 +85,8 @@
 val get_transition :
      t
   -> State_hash.t
-<<<<<<< HEAD
   -> ( Mina_block.Validated.t
-     , [> `Not_found of [> `Transition of State_hash.t]] )
-=======
-  -> ( External_transition.Validated.t
      , [> `Not_found of [> `Transition of State_hash.t ] ] )
->>>>>>> 392c8fa1
      Result.t
 
 val get_arcs :
