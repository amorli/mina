open Async_kernel
open Core
open Mina_base
open Mina_state
open Mina_transition
open Frontier_base
module Database = Database

exception Invalid_genesis_state_hash of Mina_block.Validated.t

let construct_staged_ledger_at_root ~(precomputed_values : Precomputed_values.t)
    ~root_ledger ~root_transition ~root ~protocol_states ~logger =
  let open Deferred.Or_error.Let_syntax in
  let open Root_data.Minimal in
  let blockchain_state =
<<<<<<< HEAD
    External_transition.Validated.blockchain_state root_transition
  in
  let pending_coinbases = pending_coinbase root in
=======
    root_transition
    |> Mina_block.Validated.forget
    |> With_hash.data
    |> Mina_block.header
    |> Mina_block.Header.protocol_state
    |> Protocol_state.blockchain_state
  in
  let snarked_ledger_hash = Blockchain_state.snarked_ledger_hash blockchain_state in
  let snarked_next_available_token = Blockchain_state.snarked_next_available_token blockchain_state in
>>>>>>> d57645bb
  let scan_state = scan_state root in
  let protocol_states_map =
    List.fold protocol_states ~init:State_hash.Map.empty
      ~f:(fun acc protocol_state ->
        Map.add_exn acc ~key:(Protocol_state.hashes protocol_state).state_hash
          ~data:protocol_state)
  in
  let get_state hash =
    match Map.find protocol_states_map hash with
    | None ->
        [%log error]
          ~metadata:[ ("state_hash", State_hash.to_yojson hash) ]
          "Protocol state (for scan state transactions) for $state_hash not \
           found when loading persisted transition frontier" ;
        Or_error.errorf
          !"Protocol state (for scan state transactions) for \
            %{sexp:State_hash.t} not found when loading persisted transition \
            frontier"
          hash
    | Some protocol_state ->
        Ok protocol_state
  in
  let mask = Mina_ledger.Ledger.of_database root_ledger in
  let local_state =
    Blockchain_state.registers blockchain_state |> Registers.local_state
  in
  let staged_ledger_hash =
    Blockchain_state.staged_ledger_hash blockchain_state
  in
  let%bind staged_ledger =
    Staged_ledger.of_scan_state_pending_coinbases_and_snarked_ledger_unchecked
      ~snarked_local_state:local_state ~snarked_ledger:mask ~scan_state
      ~constraint_constants:precomputed_values.constraint_constants
      ~pending_coinbases
      ~expected_merkle_root:(Staged_ledger_hash.ledger_hash staged_ledger_hash)
      ~get_state
  in
  let is_genesis =
    External_transition.Validated.consensus_state root_transition
    |> Consensus.Data.Consensus_state.is_genesis_state
  in
  let constructed_staged_ledger_hash = Staged_ledger.hash staged_ledger in
  if
    is_genesis
    || Staged_ledger_hash.equal staged_ledger_hash
         constructed_staged_ledger_hash
  then Deferred.return (Ok staged_ledger)
  else
    Deferred.return
      (Or_error.errorf
         !"Constructed staged ledger %{sexp: Staged_ledger_hash.t} did not \
           match the staged ledger hash in the protocol state %{sexp: \
           Staged_ledger_hash.t}"
         constructed_staged_ledger_hash staged_ledger_hash)

module rec Instance_type : sig
  type t =
    { db : Database.t; mutable sync : Sync.t option; factory : Factory_type.t }
end =
  Instance_type

and Factory_type : sig
  type t =
    { logger : Logger.t
    ; directory : string
    ; verifier : Verifier.t
    ; time_controller : Block_time.Controller.t
    ; mutable instance : Instance_type.t option
    }
end =
  Factory_type

open Instance_type
open Factory_type

module Instance = struct
  type t = Instance_type.t

  let create factory =
    let db =
      Database.create ~logger:factory.logger ~directory:factory.directory
    in
    { db; sync = None; factory }

  let assert_no_sync t =
    if Option.is_some t.sync then Error `Sync_cannot_be_running else Ok ()

  let assert_sync t ~f =
    match t.sync with
    | None ->
        return (Error `Sync_must_be_running)
    | Some sync ->
        f sync

  let start_sync ~constraint_constants t ~persistent_root_instance =
    let open Result.Let_syntax in
    let%map () = assert_no_sync t in
    t.sync <-
      Some
        (Sync.create ~constraint_constants ~logger:t.factory.logger
           ~time_controller:t.factory.time_controller ~db:t.db
           ~persistent_root_instance)

  let stop_sync t =
    let open Deferred.Let_syntax in
    assert_sync t ~f:(fun sync ->
        let%map () = Sync.close sync in
        t.sync <- None ;
        Ok ())

  let notify_sync t ~diffs =
    assert_sync t ~f:(fun sync ->
        Sync.notify sync ~diffs ; Deferred.Result.return ())

  let destroy t =
    let open Deferred.Let_syntax in
    [%log' trace t.factory.logger]
      "Destroying transition frontier persistence instance" ;
    let%map () =
      if Option.is_some t.sync then
        stop_sync t
        >>| Fn.compose Result.ok_or_failwith
              (Result.map_error ~f:(Fn.const "impossible"))
      else return ()
    in
    Database.close t.db ;
    t.factory.instance <- None

  let factory { factory; _ } = factory

  let check_database t = Database.check t.db

  let get_root_transition t =
    let open Result.Let_syntax in
    Database.get_root_hash t.db
    >>= Database.get_transition t.db
    |> Result.map_error ~f:Database.Error.message

  let fast_forward t target_root :
      (unit, [> `Failure of string | `Bootstrap_required ]) Result.t =
    let open Root_identifier.Stable.Latest in
    let open Result.Let_syntax in
    let%bind () = assert_no_sync t in
    let lift_error r msg = Result.map_error r ~f:(Fn.const (`Failure msg)) in
    let%bind root =
      lift_error (Database.get_root t.db) "failed to get root hash"
    in
    let root_hash = Root_data.Minimal.hash root in
    if State_hash.equal root_hash target_root.state_hash then
      (* If the target hash is already the root hash, no fast forward required, but we should check the frontier hash. *)
      Ok ()
    else (
      [%log' warn t.factory.logger]
        ~metadata:
          [ ("current_root", State_hash.to_yojson root_hash)
          ; ("target_root", State_hash.to_yojson target_root.state_hash)
          ]
        "Cannot fast forward persistent frontier's root: bootstrap is required \
         ($current_root --> $target_root)" ;
      Error `Bootstrap_required )

  let load_full_frontier t ~root_ledger ~consensus_local_state ~max_length
      ~ignore_consensus_local_state ~precomputed_values
      ~persistent_root_instance =
    let open Deferred.Result.Let_syntax in
    let downgrade_transition transition genesis_state_hash :
<<<<<<< HEAD
        ( External_transition.Almost_validated.t
        , [ `Invalid_genesis_protocol_state ] )
=======
        ( Mina_block.almost_valid_block
        , [`Invalid_genesis_protocol_state] )
>>>>>>> d57645bb
        Result.t =
        (* we explicitly re-validate the genesis protocol state here to prevent X-version bugs *)
      transition
      |> Mina_block.Validated.remember
      |> Validation.reset_staged_ledger_diff_validation
      |> Validation.reset_genesis_protocol_state_validation
      |> Validation.validate_genesis_protocol_state ~genesis_state_hash
    in
    let%bind () = Deferred.return (assert_no_sync t) in
    (* read basic information from the database *)
    let%bind root, root_transition, best_tip, protocol_states, root_hash =
      (let open Result.Let_syntax in
      let%bind root = Database.get_root t.db in
      let root_hash = Root_data.Minimal.hash root in
      let%bind root_transition = Database.get_transition t.db root_hash in
      let%bind best_tip = Database.get_best_tip t.db in
      let%map protocol_states =
        Database.get_protocol_states_for_root_scan_state t.db
      in
      (root, root_transition, best_tip, protocol_states, root_hash))
      |> Result.map_error ~f:(fun err ->
             `Failure (Database.Error.not_found_message err))
      |> Deferred.return
    in
    let root_genesis_state_hash =
      root_transition
      |> Mina_block.Validated.forget
      |> With_hash.data
      |> Mina_block.header
      |> Mina_block.Header.protocol_state
      |> Protocol_state.genesis_state_hash
    in
    (* construct the root staged ledger in memory *)
    let%bind root_staged_ledger =
      let open Deferred.Let_syntax in
      match%map
        construct_staged_ledger_at_root ~precomputed_values ~root_ledger
          ~root_transition ~root ~protocol_states ~logger:t.factory.logger
      with
      | Error err ->
          Error (`Failure (Error.to_string_hum err))
      | Ok staged_ledger ->
          Ok staged_ledger
    in
    (* initialize the new in memory frontier and extensions *)
    let frontier =
      Full_frontier.create ~logger:t.factory.logger
        ~time_controller:t.factory.time_controller
        ~root_data:
<<<<<<< HEAD
          { transition = root_transition
          ; staged_ledger = root_staged_ledger
          ; protocol_states =
              List.map protocol_states
                ~f:(With_hash.of_data ~hash_data:Protocol_state.hashes)
          }
        ~root_ledger:
          (Mina_ledger.Ledger.Any_ledger.cast
             (module Mina_ledger.Ledger.Db)
             root_ledger)
=======
          { transition= 
       External_transition.Validated.lift root_transition
          ; staged_ledger= root_staged_ledger
          ; protocol_states= List.map protocol_states ~f:(With_hash.of_data ~hash_data:Protocol_state.hashes) }
        ~root_ledger:(Ledger.Any_ledger.cast (module Ledger.Db) root_ledger)
>>>>>>> d57645bb
        ~consensus_local_state ~max_length ~precomputed_values
        ~persistent_root_instance
    in
    let%bind extensions =
      Deferred.map
        (Extensions.create ~logger:t.factory.logger frontier)
        ~f:Result.return
    in
    let apply_diff diff =
      let (`New_root_and_diffs_with_mutants (_, diffs_with_mutants)) =
        Full_frontier.apply_diffs frontier [ diff ] ~has_long_catchup_job:false
          ~enable_epoch_ledger_sync:
            ( if ignore_consensus_local_state then `Disabled
            else `Enabled root_ledger )
      in
      Extensions.notify extensions ~frontier ~diffs_with_mutants
      |> Deferred.map ~f:Result.return
    in
    (* crawl through persistent frontier and load transitions into in memory frontier *)
    let%bind () =
      Deferred.map
        (Database.crawl_successors t.db root_hash
           ~init:(Full_frontier.root frontier) ~f:(fun parent transition ->
             let%bind transition =
               match
                 downgrade_transition transition root_genesis_state_hash
               with
               | Ok t ->
                   Deferred.Result.return t
               | Error `Invalid_genesis_protocol_state ->
                   Error (`Fatal_error (Invalid_genesis_state_hash transition))
                   |> Deferred.return
             in
             (* we're loading transitions from persistent storage,
                don't assign a timestamp
             *)
             let transition_receipt_time = None in
             let%bind breadcrumb =
               Breadcrumb.build ~skip_staged_ledger_verification:`All
                 ~logger:t.factory.logger ~precomputed_values
                 ~verifier:t.factory.verifier
                 ~trust_system:(Trust_system.null ()) ~parent ~transition
                 ~sender:None ~transition_receipt_time ()
             in
             let%map () = apply_diff Diff.(E (New_node (Full breadcrumb))) in
             breadcrumb))
        ~f:
          (Result.map_error ~f:(function
            | `Crawl_error err ->
                let msg =
                  match err with
                  | `Fatal_error exn ->
                      "fatal error -- " ^ Exn.to_string exn
                  | `Invalid_staged_ledger_diff err
                  | `Invalid_staged_ledger_hash err ->
                      "staged ledger diff application failed -- "
                      ^ Error.to_string_hum err
                in
                `Failure
                  ( "error rebuilding transition frontier from persistence: "
                  ^ msg )
            | `Not_found _ as err ->
                `Failure (Database.Error.not_found_message err)))
    in
    let%map () = apply_diff Diff.(E (Best_tip_changed best_tip)) in
    (frontier, extensions)
end

type t = Factory_type.t

let create ~logger ~verifier ~time_controller ~directory =
  { logger; verifier; time_controller; directory; instance = None }

let destroy_database_exn t =
  assert (Option.is_none t.instance) ;
  File_system.remove_dir t.directory

let create_instance_exn t =
  assert (Option.is_none t.instance) ;
  let instance = Instance.create t in
  t.instance <- Some instance ;
  instance

let with_instance_exn t ~f =
  let instance = create_instance_exn t in
  let x = f instance in
  let%map () = Instance.destroy instance in
  x

let reset_database_exn t ~root_data ~genesis_state_hash =
  let open Root_data.Limited in
  let open Deferred.Let_syntax in
  let root_transition = transition root_data in
  [%log' info t.logger]
    ~metadata:
      [ ( "state_hash"
        , State_hash.to_yojson
<<<<<<< HEAD
          @@ (External_transition.Validated.state_hashes root_transition)
               .state_hash )
      ]
=======
          @@ Mina_block.Validated.state_hash (External_transition.Validated.lower root_transition) ) ]
>>>>>>> d57645bb
    "Resetting transition frontier database to new root" ;
  let%bind () = destroy_database_exn t in
  with_instance_exn t ~f:(fun instance ->
      Database.initialize instance.db ~root_data ;
      (* sanity check database after initialization on debug builds *)
      Debug_assert.debug_assert (fun () ->
          ignore
            ( Database.check instance.db ~genesis_state_hash
              |> Result.map_error ~f:(function
                   | `Invalid_version ->
                       "invalid version"
                   | `Not_initialized ->
                       "not initialized"
                   | `Genesis_state_mismatch _ ->
                       "genesis state mismatch"
                   | `Corrupt err ->
                       Database.Error.message err)
              |> Result.ok_or_failwith
              : Frozen_ledger_hash.t )))<|MERGE_RESOLUTION|>--- conflicted
+++ resolved
@@ -13,21 +13,11 @@
   let open Deferred.Or_error.Let_syntax in
   let open Root_data.Minimal in
   let blockchain_state =
-<<<<<<< HEAD
-    External_transition.Validated.blockchain_state root_transition
+    root_transition |> Mina_block.Validated.forget |> With_hash.data
+    |> Mina_block.header |> Mina_block.Header.protocol_state
+    |> Protocol_state.blockchain_state
   in
   let pending_coinbases = pending_coinbase root in
-=======
-    root_transition
-    |> Mina_block.Validated.forget
-    |> With_hash.data
-    |> Mina_block.header
-    |> Mina_block.Header.protocol_state
-    |> Protocol_state.blockchain_state
-  in
-  let snarked_ledger_hash = Blockchain_state.snarked_ledger_hash blockchain_state in
-  let snarked_next_available_token = Blockchain_state.snarked_next_available_token blockchain_state in
->>>>>>> d57645bb
   let scan_state = scan_state root in
   let protocol_states_map =
     List.fold protocol_states ~init:State_hash.Map.empty
@@ -66,7 +56,8 @@
       ~get_state
   in
   let is_genesis =
-    External_transition.Validated.consensus_state root_transition
+    Mina_block.Validated.header root_transition
+    |> Header.protocol_state |> Protocol_state.consensus_state
     |> Consensus.Data.Consensus_state.is_genesis_state
   in
   let constructed_staged_ledger_hash = Staged_ledger.hash staged_ledger in
@@ -194,17 +185,11 @@
       ~persistent_root_instance =
     let open Deferred.Result.Let_syntax in
     let downgrade_transition transition genesis_state_hash :
-<<<<<<< HEAD
-        ( External_transition.Almost_validated.t
+        ( Mina_block.almost_valid_block
         , [ `Invalid_genesis_protocol_state ] )
-=======
-        ( Mina_block.almost_valid_block
-        , [`Invalid_genesis_protocol_state] )
->>>>>>> d57645bb
         Result.t =
-        (* we explicitly re-validate the genesis protocol state here to prevent X-version bugs *)
-      transition
-      |> Mina_block.Validated.remember
+      (* we explicitly re-validate the genesis protocol state here to prevent X-version bugs *)
+      transition |> Mina_block.Validated.remember
       |> Validation.reset_staged_ledger_diff_validation
       |> Validation.reset_genesis_protocol_state_validation
       |> Validation.validate_genesis_protocol_state ~genesis_state_hash
@@ -226,11 +211,8 @@
       |> Deferred.return
     in
     let root_genesis_state_hash =
-      root_transition
-      |> Mina_block.Validated.forget
-      |> With_hash.data
-      |> Mina_block.header
-      |> Mina_block.Header.protocol_state
+      root_transition |> Mina_block.Validated.forget |> With_hash.data
+      |> Mina_block.header |> Mina_block.Header.protocol_state
       |> Protocol_state.genesis_state_hash
     in
     (* construct the root staged ledger in memory *)
@@ -250,8 +232,7 @@
       Full_frontier.create ~logger:t.factory.logger
         ~time_controller:t.factory.time_controller
         ~root_data:
-<<<<<<< HEAD
-          { transition = root_transition
+          { transition = External_transition.Validated.lift root_transition
           ; staged_ledger = root_staged_ledger
           ; protocol_states =
               List.map protocol_states
@@ -261,13 +242,6 @@
           (Mina_ledger.Ledger.Any_ledger.cast
              (module Mina_ledger.Ledger.Db)
              root_ledger)
-=======
-          { transition= 
-       External_transition.Validated.lift root_transition
-          ; staged_ledger= root_staged_ledger
-          ; protocol_states= List.map protocol_states ~f:(With_hash.of_data ~hash_data:Protocol_state.hashes) }
-        ~root_ledger:(Ledger.Any_ledger.cast (module Ledger.Db) root_ledger)
->>>>>>> d57645bb
         ~consensus_local_state ~max_length ~precomputed_values
         ~persistent_root_instance
     in
@@ -365,13 +339,9 @@
     ~metadata:
       [ ( "state_hash"
         , State_hash.to_yojson
-<<<<<<< HEAD
-          @@ (External_transition.Validated.state_hashes root_transition)
-               .state_hash )
+          @@ Mina_block.Validated.state_hash
+               (External_transition.Validated.lower root_transition) )
       ]
-=======
-          @@ Mina_block.Validated.state_hash (External_transition.Validated.lower root_transition) ) ]
->>>>>>> d57645bb
     "Resetting transition frontier database to new root" ;
   let%bind () = destroy_database_exn t in
   with_instance_exn t ~f:(fun instance ->
