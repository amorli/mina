open Core
open Async
open Cache_lib
open Mina_base
open Network_peer
open Mina_numbers

module Attempt_history = struct
  module Attempt = struct
    type reason = [ `Download | `Initial_validate | `Verify | `Build_breadcrumb ]
    [@@deriving yojson]

    type t = { failure_reason : reason } [@@deriving yojson]
  end

  type t = Attempt.t Peer.Map.t

  let to_yojson (t : t) =
    `Assoc
      (List.map (Map.to_alist t) ~f:(fun (peer, a) ->
           (Peer.to_multiaddr_string peer, Attempt.to_yojson a) ) )

  let empty : t = Peer.Map.empty
end

open Frontier_base

module Downloader_job = struct
  type t =
    ( State_hash.t * Length.t
    , Attempt_history.Attempt.t
    , Mina_block.t )
    Downloader.Job.t

  let to_yojson (t : t) : Yojson.Safe.t =
    let h, l = t.key in
    `Assoc
      [ ("hash", State_hash.to_yojson h)
      ; ("length", Length.to_yojson l)
      ; ("attempts", Attempt_history.to_yojson t.attempts)
      ]

  let result (t : t) = Ivar.read t.res
end

module Node = struct
  module State = struct
    type t =
      | Finished
      | Failed
      | To_download of Downloader_job.t
      | To_initial_validate of Mina_block.t Envelope.Incoming.t
      | To_verify of
<<<<<<< HEAD
          ( ( Mina_block.initial_valid_block Envelope.Incoming.t
            , State_hash.t )
            Cached.t
          * Mina_net2.Validation_callback.t option )
      | Wait_for_parent of
          ( ( Mina_block.almost_valid_block Envelope.Incoming.t
            , State_hash.t )
            Cached.t
          * Mina_net2.Validation_callback.t option )
=======
          (( Mina_block.initial_valid_block Envelope.Incoming.t
          , State_hash.t )
          Cached.t * Mina_net2.Validation_callback.t option)
      | Wait_for_parent of
          (( Mina_block.almost_valid_block Envelope.Incoming.t
          , State_hash.t )
          Cached.t * Mina_net2.Validation_callback.t option)
>>>>>>> e7b03f37
      | To_build_breadcrumb of
          ( [ `Parent of State_hash.t ]
          * ( Mina_block.almost_valid_block Envelope.Incoming.t
            , State_hash.t )
<<<<<<< HEAD
            Cached.t
          * Mina_net2.Validation_callback.t option )
=======
          Cached.t * Mina_net2.Validation_callback.t option)
>>>>>>> e7b03f37
      (* TODO: Name this to Initial_root *)
      | Root of Breadcrumb.t Ivar.t

    module Enum = struct
      module T = struct
        type t =
          | Finished
          | Failed
          | To_download
          | To_initial_validate
          | To_verify
          | Wait_for_parent
          | To_build_breadcrumb
          | Root
        [@@deriving sexp, hash, equal, compare, yojson, bin_io_unversioned]
      end

      include T
      include Hashable.Make (T)
    end

    let enum : t -> Enum.t = function
      | To_download _ ->
          To_download
      | To_initial_validate _ ->
          To_initial_validate
      | To_verify _ ->
          To_verify
      | Wait_for_parent _ ->
          Wait_for_parent
      | To_build_breadcrumb _ ->
          To_build_breadcrumb
      | Root _ ->
          Root
      | Finished ->
          Finished
      | Failed ->
          Failed
  end

  type t =
    { mutable state : State.t
    ; mutable attempts : Attempt_history.t
    ; state_hash : State_hash.t
    ; blockchain_length : Length.t
    ; parent : State_hash.t
    ; result : ([ `Added_to_frontier ], Attempt_history.t) Result.t Ivar.t
    }
end

let add_state states (node : Node.t) =
  Hashtbl.update states (Node.State.enum node.state) ~f:(function
    | None ->
        State_hash.Set.singleton node.state_hash
    | Some hashes ->
        State_hash.Set.add hashes node.state_hash )

let remove_state states (node : Node.t) =
  Hashtbl.update states (Node.State.enum node.state) ~f:(function
    | None ->
        State_hash.Set.empty
    | Some hashes ->
        State_hash.Set.remove hashes node.state_hash )

(* Invariant: The length of the path from each best tip to its oldest
   ancestor is at most k *)
type t =
  { nodes : Node.t State_hash.Table.t
  ; states : State_hash.Set.t Node.State.Enum.Table.t
  ; logger : Logger.t
  }

(* mutable root: Node.t ; *)
(*     ; mutable target: State_hash.t Envelope.Incoming.t (* So that we know who to punish if the process fails *) *)

let tear_down { nodes; states; _ } =
  Hashtbl.iter nodes ~f:(fun x ->
      match x.state with
      | Root _ | Failed | Finished ->
          ()
      | Wait_for_parent _
      | To_download _
      | To_initial_validate _
      | To_verify _
      | To_build_breadcrumb _ ->
          Ivar.fill_if_empty x.result (Error x.attempts) ) ;
  Hashtbl.clear nodes ;
  Hashtbl.clear states

let set_state t (node : Node.t) s =
  remove_state t.states node ;
  node.state <- s ;
  add_state t.states node

let finish t (node : Node.t) b =
  let s, r =
    if Result.is_error b then (Node.State.Failed, Error node.attempts)
    else (Finished, Ok `Added_to_frontier)
  in
  set_state t node s ;
  Ivar.fill_if_empty node.result r

let to_yojson =
  let module T = struct
    type t = (Node.State.Enum.t * (int * State_hash.t list)) list
    [@@deriving to_yojson]
  end in
  fun (t : t) ->
    T.to_yojson
    @@ List.map (Hashtbl.to_alist t.states) ~f:(fun (state, hashes) ->
           (state, (State_hash.Set.length hashes, State_hash.Set.to_list hashes)) )

type job_states =
  { finished : int
  ; failed : int
  ; to_download : int
  ; to_initial_validate : int
  ; wait_for_parent : int
  ; to_verify : int
  ; to_build_breadcrumb : int
  }
[@@deriving to_yojson]

let to_node_status_report (t : t) =
  let init =
    { finished = 0
    ; failed = 0
    ; to_download = 0
    ; to_initial_validate = 0
    ; to_verify = 0
    ; wait_for_parent = 0
    ; to_build_breadcrumb = 0
    }
  in
  Hashtbl.fold t.states ~init ~f:(fun ~key ~data acc ->
      let n = Set.length data in
      match key with
      | Finished ->
          { acc with finished = n }
      | Failed ->
          { acc with failed = n }
      | To_download ->
          { acc with to_download = n }
      | To_initial_validate ->
          { acc with to_initial_validate = n }
      | To_verify ->
          { acc with to_verify = n }
      | Wait_for_parent ->
          { acc with wait_for_parent = n }
      | To_build_breadcrumb ->
          { acc with to_build_breadcrumb = n }
      | Root ->
          acc )

let max_catchup_chain_length (t : t) =
  (* Find the longest directed path *)
  let lengths = State_hash.Table.create () in
  let rec longest_starting_at (node : Node.t) =
    match Hashtbl.find lengths node.state_hash with
    | Some n ->
        n
    | None ->
        let n =
          match node.state with
          | Root _ | Finished ->
              0
          | Failed
          | Wait_for_parent _
          | To_download _
          | To_initial_validate _
          | To_verify _
          | To_build_breadcrumb _ -> (
              match Hashtbl.find t.nodes node.parent with
              | None ->
                  1
              | Some parent ->
                  1 + longest_starting_at parent )
        in
        Hashtbl.set lengths ~key:node.state_hash ~data:n ;
        n
  in
  Hashtbl.fold t.nodes ~init:0 ~f:(fun ~key:_ ~data acc ->
      Int.max acc (longest_starting_at data) )

let create_node_full t b : unit =
  let h = Breadcrumb.state_hash b in
  let node : Node.t =
    { state = Finished
    ; state_hash = h
    ; blockchain_length =
        Consensus.Data.Consensus_state.blockchain_length
        @@ Breadcrumb.consensus_state b
    ; attempts = Attempt_history.empty
    ; parent = Breadcrumb.parent_hash b
    ; result = Ivar.create_full (Ok `Added_to_frontier)
    }
  in
  add_state t.states node ;
  Hashtbl.add_exn t.nodes ~key:h ~data:node

let breadcrumb_added (t : t) b =
  let h = Breadcrumb.state_hash b in
  match Hashtbl.find t.nodes h with
  | None ->
      create_node_full t b
  | Some node -> (
      Ivar.fill_if_empty node.result (Ok `Added_to_frontier) ;
      match node.state with
      | Root _ | Failed | Finished ->
          ()
      | To_download _
      (* TODO: Cancel download job somehow.. maybe wait on the ivar? *)
      | Wait_for_parent _
      | To_initial_validate _
      | To_verify _
      | To_build_breadcrumb _ ->
          set_state t node Finished )

let remove_node' t (node : Node.t) =
  Hashtbl.remove t.nodes node.state_hash ;
  remove_state t.states node ;
  Ivar.fill_if_empty node.result (Error node.attempts) ;
  match node.state with
  | Root _ | Failed | Finished ->
      ()
  | Wait_for_parent _ ->
      (* cache invalidation for this case is handled explicitly in the super catchup fstm *)
      ()
  | To_download _job ->
      (* TODO: Cancel job somehow *)
      ()
  | To_initial_validate _ ->
      ()
<<<<<<< HEAD
  | To_verify (c, _vc) ->
      (* TODO should we reject the validation callback? *)
      ignore
        ( Cached.invalidate_with_failure c
          : Mina_block.initial_valid_block Envelope.Incoming.t )
  | To_build_breadcrumb (_parent, c, _vc) ->
      (* TODO should we reject the validation callback? *)
=======
  | To_verify (c, vc) ->
      Option.value_map ~default:ignore ~f:Mina_net2.Validation_callback.fire_if_not_already_fired vc `Ignore;
      ignore
        ( Cached.invalidate_with_failure c
          : Mina_block.initial_valid_block Envelope.Incoming.t )
  | To_build_breadcrumb (_parent, c, vc) ->
      Option.value_map ~default:ignore ~f:Mina_net2.Validation_callback.fire_if_not_already_fired vc `Ignore;
>>>>>>> e7b03f37
      ignore
        ( Cached.invalidate_with_failure c
          : Mina_block.almost_valid_block Envelope.Incoming.t )

let remove_node t h =
  match Hashtbl.find t.nodes h with
  | None ->
      ()
  | Some node ->
      remove_node' t node

let prune t ~root_hash =
  let cache = State_hash.Table.create () in
  let rec reachable_from_root (node : Node.t) =
    Hashtbl.find_or_add cache node.state_hash ~default:(fun () ->
        if State_hash.equal node.state_hash root_hash then true
        else
          match Hashtbl.find t.nodes node.parent with
          | None ->
              false
          | Some parent ->
              reachable_from_root parent )
  in
  let to_remove =
    Hashtbl.fold t.nodes ~init:[] ~f:(fun ~key:_ ~data acc ->
        if reachable_from_root data then acc else data :: acc )
  in
  List.iter to_remove ~f:(remove_node' t)

let apply_diffs (t : t) (ds : Diff.Full.E.t list) =
  List.iter ds ~f:(function
    | E (New_node (Full b)) ->
        breadcrumb_added t b
    | E (Root_transitioned { new_root; garbage = Full hs; _ }) ->
        List.iter (Diff.Node_list.to_lite hs) ~f:(remove_node t) ;
        let h = (Root_data.Limited.hashes new_root).state_hash in
        if Hashtbl.mem t.nodes h then prune t ~root_hash:h
        else (
          [%log' debug t.logger]
            ~metadata:
              [ ("hash", State_hash.to_yojson h); ("tree", to_yojson t) ]
            "catchup $tree invariant broken: new root $hash not present. Diffs \
             may have been applied out of order. This may lead to a memory \
             leak" ;
          () )
    | E (Best_tip_changed _) ->
        () )

let create ~root =
  let t =
    { states = Node.State.Enum.Table.create ()
    ; nodes = State_hash.Table.create ()
    ; logger = Logger.create ()
    }
  in
  create_node_full t root ; t<|MERGE_RESOLUTION|>--- conflicted
+++ resolved
@@ -51,7 +51,6 @@
       | To_download of Downloader_job.t
       | To_initial_validate of Mina_block.t Envelope.Incoming.t
       | To_verify of
-<<<<<<< HEAD
           ( ( Mina_block.initial_valid_block Envelope.Incoming.t
             , State_hash.t )
             Cached.t
@@ -61,25 +60,12 @@
             , State_hash.t )
             Cached.t
           * Mina_net2.Validation_callback.t option )
-=======
-          (( Mina_block.initial_valid_block Envelope.Incoming.t
-          , State_hash.t )
-          Cached.t * Mina_net2.Validation_callback.t option)
-      | Wait_for_parent of
-          (( Mina_block.almost_valid_block Envelope.Incoming.t
-          , State_hash.t )
-          Cached.t * Mina_net2.Validation_callback.t option)
->>>>>>> e7b03f37
       | To_build_breadcrumb of
           ( [ `Parent of State_hash.t ]
           * ( Mina_block.almost_valid_block Envelope.Incoming.t
             , State_hash.t )
-<<<<<<< HEAD
             Cached.t
           * Mina_net2.Validation_callback.t option )
-=======
-          Cached.t * Mina_net2.Validation_callback.t option)
->>>>>>> e7b03f37
       (* TODO: Name this to Initial_root *)
       | Root of Breadcrumb.t Ivar.t
 
@@ -313,15 +299,6 @@
       ()
   | To_initial_validate _ ->
       ()
-<<<<<<< HEAD
-  | To_verify (c, _vc) ->
-      (* TODO should we reject the validation callback? *)
-      ignore
-        ( Cached.invalidate_with_failure c
-          : Mina_block.initial_valid_block Envelope.Incoming.t )
-  | To_build_breadcrumb (_parent, c, _vc) ->
-      (* TODO should we reject the validation callback? *)
-=======
   | To_verify (c, vc) ->
       Option.value_map ~default:ignore ~f:Mina_net2.Validation_callback.fire_if_not_already_fired vc `Ignore;
       ignore
@@ -329,7 +306,6 @@
           : Mina_block.initial_valid_block Envelope.Incoming.t )
   | To_build_breadcrumb (_parent, c, vc) ->
       Option.value_map ~default:ignore ~f:Mina_net2.Validation_callback.fire_if_not_already_fired vc `Ignore;
->>>>>>> e7b03f37
       ignore
         ( Cached.invalidate_with_failure c
           : Mina_block.almost_valid_block Envelope.Incoming.t )
