--- conflicted
+++ resolved
@@ -35,12 +35,9 @@
    transition_frontier
    protocol_version
    yojson
-<<<<<<< HEAD
-=======
    mina_net2
    libp2p_ipc
    staged_ledger_diff
->>>>>>> 897a81d1
  )
  (inline_tests)
  (instrumentation (backend bisect_ppx))
