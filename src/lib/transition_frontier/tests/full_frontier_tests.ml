open Async_kernel
open Core_kernel
open Signature_lib
open Coda_base
open Coda_transition
open Frontier_base
open Deferred.Let_syntax

let%test_module "Full_frontier tests" =
  ( module struct
    let () =
      Backtrace.elide := false ;
      Async.Scheduler.set_record_backtraces true

    let logger = Logger.null ()

    let accounts_with_secret_keys = Lazy.force Test_genesis_ledger.accounts

    let max_length = 5

    let gen_breadcrumb =
      Breadcrumb.For_tests.gen ~logger ?verifier:None ?trust_system:None
        ~accounts_with_secret_keys

    let gen_breadcrumb_seq =
      Breadcrumb.For_tests.gen_seq ~logger ?verifier:None ?trust_system:None
        ~accounts_with_secret_keys

    module Transfer = Ledger_transfer.Make (Ledger) (Ledger)

    let add_breadcrumb frontier breadcrumb =
      let diffs = Full_frontier.calculate_diffs frontier breadcrumb in
      ignore
        (Full_frontier.apply_diffs frontier diffs
           ~ignore_consensus_local_state:false)

    let add_breadcrumbs frontier = List.iter ~f:(add_breadcrumb frontier)

    let create_frontier () =
      let base_hash = Frontier_hash.empty in
      let consensus_local_state =
        Consensus.Data.Local_state.create Public_key.Compressed.Set.empty
          ~genesis_ledger:Test_genesis_ledger.t
      in
      let root_ledger =
        Or_error.ok_exn
          (Transfer.transfer_accounts
             ~src:(Lazy.force Test_genesis_ledger.t)
             ~dest:(Ledger.create ()))
      in
      let root_data =
        let open Root_data in
<<<<<<< HEAD
        { transition= External_transition.For_tests.genesis ()
        ; staged_ledger= Staged_ledger.create_exn ~ledger:root_ledger
        ; protocol_states= [] }
=======
        { transition=
            External_transition.For_tests.genesis
              ~precomputed_values:
                (Lazy.force Precomputed_values.for_unit_tests)
        ; staged_ledger= Staged_ledger.create_exn ~ledger:root_ledger }
>>>>>>> 9a3593c5
      in
      Full_frontier.create ~logger ~root_data
        ~root_ledger:(Ledger.Any_ledger.cast (module Ledger) root_ledger)
        ~base_hash ~consensus_local_state ~max_length
        ~genesis_constants:Genesis_constants.compiled

    let%test_unit "Should be able to find a breadcrumbs after adding them" =
      Quickcheck.test gen_breadcrumb ~trials:4 ~f:(fun make_breadcrumb ->
          Async.Thread_safe.block_on_async_exn (fun () ->
              let frontier = create_frontier () in
              let root = Full_frontier.root frontier in
              let%map breadcrumb = make_breadcrumb root in
              add_breadcrumb frontier breadcrumb ;
              let queried_breadcrumb =
                Full_frontier.find_exn frontier
                  (Breadcrumb.state_hash breadcrumb)
              in
              [%test_eq: Breadcrumb.t] breadcrumb queried_breadcrumb ) )

    let%test_unit "Constructing a better branch should change the best tip" =
      let gen_branches =
        let open Quickcheck.Generator.Let_syntax in
        let%bind short_branch = gen_breadcrumb_seq 2 in
        let%map long_branch = gen_breadcrumb_seq 3 in
        (short_branch, long_branch)
      in
      Quickcheck.test gen_branches ~trials:4
        ~f:(fun (make_short_branch, make_long_branch) ->
          Async.Thread_safe.block_on_async_exn (fun () ->
              let frontier = create_frontier () in
              let test_best_tip ?message breadcrumb =
                [%test_eq: State_hash.t] ?message
                  (Breadcrumb.state_hash breadcrumb)
                  (Breadcrumb.state_hash @@ Full_frontier.best_tip frontier)
              in
              let root = Full_frontier.root frontier in
              let%bind short_branch = make_short_branch root in
              let%map long_branch = make_long_branch root in
              test_best_tip root ~message:"best tip should start as root" ;
              add_breadcrumbs frontier short_branch ;
              test_best_tip
                (List.last_exn short_branch)
                ~message:"best tip should change when short branch is added" ;
              add_breadcrumb frontier (List.hd_exn long_branch) ;
              test_best_tip
                (List.last_exn short_branch)
                ~message:
                  "best tip should not change when only part of long branch \
                   is added" ;
              add_breadcrumbs frontier (List.tl_exn long_branch) ;
              test_best_tip
                (List.last_exn long_branch)
                ~message:"best tip should change when all of best tip is added"
          ) )

    let%test_unit "The root should be updated after (> max_length) nodes are \
                   added in sequence" =
      let test_eq ?message = [%test_eq: Breadcrumb.t] ?equal:None ?message in
      let test_not_eq ?message =
        let message = Option.map message ~f:(fun m -> "not " ^ m) in
        [%test_eq: Breadcrumb.t] ?message ~equal:(fun a b ->
            not (Breadcrumb.equal a b) )
      in
      Quickcheck.test
        (gen_breadcrumb_seq (max_length * 2))
        ~trials:4
        ~f:(fun make_seq ->
          Async.Thread_safe.block_on_async_exn (fun () ->
              let frontier = create_frontier () in
              let root = Full_frontier.root frontier in
              let%map seq = make_seq root in
              ignore
              @@ List.fold seq ~init:1 ~f:(fun i breadcrumb ->
                     let pre_root = Full_frontier.root frontier in
                     add_breadcrumb frontier breadcrumb ;
                     let post_root = Full_frontier.root frontier in
                     if i > max_length then
                       test_not_eq pre_root post_root
                         ~message:
                           "roots should be different after max_length \
                            breadcrumbs are added"
                     else
                       test_eq pre_root post_root
                         ~message:
                           "roots should be the same before max_length \
                            breadcrumbs" ;
                     i + 1 ) ) )

    let%test_unit "Protocol states are available for every transaction in the \
                   frontier" =
      Quickcheck.test
        (gen_breadcrumb_seq (max_length * 4))
        ~trials:2
        ~f:(fun make_seq ->
          Async.Thread_safe.block_on_async_exn (fun () ->
              let frontier = create_frontier () in
              let root = Full_frontier.root frontier in
              let%map rest = make_seq root in
              List.iter rest ~f:(fun breadcrumb ->
                  add_breadcrumb frontier breadcrumb ;
                  let required_state_hashes =
                    Breadcrumb.staged_ledger breadcrumb
                    |> Staged_ledger.scan_state
                    |> Staged_ledger.Scan_state.required_state_hashes
                  in
                  List.iter (State_hash.Set.to_list required_state_hashes)
                    ~f:(fun hash ->
                      Full_frontier.For_tests.find_protocol_state_exn frontier
                        hash
                      |> ignore ) ) ) )

    let%test_unit "The length of the longest branch should never be greater \
                   than max_length" =
      let gen =
        Quickcheck.Generator.Let_syntax.(
          Int.gen_incl max_length (max_length * 2) >>= gen_breadcrumb_seq)
      in
      Quickcheck.test gen ~trials:4 ~f:(fun make_seq ->
          Async.Thread_safe.block_on_async_exn (fun () ->
              let frontier = create_frontier () in
              let root = Full_frontier.root frontier in
              let%map breadcrumbs = make_seq root in
              List.iter breadcrumbs ~f:(fun b ->
                  add_breadcrumb frontier b ;
                  [%test_pred: int] (( >= ) max_length)
                    (List.length
                       Full_frontier.(
                         path_map frontier (best_tip frontier) ~f:Fn.id)) ) )
      )

    let%test_unit "Common ancestor can be reliably found" =
      let ancestor_length = (max_length / 2) - 1 in
      let gen =
        let open Quickcheck.Generator.Let_syntax in
        let%bind ancestors = gen_breadcrumb_seq ancestor_length in
        let%bind branch_a =
          Int.gen_incl 1 (max_length / 2) >>= gen_breadcrumb_seq
        in
        let%map branch_b =
          Int.gen_incl 1 (max_length / 2) >>= gen_breadcrumb_seq
        in
        (ancestors, branch_a, branch_b)
      in
      Quickcheck.test gen ~trials:4
        ~f:(fun (make_ancestors, make_branch_a, make_branch_b) ->
          Async.Thread_safe.block_on_async_exn (fun () ->
              let frontier = create_frontier () in
              let root = Full_frontier.root frontier in
              let%bind ancestors = make_ancestors root in
              let youngest_ancestor = List.last_exn ancestors in
              let%bind branch_a = make_branch_a youngest_ancestor in
              let%map branch_b = make_branch_b youngest_ancestor in
              let tip_a, tip_b =
                (List.last_exn branch_a, List.last_exn branch_b)
              in
              add_breadcrumbs frontier ancestors ;
              add_breadcrumbs frontier (branch_a @ branch_b) ;
              [%test_eq: State_hash.t]
                (Full_frontier.common_ancestor frontier tip_a tip_b)
                (Breadcrumb.state_hash youngest_ancestor) ) )
  end )<|MERGE_RESOLUTION|>--- conflicted
+++ resolved
@@ -50,17 +50,12 @@
       in
       let root_data =
         let open Root_data in
-<<<<<<< HEAD
-        { transition= External_transition.For_tests.genesis ()
-        ; staged_ledger= Staged_ledger.create_exn ~ledger:root_ledger
-        ; protocol_states= [] }
-=======
         { transition=
             External_transition.For_tests.genesis
               ~precomputed_values:
                 (Lazy.force Precomputed_values.for_unit_tests)
-        ; staged_ledger= Staged_ledger.create_exn ~ledger:root_ledger }
->>>>>>> 9a3593c5
+        ; staged_ledger= Staged_ledger.create_exn ~ledger:root_ledger
+        ; protocol_states= [] }
       in
       Full_frontier.create ~logger ~root_data
         ~root_ledger:(Ledger.Any_ledger.cast (module Ledger) root_ledger)
