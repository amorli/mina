--- conflicted
+++ resolved
@@ -320,9 +320,9 @@
   let to_field_elements (t : t) = [| Data_as_hash.hash t |]
 end
 
+type tag = (Statement_var.t, Statement.t, Nat.N2.n, Nat.N1.n) Pickles.Tag.t
+
 let typ = Data_as_hash.typ ~hash:(fun t -> (Protocol_state.hashes t).state_hash)
-
-type tag = (Statement_var.t, Statement.t, Nat.N2.n, Nat.N1.n) Pickles.Tag.t
 
 let check w ?handler ~proof_level ~constraint_constants new_state_hash :
     unit Or_error.t =
@@ -338,25 +338,16 @@
   { identifier = "step"
   ; prevs = [ self; transaction_snark ]
   ; main =
-<<<<<<< HEAD
-      (fun x ->
-        let prev_blockchain_stmt, txn_snark_stmt =
-=======
-      (fun { previous_public_inputs = [ x1; x2 ]; public_input = x } ->
+      (fun { public_input = x } ->
         let b1, b2 =
->>>>>>> 6f5d15a1
           Run.run_checked
             (step ~proof_level ~constraint_constants ~logger:(Logger.create ())
                x )
         in
-<<<<<<< HEAD
-        [ prev_blockchain_stmt; txn_snark_stmt ] )
-=======
-        { previous_proofs_should_verify = [ b1; b2 ]
+        { previous_proof_statements = [ b1; b2 ]
         ; public_output = ()
         ; auxiliary_output = ()
         } )
->>>>>>> 6f5d15a1
   }
 
 module type S = sig
