open Core_kernel
open Async_kernel
module Writer = Pipe.Writer

module Reader = struct
  type 'a t = {pipe: 'a Pipe.Reader.t; mutable has_reader: bool}
end

let create () =
  let r, w = Pipe.create () in
  ({Reader.pipe= r; has_reader= false}, w)

let wrap_reader reader = {Reader.pipe= reader; has_reader= false}

let force_write_maybe_drop_head ~capacity writer reader x =
  if Pipe.length reader.Reader.pipe > capacity then
<<<<<<< HEAD
    ignore (Pipe.read_now reader.Reader.pipe : [`Eof | `Nothing_available | `Ok of 'a]);
=======
    ignore
      ( Pipe.read_now reader.Reader.pipe
        : [`Eof | `Nothing_available | `Ok of 'a] ) ;
>>>>>>> 1591df37
  Pipe.write_without_pushback writer x

let create_reader ~close_on_exception f =
  let r = Pipe.create_reader ~close_on_exception f in
  {Reader.pipe= r; has_reader= false}

let write w x =
  ( if Pipe.is_closed w then
    let logger = Logger.create () in
    [%log warn] "writing to closed linear pipe" ~metadata:[] ) ;
  Pipe.write w x

let write_if_open = Pipe.write_if_open

let write_without_pushback = Pipe.write_without_pushback

let write_without_pushback_if_open = Pipe.write_without_pushback_if_open

exception Overflow

let write_or_exn ~capacity writer reader x =
  if Pipe.length reader.Reader.pipe > capacity then raise Overflow
  else Pipe.write_without_pushback writer x

let close_read (reader : 'a Reader.t) = Pipe.close_read reader.pipe

let close = Pipe.close

let closed (reader : 'a Reader.t) = Pipe.closed reader.pipe

let multiple_reads_error () =
  failwith
    "Linear_pipe.bracket: the same reader has been used multiple times. If \
     you want to rebroadcast the reader, use fork"

let bracket (reader : 'a Reader.t) dx =
  if reader.has_reader then multiple_reads_error ()
  else (
    reader.has_reader <- true ;
    let%map x = dx in
    reader.has_reader <- false ;
    x )

let set_has_reader (reader : 'a Reader.t) =
  if reader.has_reader then multiple_reads_error ()
  else reader.has_reader <- true

let iter ?flushed ?continue_on_error reader ~f =
  bracket reader (Pipe.iter reader.Reader.pipe ?flushed ?continue_on_error ~f)

let iter_unordered ?consumer ~max_concurrency reader ~f =
  bracket reader
    (let rec run_reader () =
       match%bind Pipe.read ?consumer reader.Reader.pipe with
       | `Eof ->
           return ()
       | `Ok v ->
           let%bind () = f v in
           run_reader ()
     in
     Deferred.all_unit (List.init max_concurrency ~f:(fun _ -> run_reader ())))

let drain r = iter r ~f:(fun _ -> Deferred.unit)

let length reader = Pipe.length reader.Reader.pipe

let of_list xs =
  let reader = wrap_reader (Pipe.of_list xs) in
  reader

let to_list reader = Pipe.to_list reader.Reader.pipe

let fold reader ~init ~f =
  bracket reader (Pipe.fold reader.Reader.pipe ~init ~f)

(* Adapted from Async_kernel's fold impl *)
let scan reader ~init ~f =
  set_has_reader reader ;
  let r, w = Pipe.create () in
  let rec loop b =
    match Pipe.read_now reader.Reader.pipe with
    | `Eof ->
        return (Pipe.close w)
    | `Ok v ->
        let%bind next = f b v in
        let%bind () = Pipe.write w next in
        loop next
    | `Nothing_available ->
        let%bind _ = Pipe.values_available reader.Reader.pipe in
        loop b
  in
  don't_wait_for
    ( (* Force async ala https://github.com/janestreet/async_kernel/blob/master/src/pipe.ml#L703 *)
      return ()
    >>= fun () -> loop init ) ;
  wrap_reader r

let map (reader : 'a Reader.t) ~f =
  set_has_reader reader ;
  wrap_reader (Pipe.map reader.Reader.pipe ~f)

let filter_map (reader : 'a Reader.t) ~f =
  set_has_reader reader ;
  wrap_reader (Pipe.filter_map reader.Reader.pipe ~f)

let transfer reader writer ~f =
  bracket reader (Pipe.transfer reader.Reader.pipe writer ~f)

let transfer_id reader writer =
  bracket reader (Pipe.transfer_id reader.Reader.pipe writer)

let merge_unordered rs =
  let merged_reader, merged_writer = create () in
  List.iter rs ~f:(fun reader ->
      don't_wait_for (iter reader ~f:(fun x -> Pipe.write merged_writer x)) ) ;
  don't_wait_for
    (let%map () = Deferred.List.iter rs ~f:closed in
     Pipe.close merged_writer) ;
  merged_reader

(* TODO following are all more efficient with iter',
 * but I get write' doesn't exist on my version of ocaml *)

let fork reader n =
  let pipes = List.init n ~f:(fun _ -> create ()) in
  let writers = List.map pipes ~f:(fun (_, w) -> w) in
  let readers = List.map pipes ~f:(fun (r, _) -> r) in
  don't_wait_for
    (iter reader ~f:(fun x ->
         Deferred.List.iter writers ~f:(fun writer ->
             if not (Pipe.is_closed writer) then Pipe.write writer x
             else return () ) )) ;
  don't_wait_for
    (let%map () = Deferred.List.iter readers ~f:closed in
     close_read reader) ;
  readers

let fork2 reader =
  match fork reader 2 with [x; y] -> (x, y) | _ -> assert false

let fork3 reader =
  match fork reader 3 with [x; y; z] -> (x, y, z) | _ -> assert false

let fork4 reader =
  match fork reader 4 with [x; y; z; w] -> (x, y, z, w) | _ -> assert false

let fork5 reader =
  match fork reader 5 with
  | [x; y; z; w; v] ->
      (x, y, z, w, v)
  | _ ->
      assert false

let fork6 reader =
  match fork reader 6 with
  | [x; y; z; w; v; u] ->
      (x, y, z, w, v, u)
  | _ ->
      assert false

let partition_map2 reader ~f =
  let (reader_a, writer_a), (reader_b, writer_b) = (create (), create ()) in
  don't_wait_for
    (iter reader ~f:(fun x ->
         match f x with
         | `Fst x ->
             Pipe.write writer_a x
         | `Snd x ->
             Pipe.write writer_b x )) ;
  don't_wait_for
    (let%map () = closed reader_a and () = closed reader_b in
     close_read reader) ;
  (reader_a, reader_b)

let partition_map3 reader ~f =
  let (reader_a, writer_a), (reader_b, writer_b), (reader_c, writer_c) =
    (create (), create (), create ())
  in
  don't_wait_for
    (iter reader ~f:(fun x ->
         match f x with
         | `Fst x ->
             Pipe.write writer_a x
         | `Snd x ->
             Pipe.write writer_b x
         | `Trd x ->
             Pipe.write writer_c x )) ;
  don't_wait_for
    (let%map () = closed reader_a
     and () = closed reader_b
     and () = closed reader_c in
     close_read reader) ;
  (reader_a, reader_b, reader_c)

let filter_map_unordered ~max_concurrency t ~f =
  let reader, writer = create () in
  don't_wait_for
    (iter_unordered ~max_concurrency t ~f:(fun x ->
         match%bind f x with
         | Some y ->
             Pipe.write writer y
         | None ->
             return () )) ;
  don't_wait_for
    (let%map () = closed reader in
     close_read t) ;
  reader

let latest_ref t ~initial =
  let cell = ref initial in
  don't_wait_for (iter t ~f:(fun a -> return (cell := a))) ;
  cell

let values_available ({pipe; _} : 'a Reader.t) = Pipe.values_available pipe

let peek ({pipe; _} : 'a Reader.t) = Pipe.peek pipe

let release_has_reader (reader : 'a Reader.t) =
  if not reader.has_reader then
    failwith "Linear_pipe.bracket: did not have reader"
  else reader.has_reader <- false

let read_now reader =
  set_has_reader reader ;
  let res = Pipe.read_now reader.pipe in
  release_has_reader reader ; res

let read' ?max_queue_length ({pipe; _} : 'a Reader.t) =
  Pipe.read' ?max_queue_length pipe

let read ({pipe; _} : 'a Reader.t) = Pipe.read pipe

let read_exn reader =
  match%map read reader with
  | `Eof ->
      failwith "Expecting a value from reader"
  | `Ok value ->
      value<|MERGE_RESOLUTION|>--- conflicted
+++ resolved
@@ -14,13 +14,9 @@
 
 let force_write_maybe_drop_head ~capacity writer reader x =
   if Pipe.length reader.Reader.pipe > capacity then
-<<<<<<< HEAD
-    ignore (Pipe.read_now reader.Reader.pipe : [`Eof | `Nothing_available | `Ok of 'a]);
-=======
     ignore
       ( Pipe.read_now reader.Reader.pipe
         : [`Eof | `Nothing_available | `Ok of 'a] ) ;
->>>>>>> 1591df37
   Pipe.write_without_pushback writer x
 
 let create_reader ~close_on_exception f =
