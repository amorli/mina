open Core_kernel
open Pickles_types
module Ds = Domains

let bits ~len n = List.init len ~f:(fun i -> (n lsr i) land 1 = 1)

let max_log2_degree = 32

module Width : sig
  [%%versioned:
  module Stable : sig
    module V1 : sig
      type t [@@deriving sexp, equal, compare, hash, yojson]
    end
  end]

  val of_int_exn : int -> t

  val to_int : t -> int

  val to_bits : t -> bool list

  val zero : t

  module Max = Nat.N2

  module Max_vector : Vector.With_version(Max).S

  module Max_at_most : sig
    [%%versioned:
    module Stable : sig
      module V1 : sig
        type 'a t = ('a, Max.n) At_most.t
        [@@deriving compare, sexp, yojson, hash, equal]
      end
    end]
  end

  module Length : Nat.Add.Intf_transparent
end = struct
  [%%versioned
  module Stable = struct
    module V1 = struct
      type t = char [@@deriving sexp, equal, compare, hash, yojson]

      let to_latest = Fn.id
    end
  end]

  let zero = Char.of_int_exn 0

  module Max = Nat.N2

  (* Think about versioning here! These vector types *will* change
     serialization if the numbers above change, and so will require a new
     version number. Thus, it's important that these are modules with new
     versioned types, and not just module aliases to the corresponding vector
     implementation.
  *)
  module Max_vector = struct
    [%%versioned
    module Stable = struct
      [@@@no_toplevel_latest_type]

      module V1 = struct
        type 'a t = 'a Vector.Vector_2.Stable.V1.t
        [@@deriving compare, yojson, sexp, hash, equal]
      end
    end]

    type 'a t = 'a Vector.Vector_2.t
    [@@deriving compare, yojson, sexp, hash, equal]

    let map = Vector.map

    let of_list_exn = Vector.Vector_2.of_list_exn

    let to_list = Vector.to_list
  end

  module Max_at_most = struct
    [%%versioned
    module Stable = struct
      [@@@no_toplevel_latest_type]

      module V1 = struct
        type 'a t = 'a At_most.At_most_2.Stable.V1.t
        [@@deriving compare, yojson, sexp, hash, equal]
      end
    end]

    type 'a t = 'a At_most.At_most_2.t
    [@@deriving compare, yojson, sexp, hash, equal]
  end

  module Length = Nat.N4

  let to_int = Char.to_int

  let to_bits = Fn.compose (bits ~len:(Nat.to_int Length.n)) to_int

  let of_int_exn : int -> t =
    let m = Nat.to_int Max.n in
    fun n ->
      assert (n <= m) ;
      Char.of_int_exn n
end

module Max_branches = struct
  include Nat.N8
  module Log2 = Nat.N3

  let%test "check max_branches" = Nat.to_int n = 1 lsl Nat.to_int Log2.n
end

module Max_branches_vec = struct
  [%%versioned
  module Stable = struct
    module V1 = struct
      type 'a t = 'a At_most.At_most_8.Stable.V1.t
      [@@deriving sexp, equal, compare, hash, yojson]
    end
  end]

  let () =
    let _f : type a. unit -> (a t, (a, Max_branches.n) At_most.t) Type_equal.t =
     fun () -> Type_equal.T
    in
    ()
end

module Domains = struct
  [%%versioned
  module Stable = struct
    module V1 = struct
      type 'a t = { h : 'a }
      [@@deriving sexp, equal, compare, hash, yojson, hlist, fields]
    end
  end]

  let iter { h } ~f = f h

  let map { h } ~f = { h = f h }
end

module Repr = struct
  [%%versioned
  module Stable = struct
    module V2 = struct
      type 'g t =
<<<<<<< HEAD
        { step_data :
            (Domain.Stable.V1.t Domains.Stable.V1.t * Width.Stable.V1.t)
            Max_branches_vec.Stable.V1.t
        ; max_width : Width.Stable.V1.t
=======
        { max_width : Width.Stable.V1.t
>>>>>>> f9ce12b1
        ; wrap_index : 'g Plonk_verification_key_evals.Stable.V2.t
        }
      [@@deriving sexp, equal, compare, yojson]

      let to_latest = Fn.id
    end
  end]
end

module Poly = struct
  [%%versioned
  module Stable = struct
    module V2 = struct
      type ('g, 'vk) t =
<<<<<<< HEAD
        { step_data :
            (Domain.Stable.V1.t Domains.Stable.V1.t * Width.Stable.V1.t)
            Max_branches_vec.Stable.V1.t
        ; max_width : Width.Stable.V1.t
=======
        { max_width : Width.Stable.V1.t
>>>>>>> f9ce12b1
        ; wrap_index : 'g Plonk_verification_key_evals.Stable.V2.t
        ; wrap_vk : 'vk option
        }
      [@@deriving hash]
    end
  end]
end

let dummy_domains = { Domains.h = Domain.Pow_2_roots_of_unity 0 }

let dummy_width = Width.zero

let index_to_field_elements (k : 'a Plonk_verification_key_evals.t) ~g =
  let [ v1; v2; g1; g2; g3; g4; g5; g6 ] =
    Plonk_verification_key_evals.to_hlist k
  in
  List.map
    (Vector.to_list v1 @ Vector.to_list v2 @ [ g1; g2; g3; g4; g5; g6 ])
    ~f:g
  |> Array.concat

let wrap_index_to_input (type gs f) (g : gs -> f array) t =
  Random_oracle_input.Chunked.field_elements (index_to_field_elements t ~g)

let width_size = Nat.to_int Width.Length.n

let to_input (type a) ~(field_of_int : int -> a) :
    (a * a, _) Poly.t -> a Random_oracle_input.Chunked.t =
  let open Random_oracle_input.Chunked in
<<<<<<< HEAD
  let map_reduce t ~f = Array.map t ~f |> Array.reduce_exn ~f:append in
  fun { step_data; max_width; wrap_index } : _ Random_oracle_input.Chunked.t ->
    let num_branches =
      packed
        (field_of_int (At_most.length step_data), Nat.to_int Max_branches.Log2.n)
    in
    let step_domains, step_widths =
      At_most.extend_to_vector step_data
        (dummy_domains, dummy_width)
        Max_branches.n
      |> Vector.unzip
    in
    let width w = (field_of_int (Width.to_int w), width_size) in
    List.reduce_exn ~f:append
      [ map_reduce (Vector.to_array step_domains) ~f:(fun { Domains.h } ->
            map_reduce [| h |] ~f:(fun (Pow_2_roots_of_unity x) ->
                packed (field_of_int x, max_log2_degree) ) )
      ; Array.map (Vector.to_array step_widths) ~f:width |> packeds
      ; packed (width max_width)
=======
  fun { max_width; wrap_index } : _ Random_oracle_input.Chunked.t ->
    let width w = (field_of_int (Width.to_int w), width_size) in
    List.reduce_exn ~f:append
      [ packed (width max_width)
>>>>>>> f9ce12b1
      ; wrap_index_to_input
          (Fn.compose Array.of_list (fun (x, y) -> [ x; y ]))
          wrap_index
      ]<|MERGE_RESOLUTION|>--- conflicted
+++ resolved
@@ -148,14 +148,7 @@
   module Stable = struct
     module V2 = struct
       type 'g t =
-<<<<<<< HEAD
-        { step_data :
-            (Domain.Stable.V1.t Domains.Stable.V1.t * Width.Stable.V1.t)
-            Max_branches_vec.Stable.V1.t
-        ; max_width : Width.Stable.V1.t
-=======
         { max_width : Width.Stable.V1.t
->>>>>>> f9ce12b1
         ; wrap_index : 'g Plonk_verification_key_evals.Stable.V2.t
         }
       [@@deriving sexp, equal, compare, yojson]
@@ -170,14 +163,7 @@
   module Stable = struct
     module V2 = struct
       type ('g, 'vk) t =
-<<<<<<< HEAD
-        { step_data :
-            (Domain.Stable.V1.t Domains.Stable.V1.t * Width.Stable.V1.t)
-            Max_branches_vec.Stable.V1.t
-        ; max_width : Width.Stable.V1.t
-=======
         { max_width : Width.Stable.V1.t
->>>>>>> f9ce12b1
         ; wrap_index : 'g Plonk_verification_key_evals.Stable.V2.t
         ; wrap_vk : 'vk option
         }
@@ -207,32 +193,10 @@
 let to_input (type a) ~(field_of_int : int -> a) :
     (a * a, _) Poly.t -> a Random_oracle_input.Chunked.t =
   let open Random_oracle_input.Chunked in
-<<<<<<< HEAD
-  let map_reduce t ~f = Array.map t ~f |> Array.reduce_exn ~f:append in
-  fun { step_data; max_width; wrap_index } : _ Random_oracle_input.Chunked.t ->
-    let num_branches =
-      packed
-        (field_of_int (At_most.length step_data), Nat.to_int Max_branches.Log2.n)
-    in
-    let step_domains, step_widths =
-      At_most.extend_to_vector step_data
-        (dummy_domains, dummy_width)
-        Max_branches.n
-      |> Vector.unzip
-    in
-    let width w = (field_of_int (Width.to_int w), width_size) in
-    List.reduce_exn ~f:append
-      [ map_reduce (Vector.to_array step_domains) ~f:(fun { Domains.h } ->
-            map_reduce [| h |] ~f:(fun (Pow_2_roots_of_unity x) ->
-                packed (field_of_int x, max_log2_degree) ) )
-      ; Array.map (Vector.to_array step_widths) ~f:width |> packeds
-      ; packed (width max_width)
-=======
   fun { max_width; wrap_index } : _ Random_oracle_input.Chunked.t ->
     let width w = (field_of_int (Width.to_int w), width_size) in
     List.reduce_exn ~f:append
       [ packed (width max_width)
->>>>>>> f9ce12b1
       ; wrap_index_to_input
           (Fn.compose Array.of_list (fun (x, y) -> [ x; y ]))
           wrap_index
