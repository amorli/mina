open Core
open Async
open Signature_lib
module Epoch = Mina_numbers.Length
module Global_slot = Mina_numbers.Global_slot

(*Slot number within an epoch*)
module Slot = Mina_numbers.Global_slot

(* Can extract both (slot, epoch) and global slot number from Consensus_time*)
module Consensus_time = Consensus.Data.Consensus_time

module Keys_input = struct
  module Poly = struct
    [%%versioned
    module Stable = struct
      [@@@no_toplevel_latest_type]

      module V1 = struct
        type 'a t =
          { block_producer_keys:
              (Keypair.Stable.V1.t * Public_key.Compressed.Stable.V1.t) list
          ; delegatee_table: 'a
          ; time: Block_time.Stable.V1.t }
        [@@deriving sexp]

        let to_latest = Fn.id
      end
    end]
  end

  module Init = struct
    [%%versioned
    module Stable = struct
      module V1 = struct
        type t = unit Poly.Stable.V1.t [@@deriving sexp]

        let to_latest = Fn.id
      end
    end]

    let create block_producer_keys time : t =
      {block_producer_keys; delegatee_table= (); time}
  end

  module Update = struct
    [%%versioned
    module Stable = struct
      module V1 = struct
        type t =
          Mina_base.Account.Stable.V1.t
          Mina_base.Account.Index.Stable.V1.Table.t
          Public_key.Compressed.Stable.V1.Table.t
          Poly.Stable.V1.t
        [@@deriving sexp]

        let to_latest = Fn.id
      end
    end]
  end
end

module Evaluator_status = struct
  [%%versioned
  module Stable = struct
    [@@@no_toplevel_latest_type]

    module V1 = struct
      type t = At of Global_slot.Stable.V1.t | Completed

      let to_latest = Fn.id
    end
  end]

  type t = Stable.Latest.t = At of Global_slot.t | Completed
  [@@deriving sexp]
end

module Vrf_evaluation = struct
  module Input = struct
    [%%versioned
    module Stable = struct
      [@@@no_toplevel_latest_type]

      module V1 = struct
        type t = Block_time.Stable.V1.t

        let to_latest = Fn.id
      end
    end]

    type t = Stable.Latest.t
  end

  module Result = struct
    [%%versioned
    module Stable = struct
      [@@@no_toplevel_latest_type]

      module V1 = struct
        type t =
          { slots_won: Consensus.Data.Slot_won.Stable.V1.t list
          ; evaluator_status: Evaluator_status.Stable.V1.t }

        let to_latest = Fn.id
      end
    end]

    type t = Stable.Latest.t =
      { slots_won: Consensus.Data.Slot_won.t list
      ; evaluator_status: Evaluator_status.t }
  end
end

module Slots_won = struct
  open Doubly_linked

  type t = Consensus.Data.Slot_won.t Doubly_linked.t [@@deriving sexp]

  module Slot_won = struct
    type t = Consensus.Data.Slot_won.t Elt.t

    let is_for_slot (t : t) ~slot =
      Global_slot.(slot = (Elt.value t).global_slot)

    let global_slot (t : t) = (Elt.value t).global_slot

    let block_producer (t : t) = (Elt.value t).producer

    let value = Elt.value
  end

  let check t =
    match first t with
    | None ->
        ()
    | Some first ->
        fold t ~init:first
          ~f:(fun (prev : Consensus.Data.Slot_won.t)
             (curr : Consensus.Data.Slot_won.t)
             ->
            if Global_slot.(curr.global_slot = first.global_slot) then curr
            else if Global_slot.(prev.global_slot < curr.global_slot) then curr
            else failwith "Slots won in an incorrect order" )
        |> ignore

  (*First list contains wins for slots < [at] and seconds list for slots >= [at]*)
  let split ~at t =
    let rec go before = function
      | [] ->
          (List.rev before, [])
      | (x : Consensus.Data.Slot_won.t) :: xs
        when Global_slot.(x.global_slot >= at) ->
          (List.rev before, x :: xs)
      | x :: xs ->
          go (x :: before) xs
    in
    go [] (to_list t)

  let all ~from t = snd (split ~at:from t)

  let delete_all_before ~slot t =
    filter_inplace t ~f:(fun (s : Consensus.Data.Slot_won.t) ->
        Global_slot.(s.global_slot >= slot) )

  [%%define_locally
  Doubly_linked.
    ( first_elt
    , insert_after
    , insert_before
    , insert_first
    , insert_last
    , remove
    , remove_first
    , remove_last
    , next
    , prev
    , clear
    , create )]
end

module Worker_state = struct
  type init_arg =
    { constraint_constants:
        Genesis_constants.Constraint_constants.Stable.Latest.t
    ; consensus_constants: Consensus.Constants.Stable.Latest.t
    ; conf_dir: string
    ; logger: Logger.Stable.Latest.t }
  [@@deriving bin_io_unversioned]

  type t =
    { config: init_arg
    ; slots_won: Consensus.Data.Slot_won.t Queue.t
    ; slots_won_staged: Slots_won.t
          (*To keep track of slots won from previous keys that may still be applicable, acts a working area so that stale slots are not sent to the parent process*)
    ; mutable current_slot: Global_slot.t option
    ; mutable epoch_data:
        unit Ivar.t * Consensus.Data.Epoch_data_for_vrf.t option
    ; mutable block_producer_keys: (Keypair.t * Public_key.Compressed.t) list
    ; last_checked_slot_and_epoch:
        (Epoch.t * Slot.t) Public_key.Compressed.Table.t }

  let update_last_checked_slot_and_epoch_table t new_keys ~now =
    let global_slot =
      Consensus.Data.Consensus_time.(
        of_time_exn now ~constants:t.config.consensus_constants)
    in
    let epoch, slot =
      Consensus.Data.Consensus_time.(epoch global_slot, slot global_slot)
    in
    let module Table = Public_key.Compressed.Table in
    List.iter new_keys ~f:(fun (_, pk) ->
        Table.change t.last_checked_slot_and_epoch pk ~f:(fun _ ->
            Some (epoch, slot) ) ) ;
    [%log' info t.config.logger]
      !"last checked epoch slots %{sexp: (Epoch.t * Slot.t) \
        Public_key.Compressed.Table.t}%!"
      t.last_checked_slot_and_epoch

  let seen_slot last_checked_slot_and_epoch epoch slot =
    let module Table = Public_key.Compressed.Table in
    let unseens =
      Table.to_alist last_checked_slot_and_epoch
      |> List.filter_map ~f:(fun (pk, last_checked_epoch_and_slot) ->
             let i =
               Tuple2.compare ~cmp1:Epoch.compare ~cmp2:Slot.compare
                 last_checked_epoch_and_slot (epoch, slot)
             in
             if i > 0 then None
             else (
               Table.set last_checked_slot_and_epoch ~key:pk ~data:(epoch, slot) ;
               Some pk ) )
    in
    match unseens with
    | [] ->
        `All_seen
    | nel ->
        `Unseen (Public_key.Compressed.Set.of_list nel)

<<<<<<< HEAD
  let validate_start_slot (t : t) start_time =
    match snd t.epoch_data with
    | None ->
        true
    | Some e ->
        let c1 =
          Global_slot.(
            Consensus_time.to_global_slot start_time >= e.global_slot)
        in
        let start_epoch = Consensus_time.epoch start_time in
        let c2 = Epoch.(start_epoch = e.epoch) in
        c1 && c2

  let evaluate
      ( { config
        ; slots_won
        ; slots_won_staged
        ; block_producer_keys
        ; last_checked_slot_and_epoch
        ; epoch_data= interrupt_ivar, epoch_data
        ; _ } as t ) ~consensus_time_now : (unit, unit) Interruptible.t =
    match epoch_data with
    | None ->
        Interruptible.return ()
    | Some epoch_data ->
        let open Interruptible.Let_syntax in
        let%bind () =
          Interruptible.lift Deferred.unit (Ivar.read interrupt_ivar)
        in
        let module Slot = Mina_numbers.Global_slot in
        let logger = config.logger in
        let epoch = epoch_data.epoch in
        [%log info] "Starting VRF evaluation for epoch: $epoch"
          ~metadata:[("epoch", Epoch.to_yojson epoch)] ;
        let keypairs = block_producer_keys in
        let logger = config.logger in
        let start_global_slot =
          Consensus_time.to_global_slot consensus_time_now
        in
        Slots_won.delete_all_before ~slot:start_global_slot slots_won_staged ;
        let slot_offset_since_genesis =
          match
            Global_slot.sub epoch_data.global_slot_since_genesis
              epoch_data.global_slot
          with
          | None ->
              failwith "Global slot > Global slot since genesis"
          | Some diff ->
              diff
        in
        let delegatee_table = epoch_data.delegatee_table in
        let total_stake = epoch_data.epoch_ledger.total_currency in
        let evaluate_vrf ~consensus_time unseen_pks =
          (* Try vrfs for all keypairs that are unseen within this slot until one wins or all lose *)
          (* TODO: Don't do this, and instead pick the one that has the highest chance of winning. See #2573 *)
          let slot = Consensus_time.slot consensus_time in
          let global_slot = Consensus_time.to_global_slot consensus_time in
          let rec go = function
            | [] ->
                Interruptible.return None
            | ((keypair : Keypair.t), public_key_compressed) :: keypairs -> (
                if
                  not
                  @@ Public_key.Compressed.Set.mem unseen_pks
                       public_key_compressed
                then go keypairs
                else
                  let global_slot_since_genesis =
                    Global_slot.add global_slot slot_offset_since_genesis
                  in
                  [%log info]
                    "Checking VRF evaluations at epoch: $epoch, slot: $slot"
                    ~metadata:
                      [ ("epoch", `Int (Epoch.to_int epoch))
                      ; ("slot", `Int (Slot.to_int slot)) ] ;
                  match%bind
                    Consensus.Data.Vrf.check
                      ~constraint_constants:config.constraint_constants
                      ~global_slot ~seed:epoch_data.epoch_seed
                      ~get_delegators:
                        (Public_key.Compressed.Table.find delegatee_table)
                      ~producer_private_key:keypair.private_key
                      ~producer_public_key:public_key_compressed ~total_stake
                      ~logger
                  with
                  | None ->
                      go keypairs
                  | Some (`Vrf_output vrf_result, `Delegator delegator) ->
                      [%log info] "Won slot %d in epoch %d" (Slot.to_int slot)
                        (Epoch.to_int epoch) ;
                      let slot_won =
                        Consensus.Data.Slot_won.
                          { delegator
                          ; producer= keypair
                          ; global_slot
                          ; global_slot_since_genesis
                          ; vrf_result }
                      in
                      Interruptible.return (Some slot_won) )
          in
          go keypairs
        in
        let curr_slot_won = ref (Slots_won.first_elt slots_won_staged) in
        let rec find_winning_slot (consensus_time : Consensus_time.t) =
          let slot = Consensus_time.slot consensus_time in
          let global_slot = Consensus_time.to_global_slot consensus_time in
          t.current_slot <- Some global_slot ;
          let epoch' = Consensus_time.epoch consensus_time in
          [%log info] "Slot in the epoch: $slot"
            ~metadata:[("slot", Slot.to_yojson slot)] ;
          let find f =
            let start = Time.now () in
            let%bind () =
              match%bind
                seen_slot last_checked_slot_and_epoch epoch' slot
                |> Interruptible.return
              with
              | `All_seen ->
                  [%log info] "Did not win a slot, took $time ms"
                    ~metadata:
                      [("time", `Float Time.(Span.to_ms (diff (now ()) start)))] ;
                  Interruptible.return ()
              | `Unseen pks -> (
                  match%map evaluate_vrf pks ~consensus_time with
                  | None ->
                      [%log info] "Did not win a slot, took $time ms"
                        ~metadata:
                          [ ( "time"
                            , `Float Time.(Span.to_ms (diff (now ()) start)) )
                          ]
                  | Some slot_won ->
                      [%log info] "Won a slot, took $time ms"
                        ~metadata:
                          [ ( "time"
                            , `Float Time.(Span.to_ms (diff (now ()) start)) )
                          ] ;
                      Queue.enqueue slots_won slot_won ;
                      f slot_won |> ignore )
            in
=======
  let evaluate (epoch_data : Consensus.Data.Epoch_data_for_vrf.t)
      ({config; slots_won; epoch_state; _} as t) : unit Deferred.t =
    let module Slot = Mina_numbers.Global_slot in
    let logger = config.logger in
    let epoch = epoch_data.epoch in
    [%log info] "Starting VRF evaluation for epoch: $epoch"
      ~metadata:[("epoch", Epoch.to_yojson epoch)] ;
    let keypairs = epoch_state.block_producer_keys in
    let logger = config.logger in
    let start_global_slot = epoch_data.global_slot in
    let start_global_slot_since_genesis =
      epoch_data.global_slot_since_genesis
    in
    let constants = config.consensus_constants in
    let delegatee_table = epoch_data.delegatee_table in
    (*slot in the epoch*)
    let start_consensus_time =
      Consensus.Data.Consensus_time.(
        of_global_slot ~constants start_global_slot)
    in
    let total_stake = epoch_data.epoch_ledger.total_currency in
    let evaluate_vrf ~consensus_time =
      (* Try vrfs for all keypairs that are unseen within this slot until one wins or all lose *)
      (* TODO: Don't do this, and instead pick the one that has the highest chance of winning. See #2573 *)
      let slot = Consensus_time.slot consensus_time in
      let global_slot = Consensus_time.to_global_slot consensus_time in
      [%log info] "Checking VRF evaluations for epoch: $epoch, slot: $slot"
        ~metadata:
          [ ("epoch", `Int (Epoch.to_int epoch))
          ; ("slot", `Int (Slot.to_int slot)) ] ;
      Deferred.List.find_map keypairs
        ~f:(fun ((keypair : Keypair.t), public_key_compressed) ->
          let global_slot_since_genesis =
            let slot_diff =
              match Global_slot.sub global_slot start_global_slot with
              | None ->
                  failwith
                    "Checking slot-winner for a slot which is older than the \
                     slot in the latest consensus state. System time might be \
                     out-of-sync"
              | Some diff ->
                  diff
            in
            Global_slot.add start_global_slot_since_genesis slot_diff
          in
          match%map
            Consensus.Data.Vrf.check
              ~constraint_constants:config.constraint_constants ~global_slot
              ~seed:epoch_data.epoch_seed
              ~get_delegators:
                (Public_key.Compressed.Table.find delegatee_table)
              ~producer_private_key:keypair.private_key
              ~producer_public_key:public_key_compressed ~total_stake ~logger
          with
          | None ->
              None
          | Some (`Vrf_output vrf_result, `Delegator delegator) ->
              [%log info] "Won slot %d in epoch %d" (Slot.to_int slot)
                (Epoch.to_int epoch) ;
              let slot_won =
                Consensus.Data.Slot_won.
                  { delegator
                  ; producer= keypair
                  ; global_slot
                  ; global_slot_since_genesis
                  ; vrf_result }
              in
              Some slot_won )
    in
    let rec find_winning_slot (consensus_time : Consensus_time.t) =
      let global_slot = Consensus_time.to_global_slot consensus_time in
      t.current_slot <- Some global_slot ;
      let epoch' = Consensus_time.epoch consensus_time in
      if Epoch.(epoch' > epoch) then (
        t.current_slot <- None ;
        Deferred.unit )
      else
        let start = Time.now () in
        match%bind evaluate_vrf ~consensus_time with
        | None ->
            [%log info] "Did not win a slot, took $time ms"
              ~metadata:
                [("time", `Float Time.(Span.to_ms (diff (now ()) start)))] ;
            find_winning_slot (Consensus_time.succ consensus_time)
        | Some slot_won ->
            [%log info] "Won a slot, took $time ms"
              ~metadata:
                [("time", `Float Time.(Span.to_ms (diff (now ()) start)))] ;
            Queue.enqueue slots_won slot_won ;
>>>>>>> 4f6a4628
            find_winning_slot (Consensus_time.succ consensus_time)
          in
          if Epoch.(epoch' > epoch) then (
            t.current_slot <- None ;
            Interruptible.return () )
          else
            match !curr_slot_won with
            | None ->
                find (fun a -> Slots_won.insert_last slots_won_staged a)
            | Some computed_win ->
                if
                  Global_slot.(
                    global_slot = Slots_won.Slot_won.global_slot computed_win)
                then (
                  if
                    (*Slot already won; check if the block producer is still applicable*)
                    List.mem (List.map keypairs ~f:fst)
                      (Slots_won.Slot_won.block_producer computed_win)
                      ~equal:Signature_lib.Keypair.equal
                  then (
                    [%log info] "slot won (VRF already computed)" ;
                    curr_slot_won :=
                      Slots_won.next slots_won_staged computed_win ;
                    Queue.enqueue slots_won
                      (Slots_won.Slot_won.value computed_win) ;
                    find_winning_slot (Consensus_time.succ consensus_time) )
                  else
                    (*Not applicable. remove the winning slot and recompute*)
                    match Slots_won.next slots_won_staged computed_win with
                    | None ->
                        Slots_won.remove slots_won_staged computed_win ;
                        curr_slot_won := None ;
                        find (fun a ->
                            Slots_won.insert_last slots_won_staged a |> ignore
                        )
                    | Some next ->
                        Slots_won.remove slots_won_staged computed_win ;
                        curr_slot_won := Some next ;
                        find (fun a ->
                            Slots_won.insert_before slots_won_staged next a
                            |> ignore ) )
                else if
                  Global_slot.(
                    global_slot < Slots_won.Slot_won.global_slot computed_win)
                then
                  find (fun a ->
                      Slots_won.insert_before slots_won_staged computed_win a
                  )
                else
                  find (fun a ->
                      let new_elt =
                        Slots_won.insert_after slots_won_staged computed_win a
                      in
                      curr_slot_won := Some new_elt )
        in
        find_winning_slot consensus_time_now

  let create config =
    { config
    ; last_checked_slot_and_epoch= Public_key.Compressed.Table.create ()
    ; slots_won=
        Queue.create
          ~capacity:
            (Global_slot.to_int config.consensus_constants.slots_per_epoch)
          ()
    ; slots_won_staged= Slots_won.create ()
    ; current_slot= None
    ; epoch_data= (Ivar.create (), None)
    ; block_producer_keys= [] }
end

module Functions = struct
  type ('i, 'o) t =
    'i Bin_prot.Type_class.t
    * 'o Bin_prot.Type_class.t
    * (Worker_state.t -> 'i -> 'o Deferred.t)

  let create input output f : ('i, 'o) t = (input, output, f)

  let set_new_epoch_state =
    create Consensus.Data.Epoch_data_for_vrf.Stable.Latest.bin_t Unit.bin_t
      (fun w e ->
        let logger = w.config.logger in
        let update () =
          [%log info]
            "Updating epoch data for the VRF evaluation for epoch $epoch"
            ~metadata:[("epoch", Epoch.to_yojson e.epoch)] ;
          let interrupt_ivar, _ = w.epoch_data in
          Ivar.fill_if_empty interrupt_ivar () ;
          Slots_won.clear w.slots_won_staged ;
          Queue.clear w.slots_won ;
          w.current_slot <- None ;
          w.epoch_data <- (Ivar.create (), Some e) ;
          Interruptible.don't_wait_for
            (Worker_state.evaluate w
               ~consensus_time_now:
                 (Consensus_time.of_global_slot e.global_slot
                    ~constants:w.config.consensus_constants)) ;
          Deferred.unit
        in
        match w.epoch_data with
        | _, None ->
            update ()
        | _, Some current ->
            if Epoch.(succ e.epoch > current.epoch) then update ()
            else (
              [%log info]
                "Received epoch data for current epoch $epoch. Skipping "
                ~metadata:[("epoch", Epoch.to_yojson e.epoch)] ;
              Deferred.unit ) )

  let slots_won_so_far =
    create Vrf_evaluation.Input.Stable.Latest.bin_t
      Vrf_evaluation.Result.Stable.Latest.bin_t (fun w _now ->
        let slots_won = Queue.to_list w.slots_won in
        [%log' info w.config.logger]
          !"Slots won: %{sexp: Consensus.Data.Slot_won.t list}"
          slots_won ;
        let evaluator_status =
          match w.current_slot with
          | Some slot ->
              Evaluator_status.At slot
          | None ->
              Completed
        in
        return Vrf_evaluation.Result.{slots_won; evaluator_status} )

  let update_block_producer_keys =
    create Keys_input.Update.Stable.Latest.bin_t Unit.bin_t
      (fun w {block_producer_keys; delegatee_table; time} ->
        let logger = w.config.logger in
        [%log info] "Updating block producer keys $keys"
          ~metadata:
            [ ( "keys"
              , `List
                  (List.map block_producer_keys ~f:(fun (_, pk) ->
                       Public_key.Compressed.to_yojson pk )) ) ] ;
        let update_keys () =
          w.block_producer_keys <- block_producer_keys ;
          Worker_state.update_last_checked_slot_and_epoch_table w
            block_producer_keys ~now:time
        in
        match snd w.epoch_data with
        | None ->
            return (update_keys ())
        | Some e ->
            let consensus_time_now =
              Consensus_time.of_time_exn time
                ~constants:w.config.consensus_constants
            in
            let epoch_now = Consensus_time.epoch consensus_time_now in
            let global_slot_now =
              Consensus_time.to_global_slot consensus_time_now
            in
            let interrupt_vrf_evaluation = Epoch.(epoch_now = e.epoch) in
            if interrupt_vrf_evaluation then (
              (*Update keys after stopping the evaluation*)
              Ivar.fill_if_empty (fst w.epoch_data) () ;
              w.current_slot <- Some global_slot_now ;
              Queue.clear w.slots_won ;
              w.epoch_data <- (Ivar.create (), Some {e with delegatee_table}) ;
              update_keys () ;
              Interruptible.don't_wait_for
                (Worker_state.evaluate w ~consensus_time_now) )
            else
              (*evaluation should have stopped by now, waiting for new epoch data*)
              update_keys () ;
            Deferred.unit )

  let set_block_producer_keys =
    create Keys_input.Init.Stable.Latest.bin_t Unit.bin_t (fun w k ->
        let logger = w.config.logger in
        [%log info] "Setting block producer keys" ;
        w.block_producer_keys <- k.block_producer_keys ;
        Worker_state.update_last_checked_slot_and_epoch_table w
          k.block_producer_keys ~now:k.time ;
        Deferred.unit )
end

module Worker = struct
  module T = struct
    type 'worker functions =
      { set_new_epoch_state:
          ( 'worker
          , Consensus.Data.Epoch_data_for_vrf.t
          , unit )
          Rpc_parallel.Function.t
      ; slots_won_so_far:
          ( 'worker
          , Vrf_evaluation.Input.t
          , Vrf_evaluation.Result.t )
          Rpc_parallel.Function.t
      ; update_block_producer_keys:
          ('worker, Keys_input.Update.t, unit) Rpc_parallel.Function.t
      ; set_block_producer_keys:
          ('worker, Keys_input.Init.t, unit) Rpc_parallel.Function.t }

    module Worker_state = Worker_state

    module Connection_state = struct
      type init_arg = unit [@@deriving bin_io_unversioned]

      type t = unit
    end

    module Functions
        (C : Rpc_parallel.Creator
             with type worker_state := Worker_state.t
              and type connection_state := Connection_state.t) =
    struct
      let functions =
        let f (i, o, f) =
          C.create_rpc
            ~f:(fun ~worker_state ~conn_state:_ i -> f worker_state i)
            ~bin_input:i ~bin_output:o ()
        in
        let open Functions in
        { set_new_epoch_state= f set_new_epoch_state
        ; slots_won_so_far= f slots_won_so_far
        ; update_block_producer_keys= f update_block_producer_keys
        ; set_block_producer_keys= f set_block_producer_keys }

      let init_worker_state (init_arg : Worker_state.init_arg) =
        let logger = init_arg.logger in
        let max_size = 200 * 1024 * 1024 in
        let num_rotate = 1 in
        Logger.Consumer_registry.register ~id:"default"
          ~processor:(Logger.Processor.raw ())
          ~transport:
            (Logger.Transport.File_system.dumb_logrotate
               ~directory:init_arg.conf_dir
               ~log_filename:"mina-vrf-evaluator.log" ~max_size ~num_rotate) ;
        [%log info] "Vrf_evaluator started" ;
        return (Worker_state.create init_arg)

      let init_connection_state ~connection:_ ~worker_state:_ = return
    end
  end

  include Rpc_parallel.Make (T)
end

type t = {connection: Worker.Connection.t; process: Process.t}

let set_block_producer_keys {connection; process= _} ~keypairs ~now =
  Worker.Connection.run connection ~f:Worker.functions.set_block_producer_keys
    ~arg:
      (Keys_input.Init.create
         (Keypair.And_compressed_pk.Set.to_list keypairs)
         now)

let update_block_producer_keys {connection; process= _} ~keypairs
    ~delegatee_table ~now =
  Worker.Connection.run connection
    ~f:Worker.functions.update_block_producer_keys
    ~arg:
      { block_producer_keys= Keypair.And_compressed_pk.Set.to_list keypairs
      ; delegatee_table
      ; time= now }

let create ~constraint_constants ~pids ~consensus_constants ~conf_dir ~logger
    ~keypairs ~now =
  let on_failure err =
    [%log error] "VRF evaluator process failed with error $err"
      ~metadata:[("err", Error_json.error_to_yojson err)] ;
    Error.raise err
  in
  let%bind connection, process =
    Worker.spawn_in_foreground_exn ~on_failure ~shutdown_on:Disconnect
      ~connection_state_init_arg:()
      {constraint_constants; consensus_constants; conf_dir; logger}
  in
  [%log info]
    "Daemon started process of kind $process_kind with pid $vrf_evaluator_pid"
    ~metadata:
      [ ("vrf_evaluator_pid", `Int (Process.pid process |> Pid.to_int))
      ; ( "process_kind"
        , `String Child_processes.Termination.(show_process_kind Vrf_evaluator)
        ) ] ;
  Child_processes.Termination.register_process pids process
    Child_processes.Termination.Vrf_evaluator ;
  don't_wait_for
  @@ Pipe.iter
       (Process.stdout process |> Reader.pipe)
       ~f:(fun stdout ->
         return
         @@ [%log debug] "Vrf_evaluator stdout: $stdout"
              ~metadata:[("stdout", `String stdout)] ) ;
  don't_wait_for
  @@ Pipe.iter
       (Process.stderr process |> Reader.pipe)
       ~f:(fun stderr ->
         return
         @@ [%log error] "Vrf_evaluator stderr: $stderr"
              ~metadata:[("stderr", `String stderr)] ) ;
  let t = {connection; process} in
  let%map _ = set_block_producer_keys ~keypairs ~now t in
  t

let set_new_epoch_state {connection; process= _} ~epoch_data_for_vrf =
  Worker.Connection.run connection ~f:Worker.functions.set_new_epoch_state
    ~arg:epoch_data_for_vrf

let slots_won_so_far {connection; process= _} ~now =
  Worker.Connection.run connection ~f:Worker.functions.slots_won_so_far
    ~arg:now<|MERGE_RESOLUTION|>--- conflicted
+++ resolved
@@ -237,7 +237,6 @@
     | nel ->
         `Unseen (Public_key.Compressed.Set.of_list nel)
 
-<<<<<<< HEAD
   let validate_start_slot (t : t) start_time =
     match snd t.epoch_data with
     | None ->
@@ -295,6 +294,10 @@
           (* TODO: Don't do this, and instead pick the one that has the highest chance of winning. See #2573 *)
           let slot = Consensus_time.slot consensus_time in
           let global_slot = Consensus_time.to_global_slot consensus_time in
+          [%log info] "Checking VRF evaluations at epoch: $epoch, slot: $slot"
+            ~metadata:
+              [ ("epoch", `Int (Epoch.to_int epoch))
+              ; ("slot", `Int (Slot.to_int slot)) ] ;
           let rec go = function
             | [] ->
                 Interruptible.return None
@@ -308,11 +311,6 @@
                   let global_slot_since_genesis =
                     Global_slot.add global_slot slot_offset_since_genesis
                   in
-                  [%log info]
-                    "Checking VRF evaluations at epoch: $epoch, slot: $slot"
-                    ~metadata:
-                      [ ("epoch", `Int (Epoch.to_int epoch))
-                      ; ("slot", `Int (Slot.to_int slot)) ] ;
                   match%bind
                     Consensus.Data.Vrf.check
                       ~constraint_constants:config.constraint_constants
@@ -377,97 +375,6 @@
                       Queue.enqueue slots_won slot_won ;
                       f slot_won |> ignore )
             in
-=======
-  let evaluate (epoch_data : Consensus.Data.Epoch_data_for_vrf.t)
-      ({config; slots_won; epoch_state; _} as t) : unit Deferred.t =
-    let module Slot = Mina_numbers.Global_slot in
-    let logger = config.logger in
-    let epoch = epoch_data.epoch in
-    [%log info] "Starting VRF evaluation for epoch: $epoch"
-      ~metadata:[("epoch", Epoch.to_yojson epoch)] ;
-    let keypairs = epoch_state.block_producer_keys in
-    let logger = config.logger in
-    let start_global_slot = epoch_data.global_slot in
-    let start_global_slot_since_genesis =
-      epoch_data.global_slot_since_genesis
-    in
-    let constants = config.consensus_constants in
-    let delegatee_table = epoch_data.delegatee_table in
-    (*slot in the epoch*)
-    let start_consensus_time =
-      Consensus.Data.Consensus_time.(
-        of_global_slot ~constants start_global_slot)
-    in
-    let total_stake = epoch_data.epoch_ledger.total_currency in
-    let evaluate_vrf ~consensus_time =
-      (* Try vrfs for all keypairs that are unseen within this slot until one wins or all lose *)
-      (* TODO: Don't do this, and instead pick the one that has the highest chance of winning. See #2573 *)
-      let slot = Consensus_time.slot consensus_time in
-      let global_slot = Consensus_time.to_global_slot consensus_time in
-      [%log info] "Checking VRF evaluations for epoch: $epoch, slot: $slot"
-        ~metadata:
-          [ ("epoch", `Int (Epoch.to_int epoch))
-          ; ("slot", `Int (Slot.to_int slot)) ] ;
-      Deferred.List.find_map keypairs
-        ~f:(fun ((keypair : Keypair.t), public_key_compressed) ->
-          let global_slot_since_genesis =
-            let slot_diff =
-              match Global_slot.sub global_slot start_global_slot with
-              | None ->
-                  failwith
-                    "Checking slot-winner for a slot which is older than the \
-                     slot in the latest consensus state. System time might be \
-                     out-of-sync"
-              | Some diff ->
-                  diff
-            in
-            Global_slot.add start_global_slot_since_genesis slot_diff
-          in
-          match%map
-            Consensus.Data.Vrf.check
-              ~constraint_constants:config.constraint_constants ~global_slot
-              ~seed:epoch_data.epoch_seed
-              ~get_delegators:
-                (Public_key.Compressed.Table.find delegatee_table)
-              ~producer_private_key:keypair.private_key
-              ~producer_public_key:public_key_compressed ~total_stake ~logger
-          with
-          | None ->
-              None
-          | Some (`Vrf_output vrf_result, `Delegator delegator) ->
-              [%log info] "Won slot %d in epoch %d" (Slot.to_int slot)
-                (Epoch.to_int epoch) ;
-              let slot_won =
-                Consensus.Data.Slot_won.
-                  { delegator
-                  ; producer= keypair
-                  ; global_slot
-                  ; global_slot_since_genesis
-                  ; vrf_result }
-              in
-              Some slot_won )
-    in
-    let rec find_winning_slot (consensus_time : Consensus_time.t) =
-      let global_slot = Consensus_time.to_global_slot consensus_time in
-      t.current_slot <- Some global_slot ;
-      let epoch' = Consensus_time.epoch consensus_time in
-      if Epoch.(epoch' > epoch) then (
-        t.current_slot <- None ;
-        Deferred.unit )
-      else
-        let start = Time.now () in
-        match%bind evaluate_vrf ~consensus_time with
-        | None ->
-            [%log info] "Did not win a slot, took $time ms"
-              ~metadata:
-                [("time", `Float Time.(Span.to_ms (diff (now ()) start)))] ;
-            find_winning_slot (Consensus_time.succ consensus_time)
-        | Some slot_won ->
-            [%log info] "Won a slot, took $time ms"
-              ~metadata:
-                [("time", `Float Time.(Span.to_ms (diff (now ()) start)))] ;
-            Queue.enqueue slots_won slot_won ;
->>>>>>> 4f6a4628
             find_winning_slot (Consensus_time.succ consensus_time)
           in
           if Epoch.(epoch' > epoch) then (
