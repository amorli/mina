(library
 (public_name integration_test_cloud_engine)
 (name integration_test_cloud_engine)
 (inline_tests)
 (instrumentation (backend bisect_ppx))
 (preprocessor_deps ../../graphql-ppx-config.inc ../../../graphql_schema.json)
 (preprocess (pps
               ppx_coda ppx_version ppx_let ppx_inline_test ppx_pipebang
               ppx_custom_printf ppx_deriving_yojson lens.ppx_deriving
               ppx_sexp_conv
<<<<<<< HEAD
               ; GraphQL with config
               graphql_ppx --
               -custom-field PublicKey Graphql_lib.Scalars.PublicKey
               -custom-field UInt64 Graphql_lib.Scalars.UInt64
               -custom-field TokenId Graphql_lib.Scalars.TokenId
               -custom-field Balance Graphql_lib.Scalars.Balance
               -custom-field Fee Graphql_lib.Scalars.Fee
               -custom-field Amount Graphql_lib.Scalars.Amount
               -extend-query Graphql_lib.Serializing.ExtendQuery
               -extend-mutation Graphql_lib.Serializing.ExtendQuery
               -future-added-value false
               ))
 (libraries
=======
               graphql_ppx -- %{read-lines:../../graphql-ppx-config.inc}))
(libraries
>>>>>>> 2c37a84a
   ;; opam libraries
   async_unix
   async_kernel
   core_kernel
   core
   async
   cmdliner
   base
   uri
   sexplib0
   stdio
   result
   base.caml
   ;; local libraries
   key_gen
   integration_test_lib
   graphql_lib
   coda_runtime_config
   mina_base
   genesis_constants
   genesis_ledger_helper
   logger
   mina_base_import
   signature_lib
   currency
   mina_version
   timeout_lib
   mina_numbers
   mina_transaction
   file_system
   pickles
   pickles_types
   backend
   kimchi_pasta
   with_hash
   data_hash_lib
   generated_graphql_queries
   integers
   mina_graphql
   )
)<|MERGE_RESOLUTION|>--- conflicted
+++ resolved
@@ -8,24 +8,9 @@
                ppx_coda ppx_version ppx_let ppx_inline_test ppx_pipebang
                ppx_custom_printf ppx_deriving_yojson lens.ppx_deriving
                ppx_sexp_conv
-<<<<<<< HEAD
-               ; GraphQL with config
-               graphql_ppx --
-               -custom-field PublicKey Graphql_lib.Scalars.PublicKey
-               -custom-field UInt64 Graphql_lib.Scalars.UInt64
-               -custom-field TokenId Graphql_lib.Scalars.TokenId
-               -custom-field Balance Graphql_lib.Scalars.Balance
-               -custom-field Fee Graphql_lib.Scalars.Fee
-               -custom-field Amount Graphql_lib.Scalars.Amount
-               -extend-query Graphql_lib.Serializing.ExtendQuery
-               -extend-mutation Graphql_lib.Serializing.ExtendQuery
-               -future-added-value false
+               graphql_ppx -- %{read-lines:../../graphql-ppx-config.inc}
                ))
- (libraries
-=======
-               graphql_ppx -- %{read-lines:../../graphql-ppx-config.inc}))
 (libraries
->>>>>>> 2c37a84a
    ;; opam libraries
    async_unix
    async_kernel
