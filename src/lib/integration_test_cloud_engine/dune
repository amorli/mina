--- conflicted
+++ resolved
@@ -53,10 +53,7 @@
    data_hash_lib
    generated_graphql_queries
    integers
-<<<<<<< HEAD
-=======
    mina_graphql
->>>>>>> 82d7c0ad
 
    )
 )