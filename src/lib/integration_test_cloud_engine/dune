--- conflicted
+++ resolved
@@ -6,9 +6,6 @@
  (preprocessor_deps ../../../graphql_schema.json)
  (preprocess (pps ppx_coda graphql_ppx ppx_optcomp ppx_version ppx_let ppx_inline_test ppx_custom_printf ppx_deriving_yojson ppx_pipebang ppx_sexp_conv))
  (libraries
-<<<<<<< HEAD
-   core async mina_base key_gen pipe_lib runtime_config genesis_constants graphql_lib transition_frontier user_command_input genesis_ledger_helper integration_test_lib block_time interruptible exit_handlers transition_router block_producer generated_graphql_queries)
-=======
    ;; opam libraries
    async_unix
    async_kernel
@@ -44,6 +41,6 @@
    kimchi_pasta
    with_hash
    data_hash_lib
+   generated_graphql_queries
    )
->>>>>>> 5b1457b5
 )