--- conflicted
+++ resolved
@@ -524,12 +524,8 @@
     let%bind pod_statuses = get_pod_statuses () in
     (* TODO: detect "bad statuses" (eg CrashLoopBackoff) and terminate early *)
     let bad_pod_statuses =
-<<<<<<< HEAD
-      List.filter pod_statuses ~f:(fun (_, status) -> not (String.equal status "Running"))
-=======
       List.filter pod_statuses ~f:(fun (_, status) ->
           not (String.equal status "Running") )
->>>>>>> 7ed00a76
     in
     if List.is_empty bad_pod_statuses then return ()
     else if n < max_polls then
