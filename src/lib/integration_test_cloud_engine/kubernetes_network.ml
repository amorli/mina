open Core
open Async
open Integration_test_lib

(* exclude from bisect_ppx to avoid type error on GraphQL modules *)
[@@@coverage exclude_file]

let mina_archive_container_id = "archive"

let node_password = "naughty blue worm"

type config =
  { testnet_name : string
  ; cluster : string
  ; namespace : string
  ; graphql_enabled : bool
  }

let base_kube_args { cluster; namespace; _ } =
  [ "--cluster"; cluster; "--namespace"; namespace ]

module Node = struct
  type info =
    { network_keypair : Network_keypair.t option
    ; has_archive_container : bool
    ; primary_container_id : string
    }

  type t = { app_id : string; pod_id : string; info : info; config : config }

  let id { pod_id; _ } = pod_id

  let network_keypair { info = { network_keypair; _ }; _ } = network_keypair

  let base_kube_args t = [ "--cluster"; t.cluster; "--namespace"; t.namespace ]

  let get_logs_in_container ?container_id { pod_id; config; info; _ } =
    let container_id =
      Option.value container_id ~default:info.primary_container_id
    in
    let%bind cwd = Unix.getcwd () in
    Util.run_cmd_exn cwd "kubectl"
      (base_kube_args config @ [ "logs"; "-c"; container_id; pod_id ])

  let run_in_container ?container_id ~cmd { pod_id; config; info; _ } =
    let container_id =
      Option.value container_id ~default:info.primary_container_id
    in
    let%bind cwd = Unix.getcwd () in
    Util.run_cmd_exn cwd "kubectl"
      ( base_kube_args config
      @ [ "exec"; "-c"; container_id; "-i"; pod_id; "--" ]
      @ cmd )

  let start ~fresh_state node : unit Malleable_error.t =
    let open Deferred.Let_syntax in
    let%bind () =
      if fresh_state then
        Deferred.ignore_m
          (run_in_container node ~cmd:[ "sh"; "-c"; "rm -rf .mina-config/*" ])
      else Deferred.return ()
    in
    let%bind () =
      Deferred.ignore_m (run_in_container node ~cmd:[ "/start.sh" ])
    in
    Malleable_error.return ()

  let stop node =
    let open Deferred.Let_syntax in
    let%bind () =
      Deferred.ignore_m (run_in_container node ~cmd:[ "/stop.sh" ])
    in
    Malleable_error.return ()

  let logger_metadata node =
    [ ("namespace", `String node.config.namespace)
    ; ("app_id", `String node.app_id)
    ; ("pod_id", `String node.pod_id)
    ]

  module Decoders = Graphql_lib.Decoders

  module Graphql = struct
    let ingress_uri node =
      let host =
        Printf.sprintf "%s.graphql.test.o1test.net" node.config.testnet_name
      in
      let path = Printf.sprintf "/%s/graphql" node.app_id in
      Uri.make ~scheme:"http" ~host ~path ~port:80 ()

    module Client = Graphql_lib.Client.Make (struct
      let preprocess_variables_string = Fn.id

      let headers = String.Map.empty
    end)

    module Unlock_account =
    [%graphql
    {|
      mutation ($password: String!, $public_key: PublicKey!) {
        unlockAccount(input: {password: $password, publicKey: $public_key }) {
          public_key: publicKey @bsDecoder(fn: "Decoders.public_key")
        }
      }
    |}]

    module Send_test_payments =
    [%graphql
    {|
      mutation ($senders: [PrivateKey!]!,
      $receiver: PublicKey!,
      $amount: UInt64!,
      $fee: UInt64!,
      $repeat_count: UInt32!,
      $repeat_delay_ms: UInt32!) {
        sendTestPayments(
          senders: $senders, receiver: $receiver, amount: $amount, fee: $fee,
          repeat_count: $repeat_count,
          repeat_delay_ms: $repeat_delay_ms) 
      }
    |}]

    module Send_payment =
    [%graphql
    {|
      mutation ($sender: PublicKey!,
      $receiver: PublicKey!,
      $amount: UInt64!,
      $token: UInt64,
      $fee: UInt64!,
      $nonce: UInt32,
      $memo: String) {
        sendPayment(input:
          {from: $sender, to: $receiver, amount: $amount, token: $token, fee: $fee, nonce: $nonce, memo: $memo}) {
            payment {
              id
              nonce
              hash
            }
          }
      }
    |}]

    module Send_payment_with_raw_sig =
    [%graphql
    {|
      mutation (
        $sender: PublicKey!,
        $receiver: PublicKey!,
        $amount: UInt64!,
        $token: UInt64!,
        $fee: UInt64!,
        $nonce: UInt32!,
        $memo: String!,
        $validUntil: UInt32!,
        $rawSignature: String!
      )
      {
        sendPayment(
          input:
          {
            from: $sender, to: $receiver, amount: $amount, token: $token, fee: $fee, nonce: $nonce, memo: $memo, validUntil: $validUntil
          },
          signature: {rawSignature: $rawSignature}
        )
        {
          payment {
            id
            nonce
            hash
          }
        }
      }
    |}]

    module Send_delegation =
    [%graphql
    {|
      mutation ($sender: PublicKey!,
      $receiver: PublicKey!,
      $amount: UInt64!,
      $token: UInt64,
      $fee: UInt64!,
      $nonce: UInt32,
      $memo: String) {
        sendDelegation(input:
          {from: $sender, to: $receiver, amount: $amount, token: $token, fee: $fee, nonce: $nonce, memo: $memo}) {
            delegation {
              id
              nonce
              hash
            }
          }
      }
    |}]

<<<<<<< HEAD
    (* TODO: temporary version *)
    module Send_test_snapp = Generated_graphql_queries.Send_test_snapp

    module Get_balance =
=======
    module Get_account_data =
>>>>>>> 0fd82753
    [%graphql
    {|
      query ($public_key: PublicKey) {
        account(publicKey: $public_key) {
          nonce
          balance {
            total @bsDecoder(fn: "Decoders.balance")
            liquid @bsDecoder(fn: "Decoders.optional_balance")
            locked @bsDecoder(fn: "Decoders.optional_balance")
          }
        }
      }
    |}]

    module Query_peer_id =
    [%graphql
    {|
      query {
        daemonStatus {
          addrsAndPorts {
            peer {
              peerId
            }
          }
          peers {  peerId }

        }
      }
    |}]

    module Best_chain =
    [%graphql
    {|
      query ($max_length: Int) {
        bestChain (maxLength: $max_length) {
          stateHash
          commandTransactionCount
          creatorAccount {
            publicKey
          }
        }
      }
    |}]

    module Query_metrics =
    [%graphql
    {|
      query {
        daemonStatus {
          metrics {
            blockProductionDelay
            transactionPoolDiffReceived
            transactionPoolDiffBroadcasted
            transactionsAddedToPool
            transactionPoolSize
          }
        }
      }
    |}]

    module Account =
    [%graphql
    {|
      query ($public_key: PublicKey, $token: UInt64) {
        account (publicKey : $public_key, token : $token) {
          balance { liquid
                    locked
                    total
                  }
          delegate
          nonce
          permissions { editSequenceState
                        editState
                        incrementNonce
                        receive
                        send
                        setDelegate
                        setPermissions
                        setSnappUri
                        setTokenSymbol
                        setVerificationKey
                        setVotingFor
                      }
          sequenceEvents
          snappState
          snappUri
          timing { cliffTime
                   cliffAmount
                   vestingPeriod
                   vestingIncrement
                   initialMinimumBalance
                 }
          token
          tokenSymbol
          verificationKey { verificationKey
                            hash
                          }
          votingFor
        }
      }
    |}]
  end

  (* this function will repeatedly attempt to connect to graphql port <num_tries> times before giving up *)
  let exec_graphql_request ?(num_tries = 10) ?(retry_delay_sec = 30.0)
      ?(initial_delay_sec = 30.0) ~logger ~node ~query_name query_obj =
    let open Deferred.Let_syntax in
    if not node.config.graphql_enabled then
      Deferred.Or_error.error_string
        "graphql is not enabled (hint: set `requires_graphql= true` in the \
         test config)"
    else
      let uri = Graphql.ingress_uri node in
      let metadata =
        [ ("query", `String query_name)
        ; ("uri", `String (Uri.to_string uri))
        ; ("init_delay", `Float initial_delay_sec)
        ]
      in
      [%log info]
        "Attempting to send GraphQL request \"$query\" to \"$uri\" after \
         $init_delay sec"
        ~metadata ;
      let rec retry n =
        if n <= 0 then (
          [%log error]
            "GraphQL request \"$query\" to \"$uri\" failed too many times"
            ~metadata ;
          Deferred.Or_error.errorf
            "GraphQL \"%s\" to \"%s\" request failed too many times" query_name
            (Uri.to_string uri) )
        else
          match%bind Graphql.Client.query query_obj uri with
          | Ok result ->
              [%log info] "GraphQL request \"$query\" to \"$uri\" succeeded"
                ~metadata ;
              Deferred.Or_error.return result
          | Error (`Failed_request err_string) ->
              [%log warn]
                "GraphQL request \"$query\" to \"$uri\" failed: \"$error\" \
                 ($num_tries attempts left)"
                ~metadata:
                  ( metadata
                  @ [ ("error", `String err_string)
                    ; ("num_tries", `Int (n - 1))
                    ] ) ;
              let%bind () = after (Time.Span.of_sec retry_delay_sec) in
              retry (n - 1)
          | Error (`Graphql_error err_string) ->
              [%log error]
                "GraphQL request \"$query\" to \"$uri\" returned an error: \
                 \"$error\" (this is a graphql error so not retrying)"
                ~metadata:(metadata @ [ ("error", `String err_string) ]) ;
              Deferred.Or_error.error_string err_string
      in
      let%bind () = after (Time.Span.of_sec initial_delay_sec) in
      retry num_tries

  let get_peer_id ~logger t =
    let open Deferred.Or_error.Let_syntax in
    [%log info] "Getting node's peer_id, and the peer_ids of node's peers"
      ~metadata:(logger_metadata t) ;
    let query_obj = Graphql.Query_peer_id.make () in
    let%bind query_result_obj =
      exec_graphql_request ~logger ~node:t ~query_name:"query_peer_id" query_obj
    in
    [%log info] "get_peer_id, finished exec_graphql_request" ;
    let self_id_obj = query_result_obj#daemonStatus#addrsAndPorts#peer in
    let%bind self_id =
      match self_id_obj with
      | None ->
          Deferred.Or_error.error_string "Peer not found"
      | Some peer ->
          return peer#peerId
    in
    let peers = query_result_obj#daemonStatus#peers |> Array.to_list in
    let peer_ids = List.map peers ~f:(fun peer -> peer#peerId) in
    [%log info] "get_peer_id, result of graphql query (self_id,[peers]) (%s,%s)"
      self_id
      (String.concat ~sep:" " peer_ids) ;
    return (self_id, peer_ids)

  let must_get_peer_id ~logger t =
    get_peer_id ~logger t |> Deferred.bind ~f:Malleable_error.or_hard_error

  let get_best_chain ?max_length ~logger t =
    let open Deferred.Or_error.Let_syntax in
    let query = Graphql.Best_chain.make ?max_length () in
    let%bind result =
      exec_graphql_request ~logger ~node:t ~query_name:"best_chain" query
    in
    match result#bestChain with
    | None | Some [||] ->
        Deferred.Or_error.error_string "failed to get best chains"
    | Some chain ->
        return
        @@ List.map
             ~f:(fun block ->
               Intf.
                 { state_hash = block#stateHash
                 ; command_transaction_count = block#commandTransactionCount
                 ; creator_pk =
                     ( match block#creatorAccount#publicKey with
                     | `String pk ->
                         pk
                     | _ ->
                         "unknown" )
                 })
             (Array.to_list chain)

  let must_get_best_chain ?max_length ~logger t =
    get_best_chain ?max_length ~logger t
    |> Deferred.bind ~f:Malleable_error.or_hard_error

<<<<<<< HEAD
  let make_get_balance ~f ~logger t ~account_id =
=======
  type account_data =
    { nonce : Unsigned.uint32; total_balance : Currency.Balance.t }

  let get_account_data ~logger t ~public_key =
>>>>>>> 0fd82753
    let open Deferred.Or_error.Let_syntax in
    [%log info] "Getting account balance"
      ~metadata:
        ( ("pub_key", Signature_lib.Public_key.Compressed.to_yojson public_key)
        :: logger_metadata t ) ;
    (* let pk = Mina_base.Account_id.public_key account_id in *)
    (* let token = Mina_base.Account_id.token_id account_id in *)
    let get_balance_obj =
      Graphql.Get_account_data.make
        ~public_key:(Graphql_lib.Encoders.public_key public_key)
        (* ~token:(Graphql_lib.Encoders.token token) *)
        ()
    in
    let%bind balance_obj =
      exec_graphql_request ~logger ~node:t ~query_name:"get_balance_graphql"
        get_balance_obj
    in
    match balance_obj#account with
    | None ->
        Deferred.Or_error.errorf
          !"Account with public_key %s not found"
          (Signature_lib.Public_key.Compressed.to_string public_key)
    | Some acc ->
<<<<<<< HEAD
        return (f acc#balance)

  let get_balance_total = make_get_balance ~f:(fun balance -> balance#total)

  let must_get_balance_total ~logger t ~account_id =
    get_balance_total ~logger t ~account_id
=======
        return
          { nonce =
              acc#nonce
              |> Option.value_exn ~message:"the nonce from get_balance is None"
              |> Unsigned.UInt32.of_string
          ; total_balance = acc#balance#total
          }

  let must_get_account_data ~logger t ~public_key =
    get_account_data ~logger t ~public_key
>>>>>>> 0fd82753
    |> Deferred.bind ~f:Malleable_error.or_hard_error

  let get_balance_liquid = make_get_balance ~f:(fun balance -> balance#liquid)

  let must_get_balance_liquid ~logger t ~account_id =
    get_balance_liquid ~logger t ~account_id
    |> Deferred.bind ~f:Malleable_error.or_hard_error

  let get_balance_locked = make_get_balance ~f:(fun balance -> balance#locked)

  let must_get_balance_locked ~logger t ~account_id =
    get_balance_locked ~logger t ~account_id
    |> Deferred.bind ~f:Malleable_error.or_hard_error

  let get_account ~logger t ~account_id =
    [%log info] "Getting account"
      ~metadata:
        ( ("account_id", Mina_base.Account_id.to_yojson account_id)
        :: logger_metadata t ) ;
    let pk = Mina_base.Account_id.public_key account_id in
    let token = Mina_base.Account_id.token_id account_id in
    let get_account_obj =
      Graphql.Account.make
        ~public_key:(Graphql_lib.Encoders.public_key pk)
        ~token:(Graphql_lib.Encoders.token token)
        ()
    in
    exec_graphql_request ~logger ~node:t ~query_name:"get_account_graphql"
      get_account_obj

  let permissions_of_account_permissions account_permissions :
      Mina_base.Permissions.t =
    (* the polymorphic variants come from Partial_accounts.auth_required in Mina_graphql *)
    let to_auth_required = function
      | `Either ->
          Mina_base.Permissions.Auth_required.Either
      | `Impossible ->
          Impossible
      | `None ->
          None
      | `Proof ->
          Proof
      | `Signature ->
          Signature
    in
    { edit_sequence_state =
        to_auth_required account_permissions#editSequenceState
    ; edit_state = to_auth_required account_permissions#editState
    ; increment_nonce = to_auth_required account_permissions#incrementNonce
    ; receive = to_auth_required account_permissions#receive
    ; send = to_auth_required account_permissions#send
    ; set_delegate = to_auth_required account_permissions#setDelegate
    ; set_permissions = to_auth_required account_permissions#setPermissions
    ; set_snapp_uri = to_auth_required account_permissions#setSnappUri
    ; set_token_symbol = to_auth_required account_permissions#setTokenSymbol
    ; set_verification_key =
        to_auth_required account_permissions#setVerificationKey
    ; set_voting_for = to_auth_required account_permissions#setVotingFor
    }

  let get_account_permissions ~logger t ~account_id =
    let open Deferred.Or_error in
    let open Let_syntax in
    let%bind account_obj = get_account ~logger t ~account_id in
    match account_obj#account with
    | Some account -> (
        match account#permissions with
        | Some ledger_permissions ->
            return @@ permissions_of_account_permissions ledger_permissions
        | None ->
            fail
              (Error.of_string "Could not get permissions from ledger account")
        )
    | None ->
        fail (Error.of_string "Could not get account from ledger")

  (* return a Party.Update.t with all fields `Set` to the
     value in the account, or `Keep` if value unavailable,
     as if this update had been applied to the account
  *)
  let get_account_update ~logger t ~account_id =
    let open Deferred.Or_error in
    let open Let_syntax in
    let%bind account_obj = get_account ~logger t ~account_id in
    match account_obj#account with
    | Some account ->
        let open Mina_base.Snapp_basic.Set_or_keep in
        let%bind app_state =
          match account#snappState with
          | Some strs ->
              let fields =
                Array.to_list strs
                |> Base.List.map ~f:(fun s ->
                       Set (Pickles.Backend.Tick.Field.of_string s))
              in
              return (Mina_base.Snapp_state.V.of_list_exn fields)
          | None ->
              fail
                (Error.of_string
                   (sprintf
                      "Expected snapp account with an app state for public key \
                       %s"
                      (Signature_lib.Public_key.Compressed.to_base58_check
                         (Mina_base.Account_id.public_key account_id))))
        in
        let%bind delegate =
          match account#delegate with
          | Some (`String s) ->
              return
                (Set (Signature_lib.Public_key.Compressed.of_base58_check_exn s))
          | Some json ->
              fail
                (Error.of_string
                   (sprintf "Expected string encoding of delegate, got %s"
                      (Yojson.Basic.to_string json)))
          | None ->
              fail (Error.of_string "Expected delegate in account")
        in
        let%bind verification_key =
          match account#verificationKey with
          | Some vk_obj ->
              let data =
                Pickles.Side_loaded.Verification_key.of_base58_check_exn
                  vk_obj#verificationKey
              in
              let hash = Pickles.Backend.Tick.Field.of_string vk_obj#hash in
              return (Set ({ data; hash } : _ With_hash.t))
          | None ->
              fail
                (Error.of_string
                   (sprintf
                      "Expected snapp account with a verification key for \
                       public_key %s"
                      (Signature_lib.Public_key.Compressed.to_base58_check
                         (Mina_base.Account_id.public_key account_id))))
        in
        let%bind permissions =
          match account#permissions with
          | Some perms ->
              return @@ Set (permissions_of_account_permissions perms)
          | None ->
              fail (Error.of_string "Expected permissions in account")
        in
        let%bind snapp_uri =
          match account#snappUri with
          | Some s ->
              return @@ Set s
          | None ->
              fail (Error.of_string "Expected snapp URI in account")
        in
        let%bind token_symbol =
          match account#tokenSymbol with
          | Some s ->
              return @@ Set s
          | None ->
              fail (Error.of_string "Expected token symbol in account")
        in
        let%bind timing =
          let timing = account#timing in
          let cliff_amount = timing#cliffAmount in
          let cliff_time = timing#cliffTime in
          let vesting_period = timing#vestingPeriod in
          let vesting_increment = timing#vestingIncrement in
          let initial_minimum_balance = timing#initialMinimumBalance in
          match
            ( cliff_amount
            , cliff_time
            , vesting_period
            , vesting_increment
            , initial_minimum_balance )
          with
          | None, None, None, None, None ->
              return @@ Keep
          | Some amt, Some tm, Some period, Some incr, Some bal ->
              let%bind cliff_amount =
                match amt with
                | `String s ->
                    return @@ Currency.Amount.of_string s
                | _ ->
                    fail
                      (Error.of_string
                         "Expected string for cliff amount in account timing")
              in
              let%bind cliff_time =
                match tm with
                | `String s ->
                    return @@ Mina_numbers.Global_slot.of_string s
                | _ ->
                    fail
                      (Error.of_string
                         "Expected string for cliff time in account timing")
              in
              let%bind vesting_period =
                match period with
                | `String s ->
                    return @@ Mina_numbers.Global_slot.of_string s
                | _ ->
                    fail
                      (Error.of_string
                         "Expected string for vesting period in account timing")
              in
              let%bind vesting_increment =
                match incr with
                | `String s ->
                    return @@ Currency.Amount.of_string s
                | _ ->
                    fail
                      (Error.of_string
                         "Expected string for vesting increment in account \
                          timing")
              in
              let%bind initial_minimum_balance =
                match bal with
                | `String s ->
                    return @@ Currency.Balance.of_string s
                | _ ->
                    fail
                      (Error.of_string
                         "Expected string for vesting increment in account \
                          timing")
              in
              return
                (Set
                   ( { initial_minimum_balance
                     ; cliff_amount
                     ; cliff_time
                     ; vesting_period
                     ; vesting_increment
                     }
                     : Mina_base.Party.Update.Timing_info.t ))
          | _ ->
              fail (Error.of_string "Some pieces of account timing are missing")
        in
        let%bind voting_for =
          match account#votingFor with
          | Some s ->
              return @@ Set (Mina_base.State_hash.of_base58_check_exn s)
          | None ->
              fail (Error.of_string "Expected voting-for state hash in account")
        in
        return
          ( { app_state
            ; delegate
            ; verification_key
            ; permissions
            ; snapp_uri
            ; token_symbol
            ; timing
            ; voting_for
            }
            : Mina_base.Party.Update.t )
    | None ->
        fail (Error.of_string "Could not get account from ledger")

  type signed_command_result =
    { id : string; hash : string; nonce : Mina_numbers.Account_nonce.t }

  (* if we expect failure, might want retry_on_graphql_error to be false *)
  let send_payment ~logger t ~sender_pub_key ~receiver_pub_key ~amount ~fee =
    [%log info] "Sending a payment" ~metadata:(logger_metadata t) ;
    let open Deferred.Or_error.Let_syntax in
    let sender_pk_str =
      Signature_lib.Public_key.Compressed.to_string sender_pub_key
    in
    [%log info] "send_payment: unlocking account"
      ~metadata:[ ("sender_pk", `String sender_pk_str) ] ;
    let unlock_sender_account_graphql () =
      let unlock_account_obj =
        Graphql.Unlock_account.make ~password:node_password
          ~public_key:(Graphql_lib.Encoders.public_key sender_pub_key)
          ()
      in
      exec_graphql_request ~logger ~node:t ~initial_delay_sec:0.
        ~query_name:"unlock_sender_account_graphql" unlock_account_obj
    in
    let%bind _unlock_acct_obj = unlock_sender_account_graphql () in
    let send_payment_graphql () =
      let send_payment_obj =
        Graphql.Send_payment.make
          ~sender:(Graphql_lib.Encoders.public_key sender_pub_key)
          ~receiver:(Graphql_lib.Encoders.public_key receiver_pub_key)
          ~amount:(Graphql_lib.Encoders.amount amount)
          ~fee:(Graphql_lib.Encoders.fee fee)
          ()
      in
      exec_graphql_request ~logger ~node:t ~query_name:"send_payment_graphql"
        send_payment_obj
    in
    let%map sent_payment_obj = send_payment_graphql () in
    let (`UserCommand return_obj) = sent_payment_obj#sendPayment#payment in
    let res =
      { id = return_obj#id
      ; hash = return_obj#hash
      ; nonce = Mina_numbers.Account_nonce.of_int return_obj#nonce
      }
    in
    [%log info] "Sent payment"
      ~metadata:
        [ ("user_command_id", `String res.id)
        ; ("hash", `String res.hash)
        ; ("nonce", `Int (Mina_numbers.Account_nonce.to_int res.nonce))
        ] ;
    res

  let must_send_payment ~logger t ~sender_pub_key ~receiver_pub_key ~amount ~fee
      =
    send_payment ~logger t ~sender_pub_key ~receiver_pub_key ~amount ~fee
    |> Deferred.bind ~f:Malleable_error.or_hard_error

  let send_snapp ~logger (t : t) ~(parties : Mina_base.Parties.t) =
    [%log info] "Sending a snapp"
      ~metadata:
        [ ("namespace", `String t.config.namespace)
        ; ("pod_id", `String (id t))
        ] ;
    let open Deferred.Or_error.Let_syntax in
    let parties_json =
      Mina_base.Parties.to_json parties |> Yojson.Safe.to_basic
    in
    let send_snapp_graphql () =
      let send_snapp_obj =
        Graphql.Send_test_snapp.make ~parties:parties_json ()
      in
      exec_graphql_request ~logger ~node:t ~query_name:"send_snapp_graphql"
        send_snapp_obj
    in
    let%bind sent_snapp_obj = send_snapp_graphql () in
    let%bind () =
      match sent_snapp_obj#internalSendSnapp#snapp#failureReason with
      | None ->
          return ()
      | Some s ->
          Deferred.Or_error.errorf "Snapp failed, reason: %s" s
    in
    let snapp_id = sent_snapp_obj#internalSendSnapp#snapp#id in
    [%log info] "Sent snapp" ~metadata:[ ("snapp_id", `String snapp_id) ] ;
    return snapp_id

  let send_delegation ~logger t ~sender_pub_key ~receiver_pub_key ~amount ~fee =
    [%log info] "Sending stake delegation" ~metadata:(logger_metadata t) ;
    let open Deferred.Or_error.Let_syntax in
    let sender_pk_str =
      Signature_lib.Public_key.Compressed.to_string sender_pub_key
    in
    [%log info] "send_delegation: unlocking account"
      ~metadata:[ ("sender_pk", `String sender_pk_str) ] ;
    let unlock_sender_account_graphql () =
      let unlock_account_obj =
        Graphql.Unlock_account.make ~password:"naughty blue worm"
          ~public_key:(Graphql_lib.Encoders.public_key sender_pub_key)
          ()
      in
      exec_graphql_request ~logger ~node:t
        ~query_name:"unlock_sender_account_graphql" unlock_account_obj
    in
    let%bind _ = unlock_sender_account_graphql () in
    let send_delegation_graphql () =
      let send_delegation_obj =
        Graphql.Send_delegation.make
          ~sender:(Graphql_lib.Encoders.public_key sender_pub_key)
          ~receiver:(Graphql_lib.Encoders.public_key receiver_pub_key)
          ~amount:(Graphql_lib.Encoders.amount amount)
          ~fee:(Graphql_lib.Encoders.fee fee)
          ()
      in
      exec_graphql_request ~logger ~node:t ~query_name:"send_delegation_graphql"
        send_delegation_obj
    in
    let%map result_obj = send_delegation_graphql () in
    let (`UserCommand return_obj) = result_obj#sendDelegation#delegation in
    let res =
      { id = return_obj#id
      ; hash = return_obj#hash
      ; nonce = Mina_numbers.Account_nonce.of_int return_obj#nonce
      }
    in
    [%log info] "stake delegation sent"
      ~metadata:
        [ ("user_command_id", `String res.id)
        ; ("hash", `String res.hash)
        ; ("nonce", `Int (Mina_numbers.Account_nonce.to_int res.nonce))
        ] ;
    res

  let send_payment_with_raw_sig ~logger t ~sender_pub_key ~receiver_pub_key
      ~amount ~fee ~nonce ~memo ~token ~valid_until ~raw_signature =
    [%log info] "Sending a payment with raw signature"
      ~metadata:(logger_metadata t) ;
    let open Deferred.Or_error.Let_syntax in
    let send_payment_graphql () =
      let send_payment_obj =
        Graphql.Send_payment_with_raw_sig.make
          ~sender:(Graphql_lib.Encoders.public_key sender_pub_key)
          ~receiver:(Graphql_lib.Encoders.public_key receiver_pub_key)
          ~amount:(Graphql_lib.Encoders.amount amount)
          ~token:(Graphql_lib.Encoders.token token)
          ~fee:(Graphql_lib.Encoders.fee fee)
          ~nonce:(Graphql_lib.Encoders.nonce nonce)
          ~memo
          ~validUntil:(Graphql_lib.Encoders.uint32 valid_until)
          ~rawSignature:raw_signature ()
      in
      [%log info] "send_payment_obj via with $variables "
        ~metadata:[ ("variables", send_payment_obj#variables) ] ;
      exec_graphql_request ~logger ~node:t
        ~query_name:"Send_payment_with_raw_sig_graphql" send_payment_obj
    in
    let%map sent_payment_obj = send_payment_graphql () in
    let (`UserCommand return_obj) = sent_payment_obj#sendPayment#payment in
    let res =
      { id = return_obj#id
      ; hash = return_obj#hash
      ; nonce = Unsigned.UInt32.of_int return_obj#nonce
      }
    in
    [%log info] "Sent payment"
      ~metadata:
        [ ("user_command_id", `String res.id)
        ; ("hash", `String res.hash)
        ; ("nonce", `Int (Unsigned.UInt32.to_int res.nonce))
        ] ;
    res

  let must_send_payment_with_raw_sig ~logger t ~sender_pub_key ~receiver_pub_key
      ~amount ~fee ~nonce ~memo ~token ~valid_until ~raw_signature =
    send_payment_with_raw_sig ~logger t ~sender_pub_key ~receiver_pub_key
      ~amount ~fee ~nonce ~memo ~token ~valid_until ~raw_signature
    |> Deferred.bind ~f:Malleable_error.or_hard_error

  let must_send_delegation ~logger t ~sender_pub_key ~receiver_pub_key ~amount
      ~fee =
    send_delegation ~logger t ~sender_pub_key ~receiver_pub_key ~amount ~fee
    |> Deferred.bind ~f:Malleable_error.or_hard_error

  let send_test_payments ~repeat_count ~repeat_delay_ms ~logger t ~senders
      ~receiver_pub_key ~amount ~fee =
    [%log info] "Sending a series of test payments"
      ~metadata:(logger_metadata t) ;
    let open Deferred.Or_error.Let_syntax in
    let send_payment_graphql () =
      let send_payment_obj =
        Graphql.Send_test_payments.make
          ~senders:
            (Array.of_list
               (List.map ~f:Signature_lib.Private_key.to_yojson senders))
          ~receiver:(Graphql_lib.Encoders.public_key receiver_pub_key)
          ~amount:(Graphql_lib.Encoders.amount amount)
          ~fee:(Graphql_lib.Encoders.fee fee)
          ~repeat_count:(Graphql_lib.Encoders.uint32 repeat_count)
          ~repeat_delay_ms:(Graphql_lib.Encoders.uint32 repeat_delay_ms)
          ()
      in
      exec_graphql_request ~logger ~node:t ~query_name:"send_payment_graphql"
        send_payment_obj
    in
    let%map _ = send_payment_graphql () in
    [%log info] "Sent test payments"

  let must_send_test_payments ~repeat_count ~repeat_delay_ms ~logger t ~senders
      ~receiver_pub_key ~amount ~fee =
    send_test_payments ~repeat_count ~repeat_delay_ms ~logger t ~senders
      ~receiver_pub_key ~amount ~fee
    |> Deferred.bind ~f:Malleable_error.or_hard_error

  let dump_archive_data ~logger (t : t) ~data_file =
    (* this function won't work if t doesn't happen to be an archive node *)
    if not t.info.has_archive_container then
      failwith
        "No archive container found.  One can only dump archive data of an \
         archive node." ;
    let open Malleable_error.Let_syntax in
    [%log info] "Dumping archive data from (node: %s, container: %s)" t.pod_id
      mina_archive_container_id ;
    let%map data =
      Deferred.bind ~f:Malleable_error.return
        (run_in_container t ~container_id:mina_archive_container_id
           ~cmd:
             [ "pg_dump"
             ; "--create"
             ; "--no-owner"
             ; "postgres://postgres:foobar@archive-1-postgresql:5432/archive"
             ])
    in
    [%log info] "Dumping archive data to file %s" data_file ;
    Out_channel.with_file data_file ~f:(fun out_ch ->
        Out_channel.output_string out_ch data)

  let dump_mina_logs ~logger (t : t) ~log_file =
    let open Malleable_error.Let_syntax in
    [%log info] "Dumping container logs from (node: %s, container: %s)" t.pod_id
      t.info.primary_container_id ;
    let%map logs =
      Deferred.bind ~f:Malleable_error.return (get_logs_in_container t)
    in
    [%log info] "Dumping container log to file %s" log_file ;
    Out_channel.with_file log_file ~f:(fun out_ch ->
        Out_channel.output_string out_ch logs)

  let dump_precomputed_blocks ~logger (t : t) =
    let open Malleable_error.Let_syntax in
    [%log info]
      "Dumping precomputed blocks from logs for (node: %s, container: %s)"
      t.pod_id t.info.primary_container_id ;
    let%bind logs =
      Deferred.bind ~f:Malleable_error.return (get_logs_in_container t)
    in
    (* kubectl logs may include non-log output, like "Using password from environment variable" *)
    let log_lines =
      String.split logs ~on:'\n'
      |> List.filter ~f:(String.is_prefix ~prefix:"{\"timestamp\":")
    in
    let jsons = List.map log_lines ~f:Yojson.Safe.from_string in
    let metadata_jsons =
      List.map jsons ~f:(fun json ->
          match json with
          | `Assoc items -> (
              match List.Assoc.find items ~equal:String.equal "metadata" with
              | Some md ->
                  md
              | None ->
                  failwithf "Log line is missing metadata: %s"
                    (Yojson.Safe.to_string json)
                    () )
          | other ->
              failwithf "Expected log line to be a JSON record, got: %s"
                (Yojson.Safe.to_string other)
                ())
    in
    let state_hash_and_blocks =
      List.fold metadata_jsons ~init:[] ~f:(fun acc json ->
          match json with
          | `Assoc items -> (
              match
                List.Assoc.find items ~equal:String.equal "precomputed_block"
              with
              | Some block -> (
                  match
                    List.Assoc.find items ~equal:String.equal "state_hash"
                  with
                  | Some state_hash ->
                      (state_hash, block) :: acc
                  | None ->
                      failwith
                        "Log metadata contains a precomputed block, but no \
                         state hash" )
              | None ->
                  acc )
          | other ->
              failwithf "Expected log line to be a JSON record, got: %s"
                (Yojson.Safe.to_string other)
                ())
    in
    let%bind.Deferred () =
      Deferred.List.iter state_hash_and_blocks
        ~f:(fun (state_hash_json, block_json) ->
          let double_quoted_state_hash =
            Yojson.Safe.to_string state_hash_json
          in
          let state_hash =
            String.sub double_quoted_state_hash ~pos:1
              ~len:(String.length double_quoted_state_hash - 2)
          in
          let block = Yojson.Safe.pretty_to_string block_json in
          let filename = state_hash ^ ".json" in
          match%map.Deferred Sys.file_exists filename with
          | `Yes ->
              [%log info]
                "File already exists for precomputed block with state hash %s"
                state_hash
          | _ ->
              [%log info]
                "Dumping precomputed block with state hash %s to file %s"
                state_hash filename ;
              Out_channel.with_file filename ~f:(fun out_ch ->
                  Out_channel.output_string out_ch block))
    in
    Malleable_error.return ()

  let get_metrics ~logger t =
    let open Deferred.Or_error.Let_syntax in
    [%log info] "Getting node's metrics" ~metadata:(logger_metadata t) ;
    let query_obj = Graphql.Query_metrics.make () in
    let%bind query_result_obj =
      exec_graphql_request ~logger ~node:t ~query_name:"query_metrics" query_obj
    in
    [%log info] "get_metrics, finished exec_graphql_request" ;
    let block_production_delay =
      Array.to_list
      @@ query_result_obj#daemonStatus#metrics#blockProductionDelay
    in
    let metrics = query_result_obj#daemonStatus#metrics in
    let transaction_pool_diff_received = metrics#transactionPoolDiffReceived in
    let transaction_pool_diff_broadcasted =
      metrics#transactionPoolDiffBroadcasted
    in
    let transactions_added_to_pool = metrics#transactionsAddedToPool in
    let transaction_pool_size = metrics#transactionPoolSize in
    [%log info]
      "get_metrics, result of graphql query (block_production_delay; \
       tx_received; tx_broadcasted; txs_added_to_pool; tx_pool_size) (%s; %d; \
       %d; %d; %d)"
      ( String.concat ~sep:", "
      @@ List.map ~f:string_of_int block_production_delay )
      transaction_pool_diff_received transaction_pool_diff_broadcasted
      transactions_added_to_pool transaction_pool_size ;
    return
      Intf.
        { block_production_delay
        ; transaction_pool_diff_broadcasted
        ; transaction_pool_diff_received
        ; transactions_added_to_pool
        ; transaction_pool_size
        }
end

module Workload = struct
  type t = { workload_id : string; node_info : Node.info list }

  let get_nodes t ~config =
    let%bind cwd = Unix.getcwd () in
    let%bind app_id =
      Util.run_cmd_exn cwd "kubectl"
        ( base_kube_args config
        @ [ "get"
          ; "deployment"
          ; t.workload_id
          ; "-o"
          ; "jsonpath={.spec.selector.matchLabels.app}"
          ] )
    in
    let%map pod_ids_str =
      Util.run_cmd_exn cwd "kubectl"
        ( base_kube_args config
        @ [ "get"; "pod"; "-l"; "app=" ^ app_id; "-o"; "name" ] )
    in
    let pod_ids =
      String.split pod_ids_str ~on:'\n'
      |> List.filter ~f:(Fn.compose not String.is_empty)
      |> List.map ~f:(String.substr_replace_first ~pattern:"pod/" ~with_:"")
    in
    if List.length t.node_info <> List.length pod_ids then
      failwithf
        "Unexpected number of replicas in kubernetes deployment for workload \
         %s: expected %d, got %d"
        t.workload_id (List.length t.node_info) (List.length pod_ids) () ;
    List.zip_exn t.node_info pod_ids
    |> List.map ~f:(fun (info, pod_id) -> { Node.app_id; pod_id; info; config })
end

type t =
  { namespace : string
  ; constants : Test_config.constants
  ; seeds : Node.t list
  ; block_producers : Node.t list
  ; snark_coordinators : Node.t list
  ; snark_workers : Node.t list
  ; archive_nodes : Node.t list
  ; testnet_log_filter : string
  ; keypairs : Signature_lib.Keypair.t list
  ; nodes_by_pod_id : Node.t String.Map.t
  }

let constants { constants; _ } = constants

let constraint_constants { constants; _ } = constants.constraints

let genesis_constants { constants; _ } = constants.genesis

let seeds { seeds; _ } = seeds

let block_producers { block_producers; _ } = block_producers

let snark_coordinators { snark_coordinators; _ } = snark_coordinators

let snark_workers { snark_workers; _ } = snark_workers

let archive_nodes { archive_nodes; _ } = archive_nodes

(* all_nodes returns all *actual* mina nodes; note that a snark_worker is a pod within the network but not technically a mina node, therefore not included here.  snark coordinators on the other hand ARE mina nodes *)
let all_nodes { seeds; block_producers; snark_coordinators; archive_nodes; _ } =
  List.concat [ seeds; block_producers; snark_coordinators; archive_nodes ]

(* all_pods returns everything in the network.  remember that snark_workers will never initialize and will never sync, and aren't supposed to *)
let all_pods
    { seeds
    ; block_producers
    ; snark_coordinators
    ; snark_workers
    ; archive_nodes
    ; _
    } =
  List.concat
    [ seeds; block_producers; snark_coordinators; snark_workers; archive_nodes ]

(* all_non_seed_pods returns everything in the network except seed nodes *)
let all_non_seed_pods
    { block_producers; snark_coordinators; snark_workers; archive_nodes; _ } =
  List.concat
    [ block_producers; snark_coordinators; snark_workers; archive_nodes ]

let keypairs { keypairs; _ } = keypairs

let lookup_node_by_pod_id t = Map.find t.nodes_by_pod_id

let all_pod_ids t = Map.keys t.nodes_by_pod_id

let initialize ~logger network =
  let open Malleable_error.Let_syntax in
  let poll_interval = Time.Span.of_sec 15.0 in
  let max_polls = 60 (* 15 mins *) in
  let all_pods =
    all_nodes network
    |> List.map ~f:(fun { pod_id; _ } -> pod_id)
    |> String.Set.of_list
  in
  let kube_get_pods () =
    Util.run_cmd_or_error_timeout ~timeout_seconds:60 "/" "kubectl"
      [ "-n"
      ; network.namespace
      ; "get"
      ; "pods"
      ; "-ojsonpath={range \
         .items[*]}{.metadata.name}{':'}{.status.phase}{'\\n'}{end}"
      ]
  in
  let parse_pod_statuses result_str =
    result_str |> String.split_lines
    |> List.map ~f:(fun line ->
           let parts = String.split line ~on:':' in
           assert (List.length parts = 2) ;
           (List.nth_exn parts 0, List.nth_exn parts 1))
    |> List.filter ~f:(fun (pod_name, _) -> String.Set.mem all_pods pod_name)
    |> String.Map.of_alist_exn
  in
  let rec poll n =
    [%log debug] "Checking kubernetes pod statuses, n=%d" n ;
    let is_successful_pod_status = String.equal "Running" in
    let poll_again () =
      if n < max_polls then
        let%bind () =
          after poll_interval |> Deferred.bind ~f:Malleable_error.return
        in
        poll (n + 1)
      else (
        [%log fatal] "Not all pods were assigned to nodes and ready in time." ;
        Malleable_error.hard_error_string
          "Some pods either were not assigned to nodes or did not deploy \
           properly." )
    in
    match%bind Deferred.bind ~f:Malleable_error.return (kube_get_pods ()) with
    | Ok str ->
        let pod_statuses = parse_pod_statuses str in
        let all_pods_are_present =
          List.for_all (String.Set.elements all_pods) ~f:(fun pod_id ->
              String.Map.mem pod_statuses pod_id)
        in
        let any_pods_are_not_running =
          List.exists
            (String.Map.data pod_statuses)
            ~f:(Fn.compose not is_successful_pod_status)
        in
        if not all_pods_are_present then (
          [%log fatal]
            "Not all pods were found when querying namespace; this indicates a \
             deployment error. Refusing to continue. Expected pods: [%s]"
            (String.Set.elements all_pods |> String.concat ~sep:"; ") ;
          Malleable_error.hard_error_string
            "Some pods were not found in namespace." )
        else if any_pods_are_not_running then (
          let failed_pod_statuses =
            List.filter (String.Map.to_alist pod_statuses)
              ~f:(fun (_, status) -> not (is_successful_pod_status status))
          in
          [%log debug] "Got bad pod statuses, polling again ($failed_statuses"
            ~metadata:
              [ ( "failed_statuses"
                , `Assoc
                    (List.Assoc.map failed_pod_statuses ~f:(fun v -> `String v))
                )
              ] ;
          poll_again () )
        else return ()
    | Error _ ->
        [%log debug] "`kubectl get pods` timed out, polling again" ;
        poll_again ()
  in
  [%log info] "Waiting for pods to be assigned nodes and become ready" ;
  let res = poll 0 in
  match%bind.Deferred res with
  | Error _ ->
      [%log error]
        "Since not all pods were assigned nodes, daemons will not be started" ;
      res
  | Ok _ ->
      [%log info] "Starting the daemons within the pods" ;
      let start_print (node : Node.t) =
        let open Malleable_error.Let_syntax in
        [%log info] "starting %s ..." node.pod_id ;
        let%bind res = Node.start ~fresh_state:false node in
        [%log info] "%s started" node.pod_id ;
        Malleable_error.return res
      in
      let seed_nodes = network |> seeds in
      let non_seed_pods = network |> all_non_seed_pods in
      (* TODO: parallelize (requires accumlative hard errors) *)
      let%bind () = Malleable_error.List.iter seed_nodes ~f:start_print in
      (* put a short delay before starting other nodes, to help avoid artifact generation races *)
      let%bind () =
        after (Time.Span.of_sec 30.0) |> Deferred.bind ~f:Malleable_error.return
      in
      Malleable_error.List.iter non_seed_pods ~f:start_print<|MERGE_RESOLUTION|>--- conflicted
+++ resolved
@@ -39,7 +39,7 @@
       Option.value container_id ~default:info.primary_container_id
     in
     let%bind cwd = Unix.getcwd () in
-    Util.run_cmd_exn cwd "kubectl"
+    Integration_test_lib.Util.run_cmd_exn cwd "kubectl"
       (base_kube_args config @ [ "logs"; "-c"; container_id; pod_id ])
 
   let run_in_container ?container_id ~cmd { pod_id; config; info; _ } =
@@ -47,7 +47,7 @@
       Option.value container_id ~default:info.primary_container_id
     in
     let%bind cwd = Unix.getcwd () in
-    Util.run_cmd_exn cwd "kubectl"
+    Integration_test_lib.Util.run_cmd_exn cwd "kubectl"
       ( base_kube_args config
       @ [ "exec"; "-c"; container_id; "-i"; pod_id; "--" ]
       @ cmd )
@@ -194,14 +194,10 @@
       }
     |}]
 
-<<<<<<< HEAD
     (* TODO: temporary version *)
     module Send_test_snapp = Generated_graphql_queries.Send_test_snapp
 
-    module Get_balance =
-=======
     module Get_account_data =
->>>>>>> 0fd82753
     [%graphql
     {|
       query ($public_key: PublicKey) {
@@ -416,14 +412,14 @@
     get_best_chain ?max_length ~logger t
     |> Deferred.bind ~f:Malleable_error.or_hard_error
 
-<<<<<<< HEAD
-  let make_get_balance ~f ~logger t ~account_id =
-=======
   type account_data =
-    { nonce : Unsigned.uint32; total_balance : Currency.Balance.t }
+    { nonce : Mina_numbers.Account_nonce.t
+    ; total_balance : Currency.Balance.t
+    ; liquid_balance_opt : Currency.Balance.t option
+    ; locked_balance_opt : Currency.Balance.t option
+    }
 
   let get_account_data ~logger t ~public_key =
->>>>>>> 0fd82753
     let open Deferred.Or_error.Let_syntax in
     [%log info] "Getting account balance"
       ~metadata:
@@ -431,54 +427,47 @@
         :: logger_metadata t ) ;
     (* let pk = Mina_base.Account_id.public_key account_id in *)
     (* let token = Mina_base.Account_id.token_id account_id in *)
-    let get_balance_obj =
+    let get_account_obj =
       Graphql.Get_account_data.make
         ~public_key:(Graphql_lib.Encoders.public_key public_key)
         (* ~token:(Graphql_lib.Encoders.token token) *)
         ()
     in
-    let%bind balance_obj =
+    let%bind account_data_obj =
       exec_graphql_request ~logger ~node:t ~query_name:"get_balance_graphql"
-        get_balance_obj
-    in
-    match balance_obj#account with
+        get_account_obj
+    in
+    match account_data_obj#account with
     | None ->
         Deferred.Or_error.errorf
           !"Account with public_key %s not found"
           (Signature_lib.Public_key.Compressed.to_string public_key)
     | Some acc ->
-<<<<<<< HEAD
-        return (f acc#balance)
-
-  let get_balance_total = make_get_balance ~f:(fun balance -> balance#total)
-
-  let must_get_balance_total ~logger t ~account_id =
-    get_balance_total ~logger t ~account_id
-=======
         return
           { nonce =
               acc#nonce
               |> Option.value_exn ~message:"the nonce from get_balance is None"
-              |> Unsigned.UInt32.of_string
+              |> Mina_numbers.Account_nonce.of_string
           ; total_balance = acc#balance#total
+          ; liquid_balance_opt = acc#balance#liquid
+          ; locked_balance_opt = acc#balance#locked
           }
 
   let must_get_account_data ~logger t ~public_key =
     get_account_data ~logger t ~public_key
->>>>>>> 0fd82753
     |> Deferred.bind ~f:Malleable_error.or_hard_error
 
-  let get_balance_liquid = make_get_balance ~f:(fun balance -> balance#liquid)
-
-  let must_get_balance_liquid ~logger t ~account_id =
-    get_balance_liquid ~logger t ~account_id
-    |> Deferred.bind ~f:Malleable_error.or_hard_error
-
-  let get_balance_locked = make_get_balance ~f:(fun balance -> balance#locked)
-
-  let must_get_balance_locked ~logger t ~account_id =
-    get_balance_locked ~logger t ~account_id
-    |> Deferred.bind ~f:Malleable_error.or_hard_error
+  (* let get_balance_liquid = make_get_balance ~f:(fun balance -> balance#liquid)
+
+     let must_get_balance_liquid ~logger t ~account_id =
+       get_balance_liquid ~logger t ~account_id
+       |> Deferred.bind ~f:Malleable_error.or_hard_error
+
+     let get_balance_locked = make_get_balance ~f:(fun balance -> balance#locked)
+
+     let must_get_balance_locked ~logger t ~account_id =
+       get_balance_locked ~logger t ~account_id
+       |> Deferred.bind ~f:Malleable_error.or_hard_error *)
 
   let get_account ~logger t ~account_id =
     [%log info] "Getting account"
@@ -851,7 +840,8 @@
     res
 
   let send_payment_with_raw_sig ~logger t ~sender_pub_key ~receiver_pub_key
-      ~amount ~fee ~nonce ~memo ~token ~valid_until ~raw_signature =
+      ~amount ~fee ~nonce ~memo ~token
+      ~(valid_until : Mina_numbers.Global_slot.t) ~raw_signature =
     [%log info] "Sending a payment with raw signature"
       ~metadata:(logger_metadata t) ;
     let open Deferred.Or_error.Let_syntax in
@@ -865,7 +855,7 @@
           ~fee:(Graphql_lib.Encoders.fee fee)
           ~nonce:(Graphql_lib.Encoders.nonce nonce)
           ~memo
-          ~validUntil:(Graphql_lib.Encoders.uint32 valid_until)
+          ~validUntil:(Graphql_lib.Encoders.nonce valid_until)
           ~rawSignature:raw_signature ()
       in
       [%log info] "send_payment_obj via with $variables "
@@ -878,14 +868,14 @@
     let res =
       { id = return_obj#id
       ; hash = return_obj#hash
-      ; nonce = Unsigned.UInt32.of_int return_obj#nonce
+      ; nonce = Mina_numbers.Account_nonce.of_int return_obj#nonce
       }
     in
     [%log info] "Sent payment"
       ~metadata:
         [ ("user_command_id", `String res.id)
         ; ("hash", `String res.hash)
-        ; ("nonce", `Int (Unsigned.UInt32.to_int res.nonce))
+        ; ("nonce", `Int (Mina_numbers.Account_nonce.to_int res.nonce))
         ] ;
     res
 
@@ -1087,7 +1077,7 @@
   let get_nodes t ~config =
     let%bind cwd = Unix.getcwd () in
     let%bind app_id =
-      Util.run_cmd_exn cwd "kubectl"
+      Integration_test_lib.Util.run_cmd_exn cwd "kubectl"
         ( base_kube_args config
         @ [ "get"
           ; "deployment"
@@ -1097,7 +1087,7 @@
           ] )
     in
     let%map pod_ids_str =
-      Util.run_cmd_exn cwd "kubectl"
+      Integration_test_lib.Util.run_cmd_exn cwd "kubectl"
         ( base_kube_args config
         @ [ "get"; "pod"; "-l"; "app=" ^ app_id; "-o"; "name" ] )
     in
@@ -1182,7 +1172,8 @@
     |> String.Set.of_list
   in
   let kube_get_pods () =
-    Util.run_cmd_or_error_timeout ~timeout_seconds:60 "/" "kubectl"
+    Integration_test_lib.Util.run_cmd_or_error_timeout ~timeout_seconds:60 "/"
+      "kubectl"
       [ "-n"
       ; network.namespace
       ; "get"
