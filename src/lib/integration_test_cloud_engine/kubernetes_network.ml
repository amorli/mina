--- conflicted
+++ resolved
@@ -696,13 +696,7 @@
       let unlock_account_obj =
         Graphql.Unlock_account.(
           make
-<<<<<<< HEAD
-          @@ makeVariables ~password:node_password
-               ~public_key:(Graphql_lib.Encoders.public_key sender_pub_key)
-               ())
-=======
           @@ makeVariables ~password:node_password ~public_key:sender_pub_key ())
->>>>>>> 82d7c0ad
       in
       exec_graphql_request ~logger ~node:t ~initial_delay_sec:0.
         ~query_name:"unlock_sender_account_graphql" unlock_account_obj
@@ -784,11 +778,7 @@
     [%log info] "Sent zkapp" ~metadata:[ ("zkapp_id", `String zkapp_id) ] ;
     return zkapp_id
 
-<<<<<<< HEAD
-  let send_delegation ~logger t ~sender_pub_key ~receiver_pub_key ~amount ~fee =
-=======
   let send_delegation ~logger t ~sender_pub_key ~receiver_pub_key ~fee =
->>>>>>> 82d7c0ad
     [%log info] "Sending stake delegation" ~metadata:(logger_metadata t) ;
     let open Deferred.Or_error.Let_syntax in
     let sender_pk_str =
@@ -835,37 +825,18 @@
     res
 
   let send_payment_with_raw_sig ~logger t ~sender_pub_key ~receiver_pub_key
-<<<<<<< HEAD
-      ~amount ~fee ~nonce ~memo ~token
-      ~(valid_until : Mina_numbers.Global_slot.t) ~raw_signature =
-=======
       ~amount ~fee ~nonce ~memo ~(valid_until : Mina_numbers.Global_slot.t)
       ~raw_signature =
->>>>>>> 82d7c0ad
     [%log info] "Sending a payment with raw signature"
       ~metadata:(logger_metadata t) ;
     let open Deferred.Or_error.Let_syntax in
     let send_payment_graphql () =
       let open Graphql.Send_payment_with_raw_sig in
-<<<<<<< HEAD
-      let variables =
-        makeVariables
-          ~sender:(Graphql_lib.Encoders.public_key sender_pub_key)
-          ~receiver:(Graphql_lib.Encoders.public_key receiver_pub_key)
-          ~amount:(Graphql_lib.Encoders.amount amount)
-          ~token:(Graphql_lib.Encoders.token token)
-          ~fee:(Graphql_lib.Encoders.fee fee)
-          ~nonce:(Graphql_lib.Encoders.nonce nonce)
-          ~memo
-          ~validUntil:(Graphql_lib.Encoders.nonce valid_until)
-          ~rawSignature:raw_signature ()
-=======
       let input =
         Mina_graphql.Types.Input.SendPaymentInput.make_input
           ~from:sender_pub_key ~to_:receiver_pub_key ~amount ~fee ~memo ~nonce
           ~valid_until:(Mina_numbers.Global_slot.to_uint32 valid_until)
           ()
->>>>>>> 82d7c0ad
       in
       let variables = makeVariables ~input ~rawSignature:raw_signature () in
       let send_payment_obj = make variables in
