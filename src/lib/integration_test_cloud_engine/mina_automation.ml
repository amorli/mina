open Core
open Async
open Currency
open Signature_lib
open Mina_base
open Integration_test_lib

let aws_region = "us-west-2"

let aws_route53_zone_id = "ZJPR9NA6W9M7F"

let project_id = "o1labs-192920"

let cluster_id = "gke_o1labs-192920_us-west1_mina-integration-west1"

let cluster_name = "mina-integration-west1"

let cluster_region = "us-west1"

let cluster_zone = "us-west1a"

module Network_config = struct
  module Cli_inputs = Cli_inputs

  type block_producer_config =
    { name : string (* ; id : string *)
    ; keypair : Network_keypair.t
    ; libp2p_secret : string
    }
  [@@deriving to_yojson]

  (* type block_producer_config_tf =
       { name : string (* ; id : string *)
       ; keypair : Network_keypair.t
       ; public_key : string
       ; private_key : string
       ; keypair_secret : string
       ; libp2p_secret : string
       }
     [@@deriving to_yojson] *)

  type snark_coordinator_config =
    { name : string
          (* ; id : string *)
          (* ; keypair : Network_keypair.t *)
    ; public_key : string
          (* ; private_key : string *)
          (* ; keypair_secret : string *)
          (* ; libp2p_secret : string *)
    ; worker_nodes : int
    }
  [@@deriving to_yojson]

  type terraform_config =
    { k8s_context : string
    ; cluster_name : string
    ; cluster_region : string
    ; aws_route53_zone_id : string
    ; testnet_name : string
    ; deploy_graphql_ingress : bool
    ; mina_image : string
    ; mina_agent_image : string
    ; mina_bots_image : string
    ; mina_points_image : string
    ; mina_archive_image : string
          (* this field needs to be sent as a string to terraform, even though it's a json encoded value *)
    ; runtime_config : Yojson.Safe.t
          [@to_yojson fun j -> `String (Yojson.Safe.to_string j)]
    ; block_producer_configs : block_producer_config list
    ; log_precomputed_blocks : bool
    ; archive_node_count : int
    ; mina_archive_schema : string
    ; mina_archive_schema_aux_files : string list
    ; snark_coordinator_config : snark_coordinator_config option
    ; snark_worker_fee : string (* ; snark_worker_public_key : string *)
    ; cpu_request : int
    ; mem_request : string
    ; worker_cpu_request : int
    ; worker_mem_request : string
    }
  [@@deriving to_yojson]

  type t =
    { mina_automation_location : string
    ; debug_arg : bool (* ; keypairs : Network_keypair.t list *)
    ; check_capacity : bool
    ; check_capacity_delay : int
    ; check_capacity_retries : int
          (* ; block_producer_keypairs : Network_keypair.t list
             ; extra_genesis_keypairs : Network_keypair.t list *)
    ; genesis_keypairs :
        (Network_keypair.t Core.String.Map.t
        [@to_yojson
          fun map ->
            `Assoc
              (Core.Map.fold_right ~init:[]
                 ~f:(fun ~key:k ~data:v accum ->
                   (k, Network_keypair.to_yojson v) :: accum )
                 map )] )
    ; constants : Test_config.constants
    ; terraform : terraform_config
    }
  [@@deriving to_yojson]

  let terraform_config_to_assoc t =
    let[@warning "-8"] (`Assoc assoc : Yojson.Safe.t) =
      terraform_config_to_yojson t
    in
    assoc

  let expand ~logger ~test_name ~(cli_inputs : Cli_inputs.t) ~(debug : bool)
      ~(test_config : Test_config.t) ~(images : Test_config.Container_images.t)
      =
    let { requires_graphql
        ; genesis_ledger
        ; block_producers
        ; snark_coordinator
        ; snark_worker_fee
        ; num_archive_nodes
        ; log_precomputed_blocks (* ; num_plain_nodes *)
        ; proof_config
        ; Test_config.k
        ; delta
        ; slots_per_epoch
        ; slots_per_sub_window
        ; txpool_max_size
        } =
      test_config
    in
    let user_from_env = Option.value (Unix.getenv "USER") ~default:"auto" in
    let user_sanitized =
      Str.global_replace (Str.regexp "\\W|_-") "" user_from_env
    in
    let user_len = Int.min 5 (String.length user_sanitized) in
    let user = String.sub user_sanitized ~pos:0 ~len:user_len in
    let git_commit = Mina_version.commit_id_short in
    (* see ./src/app/test_executive/README.md for information regarding the namespace name format and length restrictions *)
    let testnet_name = "it-" ^ user ^ "-" ^ git_commit ^ "-" ^ test_name in

    (* check to make sure the test writer hasn't accidentally created duplicate names of accounts and keys *)
    let key_names_list =
      List.map genesis_ledger ~f:(fun acct -> acct.account_name)
    in
    if List.contains_dup ~compare:String.compare key_names_list then
      failwith
        "All accounts in genesis ledger must have unique names.  Check to make \
         sure you are not using the same account_name more than once" ;
    let all_nodes_names_list =
      List.map block_producers ~f:(fun acct -> acct.node_name)
      @ match snark_coordinator with None -> [] | Some n -> [ n.node_name ]
    in
    if List.contains_dup ~compare:String.compare all_nodes_names_list then
      failwith
        "All nodes in testnet must have unique names.  Check to make sure you \
         are not using the same node_name more than once" ;

    (* GENERATE ACCOUNTS AND KEYPAIRS *)
    (* let num_block_producers = List.length block_producers in *)
    let keypairs =
      List.take
        (* the first keypair is the genesis winner and is assumed to be untimed. Therefore dropping it, and not assigning it to any block producer *)
<<<<<<< HEAD
        (List.drop (Array.to_list (Lazy.force Sample_keypairs.keypairs)) 1)
        (List.length genesis_ledger)
    in
    (* let module Labeled_accounts = Map.Make(String)
       in *)
    let labeled_accounts :
        ( Runtime_config.Accounts.single
        * (Public_key.Compressed.t * Private_key.t) )
        String.Map.t =
      String.Map.empty
    in

    (* if List.length bp_keypairs < num_block_producers then
         failwith
           "not enough sample keypairs for specified number of block producers" ;
       assert (List.length bp_keypairs >= num_block_producers) ;
       if List.length bp_keypairs < num_block_producers then
         failwith
           "not enough sample keypairs for specified number of extra keypairs" ;
       assert (List.length extra_keypairs >= List.length extra_genesis_accounts) ;
       let extra_keypairs_cut =
         List.take extra_keypairs (List.length extra_genesis_accounts)
       in *)
    let rec add_accounts mp zip =
      match zip with
      | [] ->
          mp
      | hd :: tl ->
          let ( { Test_config.Test_Account.balance; account_name; timing }
              , (pk, sk) ) =
            hd
          in
=======
        (List.drop
           (Array.to_list (Lazy.force Key_gen.Sample_keypairs.keypairs))
           1 )
        num_block_producers
    in
    if Mina_stdlib.List.Length.Compare.(bp_keypairs < num_block_producers) then
      failwith
        "not enough sample keypairs for specified number of block producers" ;

    assert (
      Stdlib.List.compare_lengths extra_keypairs extra_genesis_accounts >= 0 ) ;
    let extra_keypairs_cut =
      List.take extra_keypairs (List.length extra_genesis_accounts)
    in
    let extra_accounts =
      List.map (List.zip_exn extra_genesis_accounts extra_keypairs_cut)
        ~f:(fun ({ Test_config.Wallet.balance; timing }, (pk, sk)) ->
          let timing =
            match timing with
            | Account.Timing.Untimed ->
                None
            | Timed t ->
                Some
                  { Runtime_config.Accounts.Single.Timed.initial_minimum_balance =
                      t.initial_minimum_balance
                  ; cliff_time = t.cliff_time
                  ; cliff_amount = t.cliff_amount
                  ; vesting_period = t.vesting_period
                  ; vesting_increment = t.vesting_increment
                  }
          in
          let default = Runtime_config.Accounts.Single.default in
          { default with
            pk = Public_key.Compressed.to_string pk
          ; sk = Some (Private_key.to_base58_check sk)
          ; balance =
              Balance.of_mina_string_exn balance
              (* delegation currently unsupported *)
          ; delegate = None
          ; timing
          } )
    in
    let bp_accounts =
      List.map (List.zip_exn block_producers bp_keypairs)
        ~f:(fun ({ Test_config.Wallet.balance; timing }, (pk, _)) ->
>>>>>>> 409dda08
          let timing =
            match timing with
            | Account.Timing.Untimed ->
                None
            | Timed t ->
                Some
                  { Runtime_config.Accounts.Single.Timed.initial_minimum_balance =
                      t.initial_minimum_balance
                  ; cliff_time = t.cliff_time
                  ; cliff_amount = t.cliff_amount
                  ; vesting_period = t.vesting_period
                  ; vesting_increment = t.vesting_increment
                  }
          in
          (* an account may be used for snapp transactions, so add
             permissions
          *)
          let (permissions : Runtime_config.Accounts.Single.Permissions.t option)
              =
            Some
              { edit_state = None
              ; send = None
              ; receive = None
              ; access = None
              ; set_delegate = None
              ; set_permissions = None
              ; set_verification_key = None
              ; set_zkapp_uri = None
              ; edit_action_state = None
              ; set_token_symbol = None
              ; increment_nonce = None
              ; set_voting_for = None
              ; set_timing = None
              }
          in
          let default = Runtime_config.Accounts.Single.default in
<<<<<<< HEAD
          let acct =
            { default with
              pk = Some (Public_key.Compressed.to_string pk)
            ; sk = Some (Private_key.to_base58_check sk)
            ; balance =
                Balance.of_formatted_string balance
                (* delegation currently unsupported *)
            ; delegate = None
            ; timing
            }
          in
          add_accounts
            (String.Map.add_exn mp ~key:account_name ~data:(acct, (pk, sk)))
            tl
    in
    let genesis_ledger_accounts =
      add_accounts labeled_accounts (List.zip_exn genesis_ledger keypairs)
    in
    (* let bp_accounts =
         List.map (List.zip_exn block_producers bp_keypairs)
           ~f:(fun ({ Test_config.Wallet.balance; timing }, (pk, _)) ->
             let timing =
               match timing with
               | Account.Timing.Untimed ->
                   None
               | Timed t ->
                   Some
                     { Runtime_config.Accounts.Single.Timed.initial_minimum_balance =
                         t.initial_minimum_balance
                     ; cliff_time = t.cliff_time
                     ; cliff_amount = t.cliff_amount
                     ; vesting_period = t.vesting_period
                     ; vesting_increment = t.vesting_increment
                     }
             in
             let default = Runtime_config.Accounts.Single.default in
             { default with
               pk = Some (Public_key.Compressed.to_string pk)
             ; sk = None
             ; balance =
                 Balance.of_formatted_string balance
                 (* delegation currently unsupported *)
             ; delegate = None
             ; timing
             } )
       in *)
=======
          { default with
            pk = Public_key.Compressed.to_string pk
          ; sk = None
          ; balance =
              Balance.of_mina_string_exn balance
              (* delegation currently unsupported *)
          ; delegate = None
          ; timing
          ; permissions
          } )
    in
>>>>>>> 409dda08
    (* DAEMON CONFIG *)
    let constraint_constants =
      Genesis_ledger_helper.make_constraint_constants
        ~default:Genesis_constants.Constraint_constants.compiled proof_config
    in
    let runtime_config =
      { Runtime_config.daemon =
          Some
            { txpool_max_size = Some txpool_max_size
            ; peer_list_url = None
            ; zkapp_proof_update_cost = None
            ; zkapp_signed_single_update_cost = None
            ; zkapp_signed_pair_update_cost = None
            ; zkapp_transaction_cost_limit = None
            ; max_event_elements = None
            ; max_action_elements = None
            }
      ; genesis =
          Some
            { k = Some k
            ; delta = Some delta
            ; slots_per_epoch = Some slots_per_epoch
            ; slots_per_sub_window = Some slots_per_sub_window
            ; genesis_state_timestamp =
                Some Core.Time.(to_string_abs ~zone:Zone.utc (now ()))
            }
      ; proof = Some proof_config (* TODO: prebake ledger and only set hash *)
      ; ledger =
          Some
            { base =
                Accounts
                  (let tuplist = String.Map.data genesis_ledger_accounts in
                   List.map tuplist ~f:(fun tup ->
                       let acct, _ = tup in
                       acct ) )
            ; add_genesis_winner = None
            ; num_accounts = None
            ; balances = []
            ; hash = None
            ; name = None
            }
      ; epoch_data = None
      }
    in
    let genesis_constants =
      Or_error.ok_exn
        (Genesis_ledger_helper.make_genesis_constants ~logger
           ~default:Genesis_constants.compiled runtime_config )
    in
    let constants : Test_config.constants =
      { constraints = constraint_constants; genesis = genesis_constants }
    in
    (* BLOCK PRODUCER CONFIG *)
    let mk_net_keypair keypair_name (pk, sk) =
      let keypair =
        { Keypair.public_key = Public_key.decompress_exn pk; private_key = sk }
      in
      Network_keypair.create_network_keypair ~keypair_name ~keypair
    in
    let block_producer_config name keypair =
      { name (* ; id = Int.to_string index *)
      ; keypair
        (* ; keypair_secret = keypair.keypair_secret
           ; public_key = keypair.public_key_file
           ; private_key = keypair.private_key_file *)
      ; libp2p_secret = ""
      }
    in
    let block_producer_configs =
      List.map block_producers ~f:(fun node ->
          let _, key_tup =
            match String.Map.find genesis_ledger_accounts node.account_name with
            | Some acct ->
                acct
            | None ->
                let failstring =
                  Format.sprintf
                    "Failing because the account key of all initial block \
                     producers must be in the genesis ledger.  name of Node: \
                     %s.  name of Account which does not exist: %s"
                    node.node_name node.account_name
                in
                failwith failstring
          in
          block_producer_config node.node_name
            (mk_net_keypair node.account_name key_tup) )
    in
    let mina_archive_schema = "create_schema.sql" in
    let long_commit_id =
      if String.is_substring Mina_version.commit_id ~substring:"[DIRTY]" then
        String.sub Mina_version.commit_id ~pos:7
          ~len:(String.length Mina_version.commit_id - 7)
      else Mina_version.commit_id
    in
    let mina_archive_base_url =
      "https://raw.githubusercontent.com/MinaProtocol/mina/" ^ long_commit_id
      ^ "/src/app/archive/"
    in
    let mina_archive_schema_aux_files =
      [ mina_archive_base_url ^ "create_schema.sql"
      ; mina_archive_base_url ^ "zkapp_tables.sql"
      ]
    in
    let genesis_keypairs =
      String.Map.of_alist_exn
        (List.map (String.Map.to_alist genesis_ledger_accounts)
           ~f:(fun element ->
             let kp_name, (_, (pk, sk)) = element in
             (kp_name, mk_net_keypair kp_name (pk, sk)) ) )
    in
    let snark_coordinator_config =
      match snark_coordinator with
      | None ->
          None
      | Some node ->
          let network_kp =
            match String.Map.find genesis_keypairs node.account_name with
            | Some acct ->
                acct
            | None ->
                let failstring =
                  Format.sprintf
                    "Failing because the account key of all initial snark \
                     coordinators must be in the genesis ledger.  name of \
                     Node: %s.  name of Account which does not exist: %s"
                    node.node_name node.account_name
                in
                failwith failstring
          in
          Some
            { name = node.node_name
            ; public_key =
                Public_key.Compressed.to_base58_check
                  (Public_key.compress network_kp.keypair.public_key)
            ; worker_nodes = node.worker_nodes
            }
    in

    (* let extra_genesis_net_keypairs =
         List.mapi extra_keypairs_cut ~f:mk_net_keypair
       in
       let bp_net_keypairs = List.mapi bp_keypairs ~f:mk_net_keypair in *)
    (* NETWORK CONFIG *)
    { mina_automation_location = cli_inputs.mina_automation_location
    ; debug_arg = debug
    ; check_capacity = cli_inputs.check_capacity
    ; check_capacity_delay = cli_inputs.check_capacity_delay
    ; check_capacity_retries = cli_inputs.check_capacity_retries
    ; genesis_keypairs
      (* ; block_producer_keypairs = bp_net_keypairs
         ; extra_genesis_keypairs = extra_genesis_net_keypairs *)
    ; constants
    ; terraform =
        { cluster_name
        ; cluster_region
        ; k8s_context = cluster_id
        ; testnet_name
        ; deploy_graphql_ingress = requires_graphql
        ; mina_image = images.mina
        ; mina_agent_image = images.user_agent
        ; mina_bots_image = images.bots
        ; mina_points_image = images.points
        ; mina_archive_image = images.archive_node
        ; runtime_config = Runtime_config.to_yojson runtime_config
        ; block_producer_configs
        ; log_precomputed_blocks
        ; archive_node_count = num_archive_nodes
        ; mina_archive_schema
        ; mina_archive_schema_aux_files
        ; snark_coordinator_config (* ; snark_worker_public_key *)
        ; snark_worker_fee
        ; aws_route53_zone_id
        ; cpu_request = 6
        ; mem_request = "12Gi"
        ; worker_cpu_request = 4
        ; worker_mem_request = "6Gi"
        }
    }

  let to_terraform network_config =
    let open Terraform in
    [ Block.Terraform
        { Block.Terraform.required_version = ">= 0.12.0"
        ; backend =
            Backend.Local
              { path =
                  "terraform-" ^ network_config.terraform.testnet_name
                  ^ ".tfstate"
              }
        }
    ; Block.Provider
        { Block.Provider.provider = "google"
        ; region = cluster_region
        ; zone = Some cluster_zone
        ; project = Some project_id
        ; alias = None
        }
    ; Block.Module
        { Block.Module.local_name = "integration_testnet"
        ; providers = [ ("google.gke", "google") ]
        ; source = "../../modules/o1-integration"
        ; args = terraform_config_to_assoc network_config.terraform
        }
    ]

  let testnet_log_filter network_config =
    Printf.sprintf
      {|
        resource.labels.project_id="%s"
        resource.labels.location="%s"
        resource.labels.cluster_name="%s"
        resource.labels.namespace_name="%s"
      |}
      project_id cluster_region cluster_name
      network_config.terraform.testnet_name
end

module Network_manager = struct
  type t =
    { logger : Logger.t
    ; testnet_name : string
    ; cluster : string
    ; namespace : string
    ; graphql_enabled : bool
    ; testnet_dir : string
    ; testnet_log_filter : string
    ; constants : Test_config.constants
    ; seed_workloads : Kubernetes_network.Workload_to_deploy.t Core.String.Map.t
    ; block_producer_workloads :
        Kubernetes_network.Workload_to_deploy.t Core.String.Map.t
    ; snark_coordinator_workloads :
        Kubernetes_network.Workload_to_deploy.t Core.String.Map.t
    ; snark_worker_workloads :
        Kubernetes_network.Workload_to_deploy.t Core.String.Map.t
    ; archive_workloads :
        Kubernetes_network.Workload_to_deploy.t Core.String.Map.t
    ; workloads_by_id :
        Kubernetes_network.Workload_to_deploy.t Core.String.Map.t
    ; mutable deployed : bool
    ; genesis_keypairs : Network_keypair.t Core.String.Map.t
          (* ; block_producer_keypairs : Keypair.t list
             ; extra_genesis_keypairs : Keypair.t list *)
    }

  let run_cmd t prog args = Util.run_cmd t.testnet_dir prog args

  let run_cmd_exn t prog args = Util.run_cmd_exn t.testnet_dir prog args

  let run_cmd_or_hard_error t prog args =
    Util.run_cmd_or_hard_error t.testnet_dir prog args

  let rec check_kube_capacity t ~logger ~(retries : int) ~(delay : float) :
      unit Malleable_error.t =
    let open Malleable_error.Let_syntax in
    let%bind () =
      Malleable_error.return ([%log info] "Running capacity check")
    in
    let%bind kubectl_top_nodes_output =
      Util.run_cmd_or_hard_error "/" "kubectl"
        [ "top"; "nodes"; "--sort-by=cpu"; "--no-headers" ]
    in
    let num_kube_nodes =
      String.split_on_chars kubectl_top_nodes_output ~on:[ '\n' ] |> List.length
    in
    let%bind gcloud_descr_output =
      Util.run_cmd_or_hard_error "/" "gcloud"
        [ "container"
        ; "clusters"
        ; "describe"
        ; cluster_name
        ; "--project"
        ; "o1labs-192920"
        ; "--region"
        ; cluster_region
        ]
    in
    (* gcloud container clusters describe mina-integration-west1 --project o1labs-192920 --region us-west1
        this command gives us lots of information, including the max number of nodes per node pool.
    *)
    let%bind max_node_count_str =
      Util.run_cmd_or_hard_error "/" "bash"
        [ "-c"
        ; Format.sprintf "echo \"%s\" | grep \"maxNodeCount\" "
            gcloud_descr_output
        ]
    in
    let max_node_count_by_node_pool =
      Re2.find_all_exn (Re2.of_string "[0-9]+") max_node_count_str
      |> List.map ~f:(fun str -> Int.of_string str)
    in
    (* We can have any number of node_pools.  this string parsing will yield a list of ints, each int represents the
        max_node_count for each node pool *)
    let max_nodes =
      List.fold max_node_count_by_node_pool ~init:0 ~f:(fun accum max_nodes ->
          accum + (max_nodes * 3) )
      (*
        the max_node_count_by_node_pool is per zone.  us-west1 has 3 zones (we assume this never changes).
          therefore to get the actual number of nodes a node_pool has, we multiply by 3.
          then we sum up the number of nodes in all our node_pools to get the actual total maximum number of nodes that we can scale up to *)
    in
    let nodes_available = max_nodes - num_kube_nodes in
    let cpus_needed_estimate =
      6
      * ( Core.Map.length t.seed_workloads
        + Core.Map.length t.block_producer_workloads
        + Core.Map.length t.snark_coordinator_workloads )
      (* as of 2022/07, the seed, bps, and the snark coordinator use 6 cpus.  this is just a rough heuristic so we're not bothering to calculate memory needed *)
    in
    let cluster_nodes_needed =
      Int.of_float
        (Float.round_up (Float.( / ) (Float.of_int cpus_needed_estimate) 64.0))
      (* assuming that each node on the cluster has 64 cpus, as we've configured it to be in GCP as of *)
    in
    if nodes_available >= cluster_nodes_needed then
      let%bind () =
        Malleable_error.return
          ([%log info]
             "Capacity check passed.  %d nodes are provisioned, the cluster \
              can scale up to a max of %d nodes.  This test needs at least 1 \
              node to be unprovisioned."
             num_kube_nodes max_nodes )
      in
      Malleable_error.return ()
    else if retries <= 0 then
      let%bind () =
        Malleable_error.return
          ([%log info]
             "Capacity check failed.  %d nodes are provisioned, the cluster \
              can scale up to a max of %d nodes.  This test needs at least 1 \
              node to be unprovisioned.  no more retries, thus exiting"
             num_kube_nodes max_nodes )
      in
      exit 7
    else
      let%bind () =
        Malleable_error.return
          ([%log info]
             "Capacity check failed.  %d nodes are provisioned, the cluster \
              can scale up to a max of %d nodes.  This test needs at least 1 \
              node to be unprovisioned.  sleeping for 60 seconds before \
              retrying.  will retry %d more times"
             num_kube_nodes max_nodes (retries - 1) )
      in
      let%bind () = Malleable_error.return (Thread.delay delay) in
      check_kube_capacity t ~logger ~retries:(retries - 1) ~delay

  let create ~logger (network_config : Network_config.t) =
    let open Malleable_error.Let_syntax in
    let%bind current_cluster =
      Util.run_cmd_or_hard_error "/" "kubectl" [ "config"; "current-context" ]
    in
    [%log info] "Using cluster: %s" current_cluster ;
    let%bind all_namespaces_str =
      Util.run_cmd_or_hard_error "/" "kubectl"
        [ "get"; "namespaces"; "-ojsonpath={.items[*].metadata.name}" ]
    in
    let all_namespaces = String.split ~on:' ' all_namespaces_str in
    let%bind () =
      if
        List.mem all_namespaces network_config.terraform.testnet_name
          ~equal:String.equal
      then
        let%bind () =
          if network_config.debug_arg then
            Deferred.bind ~f:Malleable_error.return
              (Util.prompt_continue
                 "Existing namespace of same name detected, pausing startup. \
                  Enter [y/Y] to continue on and remove existing namespace, \
                  start clean, and run the test; press Cntrl-C to quit out: " )
          else
            Malleable_error.return
              ([%log info]
                 "Existing namespace of same name detected; removing to start \
                  clean" )
        in
        Util.run_cmd_or_hard_error "/" "kubectl"
          [ "delete"; "namespace"; network_config.terraform.testnet_name ]
        >>| Fn.const ()
      else return ()
    in
    (* TODO: prebuild genesis proof and ledger *)
    (*
    let%bind inputs =
      Genesis_ledger_helper.Genesis_proof.generate_inputs ~proof_level ~ledger
        ~constraint_constants ~genesis_constants
    in
    let%bind (_, genesis_proof_filename) =
      Genesis_ledger_helper.Genesis_proof.load_or_generate ~logger ~genesis_dir
        inputs
    in
    *)
    let testnet_log_filter = Network_config.testnet_log_filter network_config in
    (* we currently only deploy 1 seed and coordinator per deploy (will be configurable later) *)
    (* seed node keyname and workload name hardcoded as "seed" *)
    let seed_workloads =
      Core.String.Map.add_exn Core.String.Map.empty ~key:"seed"
        ~data:
          (Kubernetes_network.Workload_to_deploy.construct_workload "seed"
             (Kubernetes_network.Workload_to_deploy.cons_pod_info "mina") )
    in

    let snark_coordinator_workloads, snark_worker_workloads =
      match network_config.terraform.snark_coordinator_config with
      | Some config ->
          let snark_coordinator_workloads =
            if config.worker_nodes > 0 then
              Core.String.Map.of_alist_exn
                [ ( config.name
                  , Kubernetes_network.Workload_to_deploy.construct_workload
                      config.name
                      (Kubernetes_network.Workload_to_deploy.cons_pod_info
                         "mina" ) )
                ]
            else Core.String.Map.of_alist_exn []
          in
          let snark_worker_workloads =
            if config.worker_nodes > 0 then
              Core.String.Map.of_alist_exn
                [ ( config.name ^ "-worker"
                  , Kubernetes_network.Workload_to_deploy.construct_workload
                      (config.name ^ "-worker")
                      (Kubernetes_network.Workload_to_deploy.cons_pod_info
                         "worker" ) )
                ]
            else Core.String.Map.of_alist_exn []
          in
          (snark_coordinator_workloads, snark_worker_workloads)
      | None ->
          (Core.String.Map.of_alist_exn [], Core.String.Map.of_alist_exn [])
    in
    (*
         let snark_coordinator_id =
           String.lowercase
             (String.sub network_config.terraform.snark_worker_public_key
                ~pos:
                  (String.length network_config.terraform.snark_worker_public_key - 6)
                ~len:6 )
         in
         let snark_coordinator_workloads =
           if network_config.terraform.snark_worker_replicas > 0 then
             [ Kubernetes_network.Workload_to_deploy.construct_workload
                 ("snark-coordinator-" ^ snark_coordinator_id)
                 [ Kubernetes_network.Workload_to_deploy.cons_pod_info "mina" ]
             ]
           else []
         in
         let snark_worker_workloads =
           if network_config.terraform.snark_worker_replicas > 0 then
             [ Kubernetes_network.Workload_to_deploy.construct_workload
                 ("snark-worker-" ^ snark_coordinator_id)
                 (List.init network_config.terraform.snark_worker_replicas
                    ~f:(fun _i ->
                      Kubernetes_network.Workload_to_deploy.cons_pod_info "worker" )
                 )
             ]
           else []
         in *)
    let block_producer_workloads =
      List.map network_config.terraform.block_producer_configs
        ~f:(fun bp_config ->
          ( bp_config.name
          , Kubernetes_network.Workload_to_deploy.construct_workload
              bp_config.name
              (Kubernetes_network.Workload_to_deploy.cons_pod_info
                 ~network_keypair:bp_config.keypair "mina" ) ) )
      |> Core.String.Map.of_alist_exn
    in
    let archive_workloads =
      List.init network_config.terraform.archive_node_count ~f:(fun i ->
          ( sprintf "archive-%d" (i + 1)
          , Kubernetes_network.Workload_to_deploy.construct_workload
              (sprintf "archive-%d" (i + 1))
              (Kubernetes_network.Workload_to_deploy.cons_pod_info
                 ~has_archive_container:true "mina" ) ) )
      |> Core.String.Map.of_alist_exn
    in
    let workloads_by_id =
      let all_workloads =
        Core.String.Map.data seed_workloads
        @ Core.String.Map.data snark_coordinator_workloads
        @ Core.String.Map.data snark_worker_workloads
        @ Core.String.Map.data block_producer_workloads
        @ Core.String.Map.data archive_workloads
      in
      all_workloads
      |> List.map ~f:(fun w -> (w.workload_id, w))
      |> String.Map.of_alist_exn
    in
    let testnet_dir =
      network_config.mina_automation_location ^/ "terraform/testnets"
      ^/ network_config.terraform.testnet_name
    in
    let t =
      { logger
      ; cluster = cluster_id
      ; namespace = network_config.terraform.testnet_name
      ; testnet_name = network_config.terraform.testnet_name
      ; graphql_enabled = network_config.terraform.deploy_graphql_ingress
      ; testnet_dir
      ; testnet_log_filter
      ; constants = network_config.constants
      ; seed_workloads
      ; block_producer_workloads
      ; snark_coordinator_workloads
      ; snark_worker_workloads
      ; archive_workloads
      ; workloads_by_id
      ; deployed = false
      ; genesis_keypairs =
          network_config.genesis_keypairs
          (* ; block_producer_keypairs =
                 List.map network_config.block_producer_keypairs
                   ~f:(fun { keypair; _ } -> keypair)
             ; extra_genesis_keypairs =
                 List.map network_config.extra_genesis_keypairs
                   ~f:(fun { keypair; _ } -> keypair) *)
      }
    in
    (* check capacity *)
    let%bind () =
      if network_config.check_capacity then
        check_kube_capacity t ~logger
          ~delay:(Float.of_int network_config.check_capacity_delay)
          ~retries:network_config.check_capacity_retries
      else Malleable_error.return ()
    in
    (* making the main.tf.json *)
    let open Deferred.Let_syntax in
    let%bind () =
      if%bind File_system.dir_exists testnet_dir then (
        [%log info] "Old terraform directory found; removing to start clean" ;
        File_system.remove_dir testnet_dir )
      else return ()
    in
    [%log info] "Making testnet dir %s" testnet_dir ;
    let%bind () = Unix.mkdir testnet_dir in
    let tf_filename = testnet_dir ^/ "main.tf.json" in
    [%log info] "Writing network configuration into %s" tf_filename ;
    Out_channel.with_file ~fail_if_exists:true tf_filename ~f:(fun ch ->
        Network_config.to_terraform network_config
        |> Terraform.to_string
        |> Out_channel.output_string ch ) ;
    [%log info]
      "Writing out the genesis keys (in case you want to use them manually) to \
       testnet dir %s"
      testnet_dir ;
    (* TODO: write out the keypair files into the file system *)
    [%log info] "Initializing terraform" ;
    let open Malleable_error.Let_syntax in
    let%bind (_ : string) = run_cmd_or_hard_error t "terraform" [ "init" ] in
    let%map (_ : string) = run_cmd_or_hard_error t "terraform" [ "validate" ] in
    t

  let deploy t =
    let open Malleable_error.Let_syntax in
    let logger = t.logger in
    if t.deployed then failwith "network already deployed" ;
    [%log info] "Deploying network" ;
    let%bind (_ : string) =
      run_cmd_or_hard_error t "terraform" [ "apply"; "-auto-approve" ]
    in
    t.deployed <- true ;
    let config : Kubernetes_network.config =
      { testnet_name = t.testnet_name
      ; cluster = t.cluster
      ; namespace = t.namespace
      ; graphql_enabled = t.graphql_enabled
      }
    in
    let func_for_fold ~(key : string) ~data accum_M =
      let%bind mp = accum_M in
      let%map node =
        Kubernetes_network.Workload_to_deploy.get_nodes_from_workload data
          ~config
      in
      Core.String.Map.add_exn mp ~key ~data:node
    in
    let%map seeds =
      Core.String.Map.fold t.seed_workloads
        ~init:(Malleable_error.return Core.String.Map.empty)
        ~f:func_for_fold
    and block_producers =
      Core.String.Map.fold t.block_producer_workloads
        ~init:(Malleable_error.return Core.String.Map.empty)
        ~f:func_for_fold
    and snark_coordinators =
      Core.String.Map.fold t.snark_coordinator_workloads
        ~init:(Malleable_error.return Core.String.Map.empty)
        ~f:func_for_fold
    and snark_workers =
      Core.String.Map.fold t.snark_worker_workloads
        ~init:(Malleable_error.return Core.String.Map.empty)
        ~f:func_for_fold
    and archive_nodes =
      Core.String.Map.fold t.archive_workloads
        ~init:(Malleable_error.return Core.String.Map.empty)
        ~f:func_for_fold
    in
    (* let merge_func ~(key:string) (dat:[ `Both of Kubernetes_network.Node.t * Kubernetes_network.Node.t | `Left of Kubernetes_network.Node.t | `Right of Kubernetes_network.Node.t ]) : Kubernetes_network.Node.t option =
         None
       in
       let all_nodes =
         List.fold [seeds; block_producers;snark_coordinators;snark_workers;archive_nodes] ~init:Core.String.Map.empty ~f:(Core.String.Map.merge ~f:merge_func)
       in *)
    (* let all_nodes =
         seeds @ block_producers @ snark_coordinators @ snark_workers
         @ archive_nodes
       in *)
    (* let nodes_by_pod_id =

         Core.String.Map.mapi all_nodes ~f:(fun ~key ~data -> (data.pod_id,(data, key) ))

       in *)
    let network =
      { Kubernetes_network.namespace = t.namespace
      ; constants = t.constants
      ; seeds
      ; block_producers
      ; snark_coordinators
      ; snark_workers
      ; archive_nodes (* ; all_nodes *)
      ; testnet_log_filter = t.testnet_log_filter
      ; genesis_keypairs = t.genesis_keypairs
      }
    in
    let nodes_to_string =
      Fn.compose (String.concat ~sep:", ")
        (List.map ~f:Kubernetes_network.Node.id)
    in
    [%log info] "Network deployed" ;
    [%log info] "testnet namespace: %s" t.namespace ;
    [%log info] "snark coordinators: %s"
      (nodes_to_string (Core.String.Map.data network.snark_coordinators)) ;
    [%log info] "snark workers: %s"
      (nodes_to_string (Core.String.Map.data network.snark_workers)) ;
    [%log info] "block producers: %s"
      (nodes_to_string (Core.String.Map.data network.block_producers)) ;
    [%log info] "archive nodes: %s"
      (nodes_to_string (Core.String.Map.data network.archive_nodes)) ;
    network

  let destroy t =
    [%log' info t.logger] "Destroying network" ;
    if not t.deployed then failwith "network not deployed" ;
    let%bind _ = run_cmd_exn t "terraform" [ "destroy"; "-auto-approve" ] in
    t.deployed <- false ;
    Deferred.unit

  let cleanup t =
    let%bind () = if t.deployed then destroy t else return () in
    [%log' info t.logger] "Cleaning up network configuration" ;
    let%bind () = File_system.remove_dir t.testnet_dir in
    Deferred.unit

  let destroy t =
    Deferred.Or_error.try_with (fun () -> destroy t)
    |> Deferred.bind ~f:Malleable_error.or_hard_error
end<|MERGE_RESOLUTION|>--- conflicted
+++ resolved
@@ -159,8 +159,7 @@
     let keypairs =
       List.take
         (* the first keypair is the genesis winner and is assumed to be untimed. Therefore dropping it, and not assigning it to any block producer *)
-<<<<<<< HEAD
-        (List.drop (Array.to_list (Lazy.force Sample_keypairs.keypairs)) 1)
+        (List.drop (Array.to_list (Lazy.force Key_gen.Sample_keypairs.keypairs)) 1)
         (List.length genesis_ledger)
     in
     (* let module Labeled_accounts = Map.Make(String)
@@ -192,24 +191,6 @@
               , (pk, sk) ) =
             hd
           in
-=======
-        (List.drop
-           (Array.to_list (Lazy.force Key_gen.Sample_keypairs.keypairs))
-           1 )
-        num_block_producers
-    in
-    if Mina_stdlib.List.Length.Compare.(bp_keypairs < num_block_producers) then
-      failwith
-        "not enough sample keypairs for specified number of block producers" ;
-
-    assert (
-      Stdlib.List.compare_lengths extra_keypairs extra_genesis_accounts >= 0 ) ;
-    let extra_keypairs_cut =
-      List.take extra_keypairs (List.length extra_genesis_accounts)
-    in
-    let extra_accounts =
-      List.map (List.zip_exn extra_genesis_accounts extra_keypairs_cut)
-        ~f:(fun ({ Test_config.Wallet.balance; timing }, (pk, sk)) ->
           let timing =
             match timing with
             | Account.Timing.Untimed ->
@@ -225,63 +206,12 @@
                   }
           in
           let default = Runtime_config.Accounts.Single.default in
-          { default with
-            pk = Public_key.Compressed.to_string pk
-          ; sk = Some (Private_key.to_base58_check sk)
-          ; balance =
-              Balance.of_mina_string_exn balance
-              (* delegation currently unsupported *)
-          ; delegate = None
-          ; timing
-          } )
-    in
-    let bp_accounts =
-      List.map (List.zip_exn block_producers bp_keypairs)
-        ~f:(fun ({ Test_config.Wallet.balance; timing }, (pk, _)) ->
->>>>>>> 409dda08
-          let timing =
-            match timing with
-            | Account.Timing.Untimed ->
-                None
-            | Timed t ->
-                Some
-                  { Runtime_config.Accounts.Single.Timed.initial_minimum_balance =
-                      t.initial_minimum_balance
-                  ; cliff_time = t.cliff_time
-                  ; cliff_amount = t.cliff_amount
-                  ; vesting_period = t.vesting_period
-                  ; vesting_increment = t.vesting_increment
-                  }
-          in
-          (* an account may be used for snapp transactions, so add
-             permissions
-          *)
-          let (permissions : Runtime_config.Accounts.Single.Permissions.t option)
-              =
-            Some
-              { edit_state = None
-              ; send = None
-              ; receive = None
-              ; access = None
-              ; set_delegate = None
-              ; set_permissions = None
-              ; set_verification_key = None
-              ; set_zkapp_uri = None
-              ; edit_action_state = None
-              ; set_token_symbol = None
-              ; increment_nonce = None
-              ; set_voting_for = None
-              ; set_timing = None
-              }
-          in
-          let default = Runtime_config.Accounts.Single.default in
-<<<<<<< HEAD
           let acct =
             { default with
-              pk = Some (Public_key.Compressed.to_string pk)
+              pk = (Public_key.Compressed.to_string pk)
             ; sk = Some (Private_key.to_base58_check sk)
             ; balance =
-                Balance.of_formatted_string balance
+                Balance.of_mina_string_exn balance
                 (* delegation currently unsupported *)
             ; delegate = None
             ; timing
@@ -322,19 +252,6 @@
              ; timing
              } )
        in *)
-=======
-          { default with
-            pk = Public_key.Compressed.to_string pk
-          ; sk = None
-          ; balance =
-              Balance.of_mina_string_exn balance
-              (* delegation currently unsupported *)
-          ; delegate = None
-          ; timing
-          ; permissions
-          } )
-    in
->>>>>>> 409dda08
     (* DAEMON CONFIG *)
     let constraint_constants =
       Genesis_ledger_helper.make_constraint_constants
