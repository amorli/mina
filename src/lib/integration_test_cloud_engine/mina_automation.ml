open Core
open Async
open Currency
open Signature_lib
open Mina_base
open Integration_test_lib

let aws_region = "us-west-2"

let aws_route53_zone_id = "ZJPR9NA6W9M7F"

let project_id = "o1labs-192920"

let cluster_id = "gke_o1labs-192920_us-west1_mina-integration-west1"

let cluster_name = "mina-integration-west1"

let cluster_region = "us-west1"

let cluster_zone = "us-west1a"

module Network_config = struct
  module Cli_inputs = Cli_inputs

  type block_producer_config =
    { name : string
    ; id : string
    ; keypair : Network_keypair.t
    ; public_key : string
    ; private_key : string
    ; keypair_secret : string
    ; libp2p_secret : string
    }
  [@@deriving to_yojson]

  type terraform_config =
    { k8s_context : string
    ; cluster_name : string
    ; cluster_region : string
    ; aws_route53_zone_id : string
    ; testnet_name : string
    ; deploy_graphql_ingress : bool
    ; mina_image : string
    ; mina_agent_image : string
    ; mina_bots_image : string
    ; mina_points_image : string
    ; mina_archive_image : string
          (* this field needs to be sent as a string to terraform, even though it's a json encoded value *)
    ; runtime_config : Yojson.Safe.t
          [@to_yojson fun j -> `String (Yojson.Safe.to_string j)]
    ; block_producer_configs : block_producer_config list
    ; log_precomputed_blocks : bool
    ; archive_node_count : int
    ; mina_archive_schema : string
    ; mina_archive_schema_aux_files : string list
    ; snark_worker_replicas : int
    ; snark_worker_fee : string
    ; snark_worker_public_key : string
    }
  [@@deriving to_yojson]

  type t =
    { mina_automation_location : string
    ; debug_arg : bool (* ; keypairs : Network_keypair.t list *)
    ; block_producer_keypairs : Network_keypair.t list
    ; extra_genesis_keypairs : Network_keypair.t list
    ; constants : Test_config.constants
    ; terraform : terraform_config
    }
  [@@deriving to_yojson]

  let terraform_config_to_assoc t =
    let[@warning "-8"] (`Assoc assoc : Yojson.Safe.t) =
      terraform_config_to_yojson t
    in
    assoc

  let expand ~logger ~test_name ~(cli_inputs : Cli_inputs.t) ~(debug : bool)
      ~(test_config : Test_config.t) ~(images : Test_config.Container_images.t)
      =
    let { Test_config.k
        ; delta
        ; slots_per_epoch
        ; slots_per_sub_window
        ; txpool_max_size
        ; requires_graphql
        ; block_producers
        ; extra_genesis_accounts
        ; num_snark_workers
        ; num_archive_nodes
        ; log_precomputed_blocks
        ; snark_worker_fee
<<<<<<< HEAD
        ; snark_worker_public_key (* ; aux_account_balance *)
        ; proof_config
=======
        ; snark_worker_public_key
        ; work_delay
        ; transaction_capacity
>>>>>>> 2ff92dd4
        } =
      test_config
    in
    let user_from_env = Option.value (Unix.getenv "USER") ~default:"auto" in
    let user_sanitized =
      Str.global_replace (Str.regexp "\\W|_-") "" user_from_env
    in
    let user_len = Int.min 5 (String.length user_sanitized) in
    let user = String.sub user_sanitized ~pos:0 ~len:user_len in
    let git_commit = Mina_version.commit_id_short in
    (* see ./src/app/test_executive/README.md for information regarding the namespace name format and length restrictions *)
    let testnet_name = "it-" ^ user ^ "-" ^ git_commit ^ "-" ^ test_name in
    (* GENERATE ACCOUNTS AND KEYPAIRS *)
    let num_block_producers = List.length block_producers in
    let bp_keypairs, extra_keypairs =
      List.split_n
        (* the first keypair is the genesis winner and is assumed to be untimed. Therefore dropping it, and not assigning it to any block producer *)
        (List.drop
           (Array.to_list (Lazy.force Key_gen.Sample_keypairs.keypairs))
           1)
        num_block_producers
    in
    if List.length bp_keypairs < num_block_producers then
      failwith
        "not enough sample keypairs for specified number of block producers" ;
    assert (List.length bp_keypairs >= num_block_producers) ;
    if List.length bp_keypairs < num_block_producers then
      failwith
        "not enough sample keypairs for specified number of extra keypairs" ;
    assert (List.length extra_keypairs >= List.length extra_genesis_accounts) ;
    let extra_keypairs_cut =
      List.take extra_keypairs (List.length extra_genesis_accounts)
    in
    let extra_accounts =
      List.map (List.zip_exn extra_genesis_accounts extra_keypairs_cut)
        ~f:(fun ({ Test_config.Wallet.balance; timing }, (pk, sk)) ->
          let timing =
            match timing with
            | Account.Timing.Untimed ->
                None
            | Timed t ->
                Some
                  { Runtime_config.Accounts.Single.Timed.initial_minimum_balance =
                      t.initial_minimum_balance
                  ; cliff_time = t.cliff_time
                  ; cliff_amount = t.cliff_amount
                  ; vesting_period = t.vesting_period
                  ; vesting_increment = t.vesting_increment
                  }
          in
          let default = Runtime_config.Accounts.Single.default in
          { default with
            pk = Some (Public_key.Compressed.to_string pk)
          ; sk = Some (Private_key.to_base58_check sk)
          ; balance =
              Balance.of_formatted_string balance
              (* delegation currently unsupported *)
          ; delegate = None
          ; timing
          })
    in
    let bp_accounts =
      List.map (List.zip_exn block_producers bp_keypairs)
        ~f:(fun ({ Test_config.Wallet.balance; timing }, (pk, _)) ->
          let timing =
            match timing with
            | Account.Timing.Untimed ->
                None
            | Timed t ->
                Some
                  { Runtime_config.Accounts.Single.Timed.initial_minimum_balance =
                      t.initial_minimum_balance
                  ; cliff_time = t.cliff_time
                  ; cliff_amount = t.cliff_amount
                  ; vesting_period = t.vesting_period
                  ; vesting_increment = t.vesting_increment
                  }
          in
          (* an account may be used for snapp transactions, so add
             permissions
          *)
          let (permissions
                : Runtime_config.Accounts.Single.Permissions.t option) =
            Some
              { edit_state = None
              ; send = None
              ; receive = None
              ; set_delegate = None
              ; set_permissions = None
              ; set_verification_key = None
              ; set_zkapp_uri = None
              ; edit_sequence_state = None
              ; set_token_symbol = None
              ; increment_nonce = None
              ; set_voting_for = None
              }
          in
          let default = Runtime_config.Accounts.Single.default in
          { default with
            pk = Some (Public_key.Compressed.to_string pk)
          ; sk = None
          ; balance =
              Balance.of_formatted_string balance
              (* delegation currently unsupported *)
          ; delegate = None
          ; timing
          ; permissions
          })
    in
    (* DAEMON CONFIG *)
    let constraint_constants =
      Genesis_ledger_helper.make_constraint_constants
        ~default:Genesis_constants.Constraint_constants.compiled proof_config
    in
    let runtime_config =
      { Runtime_config.daemon =
          Some
            { txpool_max_size = Some txpool_max_size
            ; peer_list_url = None
            ; transaction_expiry_hr = None
            }
      ; genesis =
          Some
            { k = Some k
            ; delta = Some delta
            ; slots_per_epoch = Some slots_per_epoch
            ; slots_per_sub_window = Some slots_per_sub_window
            ; genesis_state_timestamp =
                Some Core.Time.(to_string_abs ~zone:Zone.utc (now ()))
            }
      ; proof = Some proof_config (* TODO: prebake ledger and only set hash *)
      ; ledger =
          Some
            { base = Accounts (bp_accounts @ extra_accounts)
            ; add_genesis_winner = None
            ; num_accounts = None
            ; balances = []
            ; hash = None
            ; name = None
            }
      ; epoch_data = None
      }
    in
    let genesis_constants =
      Or_error.ok_exn
        (Genesis_ledger_helper.make_genesis_constants ~logger
           ~default:Genesis_constants.compiled runtime_config)
    in
    let constants : Test_config.constants =
      { constraints = constraint_constants; genesis = genesis_constants }
    in
    (* BLOCK PRODUCER CONFIG *)
    let block_producer_config index keypair =
      { name = "test-block-producer-" ^ Int.to_string (index + 1)
      ; id = Int.to_string index
      ; keypair
      ; keypair_secret = keypair.secret_name
      ; public_key = keypair.public_key_file
      ; private_key = keypair.private_key_file
      ; libp2p_secret = ""
      }
    in
    let mina_archive_schema = "create_schema.sql" in
    let mina_archive_base_url =
      "https://raw.githubusercontent.com/MinaProtocol/mina/"
      ^ Mina_version.commit_id ^ "/src/app/archive/"
    in
    let mina_archive_schema_aux_files =
      [ mina_archive_base_url ^ "create_schema.sql"
      ; mina_archive_base_url ^ "zkapp_tables.sql"
      ]
    in
    let mk_net_keypair index (pk, sk) =
      let secret_name = "test-keypair-" ^ Int.to_string index in
      let keypair =
        { Keypair.public_key = Public_key.decompress_exn pk; private_key = sk }
      in
      Network_keypair.create_network_keypair ~keypair ~secret_name
    in
    let extra_genesis_net_keypairs =
      List.mapi extra_keypairs_cut ~f:mk_net_keypair
    in
    let bp_net_keypairs = List.mapi bp_keypairs ~f:mk_net_keypair in
    (* NETWORK CONFIG *)
    { mina_automation_location = cli_inputs.mina_automation_location
    ; debug_arg = debug
    ; block_producer_keypairs = bp_net_keypairs
    ; extra_genesis_keypairs = extra_genesis_net_keypairs
    ; constants
    ; terraform =
        { cluster_name
        ; cluster_region
        ; k8s_context = cluster_id
        ; testnet_name
        ; deploy_graphql_ingress = requires_graphql
        ; mina_image = images.mina
        ; mina_agent_image = images.user_agent
        ; mina_bots_image = images.bots
        ; mina_points_image = images.points
        ; mina_archive_image = images.archive_node
        ; runtime_config = Runtime_config.to_yojson runtime_config
        ; block_producer_configs =
            List.mapi bp_net_keypairs ~f:block_producer_config
        ; log_precomputed_blocks
        ; archive_node_count = num_archive_nodes
        ; mina_archive_schema
        ; mina_archive_schema_aux_files
        ; snark_worker_replicas = num_snark_workers
        ; snark_worker_public_key
        ; snark_worker_fee
        ; aws_route53_zone_id
        }
    }

  let to_terraform network_config =
    let open Terraform in
    [ Block.Terraform
        { Block.Terraform.required_version = ">= 0.12.0"
        ; backend =
            Backend.S3
              { Backend.S3.key =
                  "terraform-" ^ network_config.terraform.testnet_name
                  ^ ".tfstate"
              ; encrypt = true
              ; region = aws_region
              ; bucket = "o1labs-terraform-state"
              ; acl = "bucket-owner-full-control"
              }
        }
    ; Block.Provider
        { Block.Provider.provider = "aws"
        ; region = aws_region
        ; zone = None
        ; project = None
        ; alias = None
        }
    ; Block.Provider
        { Block.Provider.provider = "google"
        ; region = cluster_region
        ; zone = Some cluster_zone
        ; project = Some project_id
        ; alias = None
        }
    ; Block.Module
        { Block.Module.local_name = "integration_testnet"
        ; providers = [ ("google.gke", "google") ]
        ; source = "../../modules/o1-integration"
        ; args = terraform_config_to_assoc network_config.terraform
        }
    ]

  let testnet_log_filter network_config =
    Printf.sprintf
      {|
        resource.labels.project_id="%s"
        resource.labels.location="%s"
        resource.labels.cluster_name="%s"
        resource.labels.namespace_name="%s"
      |}
      project_id cluster_region cluster_name
      network_config.terraform.testnet_name
end

module Network_manager = struct
  type t =
    { logger : Logger.t
    ; testnet_name : string
    ; cluster : string
    ; namespace : string
    ; graphql_enabled : bool
    ; testnet_dir : string
    ; testnet_log_filter : string
    ; constants : Test_config.constants
    ; seed_workloads : Kubernetes_network.Workload.t list
    ; block_producer_workloads : Kubernetes_network.Workload.t list
    ; snark_coordinator_workloads : Kubernetes_network.Workload.t list
    ; snark_worker_workloads : Kubernetes_network.Workload.t list
    ; archive_workloads : Kubernetes_network.Workload.t list
    ; workloads_by_id : Kubernetes_network.Workload.t String.Map.t
    ; mutable deployed : bool (* ; keypairs : Keypair.t list *)
    ; block_producer_keypairs : Keypair.t list
    ; extra_genesis_keypairs : Keypair.t list
    }

  let run_cmd t prog args = Util.run_cmd t.testnet_dir prog args

  let run_cmd_exn t prog args = Util.run_cmd_exn t.testnet_dir prog args

  let create ~logger (network_config : Network_config.t) =
    let%bind all_namespaces_str =
      Util.run_cmd_exn "/" "kubectl"
        [ "get"; "namespaces"; "-ojsonpath={.items[*].metadata.name}" ]
    in
    let all_namespaces = String.split ~on:' ' all_namespaces_str in
    let testnet_dir =
      network_config.mina_automation_location ^/ "terraform/testnets"
      ^/ network_config.terraform.testnet_name
    in
    let%bind () =
      if
        List.mem all_namespaces network_config.terraform.testnet_name
          ~equal:String.equal
      then
        let%bind () =
          if network_config.debug_arg then
            Util.prompt_continue
              "Existing namespace of same name detected, pausing startup. \
               Enter [y/Y] to continue on and remove existing namespace, start \
               clean, and run the test; press Cntrl-C to quit out: "
          else
            Deferred.return
              ([%log info]
                 "Existing namespace of same name detected; removing to start \
                  clean")
        in
        Util.run_cmd_exn "/" "kubectl"
          [ "delete"; "namespace"; network_config.terraform.testnet_name ]
        >>| Fn.const ()
      else return ()
    in
    let%bind () =
      if%bind File_system.dir_exists testnet_dir then (
        [%log info] "Old terraform directory found; removing to start clean" ;
        File_system.remove_dir testnet_dir )
      else return ()
    in
    [%log info] "Writing network configuration" ;
    let%bind () = Unix.mkdir testnet_dir in
    (* TODO: prebuild genesis proof and ledger *)
    (*
    let%bind inputs =
      Genesis_ledger_helper.Genesis_proof.generate_inputs ~proof_level ~ledger
        ~constraint_constants ~genesis_constants
    in
    let%bind (_, genesis_proof_filename) =
      Genesis_ledger_helper.Genesis_proof.load_or_generate ~logger ~genesis_dir
        inputs
    in
    *)
    Out_channel.with_file ~fail_if_exists:true (testnet_dir ^/ "main.tf.json")
      ~f:(fun ch ->
        Network_config.to_terraform network_config
        |> Terraform.to_string
        |> Out_channel.output_string ch) ;
    let testnet_log_filter = Network_config.testnet_log_filter network_config in
    let cons_workload workload_id node_info : Kubernetes_network.Workload.t =
      { workload_id; node_info }
    in
    let cons_node_info ?network_keypair ?(has_archive_container = false)
        primary_container_id : Kubernetes_network.Node.info =
      { network_keypair; has_archive_container; primary_container_id }
    in
    (* we currently only deploy 1 seed and coordinator per deploy (will be configurable later) *)
    let seed_workloads = [ cons_workload "seed" [ cons_node_info "mina" ] ] in
    let snark_coordinator_id =
      String.lowercase
        (String.sub network_config.terraform.snark_worker_public_key
           ~pos:
             (String.length network_config.terraform.snark_worker_public_key - 6)
           ~len:6)
    in
    let snark_coordinator_workloads =
      if network_config.terraform.snark_worker_replicas > 0 then
        [ cons_workload
            ("snark-coordinator-" ^ snark_coordinator_id)
            [ cons_node_info "mina" ]
        ]
      else []
    in
    let snark_worker_workloads =
      if network_config.terraform.snark_worker_replicas > 0 then
        [ cons_workload
            ("snark-worker-" ^ snark_coordinator_id)
            (List.init network_config.terraform.snark_worker_replicas
               ~f:(fun _i -> cons_node_info "worker"))
        ]
      else []
    in
    let block_producer_workloads =
      List.map network_config.terraform.block_producer_configs
        ~f:(fun bp_config ->
          cons_workload bp_config.name
            [ cons_node_info ~network_keypair:bp_config.keypair "mina" ])
    in
    let archive_workloads =
      List.init network_config.terraform.archive_node_count ~f:(fun i ->
          cons_workload
            (sprintf "archive-%d" (i + 1))
            [ cons_node_info ~has_archive_container:true "mina" ])
    in
    let workloads_by_id =
      let all_workloads =
        seed_workloads @ snark_coordinator_workloads @ snark_worker_workloads
        @ block_producer_workloads @ archive_workloads
      in
      all_workloads
      |> List.map ~f:(fun w -> (w.workload_id, w))
      |> String.Map.of_alist_exn
    in
    let t =
      { logger
      ; cluster = cluster_id
      ; namespace = network_config.terraform.testnet_name
      ; testnet_name = network_config.terraform.testnet_name
      ; graphql_enabled = network_config.terraform.deploy_graphql_ingress
      ; testnet_dir
      ; testnet_log_filter
      ; constants = network_config.constants
      ; seed_workloads
      ; block_producer_workloads
      ; snark_coordinator_workloads
      ; snark_worker_workloads
      ; archive_workloads
      ; workloads_by_id
      ; deployed = false
      ; block_producer_keypairs =
          List.map network_config.block_producer_keypairs
            ~f:(fun { keypair; _ } -> keypair)
      ; extra_genesis_keypairs =
          List.map network_config.extra_genesis_keypairs
            ~f:(fun { keypair; _ } -> keypair)
      }
    in
    [%log info] "Initializing terraform" ;
    let%bind _ = run_cmd_exn t "terraform" [ "init" ] in
    let%map _ = run_cmd_exn t "terraform" [ "validate" ] in
    t

  let deploy t =
    let logger = t.logger in
    if t.deployed then failwith "network already deployed" ;
    [%log info] "Deploying network" ;
    let%bind _ = run_cmd_exn t "terraform" [ "apply"; "-auto-approve" ] in
    t.deployed <- true ;
    let config : Kubernetes_network.config =
      { testnet_name = t.testnet_name
      ; cluster = t.cluster
      ; namespace = t.namespace
      ; graphql_enabled = t.graphql_enabled
      }
    in
    let%map seeds =
      Deferred.List.concat_map t.seed_workloads
        ~f:(Kubernetes_network.Workload.get_nodes ~config)
    and block_producers =
      Deferred.List.concat_map t.block_producer_workloads
        ~f:(Kubernetes_network.Workload.get_nodes ~config)
    and snark_coordinators =
      Deferred.List.concat_map t.snark_coordinator_workloads
        ~f:(Kubernetes_network.Workload.get_nodes ~config)
    and snark_workers =
      Deferred.List.concat_map t.snark_worker_workloads
        ~f:(Kubernetes_network.Workload.get_nodes ~config)
    and archive_nodes =
      Deferred.List.concat_map t.archive_workloads
        ~f:(Kubernetes_network.Workload.get_nodes ~config)
    in
    let all_nodes =
      seeds @ block_producers @ snark_coordinators @ snark_workers
      @ archive_nodes
    in
    let nodes_by_pod_id =
      all_nodes
      |> List.map ~f:(fun node -> (node.pod_id, node))
      |> String.Map.of_alist_exn
    in
    let result =
      { Kubernetes_network.namespace = t.namespace
      ; constants = t.constants
      ; seeds
      ; block_producers
      ; snark_coordinators
      ; snark_workers
      ; archive_nodes
      ; nodes_by_pod_id
      ; testnet_log_filter = t.testnet_log_filter
      ; block_producer_keypairs = t.block_producer_keypairs
      ; extra_genesis_keypairs = t.extra_genesis_keypairs
      }
    in
    let nodes_to_string =
      Fn.compose (String.concat ~sep:", ")
        (List.map ~f:Kubernetes_network.Node.id)
    in
    [%log info] "Network deployed" ;
    [%log info] "testnet namespace: %s" t.namespace ;
    [%log info] "snark coordinators: %s"
      (nodes_to_string result.snark_coordinators) ;
    [%log info] "snark workers: %s" (nodes_to_string result.snark_workers) ;
    [%log info] "block producers: %s" (nodes_to_string result.block_producers) ;
    [%log info] "archive nodes: %s" (nodes_to_string result.archive_nodes) ;
    result

  let destroy t =
    [%log' info t.logger] "Destroying network" ;
    if not t.deployed then failwith "network not deployed" ;
    let%bind _ = run_cmd_exn t "terraform" [ "destroy"; "-auto-approve" ] in
    t.deployed <- false ;
    Deferred.unit

  let cleanup t =
    let%bind () = if t.deployed then destroy t else return () in
    [%log' info t.logger] "Cleaning up network configuration" ;
    let%bind () = File_system.remove_dir t.testnet_dir in
    Deferred.unit
end<|MERGE_RESOLUTION|>--- conflicted
+++ resolved
@@ -90,14 +90,8 @@
         ; num_archive_nodes
         ; log_precomputed_blocks
         ; snark_worker_fee
-<<<<<<< HEAD
-        ; snark_worker_public_key (* ; aux_account_balance *)
+        ; snark_worker_public_key
         ; proof_config
-=======
-        ; snark_worker_public_key
-        ; work_delay
-        ; transaction_capacity
->>>>>>> 2ff92dd4
         } =
       test_config
     in
