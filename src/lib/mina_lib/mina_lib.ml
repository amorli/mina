--- conflicted
+++ resolved
@@ -117,12 +117,9 @@
       ([ `Path of string ] option * [ `Log ] option) ref
   ; block_production_status :
       [ `Producing | `Producing_in_ms of float | `Free ] ref
-<<<<<<< HEAD
   ; in_memory_reverse_structured_log_messages_for_integration_test :
       (int * string list * bool) ref
-=======
   ; vrf_evaluation_state : Block_producer.Vrf_evaluation_state.t
->>>>>>> efec2629
   }
 [@@deriving fields]
 
@@ -2239,13 +2236,10 @@
             ; sync_status
             ; precomputed_block_writer
             ; block_production_status = ref `Free
-<<<<<<< HEAD
             ; in_memory_reverse_structured_log_messages_for_integration_test =
                 ref (0, [], false)
-=======
             ; vrf_evaluation_state =
                 Block_producer.Vrf_evaluation_state.create ()
->>>>>>> efec2629
             } ) )
 
 let net { components = { net; _ }; _ } = net
@@ -2253,7 +2247,6 @@
 let runtime_config { config = { precomputed_values; _ }; _ } =
   Genesis_ledger_helper.runtime_config_of_precomputed_values precomputed_values
 
-<<<<<<< HEAD
 let start_filtered_log
     ({ in_memory_reverse_structured_log_messages_for_integration_test; _ } : t)
     (structured_log_ids : string list) =
@@ -2296,10 +2289,9 @@
     !in_memory_reverse_structured_log_messages_for_integration_test
   in
   (get_from_idx curr_idx messages [], is_started)
-=======
+
 let verifier { processes = { verifier; _ }; _ } = verifier
 
 let vrf_evaluator { processes = { vrf_evaluator; _ }; _ } = vrf_evaluator
 
-let genesis_ledger t = Genesis_proof.genesis_ledger t.config.precomputed_values
->>>>>>> efec2629
+let genesis_ledger t = Genesis_proof.genesis_ledger t.config.precomputed_values