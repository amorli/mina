--- conflicted
+++ resolved
@@ -221,10 +221,6 @@
 
 val vrf_evaluator : t -> Vrf_evaluator.t
 
-<<<<<<< HEAD
 val genesis_ledger : t -> Mina_ledger.Ledger.t Lazy.t
-=======
-val genesis_ledger : t -> Mina_ledger.Ledger.t Lazy.t
-
-val vrf_evaluation_state : t -> Block_producer.Vrf_evaluation_state.t
->>>>>>> b1c45668
+
+val vrf_evaluation_state : t -> Block_producer.Vrf_evaluation_state.t