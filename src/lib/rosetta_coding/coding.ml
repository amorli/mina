(* coding.ml -- hex encoding/decoding for Rosetta *)

[%%import "/src/config.mlh"]

open Core_kernel
module Field = Snark_params.Tick.Field
module Scalar = Snark_params.Tick.Inner_curve.Scalar
open Signature_lib

(* see RFC 0038, section "marshal-keys" for a specification *)

let hex_char_to_bits4 = function
  | '0' ->
      [ false; false; false; false ]
  | '1' ->
      [ false; false; false; true ]
  | '2' ->
      [ false; false; true; false ]
  | '3' ->
      [ false; false; true; true ]
  | '4' ->
      [ false; true; false; false ]
  | '5' ->
      [ false; true; false; true ]
  | '6' ->
      [ false; true; true; false ]
  | '7' ->
      [ false; true; true; true ]
  | '8' ->
      [ true; false; false; false ]
  | '9' ->
      [ true; false; false; true ]
  | 'A' | 'a' ->
      [ true; false; true; false ]
  | 'B' | 'b' ->
      [ true; false; true; true ]
  | 'C' | 'c' ->
      [ true; true; false; false ]
  | 'D' | 'd' ->
      [ true; true; false; true ]
  | 'E' | 'e' ->
      [ true; true; true; false ]
  | 'F' | 'f' ->
      [ true; true; true; true ]
  | _ ->
      failwith "Expected hex character"

let bits4_to_hex_char bits =
  List.mapi bits ~f:(fun i bit -> if bit then Int.pow 2 (3 - i) else 0)
  |> List.fold ~init:0 ~f:( + )
  |> fun n ->
  let s = sprintf "%0X" n in
  s.[0]

module type Packed = sig
  type t

  val unpack : t -> bool list
end

(* break of the bits byte by byte *)
let bits_by_n n bits =
  let rec go bits acc =
    if List.is_empty bits then List.rev acc
    else
      let bitsn, rest = List.split_n bits n in
      go rest (bitsn :: acc)
  in
  go bits []

let bits_by_4s = bits_by_n 4

let bits_by_8s = bits_by_n 8

let of_unpackable (type t) (module M : Packed with type t = t)
    ?(padding_bit = false) (packed : t) =
  let bits0 = M.unpack packed |> List.rev in
  assert (List.length bits0 = 255) ;
  (* field elements, scalars are 255 bits, left-pad to get 32 bytes *)
  let bits = padding_bit :: bits0 in
  (* break of the bits byte by byte *)
  (* In our encoding, we want highest bytes at the end and lowest at the
     beginning. *)
  let bytes = bits_by_8s bits in
  let bytes' = List.rev bytes in
  let bits' = List.concat bytes' in
  let cs = List.map (bits_by_4s bits') ~f:bits4_to_hex_char in
  String.of_char_list cs

let of_field = of_unpackable (module Field)

let of_scalar = of_unpackable (module Scalar)

module type Unpacked = sig
  type t

  val project : bool list -> t
end

let pack (type t) (module M : Unpacked with type t = t) (raw : string) :
    bool * t =
  (* 256 bits = 64 hex chars *)
  assert (Int.equal (String.length raw) 64) ;
  let bits =
    String.to_list raw |> List.map ~f:hex_char_to_bits4 |> List.concat
  in
  (* In our encoding, we have highest bytes at the end and lowest at the
     beginning. *)
  let bytes = bits_by_8s bits in
  let bytes_rev = List.rev bytes in
  let bits' = List.concat bytes_rev in

  let padding_bit = List.hd_exn bits' in
  (* remove padding bit *)
  let bits'' = List.tl_exn bits' |> List.rev in
  (padding_bit, M.project bits'')

let to_field hex = pack (module Field) hex |> snd

let to_scalar hex = pack (module Scalar) hex |> snd

let of_public_key_compressed pk =
  let { Public_key.Compressed.Poly.x; is_odd } = pk in
  of_field ~padding_bit:is_odd x

let of_public_key pk = of_public_key_compressed (Public_key.compress pk)

let to_public_key_compressed raw =
  let is_odd, x = pack (module Field) raw in
  { Public_key.Compressed.Poly.x; is_odd }

let to_public_key raw =
  to_public_key_compressed raw |> Public_key.decompress_exn

(* inline tests hard-to-impossible to setup with JS *)

let field_hex_roundtrip_test () =
  let field0 = Field.of_int 123123 in
  let hex = of_field field0 in
  let field1 = to_field hex in
  Field.equal field0 field1

let pk_roundtrip_test () =
  let pk =
    { Public_key.Compressed.Poly.x = Field.of_int 123123; is_odd = true }
  in
  let hex = of_public_key_compressed pk in
  let pk' = to_public_key_compressed hex in
  Public_key.Compressed.equal pk pk'

let hex_key_odd =
  "fad1d3e31aede102793fb2cce62b4f1e71a214c94ce18ad5756eba67ef398390"

let hex_key_even =
  "7e406ca640115a8c44ece6ef5d0c56af343b1a993d8c871648ab7980ecaf8230"

let pk_compressed_roundtrip_test hex_key () =
  let pk = to_public_key hex_key in
  let hex' = of_public_key pk in
  String.equal (String.lowercase hex_key) (String.lowercase hex')

let%test "field_hex round-trip" = field_hex_roundtrip_test ()

let%test "public key round-trip" = pk_roundtrip_test ()

let%test "public key compressed roundtrip odd" =
  pk_compressed_roundtrip_test hex_key_odd ()

let%test "public key compressed roundtrip even" =
  pk_compressed_roundtrip_test hex_key_even ()

(* for running tests from JS *)

let unit_tests =
  [ ("field-hex round-trip", field_hex_roundtrip_test)
  ; ("public key round-trip", pk_roundtrip_test)
  ; ( "public key compressed round-trip odd"
    , pk_compressed_roundtrip_test hex_key_odd )
  ; ( "public key compressed round-trip even"
    , pk_compressed_roundtrip_test hex_key_even )
  ]

let run_unit_tests () =
  List.iter unit_tests ~f:(fun (name, test) ->
      printf "Running %s test\n%!" name ;
<<<<<<< HEAD
      assert (test ()) )

[%%endif]
=======
      assert (test ()))
>>>>>>> ea6c7ee8
<|MERGE_RESOLUTION|>--- conflicted
+++ resolved
@@ -183,10 +183,4 @@
 let run_unit_tests () =
   List.iter unit_tests ~f:(fun (name, test) ->
       printf "Running %s test\n%!" name ;
-<<<<<<< HEAD
-      assert (test ()) )
-
-[%%endif]
-=======
-      assert (test ()))
->>>>>>> ea6c7ee8
+      assert (test ()) )