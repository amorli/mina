open Core
open Snark_params
open Tick
open Import

module Stable : sig
  module V1 : sig
    type t =
      {fee: Currency.Fee.Stable.V1.t; prover: Public_key.Compressed.Stable.V1.t}
    [@@deriving bin_io, sexp, yojson, version, compare]
  end

  module Latest = V1
end

type t = Stable.Latest.t =
  {fee: Currency.Fee.Stable.V1.t; prover: Public_key.Compressed.Stable.V1.t}
<<<<<<< HEAD
[@@deriving sexp, yojson, compare]
=======
[@@deriving sexp, yojson, eq, compare]
>>>>>>> 3b245482

val create : fee:Currency.Fee.t -> prover:Public_key.Compressed.t -> t

module Digest : sig
<<<<<<< HEAD
  type t [@@deriving sexp, eq, yojson, compare]
=======
  type t [@@deriving sexp, eq, yojson, hash, compare]
>>>>>>> 3b245482

  module Stable : sig
    module V1 : sig
      type nonrec t = t
      [@@deriving sexp, bin_io, hash, compare, eq, yojson, version]
    end

    module Latest = V1
  end

  module Checked : sig
    type t

    val to_input : t -> (_, Boolean.var) Random_oracle.Input.t
  end

  val to_input : t -> (_, bool) Random_oracle.Input.t

  val typ : (Checked.t, t) Typ.t

  val default : t
end

val digest : t -> Digest.t<|MERGE_RESOLUTION|>--- conflicted
+++ resolved
@@ -15,20 +15,12 @@
 
 type t = Stable.Latest.t =
   {fee: Currency.Fee.Stable.V1.t; prover: Public_key.Compressed.Stable.V1.t}
-<<<<<<< HEAD
-[@@deriving sexp, yojson, compare]
-=======
 [@@deriving sexp, yojson, eq, compare]
->>>>>>> 3b245482
 
 val create : fee:Currency.Fee.t -> prover:Public_key.Compressed.t -> t
 
 module Digest : sig
-<<<<<<< HEAD
-  type t [@@deriving sexp, eq, yojson, compare]
-=======
   type t [@@deriving sexp, eq, yojson, hash, compare]
->>>>>>> 3b245482
 
   module Stable : sig
     module V1 : sig
