--- conflicted
+++ resolved
@@ -276,13 +276,8 @@
         Logger.Consumer_registry.register ~id:"default"
           ~processor:(Logger.Processor.raw ())
           ~transport:
-<<<<<<< HEAD
-            (Logger.Transport.File_system.dumb_logrotate ~directory:conf_dir
+            (Logger_file_system.dumb_logrotate ~directory:conf_dir
                ~log_filename:"mina-prover.log" ~max_size ~num_rotate ) ;
-=======
-            (Logger_file_system.dumb_logrotate ~directory:conf_dir
-               ~log_filename:"mina-prover.log" ~max_size ~num_rotate) ;
->>>>>>> ea6c7ee8
         [%log info] "Prover started" ;
         Worker_state.create
           { conf_dir; logger; proof_level; constraint_constants }
