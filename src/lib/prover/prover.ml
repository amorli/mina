open Core
open Async
open Coda_base
open Coda_state
open Coda_transition
open Blockchain_snark

module type S = Intf.S

module Extend_blockchain_input = struct
  [%%versioned
  module Stable = struct
    [@@@no_toplevel_latest_type]

    module V1 = struct
      type t =
        { chain: Blockchain.Stable.V1.t
        ; next_state: Protocol_state.Value.Stable.V1.t
        ; block: Snark_transition.Value.Stable.V1.t
        ; ledger_proof: Ledger_proof.Stable.V1.t option
        ; prover_state: Consensus.Data.Prover_state.Stable.V1.t
        ; pending_coinbase: Pending_coinbase_witness.Stable.V1.t }

      let to_latest = Fn.id
    end
  end]

  type t = Stable.Latest.t =
    { chain: Blockchain.t
    ; next_state: Protocol_state.Value.t
    ; block: Snark_transition.Value.t
    ; ledger_proof: Ledger_proof.t option
    ; prover_state: Consensus.Data.Prover_state.t
    ; pending_coinbase: Pending_coinbase_witness.t }
  [@@deriving sexp]
end

module Consensus_mechanism = Consensus
module Blockchain = Blockchain

module Worker_state = struct
  module type S = sig
    val extend_blockchain :
         Blockchain.t
      -> Protocol_state.Value.t
      -> Snark_transition.value
      -> Ledger_proof.t option
      -> Consensus.Data.Prover_state.t
      -> Pending_coinbase_witness.t
      -> Blockchain.t Async.Deferred.Or_error.t

    val verify : Protocol_state.Value.t -> Proof.t -> bool
  end

  (* bin_io required by rpc_parallel *)
  type init_arg =
    { conf_dir: string
    ; logger: Logger.Stable.Latest.t
    ; proof_level: Genesis_constants.Proof_level.Stable.Latest.t
    ; constraint_constants:
        Genesis_constants.Constraint_constants.Stable.Latest.t }
  [@@deriving bin_io_unversioned]

  type t = (module S)

  let ledger_proof_opt (chain : Blockchain.t) next_state = function
    | Some t ->
        Ledger_proof.
          ({(statement t) with sok_digest= sok_digest t}, underlying_proof t)
    | None ->
        let bs = Protocol_state.blockchain_state in
        let lh x = Blockchain_state.snarked_ledger_hash (bs x) in
        let tok x = Blockchain_state.snarked_next_available_token (bs x) in
        let chain_state = Blockchain_snark.Blockchain.state chain in
        ( { source= lh chain_state
          ; target= lh next_state
          ; supply_increase= Currency.Amount.zero
          ; fee_excess= Fee_excess.zero
          ; sok_digest= Sok_message.Digest.default
          ; next_available_token_before= tok chain_state
          ; next_available_token_after= tok next_state
          ; pending_coinbase_stack_state=
              { source= Pending_coinbase.Stack.empty
              ; target= Pending_coinbase.Stack.empty } }
        , Proof.transaction_dummy )

  let create {logger; proof_level; constraint_constants; _} : t Deferred.t =
    Deferred.return
      (let m =
         match proof_level with
         | Genesis_constants.Proof_level.Full ->
             ( module struct
               module T = Transaction_snark.Make (struct
                 let constraint_constants = constraint_constants
               end)

               module B = Blockchain_snark.Blockchain_snark_state.Make (struct
                 let tag = T.tag

                 let constraint_constants = constraint_constants

                 let proof_level = proof_level
               end)

               let _ = Pickles.Cache_handle.generate_or_load B.cache_handle

               let extend_blockchain (chain : Blockchain.t)
                   (next_state : Protocol_state.Value.t)
                   (block : Snark_transition.value) (t : Ledger_proof.t option)
                   state_for_handler pending_coinbase =
                 let%map.Async res =
                   Deferred.Or_error.try_with (fun () ->
                       let t = ledger_proof_opt chain next_state t in
                       let%map.Async proof =
                         B.step
                           ~handler:
                             (Consensus.Data.Prover_state.handler
                                ~constraint_constants state_for_handler
                                ~pending_coinbase)
                           { transition= block
                           ; prev_state=
                               Blockchain_snark.Blockchain.state chain }
                           [ ( Blockchain_snark.Blockchain.state chain
                             , Blockchain_snark.Blockchain.proof chain )
                           ; t ]
                           next_state
                       in
                       Blockchain_snark.Blockchain.create ~state:next_state
                         ~proof )
                 in
                 Or_error.iter_error res ~f:(fun e ->
                     [%log error]
                       ~metadata:[("error", Error_json.error_to_yojson e)]
                       "Prover threw an error while extending block: $error" ) ;
                 res

               let verify state proof = B.Proof.verify [(state, proof)]
             end
             : S )
         | Check ->
             ( module struct
               module Transaction_snark = Transaction_snark

               let extend_blockchain (chain : Blockchain.t)
                   (next_state : Protocol_state.Value.t)
                   (block : Snark_transition.value) (t : Ledger_proof.t option)
                   state_for_handler pending_coinbase =
                 let t, _proof = ledger_proof_opt chain next_state t in
                 let res =
                   Blockchain_snark.Blockchain_snark_state.check ~proof_level
                     ~constraint_constants
                     { transition= block
                     ; prev_state= Blockchain_snark.Blockchain.state chain }
                     ~handler:
                       (Consensus.Data.Prover_state.handler state_for_handler
                          ~constraint_constants ~pending_coinbase)
                     t
                     (Protocol_state.hash next_state)
                   |> Or_error.map ~f:(fun () ->
                          Blockchain_snark.Blockchain.create ~state:next_state
                            ~proof:Precomputed_values.compiled_base_proof )
                 in
                 Or_error.iter_error res ~f:(fun e ->
                     [%log error]
                       ~metadata:[("error", Error_json.error_to_yojson e)]
                       "Prover threw an error while extending block: $error" ) ;
                 Async.Deferred.return res

               let verify _state _proof = true
             end
             : S )
         | None ->
             ( module struct
               module Transaction_snark = Transaction_snark

               let extend_blockchain _chain next_state _block _ledger_proof
                   _state_for_handler _pending_coinbase =
                 Deferred.return
                 @@ Ok
<<<<<<< HEAD
                      { Blockchain.proof= Coda_base.Proof.blockchain_dummy
                      ; state= next_state }
=======
                      (Blockchain_snark.Blockchain.create
                         ~proof:Coda_base.Proof.blockchain_dummy
                         ~state:next_state)
>>>>>>> b1481d19

               let verify _ _ = true
             end
             : S )
       in
       Memory_stats.log_memory_stats logger ~process:"prover" ;
       m)

  let get = Fn.id
end

module Functions = struct
  type ('i, 'o) t =
    'i Bin_prot.Type_class.t
    * 'o Bin_prot.Type_class.t
    * (Worker_state.t -> 'i -> 'o Deferred.t)

  let create input output f : ('i, 'o) t = (input, output, f)

  let initialized =
    create bin_unit [%bin_type_class: [`Initialized]] (fun w () ->
        let (module W) = Worker_state.get w in
        Deferred.return `Initialized )

  let extend_blockchain =
    create Extend_blockchain_input.Stable.Latest.bin_t
      [%bin_type_class: Blockchain.Stable.Latest.t Or_error.t]
      (fun w
      {chain; next_state; ledger_proof; block; prover_state; pending_coinbase}
      ->
        let (module W) = Worker_state.get w in
        W.extend_blockchain chain next_state block ledger_proof prover_state
          pending_coinbase )

  let verify_blockchain =
    create Blockchain.Stable.Latest.bin_t bin_bool (fun w chain ->
        let (module W) = Worker_state.get w in
        W.verify
          (Blockchain_snark.Blockchain.state chain)
          (Blockchain_snark.Blockchain.proof chain)
        |> Deferred.return )
end

module Worker = struct
  module T = struct
    module F = Rpc_parallel.Function

    type 'w functions =
      { initialized: ('w, unit, [`Initialized]) F.t
      ; extend_blockchain:
          ('w, Extend_blockchain_input.t, Blockchain.t Or_error.t) F.t
      ; verify_blockchain: ('w, Blockchain.t, bool) F.t }

    module Worker_state = Worker_state

    module Connection_state = struct
      (* bin_io required by rpc_parallel *)
      type init_arg = unit [@@deriving bin_io_unversioned]

      type t = unit
    end

    module Functions
        (C : Rpc_parallel.Creator
             with type worker_state := Worker_state.t
              and type connection_state := Connection_state.t) =
    struct
      let functions =
        let f (i, o, f) =
          C.create_rpc
            ~f:(fun ~worker_state ~conn_state:_ i -> f worker_state i)
            ~bin_input:i ~bin_output:o ()
        in
        let open Functions in
        { initialized= f initialized
        ; extend_blockchain= f extend_blockchain
        ; verify_blockchain= f verify_blockchain }

      let init_worker_state
          Worker_state.{conf_dir; logger; proof_level; constraint_constants} =
        let max_size = 256 * 1024 * 512 in
        let num_rotate = 1 in
        Logger.Consumer_registry.register ~id:"default"
          ~processor:(Logger.Processor.raw ())
          ~transport:
            (Logger.Transport.File_system.dumb_logrotate ~directory:conf_dir
               ~log_filename:"coda-prover.log" ~max_size ~num_rotate) ;
        [%log info] "Prover started" ;
        Worker_state.create
          {conf_dir; logger; proof_level; constraint_constants}

      let init_connection_state ~connection:_ ~worker_state:_ () =
        Deferred.unit
    end
  end

  include Rpc_parallel.Make (T)
end

type t = {connection: Worker.Connection.t; process: Process.t; logger: Logger.t}

let create ~logger ~pids ~conf_dir ~proof_level ~constraint_constants =
  let on_failure err =
    [%log error] "Prover process failed with error $err"
      ~metadata:[("err", Error_json.error_to_yojson err)] ;
    Error.raise err
  in
  let%map connection, process =
    (* HACK: Need to make connection_timeout long since creating a prover can take a long time*)
    Worker.spawn_in_foreground_exn ~connection_timeout:(Time.Span.of_min 1.)
      ~on_failure ~shutdown_on:Disconnect ~connection_state_init_arg:()
      {conf_dir; logger; proof_level; constraint_constants}
  in
  [%log info]
    "Daemon started process of kind $process_kind with pid $prover_pid"
    ~metadata:
      [ ("prover_pid", `Int (Process.pid process |> Pid.to_int))
      ; ( "process_kind"
        , `String Child_processes.Termination.(show_process_kind Prover) ) ] ;
  Child_processes.Termination.register_process pids process
    Child_processes.Termination.Prover ;
  don't_wait_for
  @@ Pipe.iter
       (Process.stdout process |> Reader.pipe)
       ~f:(fun stdout ->
         return
         @@ [%log debug] "Prover stdout: $stdout"
              ~metadata:[("stdout", `String stdout)] ) ;
  don't_wait_for
  @@ Pipe.iter
       (Process.stderr process |> Reader.pipe)
       ~f:(fun stderr ->
         return
         @@ [%log error] "Prover stderr: $stderr"
              ~metadata:[("stderr", `String stderr)] ) ;
  {connection; process; logger}

let initialized {connection; _} =
  Worker.Connection.run connection ~f:Worker.functions.initialized ~arg:()

let prove_from_input_sexp {connection; logger; _} sexp =
  let input = Extend_blockchain_input.t_of_sexp sexp in
  match%map
    Worker.Connection.run connection ~f:Worker.functions.extend_blockchain
      ~arg:input
    >>| Or_error.join
  with
  | Ok _ ->
      [%log info] "prover succeeded :)" ;
      true
  | Error e ->
      [%log error] "prover errored :("
        ~metadata:[("error", Error_json.error_to_yojson e)] ;
      false

let extend_blockchain {connection; logger; _} chain next_state block
    ledger_proof prover_state pending_coinbase =
  let input =
    { Extend_blockchain_input.chain
    ; next_state
    ; block
    ; ledger_proof
    ; prover_state
    ; pending_coinbase }
  in
  match%map
    Worker.Connection.run connection ~f:Worker.functions.extend_blockchain
      ~arg:input
    >>| Or_error.join
  with
  | Ok x ->
      Ok x
  | Error e ->
      [%log error]
        ~metadata:
          [ ( "input-sexp"
            , `String
                (Sexp.to_string (Extend_blockchain_input.sexp_of_t input)) )
          ; ( "input-bin-io"
            , `String
                (Base64.encode_exn
                   (Binable.to_string
                      (module Extend_blockchain_input.Stable.Latest)
                      input)) )
          ; ("error", Error_json.error_to_yojson e) ]
        "Prover failed: $error" ;
      Error e

let prove t ~prev_state ~prev_state_proof ~next_state
    (transition : Internal_transition.t) pending_coinbase =
  let open Deferred.Or_error.Let_syntax in
  let start_time = Core.Time.now () in
  let%map chain =
    extend_blockchain t
      (Blockchain.create ~proof:prev_state_proof ~state:prev_state)
      next_state
      (Internal_transition.snark_transition transition)
      (Internal_transition.ledger_proof transition)
      (Internal_transition.prover_state transition)
      pending_coinbase
  in
  Coda_metrics.(
    Gauge.set Cryptography.blockchain_proving_time_ms
      (Core.Time.Span.to_ms @@ Core.Time.diff (Core.Time.now ()) start_time)) ;
  Blockchain_snark.Blockchain.proof chain<|MERGE_RESOLUTION|>--- conflicted
+++ resolved
@@ -177,14 +177,9 @@
                    _state_for_handler _pending_coinbase =
                  Deferred.return
                  @@ Ok
-<<<<<<< HEAD
-                      { Blockchain.proof= Coda_base.Proof.blockchain_dummy
-                      ; state= next_state }
-=======
                       (Blockchain_snark.Blockchain.create
                          ~proof:Coda_base.Proof.blockchain_dummy
                          ~state:next_state)
->>>>>>> b1481d19
 
                let verify _ _ = true
              end
