(library
 (name mina_base)
 (public_name mina_base)
 (inline_tests)
 (library_flags -linkall)
 (libraries
   ;; opam libraries
   async_kernel
   result
   bin_prot.shape
   ppx_inline_test.config
   sexplib0
   yojson
   ppx_version.runtime
   digestif
   sexp_diff_kernel
   core_kernel
   base.caml
   base
   base.base_internalhash_types
   integers
   base_quickcheck
   core_kernel.uuid
   rocks
   ;; local libraries
   run_in_thread
   kimchi_backend_common
   kimchi_backend.pasta
   mina_base.import
   sgn
   pickles_types
   blake2
   pickles
   sparse_ledger_lib
   snark_params
   signature_lib
   rosetta_coding
   random_oracle
   o1trace
   hash_prefix_states
   dummy_values
   currency
   mina_numbers
   genesis_constants
   block_time
   base58_check
   bignum_bigint
   mina_compile_config
   codable
   crypto_params
   debug_assert
   fold_lib
   fields_derivers.snapps
   fields_derivers.json
   fields_derivers.graphql
   one_or_two
   outside_hash_image
   quickcheck_lib
   snarky.backendless
   test_util
   unsigned_extended
   with_hash
   random_oracle_input
   data_hash_lib
   pickles.backend
   mina_signature_kind
   mina_base.util
   kimchi_backend
   snark_bits
 )
 (preprocessor_deps ../../config.mlh)
 (preprocess
<<<<<<< HEAD
  (pps ppx_snarky ppx_here ppx_coda ppx_version ppx_compare ppx_deriving.make ppx_deriving.enum ppx_deriving.ord
       ppx_base ppx_bench ppx_let ppx_optcomp ppx_sexp_conv ppx_bin_prot ppx_fields_conv ppx_custom_printf ppx_pipebang ppx_assert ppx_deriving_yojson ppx_inline_test h_list.ppx
=======
  (pps ppx_annot ppx_snarky ppx_here ppx_coda ppx_version ppx_compare ppx_deriving.enum ppx_deriving.ord
       ppx_base ppx_bench ppx_let ppx_optcomp ppx_sexp_conv ppx_bin_prot ppx_fields_conv ppx_custom_printf ppx_assert ppx_deriving_yojson ppx_inline_test h_list.ppx
>>>>>>> 6c33fa65
 ))
 (instrumentation (backend bisect_ppx))
 (synopsis "Snarks and friends necessary for keypair generation"))<|MERGE_RESOLUTION|>--- conflicted
+++ resolved
@@ -70,13 +70,8 @@
  )
  (preprocessor_deps ../../config.mlh)
  (preprocess
-<<<<<<< HEAD
-  (pps ppx_snarky ppx_here ppx_coda ppx_version ppx_compare ppx_deriving.make ppx_deriving.enum ppx_deriving.ord
-       ppx_base ppx_bench ppx_let ppx_optcomp ppx_sexp_conv ppx_bin_prot ppx_fields_conv ppx_custom_printf ppx_pipebang ppx_assert ppx_deriving_yojson ppx_inline_test h_list.ppx
-=======
-  (pps ppx_annot ppx_snarky ppx_here ppx_coda ppx_version ppx_compare ppx_deriving.enum ppx_deriving.ord
+  (pps ppx_annot ppx_snarky ppx_here ppx_coda ppx_version ppx_compare ppx_deriving.enum ppx_deriving.ord ppx_deriving.make 
        ppx_base ppx_bench ppx_let ppx_optcomp ppx_sexp_conv ppx_bin_prot ppx_fields_conv ppx_custom_printf ppx_assert ppx_deriving_yojson ppx_inline_test h_list.ppx
->>>>>>> 6c33fa65
  ))
  (instrumentation (backend bisect_ppx))
  (synopsis "Snarks and friends necessary for keypair generation"))