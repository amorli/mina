--- conflicted
+++ resolved
@@ -66,11 +66,8 @@
    mina_signature_kind
    mina_base.util
    kimchi_backend
-<<<<<<< HEAD
    hex
-=======
    snark_bits
->>>>>>> 65b59f56
  )
  (preprocessor_deps ../../config.mlh)
  (preprocess
