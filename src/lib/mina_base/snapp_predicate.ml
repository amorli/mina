[%%import "/src/config.mlh"]

open Core_kernel

[%%ifdef consensus_mechanism]

open Snark_params.Tick

[%%endif]

open Signature_lib
module A = Account
open Mina_numbers
open Currency
open Snapp_basic
open Pickles_types
module Impl = Pickles.Impls.Step

module Closed_interval = struct
  [%%versioned
  module Stable = struct
    module V1 = struct
      type 'a t = { lower : 'a; upper : 'a }
      [@@deriving annot, sexp, equal, compare, hash, yojson, hlist, fields]
    end
  end]

  let gen gen_a compare_a =
    let open Quickcheck.Let_syntax in
    let%bind a1 = gen_a in
    let%map a2 = gen_a in
    if compare_a a1 a2 <= 0 then { lower = a1; upper = a2 }
    else { lower = a2; upper = a1 }

  let to_input { lower; upper } ~f =
    Random_oracle_input.Chunked.append (f lower) (f upper)

  let typ x =
    Typ.of_hlistable [ x; x ] ~var_to_hlist:to_hlist ~var_of_hlist:of_hlist
      ~value_to_hlist:to_hlist ~value_of_hlist:of_hlist

  let deriver ~name inner obj =
    let open Fields_derivers_snapps.Derivers in
    let ( !. ) = ( !. ) ~t_fields_annots in
    Fields.make_creator obj ~lower:!.inner ~upper:!.inner
    |> finish (name ^ "Interval") ~t_toplevel_annots

  let%test_module "ClosedInterval" =
    ( module struct
      module IntClosedInterval = struct
        type t_ = int t [@@deriving sexp, equal, compare]

        (* Note: nonrec doesn't work with ppx-deriving *)
        type t = t_ [@@deriving sexp, equal, compare]

        let v = { lower = 10; upper = 100 }
      end

      let%test_unit "roundtrip json" =
        let open Fields_derivers_snapps.Derivers in
        let full = o () in
        let _a : _ Unified_input.t = deriver ~name:"Int" int full in
        [%test_eq: IntClosedInterval.t]
          (!(full#of_json) (!(full#to_json) IntClosedInterval.v))
          IntClosedInterval.v
    end )
end

let assert_ b e = if b then Ok () else Or_error.error_string e

(* Proofs are produced against a predicate on the protocol state. For the
   transaction to go through, the predicate must be satisfied of the protocol
   state at the time of transaction application. *)
module Numeric = struct
  module Tc = struct
    type ('var, 'a) t =
      { zero : 'a
      ; max_value : 'a
      ; compare : 'a -> 'a -> int
      ; equal : 'a -> 'a -> bool
      ; typ : ('var, 'a) Typ.t
      ; to_input : 'a -> F.t Random_oracle_input.Chunked.t
      ; to_input_checked : 'var -> Field.Var.t Random_oracle_input.Chunked.t
      ; lte_checked : 'var -> 'var -> Boolean.var
      }

    let run f x y = Impl.run_checked (f x y)

    let ( !! ) f = Fn.compose Impl.run_checked f

    let length =
      Length.
        { zero
        ; max_value
        ; compare
        ; lte_checked = run Checked.( <= )
        ; equal
        ; typ
        ; to_input
        ; to_input_checked = Checked.to_input
        }

    let amount =
      Currency.Amount.
        { zero
        ; max_value = max_int
        ; compare
        ; lte_checked = run Checked.( <= )
        ; equal
        ; typ
        ; to_input
        ; to_input_checked = var_to_input
        }

    let balance =
      Currency.Balance.
        { zero
        ; max_value = max_int
        ; compare
        ; lte_checked = run Checked.( <= )
        ; equal
        ; typ
        ; to_input
        ; to_input_checked = var_to_input
        }

    let nonce =
      Account_nonce.
        { zero
        ; max_value
        ; compare
        ; lte_checked = run Checked.( <= )
        ; equal
        ; typ
        ; to_input
        ; to_input_checked = Checked.to_input
        }

    let global_slot =
      Global_slot.
        { zero
        ; max_value
        ; compare
        ; lte_checked = run Checked.( <= )
        ; equal
        ; typ
        ; to_input
        ; to_input_checked = Checked.to_input
        }

    let time =
      Block_time.
        { equal
        ; compare
        ; lte_checked = run Checked.( <= )
        ; zero
        ; max_value
        ; typ = Checked.typ
        ; to_input
        ; to_input_checked = Checked.to_input
        }
  end

  open Tc

  [%%versioned
  module Stable = struct
    module V1 = struct
      type 'a t = 'a Closed_interval.Stable.V1.t Or_ignore.Stable.V1.t
      [@@deriving sexp, equal, yojson, hash, compare]
    end
  end]

  let deriver name inner obj =
    let closed_interval obj' = Closed_interval.deriver ~name inner obj' in
    Or_ignore.deriver closed_interval obj

  module Derivers = struct
    open Fields_derivers_snapps.Derivers

    let token_id_inner obj =
      iso_string obj ~name:"TokenId" ~to_string:Token_id.to_string
        ~of_string:Token_id.of_string

    let block_time_inner obj =
<<<<<<< HEAD
      let ( ^ ) = Fn.compose in
      iso_string ~name:"BlockTime"
        ~of_string:(Block_time.of_uint64 ^ Unsigned_extended.UInt64.of_string)
        ~to_string:(Unsigned_extended.UInt64.to_string ^ Block_time.to_uint64)
=======
      let ( ^^ ) = Fn.compose in
      iso_string ~name:"BlockTime"
        ~of_string:(Block_time.of_uint64 ^^ Unsigned_extended.UInt64.of_string)
        ~to_string:(Unsigned_extended.UInt64.to_string ^^ Block_time.to_uint64)
>>>>>>> 060e2280
        obj

    let nonce obj = deriver "Nonce" uint32 obj

    let balance obj = deriver "Balance" balance obj

    let amount obj = deriver "CurrencyAmount" amount obj

    let length obj = deriver "Length" uint32 obj

    let global_slot obj = deriver "GlobalSlot" uint32 obj

    let token_id obj = deriver "TokenId" token_id_inner obj

    let block_time obj = deriver "BlockTime" block_time_inner obj
  end

  let%test_module "Numeric" =
    ( module struct
      module Int_numeric = struct
        type t_ = int t [@@deriving sexp, equal, compare]

        (* Note: nonrec doesn't work with ppx-deriving *)
        type t = t_ [@@deriving sexp, equal, compare]
      end

      module T = struct
        type t = { foo : Int_numeric.t }
        [@@deriving annot, sexp, equal, compare, fields]

        let v : t =
          { foo = Or_ignore.Check { Closed_interval.lower = 10; upper = 100 } }

        let deriver obj =
          let open Fields_derivers_snapps.Derivers in
          let ( !. ) = ( !. ) ~t_fields_annots in
          Fields.make_creator obj ~foo:!.(deriver "Int" int)
          |> finish "T" ~t_toplevel_annots
      end

      let%test_unit "roundtrip json" =
        let open Fields_derivers_snapps.Derivers in
        let full = o () in
        let _a : _ Unified_input.t = T.deriver full in
        [%test_eq: T.t] (of_json full (to_json full T.v)) T.v
    end )

  let gen gen_a compare_a = Or_ignore.gen (Closed_interval.gen gen_a compare_a)

  let to_input { zero; max_value; to_input; _ } (t : 'a t) =
    Closed_interval.to_input ~f:to_input
      ( match t with
      | Check x ->
          x
      | Ignore ->
          { lower = zero; upper = max_value } )

  module Checked = struct
    type 'a t = 'a Closed_interval.t Or_ignore.Checked.t

    let to_input { to_input_checked; _ } (t : 'a t) =
      Or_ignore.Checked.to_input t
        ~f:(Closed_interval.to_input ~f:to_input_checked)

    open Impl

    let check { lte_checked = ( <= ); _ } (t : 'a t) (x : 'a) =
      Or_ignore.Checked.check t ~f:(fun { lower; upper } ->
          Boolean.all [ lower <= x; x <= upper ])
  end

  let typ { equal = eq; zero; max_value; typ; _ } =
    Or_ignore.typ_implicit (Closed_interval.typ typ)
      ~equal:(Closed_interval.equal eq)
      ~ignore:{ Closed_interval.lower = zero; upper = max_value }

  let check ~label { compare; _ } (t : 'a t) (x : 'a) =
    match t with
    | Ignore ->
        Ok ()
    | Check { lower; upper } ->
        if compare lower x <= 0 && compare x upper <= 0 then Ok ()
        else Or_error.errorf "Bounds check failed: %s" label
end

module Eq_data = struct
  include Or_ignore

  module Tc = struct
    type ('var, 'a) t =
      { equal : 'a -> 'a -> bool
      ; equal_checked : 'var -> 'var -> Boolean.var
      ; default : 'a
      ; typ : ('var, 'a) Typ.t
      ; to_input : 'a -> F.t Random_oracle_input.Chunked.t
      ; to_input_checked : 'var -> Field.Var.t Random_oracle_input.Chunked.t
      }

    let run f x y = Impl.run_checked (f x y)

    let field =
      let open Random_oracle_input.Chunked in
      Field.
        { typ
        ; equal
        ; equal_checked = run Checked.equal
        ; default = zero
        ; to_input = field
        ; to_input_checked = field
        }

    let sequence_state =
      let open Random_oracle_input.Chunked in
      lazy
        Field.
          { typ
          ; equal
          ; equal_checked = run Checked.equal
          ; default = Lazy.force Snapp_account.Sequence_events.empty_hash
          ; to_input = field
          ; to_input_checked = field
          }

    let boolean =
      let open Random_oracle_input.Chunked in
      Boolean.
        { typ
        ; equal = Bool.equal
        ; equal_checked = run equal
        ; default = false
        ; to_input = (fun b -> packed (field_of_bool b, 1))
        ; to_input_checked =
            (fun (b : Boolean.var) -> packed ((b :> Field.Var.t), 1))
        }

    let receipt_chain_hash =
      Receipt.Chain_hash.
        { field with
          to_input_checked = var_to_input
        ; typ
        ; equal
        ; equal_checked = run equal_var
        }

    let ledger_hash =
      Ledger_hash.
        { field with
          to_input_checked = var_to_input
        ; typ
        ; equal
        ; equal_checked = run equal_var
        }

    let frozen_ledger_hash =
      Frozen_ledger_hash.
        { field with
          to_input_checked = var_to_input
        ; typ
        ; equal
        ; equal_checked = run equal_var
        }

    let state_hash =
      State_hash.
        { field with
          to_input_checked = var_to_input
        ; typ
        ; equal
        ; equal_checked = run equal_var
        }

    let token_id =
      Token_id.
        { default
        ; to_input_checked = Checked.to_input
        ; to_input
        ; typ
        ; equal
        ; equal_checked = Checked.equal
        }

    let epoch_seed =
      Epoch_seed.
        { field with
          to_input_checked = var_to_input
        ; typ
        ; equal
        ; equal_checked = run equal_var
        }

    let public_key () =
      Public_key.Compressed.
        { default = Lazy.force invalid_public_key
        ; to_input
        ; to_input_checked = Checked.to_input
        ; equal_checked = run Checked.equal
        ; typ
        ; equal
        }
  end

  let to_input ~explicit { Tc.default; to_input; _ } (t : _ t) =
    if explicit then
      Flagged_option.to_input' ~f:to_input ~field_of_bool
        ( match t with
        | Ignore ->
            { is_some = false; data = default }
        | Check data ->
            { is_some = true; data } )
    else to_input (match t with Ignore -> default | Check x -> x)

  let to_input_explicit tc = to_input ~explicit:true tc

  let to_input_checked { Tc.to_input_checked; _ } (t : _ Checked.t) =
    Checked.to_input t ~f:to_input_checked

  let check_checked { Tc.equal_checked; _ } (t : 'a Checked.t) (x : 'a) =
    Checked.check t ~f:(equal_checked x)

  let check ~label { Tc.equal; _ } (t : 'a t) (x : 'a) =
    match t with
    | Ignore ->
        Ok ()
    | Check y ->
        if equal x y then Ok ()
        else Or_error.errorf "Equality check failed: %s" label

  let typ_implicit { Tc.equal; default = ignore; typ; _ } =
    typ_implicit ~equal ~ignore typ

  let typ_explicit { Tc.default = ignore; typ; _ } = typ_explicit ~ignore typ
end

module Hash = struct
  include Eq_data

  let to_input tc = to_input ~explicit:true tc

  let typ = typ_explicit
end

module Leaf_typs = struct
  let public_key () =
    Public_key.Compressed.(
      Or_ignore.typ_explicit ~ignore:(Lazy.force invalid_public_key) typ)

  open Eq_data.Tc

  let field = Eq_data.typ_explicit field

  let receipt_chain_hash = Hash.typ receipt_chain_hash

  let ledger_hash = Hash.typ ledger_hash

  let frozen_ledger_hash = Hash.typ frozen_ledger_hash

  let state_hash = Hash.typ state_hash

  open Numeric.Tc

  let length = Numeric.typ length

  let time = Numeric.typ time

  let amount = Numeric.typ amount

  let balance = Numeric.typ balance

  let nonce = Numeric.typ nonce

  let global_slot = Numeric.typ global_slot

  let token_id = Hash.typ token_id
end

module Account = struct
  module Poly = struct
    [%%versioned
    module Stable = struct
      module V2 = struct
        type ('balance, 'nonce, 'receipt_chain_hash, 'pk, 'field, 'bool) t =
          { balance : 'balance
          ; nonce : 'nonce
          ; receipt_chain_hash : 'receipt_chain_hash
          ; public_key : 'pk
          ; delegate : 'pk
          ; state : 'field Snapp_state.V.Stable.V1.t
          ; sequence_state : 'field
          ; proved_state : 'bool
          }
        [@@deriving annot, hlist, sexp, equal, yojson, hash, compare, fields]
      end

      module V1 = struct
        type ('balance, 'nonce, 'receipt_chain_hash, 'pk, 'field) t =
          { balance : 'balance
          ; nonce : 'nonce
          ; receipt_chain_hash : 'receipt_chain_hash
          ; public_key : 'pk
          ; delegate : 'pk
          ; state : 'field Snapp_state.V.Stable.V1.t
          }
        [@@deriving annot, hlist, sexp, equal, yojson, hash, compare]
      end
    end]
  end

  [%%versioned
  module Stable = struct
    module V2 = struct
      type t =
        ( Balance.Stable.V1.t Numeric.Stable.V1.t
        , Account_nonce.Stable.V1.t Numeric.Stable.V1.t
        , Receipt.Chain_hash.Stable.V1.t Hash.Stable.V1.t
        , Public_key.Compressed.Stable.V1.t Eq_data.Stable.V1.t
        , F.Stable.V1.t Eq_data.Stable.V1.t
        , bool Eq_data.Stable.V1.t )
        Poly.Stable.V2.t
      [@@deriving sexp, equal, yojson, hash, compare]

      let to_latest = Fn.id
    end

    module V1 = struct
      type t =
        ( Balance.Stable.V1.t Numeric.Stable.V1.t
        , Account_nonce.Stable.V1.t Numeric.Stable.V1.t
        , Receipt.Chain_hash.Stable.V1.t Hash.Stable.V1.t
        , Public_key.Compressed.Stable.V1.t Eq_data.Stable.V1.t
        , F.Stable.V1.t Eq_data.Stable.V1.t )
        Poly.Stable.V1.t
      [@@deriving sexp, equal, yojson, hash, compare]

      let to_latest
          ({ balance; nonce; receipt_chain_hash; public_key; delegate; state } :
            t) : V2.t =
        { balance
        ; nonce
        ; receipt_chain_hash
        ; public_key
        ; delegate
        ; state
        ; sequence_state = Ignore
        ; proved_state = Ignore
        }
    end
  end]

  let gen : t Quickcheck.Generator.t =
    let open Quickcheck.Let_syntax in
    let%bind balance = Numeric.gen Balance.gen Balance.compare in
    let%bind nonce = Numeric.gen Account_nonce.gen Account_nonce.compare in
    let%bind receipt_chain_hash = Or_ignore.gen Receipt.Chain_hash.gen in
    let%bind public_key = Eq_data.gen Public_key.Compressed.gen in
    let%bind delegate = Eq_data.gen Public_key.Compressed.gen in
    let%bind state =
      let%bind fields =
        let field_gen = Snark_params.Tick.Field.gen in
        Quickcheck.Generator.list_with_length 8 (Or_ignore.gen field_gen)
      in
      (* won't raise because length is correct *)
      Quickcheck.Generator.return (Snapp_state.V.of_list_exn fields)
    in
    let%bind sequence_state =
      let%bind n = Int.gen_uniform_incl Int.min_value Int.max_value in
      let field_gen = Quickcheck.Generator.return (F.of_int n) in
      Or_ignore.gen field_gen
    in
    let%map proved_state = Or_ignore.gen Quickcheck.Generator.bool in
    { Poly.balance
    ; nonce
    ; receipt_chain_hash
    ; public_key
    ; delegate
    ; state
    ; sequence_state
    ; proved_state
    }

  let accept : t =
    { balance = Ignore
    ; nonce = Ignore
    ; receipt_chain_hash = Ignore
    ; public_key = Ignore
    ; delegate = Ignore
    ; state =
        Vector.init Snapp_state.Max_state_size.n ~f:(fun _ -> Or_ignore.Ignore)
    ; sequence_state = Ignore
    ; proved_state = Ignore
    }

  let is_accept : t -> bool = equal accept

  let deriver obj =
    let open Fields_derivers_snapps in
    let ( !. ) = ( !. ) ~t_fields_annots:Poly.t_fields_annots in
    Poly.Fields.make_creator obj ~balance:!.Numeric.Derivers.balance
      ~nonce:!.Numeric.Derivers.nonce
      ~receipt_chain_hash:!.(Or_ignore.deriver field)
      ~public_key:!.(Or_ignore.deriver public_key)
      ~delegate:!.(Or_ignore.deriver public_key)
      ~state:!.(Snapp_state.deriver @@ Or_ignore.deriver field)
      ~sequence_state:!.(Or_ignore.deriver field)
      ~proved_state:!.(Or_ignore.deriver bool)
    |> finish "AccountPredicate" ~t_toplevel_annots:Poly.t_toplevel_annots

  let%test_unit "json roundtrip" =
    let b = Balance.of_int 1000 in
    let predicate : t =
      { accept with
        balance = Or_ignore.Check { Closed_interval.lower = b; upper = b }
      ; public_key = Or_ignore.Check Public_key.Compressed.empty
      ; sequence_state = Or_ignore.Check (Field.of_int 99)
      ; proved_state = Or_ignore.Check true
      }
    in
    let module Fd = Fields_derivers_snapps.Derivers in
    let full = deriver (Fd.o ()) in
    [%test_eq: t] predicate (predicate |> Fd.to_json full |> Fd.of_json full)

  let to_input
      ({ balance
       ; nonce
       ; receipt_chain_hash
       ; public_key
       ; delegate
       ; state
       ; sequence_state
       ; proved_state
       } :
        t) =
    let open Random_oracle_input.Chunked in
    List.reduce_exn ~f:append
      [ Numeric.(to_input Tc.balance balance)
      ; Numeric.(to_input Tc.nonce nonce)
      ; Hash.(to_input Tc.receipt_chain_hash receipt_chain_hash)
      ; Eq_data.(to_input_explicit (Tc.public_key ()) public_key)
      ; Eq_data.(to_input_explicit (Tc.public_key ()) delegate)
      ; Vector.reduce_exn ~f:append
          (Vector.map state ~f:Eq_data.(to_input_explicit Tc.field))
      ; Eq_data.(to_input ~explicit:false (Lazy.force Tc.sequence_state))
          sequence_state
      ; Eq_data.(to_input_explicit Tc.boolean) proved_state
      ]

  let digest t =
    Random_oracle.(
      hash ~init:Hash_prefix.snapp_predicate_account (pack_input (to_input t)))

  module Checked = struct
    type t =
      ( Balance.var Numeric.Checked.t
      , Account_nonce.Checked.t Numeric.Checked.t
      , Receipt.Chain_hash.var Hash.Checked.t
      , Public_key.Compressed.var Eq_data.Checked.t
      , Field.Var.t Eq_data.Checked.t
      , Boolean.var Eq_data.Checked.t )
      Poly.Stable.Latest.t

    let to_input
        ({ balance
         ; nonce
         ; receipt_chain_hash
         ; public_key
         ; delegate
         ; state
         ; sequence_state
         ; proved_state
         } :
          t) =
      let open Random_oracle_input.Chunked in
      List.reduce_exn ~f:append
        [ Numeric.(Checked.to_input Tc.balance balance)
        ; Numeric.(Checked.to_input Tc.nonce nonce)
        ; Hash.(to_input_checked Tc.receipt_chain_hash receipt_chain_hash)
        ; Eq_data.(to_input_checked (Tc.public_key ()) public_key)
        ; Eq_data.(to_input_checked (Tc.public_key ()) delegate)
        ; Vector.reduce_exn ~f:append
            (Vector.map state ~f:Eq_data.(to_input_checked Tc.field))
        ; Eq_data.(to_input_checked (Lazy.force Tc.sequence_state))
            sequence_state
        ; Eq_data.(to_input_checked Tc.boolean) proved_state
        ]

    open Impl

    let nonsnapp
        ({ balance
         ; nonce
         ; receipt_chain_hash
         ; public_key
         ; delegate
         ; state = _
         ; sequence_state = _
         ; proved_state = _
         } :
          t) (a : Account.Checked.Unhashed.t) =
      [ Numeric.(Checked.check Tc.balance balance a.balance)
      ; Numeric.(Checked.check Tc.nonce nonce a.nonce)
      ; Eq_data.(
          check_checked Tc.receipt_chain_hash receipt_chain_hash
            a.receipt_chain_hash)
      ; Eq_data.(check_checked (Tc.public_key ()) delegate a.delegate)
      ; Eq_data.(check_checked (Tc.public_key ()) public_key a.public_key)
      ]

    let check_nonsnapp t a = Boolean.all (nonsnapp t a)

    let snapp
        ({ balance = _
         ; nonce = _
         ; receipt_chain_hash = _
         ; public_key = _
         ; delegate = _
         ; state
         ; sequence_state
         ; proved_state
         } :
          t) (snapp : Snapp_account.Checked.t) =
      Boolean.any
        Vector.(
          to_list
            (map snapp.sequence_state
               ~f:
                 Eq_data.(
                   check_checked (Lazy.force Tc.sequence_state) sequence_state)))
      :: Eq_data.(check_checked Tc.boolean proved_state snapp.proved_state)
      :: Vector.(
           to_list
             (map2 state snapp.app_state ~f:Eq_data.(check_checked Tc.field)))

    let check_snapp t a = Boolean.all (snapp t a)

    let check t a = Boolean.all (nonsnapp t a @ snapp t a.snapp)

    let digest (t : t) =
      Random_oracle.Checked.(
        hash ~init:Hash_prefix.snapp_predicate_account (pack_input (to_input t)))
  end

  let typ () : (Checked.t, Stable.Latest.t) Typ.t =
    let open Poly.Stable.Latest in
    let open Leaf_typs in
    Typ.of_hlistable
      [ balance
      ; nonce
      ; receipt_chain_hash
      ; public_key ()
      ; public_key ()
      ; Snapp_state.typ (Or_ignore.typ_explicit Field.typ ~ignore:Field.zero)
      ; Or_ignore.typ_implicit Field.typ ~equal:Field.equal
          ~ignore:(Lazy.force Snapp_account.Sequence_events.empty_hash)
      ; Or_ignore.typ_explicit Boolean.typ ~ignore:false
      ]
      ~var_to_hlist:to_hlist ~var_of_hlist:of_hlist ~value_to_hlist:to_hlist
      ~value_of_hlist:of_hlist

  let check
      ({ balance
       ; nonce
       ; receipt_chain_hash
       ; public_key
       ; delegate
       ; state
       ; sequence_state
       ; proved_state
       } :
        t) (a : Account.t) =
    let open Or_error.Let_syntax in
    let%bind () =
      Numeric.(check ~label:"balance" Tc.balance balance a.balance)
    in
    let%bind () = Numeric.(check ~label:"nonce" Tc.nonce nonce a.nonce) in
    let%bind () =
      Eq_data.(
        check ~label:"receipt_chain_hash" Tc.receipt_chain_hash
          receipt_chain_hash a.receipt_chain_hash)
    in
    let%bind () =
      let tc = Eq_data.Tc.public_key () in
      Eq_data.(
        check ~label:"delegate" tc delegate
          (Option.value ~default:tc.default a.delegate))
    in
    let%bind () =
      Eq_data.(
        check ~label:"public_key" (Tc.public_key ()) public_key a.public_key)
    in
    let%bind () =
      match a.snapp with
      | None ->
          return ()
      | Some snapp ->
          let%bind (_ : int) =
            List.fold_result ~init:0
              Vector.(to_list (zip state snapp.app_state))
              ~f:(fun i (c, v) ->
                let%map () =
                  Eq_data.(check Tc.field ~label:(sprintf "state[%d]" i) c v)
                in
                i + 1)
          in
          let%bind () =
            Eq_data.(
              check ~label:"proved_state" Tc.boolean proved_state
                snapp.proved_state)
          in
          if
            Option.is_some
            @@ List.find (Vector.to_list snapp.sequence_state) ~f:(fun state ->
                   Eq_data.(
                     check
                       (Lazy.force Tc.sequence_state)
                       ~label:"" sequence_state state)
                   |> Or_error.is_ok)
          then Ok ()
          else Or_error.errorf "Equality check failed: sequence_state"
    in
    return ()
end

module Protocol_state = struct
  (* On each numeric field, you may assert a range
     On each hash field, you may assert an equality
  *)

  module Epoch_data = struct
    module Poly = Epoch_data.Poly

    [%%versioned
    module Stable = struct
      module V1 = struct
        (* TODO: Not sure if this should be frozen ledger hash or not *)
        type t =
          ( ( Frozen_ledger_hash.Stable.V1.t Hash.Stable.V1.t
            , Currency.Amount.Stable.V1.t Numeric.Stable.V1.t )
            Epoch_ledger.Poly.Stable.V1.t
          , Epoch_seed.Stable.V1.t Hash.Stable.V1.t
          , State_hash.Stable.V1.t Hash.Stable.V1.t
          , State_hash.Stable.V1.t Hash.Stable.V1.t
          , Length.Stable.V1.t Numeric.Stable.V1.t )
          Poly.Stable.V1.t
        [@@deriving sexp, equal, yojson, hash, compare]

        let to_latest = Fn.id
      end
    end]

    let deriver obj =
      let open Fields_derivers_snapps.Derivers in
      let ledger obj' =
        let ( !. ) =
          ( !. ) ~t_fields_annots:Epoch_ledger.Poly.t_fields_annots
        in
        Epoch_ledger.Poly.Fields.make_creator obj'
          ~hash:!.(Or_ignore.deriver field)
          ~total_currency:!.Numeric.Derivers.amount
        |> finish "EpochLedgerPredicate"
             ~t_toplevel_annots:Epoch_ledger.Poly.t_toplevel_annots
      in
      let ( !. ) = ( !. ) ~t_fields_annots:Poly.t_fields_annots in
      Poly.Fields.make_creator obj ~ledger:!.ledger
        ~seed:!.(Or_ignore.deriver field)
        ~start_checkpoint:!.(Or_ignore.deriver field)
        ~lock_checkpoint:!.(Or_ignore.deriver field)
        ~epoch_length:!.Numeric.Derivers.length
      |> finish "EpochDataPredicate" ~t_toplevel_annots:Poly.t_toplevel_annots

    let%test_unit "json roundtrip" =
      let f = Or_ignore.Check Field.one in
      let u = Length.zero in
      let a = Amount.zero in
      let predicate : t =
        { Poly.ledger =
            { Epoch_ledger.Poly.hash = f
            ; total_currency =
                Or_ignore.Check { Closed_interval.lower = a; upper = a }
            }
        ; seed = f
        ; start_checkpoint = f
        ; lock_checkpoint = f
        ; epoch_length =
            Or_ignore.Check { Closed_interval.lower = u; upper = u }
        }
      in
      let module Fd = Fields_derivers_snapps.Derivers in
      let full = deriver (Fd.o ()) in
      [%test_eq: t] predicate (predicate |> Fd.to_json full |> Fd.of_json full)

    let gen : t Quickcheck.Generator.t =
      let open Quickcheck.Let_syntax in
      let%bind ledger =
        let%bind hash = Hash.gen Frozen_ledger_hash0.gen in
        let%map total_currency = Numeric.gen Amount.gen Amount.compare in
        { Epoch_ledger.Poly.hash; total_currency }
      in
      let%bind seed = Hash.gen Epoch_seed.gen in
      let%bind start_checkpoint = Hash.gen State_hash.gen in
      let%bind lock_checkpoint = Hash.gen State_hash.gen in
      let min_epoch_length = 8 in
      let max_epoch_length = Genesis_constants.slots_per_epoch in
      let%map epoch_length =
        Numeric.gen
          (Length.gen_incl
             (Length.of_int min_epoch_length)
             (Length.of_int max_epoch_length))
          Length.compare
      in
      { Poly.ledger; seed; start_checkpoint; lock_checkpoint; epoch_length }

    let to_input
        ({ ledger = { hash; total_currency }
         ; seed
         ; start_checkpoint
         ; lock_checkpoint
         ; epoch_length
         } :
          t) =
      let open Random_oracle.Input.Chunked in
      List.reduce_exn ~f:append
        [ Hash.(to_input Tc.frozen_ledger_hash hash)
        ; Numeric.(to_input Tc.amount total_currency)
        ; Hash.(to_input Tc.epoch_seed seed)
        ; Hash.(to_input Tc.state_hash start_checkpoint)
        ; Hash.(to_input Tc.state_hash lock_checkpoint)
        ; Numeric.(to_input Tc.length epoch_length)
        ]

    module Checked = struct
      type t =
        ( ( Frozen_ledger_hash.var Hash.Checked.t
          , Currency.Amount.var Numeric.Checked.t )
          Epoch_ledger.Poly.t
        , Epoch_seed.var Hash.Checked.t
        , State_hash.var Hash.Checked.t
        , State_hash.var Hash.Checked.t
        , Length.Checked.t Numeric.Checked.t )
        Poly.t

      let to_input
          ({ ledger = { hash; total_currency }
           ; seed
           ; start_checkpoint
           ; lock_checkpoint
           ; epoch_length
           } :
            t) =
        let open Random_oracle.Input.Chunked in
        List.reduce_exn ~f:append
          [ Hash.(to_input_checked Tc.frozen_ledger_hash hash)
          ; Numeric.(Checked.to_input Tc.amount total_currency)
          ; Hash.(to_input_checked Tc.epoch_seed seed)
          ; Hash.(to_input_checked Tc.state_hash start_checkpoint)
          ; Hash.(to_input_checked Tc.state_hash lock_checkpoint)
          ; Numeric.(Checked.to_input Tc.length epoch_length)
          ]
    end
  end

  module Poly = struct
    [%%versioned
    module Stable = struct
      module V1 = struct
        type ( 'snarked_ledger_hash
             , 'time
             , 'length
             , 'vrf_output
             , 'global_slot
             , 'amount
             , 'epoch_data )
             t =
          { (* TODO:
               We should include staged ledger hash again! It only changes once per
               block. *)
            snarked_ledger_hash : 'snarked_ledger_hash
          ; timestamp : 'time
          ; blockchain_length : 'length
                (* TODO: This previously had epoch_count but I removed it as I believe it is redundant
                   with global_slot_since_hard_fork.

                   epoch_count in [a, b]

                   should be equivalent to

                   global_slot_since_hard_fork in [slots_per_epoch * a, slots_per_epoch * b]
                *)
          ; min_window_density : 'length
          ; last_vrf_output : 'vrf_output [@skip]
          ; total_currency : 'amount
          ; global_slot_since_hard_fork : 'global_slot
          ; global_slot_since_genesis : 'global_slot
          ; staking_epoch_data : 'epoch_data
          ; next_epoch_data : 'epoch_data
          }
        [@@deriving annot, hlist, sexp, equal, yojson, hash, compare, fields]
      end
    end]
  end

  [%%versioned
  module Stable = struct
    module V1 = struct
      type t =
        ( Frozen_ledger_hash.Stable.V1.t Hash.Stable.V1.t
        , Block_time.Stable.V1.t Numeric.Stable.V1.t
        , Length.Stable.V1.t Numeric.Stable.V1.t
        , unit (* TODO *)
        , Global_slot.Stable.V1.t Numeric.Stable.V1.t
        , Currency.Amount.Stable.V1.t Numeric.Stable.V1.t
        , Epoch_data.Stable.V1.t )
        Poly.Stable.V1.t
      [@@deriving sexp, equal, yojson, hash, compare]

      let to_latest = Fn.id
    end
  end]

  let deriver obj =
    let open Fields_derivers_snapps.Derivers in
    let ( !. ) ?skip_data =
      ( !. ) ?skip_data ~t_fields_annots:Poly.t_fields_annots
    in
    let last_vrf_output = ( !. ) ~skip_data:() skip in
    Poly.Fields.make_creator obj
      ~snarked_ledger_hash:!.(Or_ignore.deriver field)
      ~timestamp:!.Numeric.Derivers.block_time
      ~blockchain_length:!.Numeric.Derivers.length
      ~min_window_density:!.Numeric.Derivers.length ~last_vrf_output
      ~total_currency:!.Numeric.Derivers.amount
      ~global_slot_since_hard_fork:!.Numeric.Derivers.global_slot
      ~global_slot_since_genesis:!.Numeric.Derivers.global_slot
      ~staking_epoch_data:!.Epoch_data.deriver
      ~next_epoch_data:!.Epoch_data.deriver
    |> finish "ProtocolStatePredicate" ~t_toplevel_annots:Poly.t_toplevel_annots

  let gen : t Quickcheck.Generator.t =
    let open Quickcheck.Let_syntax in
    (* TODO: pass in ledger hash, next available token *)
    let snarked_ledger_hash = Snapp_basic.Or_ignore.Ignore in
    let%bind timestamp = Numeric.gen Block_time.gen Block_time.compare in
    let%bind blockchain_length = Numeric.gen Length.gen Length.compare in
    let max_min_window_density =
      Genesis_constants.for_unit_tests.protocol.slots_per_sub_window
      * Genesis_constants.Constraint_constants.compiled.sub_windows_per_window
      - 1
      |> Length.of_int
    in
    let%bind min_window_density =
      Numeric.gen
        (Length.gen_incl Length.zero max_min_window_density)
        Length.compare
    in
    (* TODO: fix when type becomes something other than unit *)
    let last_vrf_output = () in
    let%bind total_currency =
      Numeric.gen Currency.Amount.gen Currency.Amount.compare
    in
    let%bind global_slot_since_hard_fork =
      Numeric.gen Global_slot.gen Global_slot.compare
    in
    let%bind global_slot_since_genesis =
      Numeric.gen Global_slot.gen Global_slot.compare
    in
    let%bind staking_epoch_data = Epoch_data.gen in
    let%map next_epoch_data = Epoch_data.gen in
    { Poly.snarked_ledger_hash
    ; timestamp
    ; blockchain_length
    ; min_window_density
    ; last_vrf_output
    ; total_currency
    ; global_slot_since_hard_fork
    ; global_slot_since_genesis
    ; staking_epoch_data
    ; next_epoch_data
    }

  let to_input
      ({ snarked_ledger_hash
       ; timestamp
       ; blockchain_length
       ; min_window_density
       ; last_vrf_output
       ; total_currency
       ; global_slot_since_hard_fork
       ; global_slot_since_genesis
       ; staking_epoch_data
       ; next_epoch_data
       } :
        t) =
    let open Random_oracle.Input.Chunked in
    let () = last_vrf_output in
    let length = Numeric.(to_input Tc.length) in
    List.reduce_exn ~f:append
      [ Hash.(to_input Tc.field snarked_ledger_hash)
      ; Numeric.(to_input Tc.time timestamp)
      ; length blockchain_length
      ; length min_window_density
      ; Numeric.(to_input Tc.amount total_currency)
      ; Numeric.(to_input Tc.global_slot global_slot_since_hard_fork)
      ; Numeric.(to_input Tc.global_slot global_slot_since_genesis)
      ; Epoch_data.to_input staking_epoch_data
      ; Epoch_data.to_input next_epoch_data
      ]

  let digest t =
    Random_oracle.(
      hash ~init:Hash_prefix.snapp_predicate_protocol_state
        (pack_input (to_input t)))

  module View = struct
    [%%versioned
    module Stable = struct
      module V1 = struct
        type t =
          ( Frozen_ledger_hash.Stable.V1.t
          , Block_time.Stable.V1.t
          , Length.Stable.V1.t
          , unit (* TODO *)
          , Global_slot.Stable.V1.t
          , Currency.Amount.Stable.V1.t
          , ( ( Frozen_ledger_hash.Stable.V1.t
              , Currency.Amount.Stable.V1.t )
              Epoch_ledger.Poly.Stable.V1.t
            , Epoch_seed.Stable.V1.t
            , State_hash.Stable.V1.t
            , State_hash.Stable.V1.t
            , Length.Stable.V1.t )
            Epoch_data.Poly.Stable.V1.t )
          Poly.Stable.V1.t
        [@@deriving sexp, equal, yojson, hash, compare]

        let to_latest = Fn.id
      end
    end]

    module Checked = struct
      type t =
        ( Frozen_ledger_hash.var
        , Block_time.Checked.t
        , Length.Checked.t
        , unit (* TODO *)
        , Global_slot.Checked.t
        , Currency.Amount.var
        , ( (Frozen_ledger_hash.var, Currency.Amount.var) Epoch_ledger.Poly.t
          , Epoch_seed.var
          , State_hash.var
          , State_hash.var
          , Length.Checked.t )
          Epoch_data.Poly.t )
        Poly.t
    end
  end

  module Checked = struct
    type t =
      ( Frozen_ledger_hash.var Hash.Checked.t
      , Block_time.Checked.t Numeric.Checked.t
      , Length.Checked.t Numeric.Checked.t
      , unit (* TODO *)
      , Global_slot.Checked.t Numeric.Checked.t
      , Currency.Amount.var Numeric.Checked.t
      , Epoch_data.Checked.t )
      Poly.Stable.Latest.t

    let to_input
        ({ snarked_ledger_hash
         ; timestamp
         ; blockchain_length
         ; min_window_density
         ; last_vrf_output
         ; total_currency
         ; global_slot_since_hard_fork
         ; global_slot_since_genesis
         ; staking_epoch_data
         ; next_epoch_data
         } :
          t) =
      let open Random_oracle.Input.Chunked in
      let () = last_vrf_output in
      let length = Numeric.(Checked.to_input Tc.length) in
      List.reduce_exn ~f:append
        [ Hash.(to_input_checked Tc.frozen_ledger_hash snarked_ledger_hash)
        ; Numeric.(Checked.to_input Tc.time timestamp)
        ; length blockchain_length
        ; length min_window_density
        ; Numeric.(Checked.to_input Tc.amount total_currency)
        ; Numeric.(Checked.to_input Tc.global_slot global_slot_since_hard_fork)
        ; Numeric.(Checked.to_input Tc.global_slot global_slot_since_genesis)
        ; Epoch_data.Checked.to_input staking_epoch_data
        ; Epoch_data.Checked.to_input next_epoch_data
        ]

    let digest t =
      Random_oracle.Checked.(
        hash ~init:Hash_prefix.snapp_predicate_protocol_state
          (pack_input (to_input t)))

    let check
        (* Bind all the fields explicity so we make sure they are all used. *)
          ({ snarked_ledger_hash
           ; timestamp
           ; blockchain_length
           ; min_window_density
           ; last_vrf_output
           ; total_currency
           ; global_slot_since_hard_fork
           ; global_slot_since_genesis
           ; staking_epoch_data
           ; next_epoch_data
           } :
            t) (s : View.Checked.t) =
      let open Impl in
      let epoch_ledger ({ hash; total_currency } : _ Epoch_ledger.Poly.t)
          (t : Epoch_ledger.var) =
        [ Hash.(check_checked Tc.frozen_ledger_hash) hash t.hash
        ; Numeric.(Checked.check Tc.amount) total_currency t.total_currency
        ]
      in
      let epoch_data
          ({ ledger; seed; start_checkpoint; lock_checkpoint; epoch_length } :
            _ Epoch_data.Poly.t) (t : _ Epoch_data.Poly.t) =
        ignore seed ;
        epoch_ledger ledger t.ledger
        @ [ Hash.(check_checked Tc.state_hash)
              start_checkpoint t.start_checkpoint
          ; Hash.(check_checked Tc.state_hash) lock_checkpoint t.lock_checkpoint
          ; Numeric.(Checked.check Tc.length) epoch_length t.epoch_length
          ]
      in
      ignore last_vrf_output ;
      Boolean.all
        ( [ Hash.(check_checked Tc.ledger_hash)
              snarked_ledger_hash s.snarked_ledger_hash
          ; Numeric.(Checked.check Tc.time) timestamp s.timestamp
          ; Numeric.(Checked.check Tc.length)
              blockchain_length s.blockchain_length
          ; Numeric.(Checked.check Tc.length)
              min_window_density s.min_window_density
          ; Numeric.(Checked.check Tc.amount) total_currency s.total_currency
          ; Numeric.(Checked.check Tc.global_slot)
              global_slot_since_hard_fork s.global_slot_since_hard_fork
          ; Numeric.(Checked.check Tc.global_slot)
              global_slot_since_genesis s.global_slot_since_genesis
          ]
        @ epoch_data staking_epoch_data s.staking_epoch_data
        @ epoch_data next_epoch_data s.next_epoch_data )
  end

  let typ : (Checked.t, Stable.Latest.t) Typ.t =
    let open Poly.Stable.Latest in
    let frozen_ledger_hash = Hash.(typ Tc.frozen_ledger_hash) in
    let state_hash = Hash.(typ Tc.state_hash) in
    let epoch_seed = Hash.(typ Tc.epoch_seed) in
    let length = Numeric.(typ Tc.length) in
    let time = Numeric.(typ Tc.time) in
    let amount = Numeric.(typ Tc.amount) in
    let global_slot = Numeric.(typ Tc.global_slot) in
    let epoch_data =
      let epoch_ledger =
        let open Epoch_ledger.Poly in
        Typ.of_hlistable
          [ frozen_ledger_hash; amount ]
          ~var_to_hlist:to_hlist ~var_of_hlist:of_hlist ~value_to_hlist:to_hlist
          ~value_of_hlist:of_hlist
      in
      let open Epoch_data.Poly in
      Typ.of_hlistable
        [ epoch_ledger; epoch_seed; state_hash; state_hash; length ]
        ~var_to_hlist:to_hlist ~var_of_hlist:of_hlist ~value_to_hlist:to_hlist
        ~value_of_hlist:of_hlist
    in
    Typ.of_hlistable
      [ frozen_ledger_hash
      ; time
      ; length
      ; length
      ; Typ.unit
      ; amount
      ; global_slot
      ; global_slot
      ; epoch_data
      ; epoch_data
      ]
      ~var_to_hlist:to_hlist ~var_of_hlist:of_hlist ~value_to_hlist:to_hlist
      ~value_of_hlist:of_hlist

  let accept : t =
    let epoch_data : Epoch_data.t =
      { ledger = { hash = Ignore; total_currency = Ignore }
      ; seed = Ignore
      ; start_checkpoint = Ignore
      ; lock_checkpoint = Ignore
      ; epoch_length = Ignore
      }
    in
    { snarked_ledger_hash = Ignore
    ; timestamp = Ignore
    ; blockchain_length = Ignore
    ; min_window_density = Ignore
    ; last_vrf_output = ()
    ; total_currency = Ignore
    ; global_slot_since_hard_fork = Ignore
    ; global_slot_since_genesis = Ignore
    ; staking_epoch_data = epoch_data
    ; next_epoch_data = epoch_data
    }

  let%test_unit "json roundtrip" =
    let predicate : t = accept in
    let module Fd = Fields_derivers_snapps.Derivers in
    let full = deriver (Fd.o ()) in
    [%test_eq: t] predicate (predicate |> Fd.to_json full |> Fd.of_json full)

  let check
      (* Bind all the fields explicity so we make sure they are all used. *)
        ({ snarked_ledger_hash
         ; timestamp
         ; blockchain_length
         ; min_window_density
         ; last_vrf_output
         ; total_currency
         ; global_slot_since_hard_fork
         ; global_slot_since_genesis
         ; staking_epoch_data
         ; next_epoch_data
         } :
          t) (s : View.t) =
    let open Or_error.Let_syntax in
    let epoch_ledger ({ hash; total_currency } : _ Epoch_ledger.Poly.t)
        (t : Epoch_ledger.Value.t) =
      let%bind () =
        Hash.(check ~label:"epoch_ledger_hash" Tc.frozen_ledger_hash)
          hash t.hash
      in
      let%map () =
        Numeric.(check ~label:"epoch_ledger_total_currency" Tc.amount)
          total_currency t.total_currency
      in
      ()
    in
    let epoch_data label
        ({ ledger; seed; start_checkpoint; lock_checkpoint; epoch_length } :
          _ Epoch_data.Poly.t) (t : _ Epoch_data.Poly.t) =
      let l s = sprintf "%s_%s" label s in
      let%bind () = epoch_ledger ledger t.ledger in
      ignore seed ;
      let%bind () =
        Hash.(check ~label:(l "start_check_point") Tc.state_hash)
          start_checkpoint t.start_checkpoint
      in
      let%bind () =
        Hash.(check ~label:(l "lock_check_point") Tc.state_hash)
          lock_checkpoint t.lock_checkpoint
      in
      let%map () =
        Numeric.(check ~label:"epoch_length" Tc.length)
          epoch_length t.epoch_length
      in
      ()
    in
    let%bind () =
      Hash.(check ~label:"snarked_ledger_hash" Tc.ledger_hash)
        snarked_ledger_hash s.snarked_ledger_hash
    in
    let%bind () =
      Numeric.(check ~label:"timestamp" Tc.time) timestamp s.timestamp
    in
    let%bind () =
      Numeric.(check ~label:"blockchain_length" Tc.length)
        blockchain_length s.blockchain_length
    in
    let%bind () =
      Numeric.(check ~label:"min_window_density" Tc.length)
        min_window_density s.min_window_density
    in
    ignore last_vrf_output ;
    (* TODO: Decide whether to expose this *)
    let%bind () =
      Numeric.(check ~label:"total_currency" Tc.amount)
        total_currency s.total_currency
    in
    let%bind () =
      Numeric.(check ~label:"curr_global_slot" Tc.global_slot)
        global_slot_since_hard_fork s.global_slot_since_hard_fork
    in
    let%bind () =
      Numeric.(check ~label:"global_slot_since_genesis" Tc.global_slot)
        global_slot_since_genesis s.global_slot_since_genesis
    in
    let%bind () =
      epoch_data "staking_epoch_data" staking_epoch_data s.staking_epoch_data
    in
    let%map () =
      epoch_data "next_epoch_data" next_epoch_data s.next_epoch_data
    in
    ()
end

module Account_type = struct
  [%%versioned
  module Stable = struct
    module V1 = struct
      type t = User | Snapp | None | Any
      [@@deriving sexp, equal, yojson, hash, compare]

      let to_latest = Fn.id
    end
  end]

  let check (t : t) (a : A.t option) =
    match (a, t) with
    | _, Any ->
        Ok ()
    | None, None ->
        Ok ()
    | None, _ ->
        Or_error.error_string "expected account_type = None"
    | Some a, User ->
        assert_ (Option.is_none a.snapp) "expected account_type = User"
    | Some a, Snapp ->
        assert_ (Option.is_some a.snapp) "expected account_type = Snapp"
    | Some _, None ->
        Or_error.error_string "no second account allowed"

  let to_bits = function
    | User ->
        [ true; false ]
    | Snapp ->
        [ false; true ]
    | None ->
        [ false; false ]
    | Any ->
        [ true; true ]

  let of_bits = function
    | [ user; snapp ] -> (
        match (user, snapp) with
        | true, false ->
            User
        | false, true ->
            Snapp
        | false, false ->
            None
        | true, true ->
            Any )
    | _ ->
        assert false

  let to_input x =
    let open Random_oracle_input.Chunked in
    Array.reduce_exn ~f:append
      (Array.of_list_map (to_bits x) ~f:(fun b -> packed (field_of_bool b, 1)))

  module Checked = struct
    type t = { user : Boolean.var; snapp : Boolean.var } [@@deriving hlist]

    let to_input { user; snapp } =
      let open Random_oracle_input.Chunked in
      Array.reduce_exn ~f:append
        (Array.map [| user; snapp |] ~f:(fun b ->
             packed ((b :> Field.Var.t), 1)))

    let constant =
      let open Boolean in
      function
      | User ->
          { user = true_; snapp = false_ }
      | Snapp ->
          { user = false_; snapp = true_ }
      | None ->
          { user = false_; snapp = false_ }
      | Any ->
          { user = true_; snapp = true_ }

    (* TODO: Write a unit test for these. *)
    let snapp_allowed t = t.snapp

    let user_allowed t = t.user
  end

  let typ =
    let open Checked in
    Typ.of_hlistable
      [ Boolean.typ; Boolean.typ ]
      ~var_to_hlist:to_hlist ~var_of_hlist:of_hlist
      ~value_to_hlist:(function
        | User ->
            [ true; false ]
        | Snapp ->
            [ false; true ]
        | None ->
            [ false; false ]
        | Any ->
            [ true; true ])
      ~value_of_hlist:(fun [ user; snapp ] ->
        match (user, snapp) with
        | true, false ->
            User
        | false, true ->
            Snapp
        | false, false ->
            None
        | true, true ->
            Any)
end

module Other = struct
  module Poly = struct
    [%%versioned
    module Stable = struct
      module V1 = struct
        type ('account, 'account_transition, 'vk) t =
          { predicate : 'account
          ; account_transition : 'account_transition
          ; account_vk : 'vk
          }
        [@@deriving hlist, sexp, equal, yojson, hash, compare]
      end
    end]
  end

  [%%versioned
  module Stable = struct
    module V2 = struct
      type t =
        ( Account.Stable.V2.t
        , Account_state.Stable.V1.t Transition.Stable.V1.t
        , F.Stable.V1.t Hash.Stable.V1.t )
        Poly.Stable.V1.t
      [@@deriving sexp, equal, yojson, hash, compare]

      let to_latest = Fn.id
    end

    module V1 = struct
      type t =
        ( Account.Stable.V1.t
        , Account_state.Stable.V1.t Transition.Stable.V1.t
        , F.Stable.V1.t Hash.Stable.V1.t )
        Poly.Stable.V1.t
      [@@deriving sexp, equal, yojson, hash, compare]

      let to_latest ({ predicate; account_transition; account_vk } : t) : V2.t =
        { predicate = Account.Stable.V1.to_latest predicate
        ; account_transition
        ; account_vk
        }
    end
  end]

  module Checked = struct
    type t =
      ( Account.Checked.t
      , Account_state.Checked.t Transition.t
      , Field.Var.t Or_ignore.Checked.t )
      Poly.Stable.Latest.t

    let to_input ({ predicate; account_transition; account_vk } : t) =
      let open Random_oracle_input.Chunked in
      List.reduce_exn ~f:append
        [ Account.Checked.to_input predicate
        ; Transition.to_input ~f:Account_state.Checked.to_input
            account_transition
        ; Hash.(to_input_checked Tc.field) account_vk
        ]
  end

  let to_input ({ predicate; account_transition; account_vk } : t) =
    let open Random_oracle_input.Chunked in
    List.reduce_exn ~f:append
      [ Account.to_input predicate
      ; Transition.to_input ~f:Account_state.to_input account_transition
      ; Hash.(to_input Tc.field) account_vk
      ]

  let typ () =
    let open Poly in
    Typ.of_hlistable
      [ Account.typ (); Transition.typ Account_state.typ; Hash.(typ Tc.field) ]
      ~var_to_hlist:to_hlist ~var_of_hlist:of_hlist ~value_to_hlist:to_hlist
      ~value_of_hlist:of_hlist

  let accept : t =
    { predicate = Account.accept
    ; account_transition = { prev = Any; next = Any }
    ; account_vk = Ignore
    }
end

module Poly = struct
  [%%versioned
  module Stable = struct
    module V1 = struct
      type ('account, 'protocol_state, 'other, 'pk) t =
        { self_predicate : 'account
        ; other : 'other
        ; fee_payer : 'pk
        ; protocol_state_predicate : 'protocol_state
        }
      [@@deriving hlist, sexp, equal, yojson, hash, compare]

      let to_latest = Fn.id
    end
  end]

  let typ spec =
    let open Stable.Latest in
    Typ.of_hlistable spec ~var_to_hlist:to_hlist ~var_of_hlist:of_hlist
      ~value_to_hlist:to_hlist ~value_of_hlist:of_hlist
end

[%%versioned
module Stable = struct
  module V2 = struct
    type t =
      ( Account.Stable.V2.t
      , Protocol_state.Stable.V1.t
      , Other.Stable.V2.t
      , Public_key.Compressed.Stable.V1.t Eq_data.Stable.V1.t )
      Poly.Stable.V1.t
    [@@deriving sexp, equal, yojson, hash, compare]

    let to_latest = Fn.id
  end

  module V1 = struct
    type t =
      ( Account.Stable.V1.t
      , Protocol_state.Stable.V1.t
      , Other.Stable.V1.t
      , Public_key.Compressed.Stable.V1.t Eq_data.Stable.V1.t )
      Poly.Stable.V1.t
    [@@deriving sexp, equal, yojson, hash, compare]

    let to_latest
        ({ self_predicate; other; fee_payer; protocol_state_predicate } : t) :
        V2.t =
      { self_predicate = Account.Stable.V1.to_latest self_predicate
      ; other = Other.Stable.V1.to_latest other
      ; fee_payer
      ; protocol_state_predicate
      }
  end
end]

module Digested = F

let to_input
    ({ self_predicate; other; fee_payer; protocol_state_predicate } : t) =
  let open Random_oracle_input.Chunked in
  List.reduce_exn ~f:append
    [ Account.to_input self_predicate
    ; Other.to_input other
    ; Eq_data.(to_input_explicit (Tc.public_key ())) fee_payer
    ; Protocol_state.to_input protocol_state_predicate
    ]

let digest t =
  Random_oracle.(
    hash ~init:Hash_prefix.snapp_predicate (pack_input (to_input t)))

let check ({ self_predicate; other; fee_payer; protocol_state_predicate } : t)
    ~state_view ~self ~(other_prev : A.t option) ~(other_next : unit option)
    ~fee_payer_pk =
  let open Or_error.Let_syntax in
  let%bind () = Protocol_state.check protocol_state_predicate state_view in
  let%bind () = Account.check self_predicate self in
  let%bind () =
    Eq_data.(check (Tc.public_key ())) ~label:"fee_payer" fee_payer fee_payer_pk
  in
  let%bind () =
    let check (s : Account_state.t) (a : _ option) =
      match (s, a) with
      | Any, _ | Empty, None | Non_empty, Some _ ->
          return ()
      | _ ->
          Or_error.error_string "Bad account state"
    in
    let%bind () = check other.account_transition.prev other_prev
    and () = check other.account_transition.next other_next in
    match other_prev with
    | None ->
        return ()
    | Some other_account -> (
        let%bind () = Account.check other.predicate other_account in
        match other_account.snapp with
        | None ->
            assert_
              ([%equal: _ Or_ignore.t] other.account_vk Ignore)
              "other_account_vk must be ignore for user account"
        | Some snapp ->
            Hash.(check ~label:"other_account_vk" Tc.field)
              other.account_vk
              (Option.value_map ~f:With_hash.hash snapp.verification_key
                 ~default:Field.zero) )
  in
  return ()

let accept : t =
  { self_predicate = Account.accept
  ; other = Other.accept
  ; fee_payer = Ignore
  ; protocol_state_predicate = Protocol_state.accept
  }

module Checked = struct
  type t =
    ( Account.Checked.t
    , Protocol_state.Checked.t
    , Other.Checked.t
    , Public_key.Compressed.var Or_ignore.Checked.t )
    Poly.Stable.Latest.t

  let to_input
      ({ self_predicate; other; fee_payer; protocol_state_predicate } : t) =
    let open Random_oracle_input.Chunked in
    List.reduce_exn ~f:append
      [ Account.Checked.to_input self_predicate
      ; Other.Checked.to_input other
      ; Eq_data.(to_input_checked (Tc.public_key ())) fee_payer
      ; Protocol_state.Checked.to_input protocol_state_predicate
      ]

  let digest t =
    Random_oracle.Checked.(
      hash ~init:Hash_prefix.snapp_predicate (pack_input (to_input t)))
end

let typ () : (Checked.t, Stable.Latest.t) Typ.t =
  Poly.typ
    [ Account.typ ()
    ; Other.typ ()
    ; Eq_data.(typ_explicit (Tc.public_key ()))
    ; Protocol_state.typ
    ]<|MERGE_RESOLUTION|>--- conflicted
+++ resolved
@@ -183,17 +183,10 @@
         ~of_string:Token_id.of_string
 
     let block_time_inner obj =
-<<<<<<< HEAD
-      let ( ^ ) = Fn.compose in
-      iso_string ~name:"BlockTime"
-        ~of_string:(Block_time.of_uint64 ^ Unsigned_extended.UInt64.of_string)
-        ~to_string:(Unsigned_extended.UInt64.to_string ^ Block_time.to_uint64)
-=======
       let ( ^^ ) = Fn.compose in
       iso_string ~name:"BlockTime"
         ~of_string:(Block_time.of_uint64 ^^ Unsigned_extended.UInt64.of_string)
         ~to_string:(Unsigned_extended.UInt64.to_string ^^ Block_time.to_uint64)
->>>>>>> 060e2280
         obj
 
     let nonce obj = deriver "Nonce" uint32 obj
