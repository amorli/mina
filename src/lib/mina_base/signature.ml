[%%import "/src/config.mlh"]

open Core_kernel
open Snark_params.Tick

module Arg = struct
  type t = (Field.t, Inner_curve.Scalar.t) Signature_poly.Stable.Latest.t
  [@@deriving bin_io_unversioned]

  let description = "Signature"

  let version_byte = Base58_check.Version_bytes.signature
end

[%%versioned_asserted
module Stable = struct
  module V1 = struct
    type t = (Field.t, Inner_curve.Scalar.t) Signature_poly.Stable.V1.t
    [@@deriving sexp, compare, equal, hash]

    type _unused = unit constraint t = Arg.t

    include Codable.Make_base58_check (Arg)

    let to_latest = Fn.id

    let gen = Quickcheck.Generator.tuple2 Field.gen Inner_curve.Scalar.gen
  end
end]
<<<<<<< HEAD

let dummy = (Field.one, Inner_curve.Scalar.one)

[%%if curve_size = 255]

let%test "signature serialization v1 (curve_size=255)" =
  let signature =
    Quickcheck.random_value ~seed:(`Deterministic "signature serialization")
      Stable.V1.gen
  in
  let known_good_digest = "88a094d50a90b5054152af85bd6e60e8" in
  Test_util.check_serialization (module Stable.V1) signature known_good_digest

[%%else]

let%test "signature serialization v1" = failwith "No test for this curve size"
=======
>>>>>>> 88dc1b98

[%%endif]

module Raw = struct
  open Rosetta_coding.Coding

  let encode (field, scalar) = of_field field ^ of_scalar scalar

  let decode raw =
    let len = String.length raw in
    let field_len = len / 2 in
    let field_enc = String.sub raw ~pos:0 ~len:field_len in
    let scalar_enc = String.sub raw ~pos:field_len ~len:field_len in
    try Some (to_field field_enc, to_scalar scalar_enc) with _ -> None

  let%test_unit "partial isomorphism" =
    Quickcheck.test ~trials:300 Stable.Latest.gen ~f:(fun signature ->
        [%test_eq: t option] (Some signature) (encode signature |> decode) )
end

[%%ifdef consensus_mechanism]

type var = Field.Var.t * Inner_curve.Scalar.var

[%%endif]

[%%define_locally
Stable.Latest.
  (of_base58_check_exn, of_base58_check, of_yojson, to_yojson, to_base58_check)]<|MERGE_RESOLUTION|>--- conflicted
+++ resolved
@@ -27,27 +27,8 @@
     let gen = Quickcheck.Generator.tuple2 Field.gen Inner_curve.Scalar.gen
   end
 end]
-<<<<<<< HEAD
 
 let dummy = (Field.one, Inner_curve.Scalar.one)
-
-[%%if curve_size = 255]
-
-let%test "signature serialization v1 (curve_size=255)" =
-  let signature =
-    Quickcheck.random_value ~seed:(`Deterministic "signature serialization")
-      Stable.V1.gen
-  in
-  let known_good_digest = "88a094d50a90b5054152af85bd6e60e8" in
-  Test_util.check_serialization (module Stable.V1) signature known_good_digest
-
-[%%else]
-
-let%test "signature serialization v1" = failwith "No test for this curve size"
-=======
->>>>>>> 88dc1b98
-
-[%%endif]
 
 module Raw = struct
   open Rosetta_coding.Coding
