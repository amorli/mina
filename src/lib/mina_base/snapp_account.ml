[%%import "/src/config.mlh"]

open Core_kernel

[%%ifdef consensus_mechanism]

open Snark_params.Tick
module Mina_numbers = Mina_numbers
module Hash_prefix_states = Hash_prefix_states

[%%else]

module Mina_numbers = Mina_numbers_nonconsensus.Mina_numbers
module Currency = Currency_nonconsensus.Currency
module Random_oracle = Random_oracle_nonconsensus.Random_oracle
module Hash_prefix_states = Hash_prefix_states_nonconsensus.Hash_prefix_states
open Snark_params_nonconsensus

[%%endif]

open Snapp_basic

module Events = struct
  module Event = struct
    (* Arbitrary hash input, encoding determined by the snapp's developer. *)
    type t = Field.t array

    let hash (x : t) = Random_oracle.hash ~init:Hash_prefix_states.snapp_event x

    [%%ifdef consensus_mechanism]

    type var = Field.Var.t array

    let hash_var (x : Field.Var.t array) =
      Random_oracle.Checked.hash ~init:Hash_prefix_states.snapp_event x

    [%%endif]
  end

  type t = Event.t list

  let empty_hash = lazy Random_oracle.(salt "MinaSnappEventsEmpty" |> digest)

  let push_hash acc hash =
    Random_oracle.hash ~init:Hash_prefix_states.snapp_events [| acc; hash |]

  let push_event acc event = push_hash acc (Event.hash event)

  let hash (x : t) = List.fold ~init:(Lazy.force empty_hash) ~f:push_event x

  let to_input (x : t) = Random_oracle_input.field (hash x)

  [%%ifdef consensus_mechanism]

  type var = t Data_as_hash.t

  let var_to_input (x : var) = Data_as_hash.to_input x

  let typ = Data_as_hash.typ ~hash

  let is_empty_var (e : var) =
    Snark_params.Tick.Field.(
      Checked.equal (Data_as_hash.hash e) (Var.constant (Lazy.force empty_hash)))

  let pop_checked (events : var) : Event.t Data_as_hash.t * var =
    let open Run in
    let hd, tl =
      exists
        Typ.(Data_as_hash.typ ~hash:Event.hash * typ)
        ~compute:(fun () ->
          match As_prover.read typ events with
          | [] ->
              failwith "Attempted to pop an empty stack"
          | event :: events ->
              (event, events))
    in
    Field.Assert.equal
      (Random_oracle.Checked.hash ~init:Hash_prefix_states.snapp_events
         [| Data_as_hash.hash tl; Data_as_hash.hash hd |])
      (Data_as_hash.hash events) ;
    (hd, tl)

  let push_checked (events : var) (e : Event.var) : var =
    let open Run in
    let res =
      exists typ ~compute:(fun () ->
          let tl = As_prover.read typ events in
          let hd =
            As_prover.read (Typ.array ~length:(Array.length e) Field.typ) e
          in
          hd :: tl)
    in
    Field.Assert.equal
      (Random_oracle.Checked.hash ~init:Hash_prefix_states.snapp_events
         [| Data_as_hash.hash events; Event.hash_var e |])
      (Data_as_hash.hash res) ;
    res

  [%%endif]
end

module Rollup_events = struct
  let empty_hash = lazy Random_oracle.(salt "MinaSnappRollupEmpty" |> digest)

  let push_hash acc hash =
    Random_oracle.hash ~init:Hash_prefix_states.snapp_rollup_events
      [| acc; hash |]

  let push_events acc events = push_hash acc (Events.hash events)

  [%%ifdef consensus_mechanism]

  let push_events_checked x (e : Events.var) =
    Random_oracle.Checked.hash ~init:Hash_prefix_states.snapp_rollup_events
      [| x; Data_as_hash.hash e |]

  [%%endif]
end

module Poly = struct
  [%%versioned
  module Stable = struct
    module V2 = struct
      type ('app_state, 'vk, 'snapp_version, 'field, 'slot, 'bool) t =
        { app_state : 'app_state
        ; verification_key : 'vk
        ; snapp_version : 'snapp_version
        ; rollup_state : 'field Pickles_types.Vector.Vector_5.Stable.V1.t
        ; last_rollup_slot : 'slot
        ; proved_state : 'bool
        }
      [@@deriving sexp, equal, compare, hash, yojson, hlist, fields]
    end

    module V1 = struct
      type ('app_state, 'vk) t =
        { app_state : 'app_state; verification_key : 'vk }
      [@@deriving sexp, equal, compare, hash, yojson, hlist, fields]
    end
  end]
end

type ('app_state, 'vk, 'snapp_version, 'field, 'slot, 'bool) t_ =
      ('app_state, 'vk, 'snapp_version, 'field, 'slot, 'bool) Poly.t =
  { app_state : 'app_state
  ; verification_key : 'vk
  ; snapp_version : 'snapp_version
  ; rollup_state : 'field Pickles_types.Vector.Vector_5.t
  ; last_rollup_slot : 'slot
  ; proved_state : 'bool
  }

[%%versioned
module Stable = struct
  module V2 = struct
    type t =
      ( Snapp_state.Value.Stable.V1.t
      , ( Side_loaded_verification_key.Stable.V1.t
        , F.Stable.V1.t )
        With_hash.Stable.V1.t
        option
      , Mina_numbers.Snapp_version.Stable.V1.t
      , F.Stable.V1.t
      , Mina_numbers.Global_slot.Stable.V1.t
      , bool )
      Poly.Stable.V2.t
    [@@deriving sexp, equal, compare, hash, yojson]

    let to_latest = Fn.id
  end

  module V1 = struct
    type t =
      ( Snapp_state.Value.Stable.V1.t
      , ( Side_loaded_verification_key.Stable.V1.t
        , F.Stable.V1.t )
        With_hash.Stable.V1.t
        option )
      Poly.Stable.V1.t
    [@@deriving sexp, equal, compare, hash, yojson]

    let to_latest ({ app_state; verification_key } : t) : V2.t =
      { app_state
      ; verification_key
      ; snapp_version = Mina_numbers.Snapp_version.zero
      ; rollup_state =
          (let empty = Lazy.force Rollup_events.empty_hash in
           [ empty; empty; empty; empty; empty ])
      ; last_rollup_slot = Mina_numbers.Global_slot.zero
      ; proved_state = false
      }
  end
end]

open Pickles_types

let digest_vk (t : Side_loaded_verification_key.t) =
  Random_oracle.(
    hash ~init:Hash_prefix_states.side_loaded_vk
      (pack_input (Side_loaded_verification_key.to_input t)))

[%%ifdef consensus_mechanism]

module Checked = struct
  type t =
    ( Pickles.Impls.Step.Field.t Snapp_state.V.t
    , ( Pickles.Side_loaded.Verification_key.Checked.t Lazy.t
      , Pickles.Impls.Step.Field.t Lazy.t )
      With_hash.t
    , Mina_numbers.Snapp_version.Checked.t
    , Pickles.Impls.Step.Field.t
    , Mina_numbers.Global_slot.Checked.t
    , Boolean.var )
    Poly.t

  let to_input' (t : _ Poly.t) =
    let open Random_oracle.Input in
    let f mk acc field = mk (Core_kernel.Field.get field t) :: acc in
    let app_state v = Random_oracle.Input.field_elements (Vector.to_array v) in
    Poly.Fields.fold ~init:[] ~app_state:(f app_state)
      ~verification_key:(f (fun x -> field x))
      ~snapp_version:
        (f (fun x ->
             Run.run_checked (Mina_numbers.Snapp_version.Checked.to_input x)))
      ~rollup_state:(f app_state)
      ~last_rollup_slot:
        (f (fun x ->
             Run.run_checked (Mina_numbers.Global_slot.Checked.to_input x)))
      ~proved_state:(f (fun b -> bitstring [ b ]))
    |> List.reduce_exn ~f:append

  let to_input (t : t) =
    to_input' { t with verification_key = Lazy.force t.verification_key.hash }

  let digest_vk t =
    Random_oracle.Checked.(
      hash ~init:Hash_prefix_states.side_loaded_vk
        (pack_input (Pickles.Side_loaded.Verification_key.Checked.to_input t)))

  let digest t =
    Random_oracle.Checked.(
      hash ~init:Hash_prefix_states.snapp_account (pack_input (to_input t)))

  let digest' t =
    Random_oracle.Checked.(
      hash ~init:Hash_prefix_states.snapp_account (pack_input (to_input' t)))
end

let typ : (Checked.t, t) Typ.t =
  let open Poly in
  Typ.of_hlistable
    [ Snapp_state.typ Field.typ
    ; Typ.transport Pickles.Side_loaded.Verification_key.typ
        ~there:(function
          | None ->
              Pickles.Side_loaded.Verification_key.dummy
          | Some x ->
              With_hash.data x)
        ~back:(fun x -> Some (With_hash.of_data x ~hash_data:digest_vk))
      |> Typ.transport_var
           ~there:(fun wh -> Lazy.force (With_hash.data wh))
           ~back:(fun x ->
             With_hash.of_data
               (lazy x)
               ~hash_data:(fun _ -> lazy (Checked.digest_vk x)))
<<<<<<< HEAD
=======
    ; Mina_numbers.Snapp_version.typ
    ; Pickles_types.Vector.typ Field.typ Pickles_types.Nat.N5.n
    ; Mina_numbers.Global_slot.typ
    ; Boolean.typ
>>>>>>> 13f4f83e
    ]
    ~var_to_hlist:to_hlist ~var_of_hlist:of_hlist ~value_to_hlist:to_hlist
    ~value_of_hlist:of_hlist

[%%endif]

let dummy_vk_hash =
  Memo.unit (fun () -> digest_vk Side_loaded_verification_key.dummy)

let to_input (t : t) =
  let open Random_oracle.Input in
  let f mk acc field = mk (Core_kernel.Field.get field t) :: acc in
  let app_state v = Random_oracle.Input.field_elements (Vector.to_array v) in
  Poly.Fields.fold ~init:[] ~app_state:(f app_state)
    ~verification_key:
      (f
         (Fn.compose field
            (Option.value_map ~default:(dummy_vk_hash ()) ~f:With_hash.hash)))
    ~snapp_version:(f Mina_numbers.Snapp_version.to_input)
    ~rollup_state:(f app_state)
    ~last_rollup_slot:(f Mina_numbers.Global_slot.to_input)
    ~proved_state:(f (fun b -> bitstring [ b ]))
  |> List.reduce_exn ~f:append

let default : _ Poly.t =
  (* These are the permissions of a "user"/"non snapp" account. *)
  { app_state = Vector.init Snapp_state.Max_state_size.n ~f:(fun _ -> F.zero)
  ; verification_key = None
  ; snapp_version = Mina_numbers.Snapp_version.zero
  ; rollup_state =
      (let empty = Lazy.force Rollup_events.empty_hash in
       [ empty; empty; empty; empty; empty ])
  ; last_rollup_slot = Mina_numbers.Global_slot.zero
  ; proved_state = false
  }

let digest (t : t) =
  Random_oracle.(
    hash ~init:Hash_prefix_states.snapp_account (pack_input (to_input t)))

let default_digest = lazy (digest default)<|MERGE_RESOLUTION|>--- conflicted
+++ resolved
@@ -263,13 +263,10 @@
              With_hash.of_data
                (lazy x)
                ~hash_data:(fun _ -> lazy (Checked.digest_vk x)))
-<<<<<<< HEAD
-=======
     ; Mina_numbers.Snapp_version.typ
     ; Pickles_types.Vector.typ Field.typ Pickles_types.Nat.N5.n
     ; Mina_numbers.Global_slot.typ
     ; Boolean.typ
->>>>>>> 13f4f83e
     ]
     ~var_to_hlist:to_hlist ~var_of_hlist:of_hlist ~value_to_hlist:to_hlist
     ~value_of_hlist:of_hlist
