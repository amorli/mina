--- conflicted
+++ resolved
@@ -77,65 +77,6 @@
     end
   end]
 
-<<<<<<< HEAD
-  [%%else]
-
-  module Binable_arg = struct
-    [%%versioned
-    module Stable = struct
-      module V1 = struct
-        type t =
-          ( Currency.Fee.Stable.V1.t
-          , Public_key.Compressed.Stable.V1.t
-          , Token_id.Stable.V1.t
-          , Account_nonce.Stable.V1.t
-          , Global_slot.Stable.V1.t
-          , Memo.Stable.V1.t )
-          Poly.Stable.V1.t
-        [@@deriving compare, equal, sexp, hash, yojson]
-
-        let to_latest = Fn.id
-      end
-    end]
-  end
-
-  let check (t : Binable_arg.t) =
-    if Token_id.equal t.fee_token Token_id.default then t
-    else failwithf !"Tokens disabled. Read %{sexp:Binable_arg.t}" t ()
-
-  [%%versioned_binable
-  module Stable = struct
-    module V1 = struct
-      type t = Binable_arg.Stable.V1.t
-      [@@deriving compare, equal, sexp, hash, yojson]
-
-      include
-        Binable.Of_binable_without_uuid
-          (Binable_arg.Stable.V1)
-          (struct
-            type nonrec t = t
-
-            let of_binable = check
-
-            let to_binable = check
-          end)
-
-      let to_latest = Fn.id
-    end
-  end]
-
-  [%%endif]
-
-  let to_input ({ fee; fee_token; fee_payer_pk; nonce; valid_until; memo } : t)
-      =
-    let bitstring = Random_oracle.Input.bitstring in
-    Array.reduce_exn ~f:Random_oracle.Input.append
-      [| Currency.Fee.to_input fee
-       ; Token_id.to_input fee_token
-       ; Public_key.Compressed.to_input fee_payer_pk
-       ; Account_nonce.to_input nonce
-       ; Global_slot.to_input valid_until
-=======
   let to_input_legacy ({ fee; fee_payer_pk; nonce; valid_until; memo } : t) =
     let bitstring = Random_oracle.Input.Legacy.bitstring in
     Array.reduce_exn ~f:Random_oracle.Input.Legacy.append
@@ -144,7 +85,6 @@
        ; Public_key.Compressed.to_input_legacy fee_payer_pk
        ; Account_nonce.to_input_legacy nonce
        ; Global_slot.to_input_legacy valid_until
->>>>>>> 670ee784
        ; bitstring (Memo.to_bits memo)
       |]
 
@@ -239,20 +179,6 @@
         | Stake_delegation of Stake_delegation.Stable.V1.t
       [@@deriving compare, equal, sexp, hash, yojson]
 
-<<<<<<< HEAD
-      include
-        Binable.Of_binable_without_uuid
-          (Binable_arg.Stable.V1)
-          (struct
-            type nonrec t = t
-
-            let of_binable = check
-
-            let to_binable = check
-          end)
-
-=======
->>>>>>> 670ee784
       let to_latest = Fn.id
     end
   end]
