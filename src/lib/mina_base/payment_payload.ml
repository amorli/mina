(* payment_payload.ml *)

[%%import "/src/config.mlh"]

open Core_kernel

[%%ifdef consensus_mechanism]

open Snark_params.Tick
open Signature_lib

[%%else]

module Currency = Currency_nonconsensus.Currency
open Signature_lib_nonconsensus

[%%endif]

module Amount = Currency.Amount
module Fee = Currency.Fee

module Poly = struct
  [%%versioned
  module Stable = struct
    module V1 = struct
      type ('public_key, 'token_id, 'amount) t =
        { source_pk : 'public_key
        ; receiver_pk : 'public_key
        ; token_id : 'token_id
        ; amount : 'amount
        }
      [@@deriving equal, sexp, hash, yojson, compare, hlist]
    end
  end]
end

[%%versioned
module Stable = struct
  module V1 = struct
    type t =
      ( Public_key.Compressed.Stable.V1.t
      , Token_id.Stable.V1.t
      , Amount.Stable.V1.t )
      Poly.Stable.V1.t
    [@@deriving equal, sexp, hash, compare, yojson]

    let to_latest = Fn.id
  end
end]

let dummy =
  Poly.
    { source_pk = Public_key.Compressed.empty
    ; receiver_pk = Public_key.Compressed.empty
    ; token_id = Token_id.invalid
    ; amount = Amount.zero
    }

let token { Poly.token_id; _ } = token_id

[%%ifdef consensus_mechanism]

type var = (Public_key.Compressed.var, Token_id.var, Amount.var) Poly.t

let typ : (var, t) Typ.t =
  let spec =
    let open Data_spec in
    [ Public_key.Compressed.typ
    ; Public_key.Compressed.typ
    ; Token_id.typ
    ; Amount.typ
    ]
  in
  Typ.of_hlistable spec ~var_to_hlist:Poly.to_hlist ~var_of_hlist:Poly.of_hlist
    ~value_to_hlist:Poly.to_hlist ~value_of_hlist:Poly.of_hlist

let to_input_legacy { Poly.source_pk; receiver_pk; token_id; amount } =
  Array.reduce_exn ~f:Random_oracle.Input.Legacy.append
    [| Public_key.Compressed.to_input_legacy source_pk
     ; Public_key.Compressed.to_input_legacy receiver_pk
     ; Token_id.to_input_legacy token_id
     ; Amount.to_input_legacy amount
    |]

let var_to_input_legacy { Poly.source_pk; receiver_pk; token_id; amount } =
<<<<<<< HEAD
  let%map token_id = Token_id.Checked.to_input_legacy token_id in
=======
  let%map token_id = Token_id.Checked.to_input_legacy token_id
  and amount = Amount.var_to_input_legacy amount in
>>>>>>> 0264804c
  Array.reduce_exn ~f:Random_oracle.Input.Legacy.append
    [| Public_key.Compressed.Checked.to_input_legacy source_pk
     ; Public_key.Compressed.Checked.to_input_legacy receiver_pk
     ; token_id
<<<<<<< HEAD
     ; Amount.var_to_input_legacy amount
=======
     ; amount
>>>>>>> 0264804c
    |]

let var_of_t ({ source_pk; receiver_pk; token_id; amount } : t) : var =
  { source_pk = Public_key.Compressed.var_of_t source_pk
  ; receiver_pk = Public_key.Compressed.var_of_t receiver_pk
  ; token_id = Token_id.var_of_t token_id
  ; amount = Amount.var_of_t amount
  }

[%%endif]

let gen_aux ?source_pk ~token_id ~max_amount =
  let open Quickcheck.Generator.Let_syntax in
  let%bind source_pk =
    match source_pk with
    | Some source_pk ->
        return source_pk
    | None ->
        Public_key.Compressed.gen
  in
  let%bind receiver_pk = Public_key.Compressed.gen in
  let%map amount = Amount.gen_incl Amount.zero max_amount in
  Poly.{ source_pk; receiver_pk; token_id; amount }

let gen ?source_pk ~max_amount =
  let open Quickcheck.Generator.Let_syntax in
  let%bind token_id = Token_id.gen in
  gen_aux ?source_pk ~token_id ~max_amount

let gen_default_token ?source_pk ~max_amount =
  gen_aux ?source_pk ~token_id:Token_id.default ~max_amount

let gen_non_default_token ?source_pk ~max_amount =
  let open Quickcheck.Generator.Let_syntax in
  let%bind token_id = Token_id.gen_non_default in
  gen_aux ?source_pk ~token_id ~max_amount<|MERGE_RESOLUTION|>--- conflicted
+++ resolved
@@ -83,21 +83,13 @@
     |]
 
 let var_to_input_legacy { Poly.source_pk; receiver_pk; token_id; amount } =
-<<<<<<< HEAD
-  let%map token_id = Token_id.Checked.to_input_legacy token_id in
-=======
   let%map token_id = Token_id.Checked.to_input_legacy token_id
   and amount = Amount.var_to_input_legacy amount in
->>>>>>> 0264804c
   Array.reduce_exn ~f:Random_oracle.Input.Legacy.append
     [| Public_key.Compressed.Checked.to_input_legacy source_pk
      ; Public_key.Compressed.Checked.to_input_legacy receiver_pk
      ; token_id
-<<<<<<< HEAD
-     ; Amount.var_to_input_legacy amount
-=======
      ; amount
->>>>>>> 0264804c
     |]
 
 let var_of_t ({ source_pk; receiver_pk; token_id; amount } : t) : var =
