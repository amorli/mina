--- conflicted
+++ resolved
@@ -1215,12 +1215,8 @@
       ; call_depth = 0
       ; preconditions = Preconditions.accept
       ; use_full_commitment = false
-<<<<<<< HEAD
+      ; implicit_account_creation_fee = false
       ; call_type = Blind_call
-=======
-      ; implicit_account_creation_fee = false
-      ; call_type = Call
->>>>>>> 8fa98e41
       ; authorization_kind = None_given
       }
   end
@@ -1432,12 +1428,8 @@
         ; account = Account_precondition.Nonce t.nonce
         }
     ; use_full_commitment = true
-<<<<<<< HEAD
+    ; implicit_account_creation_fee = true
     ; call_type = Blind_call
-=======
-    ; implicit_account_creation_fee = true
-    ; call_type = Call
->>>>>>> 8fa98e41
     ; authorization_kind = Signature
     }
 
@@ -1463,12 +1455,8 @@
         ; account = Account_precondition.Nonce t.nonce
         }
     ; use_full_commitment = true
-<<<<<<< HEAD
+    ; implicit_account_creation_fee = true
     ; call_type = Blind_call
-=======
-    ; implicit_account_creation_fee = true
-    ; call_type = Call
->>>>>>> 8fa98e41
     ; call_depth = 0
     ; authorization_kind = Signature
     }
@@ -1609,12 +1597,8 @@
     ; call_data = Field.zero
     ; preconditions = Preconditions.accept
     ; use_full_commitment = false
-<<<<<<< HEAD
+    ; implicit_account_creation_fee = true
     ; call_type = Blind_call
-=======
-    ; implicit_account_creation_fee = true
-    ; call_type = Call
->>>>>>> 8fa98e41
     ; authorization_kind = None_given
     }
 
