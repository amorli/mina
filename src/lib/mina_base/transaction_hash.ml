open Core_kernel

module T = struct
  include Blake2.Make ()
end

include T

module Base58_check = Codable.Make_base58_check (struct
  type t = Stable.Latest.t [@@deriving bin_io_unversioned, compare]

  let version_byte = Base58_check.Version_bytes.transaction_hash

  let description = "Transaction Hash"
end)

[%%define_locally
Base58_check.(of_base58_check, of_base58_check_exn, to_base58_check)]

let to_yojson t = `String (to_base58_check t)

let of_yojson = function
  | `String str ->
      Result.map_error (of_base58_check str) ~f:(fun _ ->
          "Transaction_hash.of_yojson: Error decoding string from base58_check \
           format")
  | _ ->
      Error "Transaction_hash.of_yojson: Expected a string"

let hash_command = Fn.compose digest_string User_command.to_base58_check

let hash_fee_transfer =
  Fn.compose digest_string Fee_transfer.Single.to_base58_check

let hash_coinbase = Fn.compose digest_string Coinbase.to_base58_check

module User_command_with_valid_signature = struct
  type hash = T.t [@@deriving sexp, compare, hash]

  let hash_to_yojson = to_yojson

  let hash_of_yojson = of_yojson

  [%%versioned
  module Stable = struct
    module V2 = struct
      type t =
<<<<<<< HEAD
        ( (User_command.Valid.Stable.V2.t[@hash.ignore])
        , (T.Stable.V1.t[@to_yojson hash_to_yojson]) )
=======
        ( (User_command.Valid.Stable.V1.t
        [@hash.ignore])
        , (T.Stable.V1.t
        [@to_yojson hash_to_yojson]) )
>>>>>>> 5f12ad48
        With_hash.Stable.V1.t
      [@@deriving sexp, hash, to_yojson]

      let to_latest = Fn.id

      (* Compare only on hashes, comparing on the data too would be slower and
         add no value.
      *)
      let compare (x : t) (y : t) = T.compare x.hash y.hash
    end

    module V1 = struct
      type t =
        ( (User_command.Valid.Stable.V1.t[@hash.ignore])
        , (T.Stable.V1.t[@to_yojson hash_to_yojson]) )
        With_hash.Stable.V1.t
      [@@deriving sexp, hash, to_yojson]

      let to_latest = With_hash.map ~f:User_command.Valid.Stable.V1.to_latest

      let compare (x : t) (y : t) = T.compare x.hash y.hash
    end
  end]

  let create (c : User_command.Valid.t) : t =
    { data = c; hash = hash_command (User_command.forget_check c) }

  let data ({ data; _ } : t) = data

  let command ({ data; _ } : t) = User_command.forget_check data

  let hash ({ hash; _ } : t) = hash

  let forget_check ({ data; hash } : t) =
    { With_hash.data = User_command.forget_check data; hash }

  include Comparable.Make (Stable.Latest)

  let make data hash : t = { data; hash }
end

module User_command = struct
  type hash = T.t [@@deriving sexp, compare, hash]

  let hash_to_yojson = to_yojson

  let hash_of_yojson = of_yojson

  [%%versioned
  module Stable = struct
    module V2 = struct
      type t =
<<<<<<< HEAD
        ( (User_command.Stable.V2.t[@hash.ignore])
        , (T.Stable.V1.t[@to_yojson hash_to_yojson]) )
=======
        ( (User_command.Stable.V1.t
        [@hash.ignore])
        , (T.Stable.V1.t
        [@to_yojson hash_to_yojson]) )
>>>>>>> 5f12ad48
        With_hash.Stable.V1.t
      [@@deriving sexp, hash, to_yojson]

      let to_latest = Fn.id

      (* Compare only on hashes, comparing on the data too would be slower and
         add no value.
      *)
      let compare (x : t) (y : t) = T.compare x.hash y.hash
    end

    module V1 = struct
      type t =
        ( (User_command.Stable.V1.t[@hash.ignore])
        , (T.Stable.V1.t[@to_yojson hash_to_yojson]) )
        With_hash.Stable.V1.t
      [@@deriving sexp, hash, to_yojson]

      let to_latest = With_hash.map ~f:User_command.Stable.V1.to_latest

      let compare (x : t) (y : t) = T.compare x.hash y.hash
    end
  end]

  let create (c : User_command.t) : t = { data = c; hash = hash_command c }

  let data ({ data; _ } : t) = data

  let command ({ data; _ } : t) = data

  let hash ({ hash; _ } : t) = hash

  let of_checked ({ data; hash } : User_command_with_valid_signature.t) : t =
    { With_hash.data = User_command.forget_check data; hash }

  include Comparable.Make (Stable.Latest)
end<|MERGE_RESOLUTION|>--- conflicted
+++ resolved
@@ -45,15 +45,10 @@
   module Stable = struct
     module V2 = struct
       type t =
-<<<<<<< HEAD
-        ( (User_command.Valid.Stable.V2.t[@hash.ignore])
-        , (T.Stable.V1.t[@to_yojson hash_to_yojson]) )
-=======
-        ( (User_command.Valid.Stable.V1.t
+        ( (User_command.Valid.Stable.V2.t
         [@hash.ignore])
         , (T.Stable.V1.t
         [@to_yojson hash_to_yojson]) )
->>>>>>> 5f12ad48
         With_hash.Stable.V1.t
       [@@deriving sexp, hash, to_yojson]
 
@@ -67,8 +62,10 @@
 
     module V1 = struct
       type t =
-        ( (User_command.Valid.Stable.V1.t[@hash.ignore])
-        , (T.Stable.V1.t[@to_yojson hash_to_yojson]) )
+        ( (User_command.Valid.Stable.V1.t
+        [@hash.ignore])
+        , (T.Stable.V1.t
+        [@to_yojson hash_to_yojson]) )
         With_hash.Stable.V1.t
       [@@deriving sexp, hash, to_yojson]
 
@@ -106,15 +103,10 @@
   module Stable = struct
     module V2 = struct
       type t =
-<<<<<<< HEAD
-        ( (User_command.Stable.V2.t[@hash.ignore])
-        , (T.Stable.V1.t[@to_yojson hash_to_yojson]) )
-=======
-        ( (User_command.Stable.V1.t
+        ( (User_command.Stable.V2.t
         [@hash.ignore])
         , (T.Stable.V1.t
         [@to_yojson hash_to_yojson]) )
->>>>>>> 5f12ad48
         With_hash.Stable.V1.t
       [@@deriving sexp, hash, to_yojson]
 
@@ -128,8 +120,10 @@
 
     module V1 = struct
       type t =
-        ( (User_command.Stable.V1.t[@hash.ignore])
-        , (T.Stable.V1.t[@to_yojson hash_to_yojson]) )
+        ( (User_command.Stable.V1.t
+        [@hash.ignore])
+        , (T.Stable.V1.t
+        [@to_yojson hash_to_yojson]) )
         With_hash.Stable.V1.t
       [@@deriving sexp, hash, to_yojson]
 
