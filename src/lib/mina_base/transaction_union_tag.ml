(* transaction_union_tag.ml *)

[%%import "/src/config.mlh"]

open Core_kernel

[%%ifdef consensus_mechanism]

open Snark_params.Tick

[%%else]

open Mina_base_import

[%%endif]

type t =
  | Payment
  | Stake_delegation
  | Create_account
  | Mint_tokens
  | Fee_transfer
  | Coinbase
[@@deriving enum, equal, sexp]

let to_string = function
  | Payment ->
      "payment"
  | Stake_delegation ->
      "delegation"
  | Create_account ->
      "create_account"
  | Mint_tokens ->
      "mint_tokens"
  | Fee_transfer ->
      "fee-transfer"
  | Coinbase ->
      "coinbase"

let gen =
  Quickcheck.Generator.map (Int.gen_incl min max) ~f:(fun i ->
      Option.value_exn (of_enum i) )

module Bits = struct
  type t = bool * bool * bool [@@deriving equal]

  let of_int i : t =
    let test_mask mask = i land mask = mask in
    (test_mask 0b100, test_mask 0b10, test_mask 0b1)

  let of_t x = of_int (to_enum x)

  let payment = of_t Payment

  let stake_delegation = of_t Stake_delegation

  let create_account = of_t Create_account

  let mint_tokens = of_t Mint_tokens

  let fee_transfer = of_t Fee_transfer

  let coinbase = of_t Coinbase

  let to_bits (b1, b2, b3) = [ b1; b2; b3 ]

  let to_input_legacy t = Random_oracle.Input.Legacy.bitstring (to_bits t)

  [%%ifdef consensus_mechanism]

  type var = Boolean.var * Boolean.var * Boolean.var

  let typ = Typ.tuple3 Boolean.typ Boolean.typ Boolean.typ

  let constant (b1, b2, b3) =
    Boolean.(var_of_value b1, var_of_value b2, var_of_value b3)

  [%%endif]
end

module Unpacked = struct
  (* Invariant: exactly one of the tag identifiers must be true. *)
  module Poly = struct
    type 'bool t =
      { is_payment : 'bool
      ; is_stake_delegation : 'bool
      ; is_create_account : 'bool
      ; is_mint_tokens : 'bool
      ; is_fee_transfer : 'bool
      ; is_coinbase : 'bool
      ; is_user_command : 'bool
      }
    [@@deriving equal, hlist]

    [%%ifdef consensus_mechanism]

    let typ (bool : ('bool_var, 'bool) Typ.t) : ('bool_var t, 'bool t) Typ.t =
      Typ.of_hlistable
        [ bool; bool; bool; bool; bool; bool; bool ]
        ~var_to_hlist:to_hlist ~var_of_hlist:of_hlist ~value_to_hlist:to_hlist
        ~value_of_hlist:of_hlist

    [%%endif]
  end

  type t = bool Poly.t [@@deriving equal]

  (* An invalid value with all types empty. Do not use directly. *)
  let empty : t =
    { is_payment = false
    ; is_stake_delegation = false
    ; is_create_account = false
    ; is_mint_tokens = false
    ; is_fee_transfer = false
    ; is_coinbase = false
    ; is_user_command = false
    }

  let payment = { empty with is_payment = true; is_user_command = true }

  let stake_delegation =
    { empty with is_stake_delegation = true; is_user_command = true }

  let create_account =
    { empty with is_create_account = true; is_user_command = true }

  let mint_tokens = { empty with is_mint_tokens = true; is_user_command = true }

  let fee_transfer =
    { empty with is_fee_transfer = true; is_user_command = false }

  let coinbase = { empty with is_coinbase = true; is_user_command = false }

  let of_bits_t (bits : Bits.t) : t =
    match
      List.Assoc.find ~equal:Bits.equal
        [ (Bits.payment, payment)
        ; (Bits.stake_delegation, stake_delegation)
        ; (Bits.create_account, create_account)
        ; (Bits.mint_tokens, mint_tokens)
        ; (Bits.fee_transfer, fee_transfer)
        ; (Bits.coinbase, coinbase)
        ]
        bits
    with
    | Some t ->
        t
    | None ->
        raise (Invalid_argument "Transaction_union_tag.Unpacked.of_bits_t")

  let to_bits_t (t : t) : Bits.t =
    match
      List.Assoc.find ~equal
        [ (payment, Bits.payment)
        ; (stake_delegation, Bits.stake_delegation)
        ; (create_account, Bits.create_account)
        ; (mint_tokens, Bits.mint_tokens)
        ; (fee_transfer, Bits.fee_transfer)
        ; (coinbase, Bits.coinbase)
        ]
        t
    with
    | Some bits ->
        bits
    | None ->
        raise (Invalid_argument "Transaction_union_tag.Unpacked.to_bits_t")

  [%%ifdef consensus_mechanism]

  type var = Boolean.var Poly.t

  let to_bits_var
      ({ is_payment
       ; is_stake_delegation
       ; is_create_account
       ; is_mint_tokens
       ; is_fee_transfer
       ; is_coinbase
       ; is_user_command = _
       } :
        var ) =
    (* For each bit, compute the sum of all the tags for which that bit is true
       in its bit representation.

       Since we have the invariant that exactly one tag identifier is true,
       exactly the bits in that tag's bit representation will be true in the
       resulting bits.
    *)
    let b1, b2, b3 =
      List.fold
        ~init:Field.(Var.(constant zero, constant zero, constant zero))
        [ (Bits.payment, is_payment)
        ; (Bits.stake_delegation, is_stake_delegation)
        ; (Bits.create_account, is_create_account)
        ; (Bits.mint_tokens, is_mint_tokens)
        ; (Bits.fee_transfer, is_fee_transfer)
        ; (Bits.coinbase, is_coinbase)
        ]
        ~f:(fun (acc1, acc2, acc3) ((bit1, bit2, bit3), bool_var) ->
          let add_if_true bit acc =
            if bit then Field.Var.add acc (bool_var :> Field.Var.t) else acc
          in
          (add_if_true bit1 acc1, add_if_true bit2 acc2, add_if_true bit3 acc3)
          )
    in
    Boolean.Unsafe.(of_cvar b1, of_cvar b2, of_cvar b3)

  let typ : (var, t) Typ.t =
    let (Typ base_typ) = Poly.typ Boolean.typ in
    Typ
      { base_typ with
        check =
          (fun ( { is_payment
                 ; is_stake_delegation
                 ; is_create_account
                 ; is_mint_tokens
                 ; is_fee_transfer
                 ; is_coinbase
<<<<<<< HEAD
                 ] )
          in
          [%with_label "User command flag is correctly set"]
            (Boolean.Assert.exactly_one
               [ is_user_command; is_fee_transfer; is_coinbase ] ) )
    }
=======
                 ; is_user_command
                 } as t ) ->
            let open Checked.Let_syntax in
            let%bind () = base_typ.check t in
            let%bind () =
              [%with_label "Only one tag is set"]
                (Boolean.Assert.exactly_one
                   [ is_payment
                   ; is_stake_delegation
                   ; is_create_account
                   ; is_mint_tokens
                   ; is_fee_transfer
                   ; is_coinbase
                   ])
            in
            [%with_label "User command flag is correctly set"]
              (Boolean.Assert.exactly_one
                 [ is_user_command; is_fee_transfer; is_coinbase ]))
      }
>>>>>>> ea6c7ee8

  let constant
      ({ is_payment
       ; is_stake_delegation
       ; is_create_account
       ; is_mint_tokens
       ; is_fee_transfer
       ; is_coinbase
       ; is_user_command
       } :
        t ) : var =
    { is_payment = Boolean.var_of_value is_payment
    ; is_stake_delegation = Boolean.var_of_value is_stake_delegation
    ; is_create_account = Boolean.var_of_value is_create_account
    ; is_mint_tokens = Boolean.var_of_value is_mint_tokens
    ; is_fee_transfer = Boolean.var_of_value is_fee_transfer
    ; is_coinbase = Boolean.var_of_value is_coinbase
    ; is_user_command = Boolean.var_of_value is_user_command
    }

  let is_payment ({ is_payment; _ } : var) = is_payment

  let is_stake_delegation ({ is_stake_delegation; _ } : var) =
    is_stake_delegation

  let is_create_account ({ is_create_account; _ } : var) = is_create_account

  let is_mint_tokens ({ is_mint_tokens; _ } : var) = is_mint_tokens

  let is_fee_transfer ({ is_fee_transfer; _ } : var) = is_fee_transfer

  let is_coinbase ({ is_coinbase; _ } : var) = is_coinbase

  let is_user_command ({ is_user_command; _ } : var) = is_user_command

  let to_bits t = Bits.to_bits (to_bits_var t)

  let to_input_legacy t = Random_oracle.Input.Legacy.bitstring (to_bits t)

  [%%endif]
end

let unpacked_t_of_t = function
  | Payment ->
      Unpacked.payment
  | Stake_delegation ->
      Unpacked.stake_delegation
  | Create_account ->
      Unpacked.create_account
  | Mint_tokens ->
      Unpacked.mint_tokens
  | Fee_transfer ->
      Unpacked.fee_transfer
  | Coinbase ->
      Unpacked.coinbase

let to_bits tag = Bits.to_bits (Unpacked.to_bits_t (unpacked_t_of_t tag))

let to_input_legacy tag = Random_oracle.Input.Legacy.bitstring (to_bits tag)

[%%ifdef consensus_mechanism]

let t_of_unpacked_t (unpacked : Unpacked.t) : t =
  match
    List.Assoc.find ~equal:Unpacked.equal
      [ (Unpacked.payment, Payment)
      ; (Unpacked.stake_delegation, Stake_delegation)
      ; (Unpacked.create_account, Create_account)
      ; (Unpacked.mint_tokens, Mint_tokens)
      ; (Unpacked.fee_transfer, Fee_transfer)
      ; (Unpacked.coinbase, Coinbase)
      ]
      unpacked
  with
  | Some t ->
      t
  | None ->
      raise (Invalid_argument "Transaction_union_tag.t_of_unpacked_t")

let bits_t_of_t tag = Unpacked.to_bits_t (unpacked_t_of_t tag)

let t_of_bits_t tag = t_of_unpacked_t (Unpacked.of_bits_t tag)

let unpacked_of_t tag = Unpacked.constant (unpacked_t_of_t tag)

let bits_of_t tag = Bits.constant (bits_t_of_t tag)

let unpacked_typ =
  Typ.transport Unpacked.typ ~there:unpacked_t_of_t ~back:t_of_unpacked_t

let bits_typ = Typ.transport Bits.typ ~there:bits_t_of_t ~back:t_of_bits_t

let%test_module "predicates" =
  ( module struct
    let test_predicate checked unchecked =
      let checked x = Checked.return (checked x) in
      for i = min to max do
        Test_util.test_equal unpacked_typ Boolean.typ checked unchecked
          (Option.value_exn (of_enum i))
      done

    let one_of xs t = List.mem xs ~equal t

    let%test_unit "is_payment" =
      test_predicate Unpacked.is_payment (equal Payment)

    let%test_unit "is_stake_delegation" =
      test_predicate Unpacked.is_stake_delegation (equal Stake_delegation)

    let%test_unit "is_create_account" =
      test_predicate Unpacked.is_create_account (equal Create_account)

    let%test_unit "is_mint_tokens" =
      test_predicate Unpacked.is_mint_tokens (equal Mint_tokens)

    let%test_unit "is_fee_transfer" =
      test_predicate Unpacked.is_fee_transfer (equal Fee_transfer)

    let%test_unit "is_coinbase" =
      test_predicate Unpacked.is_coinbase (equal Coinbase)

    let%test_unit "is_user_command" =
      test_predicate Unpacked.is_user_command
        (one_of [ Payment; Stake_delegation; Create_account; Mint_tokens ])

    let%test_unit "not_user_command" =
      test_predicate
        (fun x -> Boolean.not (Unpacked.is_user_command x))
        (one_of [ Fee_transfer; Coinbase ])

    let%test_unit "bit_representation" =
      for i = min to max do
        Test_util.test_equal unpacked_typ Bits.typ
          (Fn.compose Checked.return Unpacked.to_bits_var)
          bits_t_of_t
          (Option.value_exn (of_enum i))
      done
  end )

[%%endif]<|MERGE_RESOLUTION|>--- conflicted
+++ resolved
@@ -216,14 +216,6 @@
                  ; is_mint_tokens
                  ; is_fee_transfer
                  ; is_coinbase
-<<<<<<< HEAD
-                 ] )
-          in
-          [%with_label "User command flag is correctly set"]
-            (Boolean.Assert.exactly_one
-               [ is_user_command; is_fee_transfer; is_coinbase ] ) )
-    }
-=======
                  ; is_user_command
                  } as t ) ->
             let open Checked.Let_syntax in
@@ -237,13 +229,12 @@
                    ; is_mint_tokens
                    ; is_fee_transfer
                    ; is_coinbase
-                   ])
+                   ] )
             in
             [%with_label "User command flag is correctly set"]
               (Boolean.Assert.exactly_one
-                 [ is_user_command; is_fee_transfer; is_coinbase ]))
+                 [ is_user_command; is_fee_transfer; is_coinbase ] ) )
       }
->>>>>>> ea6c7ee8
 
   let constant
       ({ is_payment
