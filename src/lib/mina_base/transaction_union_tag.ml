(* transaction_union_tag.ml *)

[%%import "/src/config.mlh"]

open Core_kernel

[%%ifdef consensus_mechanism]

open Snark_params.Tick

[%%else]

open Mina_base_import

[%%endif]

type t = Payment | Stake_delegation | Fee_transfer | Coinbase
[@@deriving enum, equal, sexp]

let to_string = function
  | Payment ->
      "payment"
  | Stake_delegation ->
      "delegation"
  | Fee_transfer ->
      "fee-transfer"
  | Coinbase ->
      "coinbase"

let gen =
  Quickcheck.Generator.map (Int.gen_incl min max) ~f:(fun i ->
      Option.value_exn (of_enum i) )

module Bits = struct
  type t = bool * bool * bool [@@deriving equal]

  let of_int i : t =
    let test_mask mask = i land mask = mask in
    (test_mask 0b100, test_mask 0b10, test_mask 0b1)

  let of_t x = of_int (to_enum x)

  let payment = of_t Payment

  let stake_delegation = of_t Stake_delegation

  let fee_transfer = of_t Fee_transfer

  let coinbase = of_t Coinbase

  let to_bits (b1, b2, b3) = [ b1; b2; b3 ]

  let to_input_legacy t = Random_oracle.Input.Legacy.bitstring (to_bits t)

  [%%ifdef consensus_mechanism]

  type var = Boolean.var * Boolean.var * Boolean.var

  let typ = Typ.tuple3 Boolean.typ Boolean.typ Boolean.typ

  let constant (b1, b2, b3) =
    Boolean.(var_of_value b1, var_of_value b2, var_of_value b3)

  [%%endif]
end

module Unpacked = struct
  (* Invariant: exactly one of the tag identifiers must be true. *)
  module Poly = struct
    type 'bool t =
      { is_payment : 'bool
      ; is_stake_delegation : 'bool
      ; is_fee_transfer : 'bool
      ; is_coinbase : 'bool
      ; is_user_command : 'bool
      }
    [@@deriving equal, hlist]

    [%%ifdef consensus_mechanism]

    let typ (bool : ('bool_var, 'bool) Typ.t) : ('bool_var t, 'bool t) Typ.t =
      Typ.of_hlistable
        [ bool; bool; bool; bool; bool ]
        ~var_to_hlist:to_hlist ~var_of_hlist:of_hlist ~value_to_hlist:to_hlist
        ~value_of_hlist:of_hlist

    [%%endif]
  end

  type t = bool Poly.t [@@deriving equal]

  (* An invalid value with all types empty. Do not use directly. *)
  let empty : t =
    { is_payment = false
    ; is_stake_delegation = false
    ; is_fee_transfer = false
    ; is_coinbase = false
    ; is_user_command = false
    }

  let payment = { empty with is_payment = true; is_user_command = true }

  let stake_delegation =
    { empty with is_stake_delegation = true; is_user_command = true }

  let fee_transfer =
    { empty with is_fee_transfer = true; is_user_command = false }

  let coinbase = { empty with is_coinbase = true; is_user_command = false }

  let of_bits_t (bits : Bits.t) : t =
    match
      List.Assoc.find ~equal:Bits.equal
        [ (Bits.payment, payment)
        ; (Bits.stake_delegation, stake_delegation)
        ; (Bits.fee_transfer, fee_transfer)
        ; (Bits.coinbase, coinbase)
        ]
        bits
    with
    | Some t ->
        t
    | None ->
        raise (Invalid_argument "Transaction_union_tag.Unpacked.of_bits_t")

  let to_bits_t (t : t) : Bits.t =
    match
      List.Assoc.find ~equal
        [ (payment, Bits.payment)
        ; (stake_delegation, Bits.stake_delegation)
        ; (fee_transfer, Bits.fee_transfer)
        ; (coinbase, Bits.coinbase)
        ]
        t
    with
    | Some bits ->
        bits
    | None ->
        raise (Invalid_argument "Transaction_union_tag.Unpacked.to_bits_t")

  [%%ifdef consensus_mechanism]

  type var = Boolean.var Poly.t

  let to_bits_var
      ({ is_payment
       ; is_stake_delegation
       ; is_fee_transfer
       ; is_coinbase
       ; is_user_command = _
       } :
        var ) =
    (* For each bit, compute the sum of all the tags for which that bit is true
       in its bit representation.

       Since we have the invariant that exactly one tag identifier is true,
       exactly the bits in that tag's bit representation will be true in the
       resulting bits.
    *)
    let b1, b2, b3 =
      List.fold
        ~init:Field.(Var.(constant zero, constant zero, constant zero))
        [ (Bits.payment, is_payment)
        ; (Bits.stake_delegation, is_stake_delegation)
        ; (Bits.fee_transfer, is_fee_transfer)
        ; (Bits.coinbase, is_coinbase)
        ]
        ~f:(fun (acc1, acc2, acc3) ((bit1, bit2, bit3), bool_var) ->
          let add_if_true bit acc =
            if bit then Field.Var.add acc (bool_var :> Field.Var.t) else acc
          in
          (add_if_true bit1 acc1, add_if_true bit2 acc2, add_if_true bit3 acc3)
          )
    in
    Boolean.Unsafe.(of_cvar b1, of_cvar b2, of_cvar b3)

  let typ : (var, t) Typ.t =
    let (Typ base_typ) = Poly.typ Boolean.typ in
    Typ
      { base_typ with
        check =
          (fun ( { is_payment
                 ; is_stake_delegation
                 ; is_fee_transfer
                 ; is_coinbase
                 ; is_user_command
                 } as t ) ->
            let open Checked.Let_syntax in
<<<<<<< HEAD
            make_checked_ast
            @@ let%bind () = run_checked_ast @@ base_typ.check t in
               let%bind () =
                 [%with_label_ "Only one tag is set"] (fun () ->
                     Boolean.Assert.exactly_one
                       [ is_payment
                       ; is_stake_delegation
                       ; is_fee_transfer
                       ; is_coinbase
                       ] )
               in
               [%with_label_ "User command flag is correctly set"] (fun () ->
                   Boolean.Assert.exactly_one
                     [ is_user_command; is_fee_transfer; is_coinbase ] ) )
=======
            let%bind () = base_typ.check t in
            let%bind () =
              [%with_label_ "Only one tag is set"] (fun () ->
                  Boolean.Assert.exactly_one
                    [ is_payment
                    ; is_stake_delegation
                    ; is_create_account
                    ; is_mint_tokens
                    ; is_fee_transfer
                    ; is_coinbase
                    ] )
            in
            [%with_label_ "User command flag is correctly set"] (fun () ->
                Boolean.Assert.exactly_one
                  [ is_user_command; is_fee_transfer; is_coinbase ] ) )
>>>>>>> 293c7eaf
      }

  let constant
      ({ is_payment
       ; is_stake_delegation
       ; is_fee_transfer
       ; is_coinbase
       ; is_user_command
       } :
        t ) : var =
    { is_payment = Boolean.var_of_value is_payment
    ; is_stake_delegation = Boolean.var_of_value is_stake_delegation
    ; is_fee_transfer = Boolean.var_of_value is_fee_transfer
    ; is_coinbase = Boolean.var_of_value is_coinbase
    ; is_user_command = Boolean.var_of_value is_user_command
    }

  let is_payment ({ is_payment; _ } : var) = is_payment

  let is_stake_delegation ({ is_stake_delegation; _ } : var) =
    is_stake_delegation

  let is_fee_transfer ({ is_fee_transfer; _ } : var) = is_fee_transfer

  let is_coinbase ({ is_coinbase; _ } : var) = is_coinbase

  let is_user_command ({ is_user_command; _ } : var) = is_user_command

  let to_bits t = Bits.to_bits (to_bits_var t)

  let to_input_legacy t = Random_oracle.Input.Legacy.bitstring (to_bits t)

  [%%endif]
end

let unpacked_t_of_t = function
  | Payment ->
      Unpacked.payment
  | Stake_delegation ->
      Unpacked.stake_delegation
  | Fee_transfer ->
      Unpacked.fee_transfer
  | Coinbase ->
      Unpacked.coinbase

let to_bits tag = Bits.to_bits (Unpacked.to_bits_t (unpacked_t_of_t tag))

let to_input_legacy tag = Random_oracle.Input.Legacy.bitstring (to_bits tag)

[%%ifdef consensus_mechanism]

let t_of_unpacked_t (unpacked : Unpacked.t) : t =
  match
    List.Assoc.find ~equal:Unpacked.equal
      [ (Unpacked.payment, Payment)
      ; (Unpacked.stake_delegation, Stake_delegation)
      ; (Unpacked.fee_transfer, Fee_transfer)
      ; (Unpacked.coinbase, Coinbase)
      ]
      unpacked
  with
  | Some t ->
      t
  | None ->
      raise (Invalid_argument "Transaction_union_tag.t_of_unpacked_t")

let bits_t_of_t tag = Unpacked.to_bits_t (unpacked_t_of_t tag)

let t_of_bits_t tag = t_of_unpacked_t (Unpacked.of_bits_t tag)

let unpacked_of_t tag = Unpacked.constant (unpacked_t_of_t tag)

let bits_of_t tag = Bits.constant (bits_t_of_t tag)

let unpacked_typ =
  Typ.transport Unpacked.typ ~there:unpacked_t_of_t ~back:t_of_unpacked_t

let bits_typ = Typ.transport Bits.typ ~there:bits_t_of_t ~back:t_of_bits_t

let%test_module "predicates" =
  ( module struct
    let test_predicate checked unchecked =
      let checked x = Checked.return (checked x) in
      for i = min to max do
        Test_util.test_equal unpacked_typ Boolean.typ checked unchecked
          (Option.value_exn (of_enum i))
      done

    let one_of xs t = List.mem xs ~equal t

    let%test_unit "is_payment" =
      test_predicate Unpacked.is_payment (equal Payment)

    let%test_unit "is_stake_delegation" =
      test_predicate Unpacked.is_stake_delegation (equal Stake_delegation)

    let%test_unit "is_fee_transfer" =
      test_predicate Unpacked.is_fee_transfer (equal Fee_transfer)

    let%test_unit "is_coinbase" =
      test_predicate Unpacked.is_coinbase (equal Coinbase)

    let%test_unit "is_user_command" =
      test_predicate Unpacked.is_user_command
        (one_of [ Payment; Stake_delegation ])

    let%test_unit "not_user_command" =
      test_predicate
        (fun x -> Boolean.not (Unpacked.is_user_command x))
        (one_of [ Fee_transfer; Coinbase ])

    let%test_unit "bit_representation" =
      for i = min to max do
        Test_util.test_equal unpacked_typ Bits.typ
          (Fn.compose Checked.return Unpacked.to_bits_var)
          bits_t_of_t
          (Option.value_exn (of_enum i))
      done
  end )

[%%endif]<|MERGE_RESOLUTION|>--- conflicted
+++ resolved
@@ -186,30 +186,12 @@
                  ; is_user_command
                  } as t ) ->
             let open Checked.Let_syntax in
-<<<<<<< HEAD
-            make_checked_ast
-            @@ let%bind () = run_checked_ast @@ base_typ.check t in
-               let%bind () =
-                 [%with_label_ "Only one tag is set"] (fun () ->
-                     Boolean.Assert.exactly_one
-                       [ is_payment
-                       ; is_stake_delegation
-                       ; is_fee_transfer
-                       ; is_coinbase
-                       ] )
-               in
-               [%with_label_ "User command flag is correctly set"] (fun () ->
-                   Boolean.Assert.exactly_one
-                     [ is_user_command; is_fee_transfer; is_coinbase ] ) )
-=======
             let%bind () = base_typ.check t in
             let%bind () =
               [%with_label_ "Only one tag is set"] (fun () ->
                   Boolean.Assert.exactly_one
                     [ is_payment
                     ; is_stake_delegation
-                    ; is_create_account
-                    ; is_mint_tokens
                     ; is_fee_transfer
                     ; is_coinbase
                     ] )
@@ -217,7 +199,6 @@
             [%with_label_ "User command flag is correctly set"] (fun () ->
                 Boolean.Assert.exactly_one
                   [ is_user_command; is_fee_transfer; is_coinbase ] ) )
->>>>>>> 293c7eaf
       }
 
   let constant
