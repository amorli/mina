open Graphql_basic_scalars

module TokenId =
  Make_scalar_using_to_string
    (Mina_base.Token_id)
    (struct
      let name = "TokenId"

      let doc = "String representation of a token's UInt64 identifier"
    end)

module StateHash =
  Make_scalar_using_base58_check
    (Mina_base.State_hash)
    (struct
      let name = "StateHash"

      let doc = "Base58Check-encoded state hash"
    end)

module ChainHash =
  Make_scalar_using_base58_check
    (Mina_base.Receipt.Chain_hash)
    (struct
      let name = "ChainHash"

      let doc = "Base58Check-encoded chain hash"
    end)

module EpochSeed =
  Make_scalar_using_base58_check
    (Mina_base.Epoch_seed)
    (struct
      let name = "EpochSeed"

      let doc = "Base58Check-encoded epoch seed"
    end)

module LedgerHash =
  Make_scalar_using_base58_check
    (Mina_base.Ledger_hash)
    (struct
      let name = "LedgerHash"

      let doc = "Base58Check-encoded ledger hash"
    end)

<<<<<<< HEAD
(* TESTS *)
let%test_module "TokenId" = (module Make_test (TokenId) (Mina_base.Token_id))

let%test_module "StateHash" =
  (module Make_test (StateHash) (Mina_base.State_hash))

let%test_module "ChainHash" =
  (module Make_test (ChainHash) (Mina_base.Receipt.Chain_hash))

let%test_module "EpochSeed" =
  (module Make_test (EpochSeed) (Mina_base.Epoch_seed))

let%test_module "LedgerHash" =
  (module Make_test (LedgerHash) (Mina_base.Ledger_hash))
=======
module FieldElem =
  Make_scalar_using_to_string
    (Mina_base.Zkapp_basic.F)
    (struct
      let name = "FieldElem"

      let doc = "field element"
    end)

module TransactionStatusFailure :
  Json_intf with type t = Mina_base.Transaction_status.Failure.t = struct
  open Mina_base.Transaction_status.Failure

  type nonrec t = t

  let parse json =
    json |> Yojson.Basic.Util.to_string |> of_string
    |> Base.Result.ok_or_failwith

  let serialize x = `String (to_string x)

  let typ () =
    Graphql_async.Schema.scalar "TransactionStatusFailure"
      ~doc:"transaction status failure" ~coerce:serialize
end

module PartiesBase58 =
  Make_scalar_using_base58_check
    (Mina_base.Parties)
    (struct
      let name = "PartiesBase58"

      let doc = "A Base58Check string representing the command"
    end)
>>>>>>> 2f8a7199
<|MERGE_RESOLUTION|>--- conflicted
+++ resolved
@@ -45,7 +45,6 @@
       let doc = "Base58Check-encoded ledger hash"
     end)
 
-<<<<<<< HEAD
 (* TESTS *)
 let%test_module "TokenId" = (module Make_test (TokenId) (Mina_base.Token_id))
 
@@ -60,7 +59,7 @@
 
 let%test_module "LedgerHash" =
   (module Make_test (LedgerHash) (Mina_base.Ledger_hash))
-=======
+
 module FieldElem =
   Make_scalar_using_to_string
     (Mina_base.Zkapp_basic.F)
@@ -94,5 +93,4 @@
       let name = "PartiesBase58"
 
       let doc = "A Base58Check string representing the command"
-    end)
->>>>>>> 2f8a7199
+    end)