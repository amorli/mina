--- conflicted
+++ resolved
@@ -5,15 +5,12 @@
    ;; opam libraries
    graphql-async
    yojson
-<<<<<<< HEAD
    ppx_inline_test.config
    core_kernel
    sexplib0
-=======
    result
    core_kernel
    base
->>>>>>> 2f8a7199
    ;; local libraries
    graphql_basic_scalars
    mina_base
