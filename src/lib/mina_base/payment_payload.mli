--- conflicted
+++ resolved
@@ -40,22 +40,6 @@
   -> max_amount:Currency.Amount.t
   -> t Quickcheck.Generator.t
 
-<<<<<<< HEAD
-val gen_non_default_token :
-     ?source_pk:Public_key.Compressed.t
-  -> max_amount:Currency.Amount.t
-  -> t Quickcheck.Generator.t
-
-type var = (Public_key.Compressed.var, Token_id.var, Currency.Amount.var) Poly.t
-
-val typ : (var, t) Typ.t
-
-val to_input_legacy : t -> (Field.t, bool) Random_oracle.Input.Legacy.t
-
-val var_to_input_legacy :
-  var -> (Field.Var.t, Boolean.var) Random_oracle.Input.Legacy.t Checked.t
-=======
 type var = (Public_key.Compressed.var, Currency.Amount.var) Poly.t
->>>>>>> 00c74c42
 
 val var_of_t : t -> var