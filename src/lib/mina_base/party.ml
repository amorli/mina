[%%import "/src/config.mlh"]

open Core_kernel
open Mina_base_util

[%%ifdef consensus_mechanism]

open Snark_params.Tick

[%%endif]

open Signature_lib
module Impl = Pickles.Impls.Step
open Mina_numbers
open Currency
open Pickles_types
module Digest = Random_oracle.Digest

module type Type = sig
  type t
end

let token_id_deriver obj =
  let open Fields_derivers_zkapps in
  iso_string obj ~name:"TokenId" ~doc:"String representing a token ID"
    ~to_string:Token_id.to_string
    ~of_string:(except ~f:Token_id.of_string `Token_id)

module Call_type = struct
  [%%versioned
  module Stable = struct
    module V1 = struct
      type t = Call | Delegate_call
      [@@deriving sexp, equal, yojson, hash, compare]

      let to_latest = Fn.id
    end
  end]

  let to_string = function Call -> "call" | Delegate_call -> "delegate_call"

  let of_string = function
    | "call" ->
        Call
    | "delegate_call" ->
        Delegate_call
    | s ->
        failwithf "Invalid call type: %s" s ()

  let quickcheck_generator =
    Quickcheck.Generator.map Bool.quickcheck_generator ~f:(function
      | false ->
          Call
      | true ->
          Delegate_call )
end

module Update = struct
  module Timing_info = struct
    [%%versioned
    module Stable = struct
      module V1 = struct
        type t =
          { initial_minimum_balance : Balance.Stable.V1.t
          ; cliff_time : Global_slot.Stable.V1.t
          ; cliff_amount : Amount.Stable.V1.t
          ; vesting_period : Global_slot.Stable.V1.t
          ; vesting_increment : Amount.Stable.V1.t
          }
        [@@deriving annot, compare, equal, sexp, hash, yojson, hlist, fields]

        let to_latest = Fn.id
      end
    end]

    type value = t

    let gen =
      let open Quickcheck.Let_syntax in
      let%bind initial_minimum_balance = Balance.gen in
      let%bind cliff_time = Global_slot.gen in
      let%bind cliff_amount =
        Amount.gen_incl Amount.zero (Balance.to_amount initial_minimum_balance)
      in
      let%bind vesting_period =
        Global_slot.gen_incl Global_slot.(succ zero) (Global_slot.of_int 10)
      in
      let%map vesting_increment =
        Amount.gen_incl Amount.one (Amount.of_int 100)
      in
      { initial_minimum_balance
      ; cliff_time
      ; cliff_amount
      ; vesting_period
      ; vesting_increment
      }

    let to_input (t : t) =
      List.reduce_exn ~f:Random_oracle_input.Chunked.append
        [ Balance.to_input t.initial_minimum_balance
        ; Global_slot.to_input t.cliff_time
        ; Amount.to_input t.cliff_amount
        ; Global_slot.to_input t.vesting_period
        ; Amount.to_input t.vesting_increment
        ]

    let dummy =
      let slot_unused = Global_slot.zero in
      let balance_unused = Balance.zero in
      let amount_unused = Amount.zero in
      { initial_minimum_balance = balance_unused
      ; cliff_time = slot_unused
      ; cliff_amount = amount_unused
      ; vesting_period = slot_unused
      ; vesting_increment = amount_unused
      }

    let to_account_timing (t : t) : Account_timing.t =
      Timed
        { initial_minimum_balance = t.initial_minimum_balance
        ; cliff_time = t.cliff_time
        ; cliff_amount = t.cliff_amount
        ; vesting_period = t.vesting_period
        ; vesting_increment = t.vesting_increment
        }

    let of_account_timing (t : Account_timing.t) : t option =
      match t with
      | Untimed ->
          None
      | Timed t ->
          Some
            { initial_minimum_balance = t.initial_minimum_balance
            ; cliff_time = t.cliff_time
            ; cliff_amount = t.cliff_amount
            ; vesting_period = t.vesting_period
            ; vesting_increment = t.vesting_increment
            }

    module Checked = struct
      type t =
        { initial_minimum_balance : Balance.Checked.t
        ; cliff_time : Global_slot.Checked.t
        ; cliff_amount : Amount.Checked.t
        ; vesting_period : Global_slot.Checked.t
        ; vesting_increment : Amount.Checked.t
        }
      [@@deriving hlist]

      let constant (t : value) : t =
        { initial_minimum_balance = Balance.var_of_t t.initial_minimum_balance
        ; cliff_time = Global_slot.Checked.constant t.cliff_time
        ; cliff_amount = Amount.var_of_t t.cliff_amount
        ; vesting_period = Global_slot.Checked.constant t.vesting_period
        ; vesting_increment = Amount.var_of_t t.vesting_increment
        }

      let to_input
          ({ initial_minimum_balance
           ; cliff_time
           ; cliff_amount
           ; vesting_period
           ; vesting_increment
           } :
            t ) =
        List.reduce_exn ~f:Random_oracle_input.Chunked.append
          [ Balance.var_to_input initial_minimum_balance
          ; Global_slot.Checked.to_input cliff_time
          ; Amount.var_to_input cliff_amount
          ; Global_slot.Checked.to_input vesting_period
          ; Amount.var_to_input vesting_increment
          ]

      let to_account_timing (t : t) : Account_timing.var =
        { is_timed = Boolean.true_
        ; initial_minimum_balance = t.initial_minimum_balance
        ; cliff_time = t.cliff_time
        ; cliff_amount = t.cliff_amount
        ; vesting_period = t.vesting_period
        ; vesting_increment = t.vesting_increment
        }

      let of_account_timing (t : Account_timing.var) : t =
        { initial_minimum_balance = t.initial_minimum_balance
        ; cliff_time = t.cliff_time
        ; cliff_amount = t.cliff_amount
        ; vesting_period = t.vesting_period
        ; vesting_increment = t.vesting_increment
        }
    end

    let typ : (Checked.t, t) Typ.t =
      Typ.of_hlistable
        [ Balance.typ
        ; Global_slot.typ
        ; Amount.typ
        ; Global_slot.typ
        ; Amount.typ
        ]
        ~var_to_hlist:Checked.to_hlist ~var_of_hlist:Checked.of_hlist
        ~value_to_hlist:to_hlist ~value_of_hlist:of_hlist

    let deriver obj =
      let open Fields_derivers_zkapps.Derivers in
      let ( !. ) = ( !. ) ~t_fields_annots in
      Fields.make_creator obj ~initial_minimum_balance:!.balance
        ~cliff_time:!.global_slot ~cliff_amount:!.amount
        ~vesting_period:!.global_slot ~vesting_increment:!.amount
      |> finish "Timing" ~t_toplevel_annots
  end

  open Zkapp_basic

  [%%versioned
  module Stable = struct
    module V1 = struct
      (* TODO: Have to check that the public key is not = Public_key.Compressed.empty here.  *)
      type t =
        { app_state :
            F.Stable.V1.t Set_or_keep.Stable.V1.t Zkapp_state.V.Stable.V1.t
        ; delegate : Public_key.Compressed.Stable.V1.t Set_or_keep.Stable.V1.t
        ; verification_key :
            ( Pickles.Side_loaded.Verification_key.Stable.V2.t
            , F.Stable.V1.t )
            With_hash.Stable.V1.t
            Set_or_keep.Stable.V1.t
        ; permissions : Permissions.Stable.V2.t Set_or_keep.Stable.V1.t
        ; zkapp_uri : string Set_or_keep.Stable.V1.t
        ; token_symbol :
            Account.Token_symbol.Stable.V1.t Set_or_keep.Stable.V1.t
        ; timing : Timing_info.Stable.V1.t Set_or_keep.Stable.V1.t
        ; voting_for : State_hash.Stable.V1.t Set_or_keep.Stable.V1.t
        }
      [@@deriving annot, compare, equal, sexp, hash, yojson, fields, hlist]

      let to_latest = Fn.id
    end
  end]

  let gen ?(zkapp_account = false) ?vk ?permissions_auth () :
      t Quickcheck.Generator.t =
    let open Quickcheck.Let_syntax in
    let%bind app_state =
      let%bind fields =
        let field_gen = Snark_params.Tick.Field.gen in
        Quickcheck.Generator.list_with_length 8 (Set_or_keep.gen field_gen)
      in
      (* won't raise because length is correct *)
      Quickcheck.Generator.return (Zkapp_state.V.of_list_exn fields)
    in
    let%bind delegate = Set_or_keep.gen Public_key.Compressed.gen in
    let%bind verification_key =
      if zkapp_account then
        Set_or_keep.gen
          (Quickcheck.Generator.return
<<<<<<< HEAD
             ( match vk with
             | None ->
                 let data = Pickles.Side_loaded.Verification_key.dummy in
                 let hash = Zkapp_account.digest_vk data in
                 { With_hash.data; hash }
             | Some vk ->
                 vk ))
=======
             (let data = Pickles.Side_loaded.Verification_key.dummy in
              let hash = Zkapp_account.digest_vk data in
              { With_hash.data; hash } ) )
>>>>>>> 66da4ad5
      else return Set_or_keep.Keep
    in
    let%bind permissions =
      match permissions_auth with
      | None ->
          return Set_or_keep.Keep
      | Some auth_tag ->
          let%map permissions = Permissions.gen ~auth_tag in
          Set_or_keep.Set permissions
    in
    let%bind zkapp_uri =
      let uri_gen =
        Quickcheck.Generator.of_list
          [ "https://www.example.com"
          ; "https://www.minaprotocol.com"
          ; "https://www.gurgle.com"
          ; "https://faceplant.com"
          ]
      in
      Set_or_keep.gen uri_gen
    in
    let%bind token_symbol =
      let token_gen =
        Quickcheck.Generator.of_list
          [ "MINA"; "TOKEN1"; "TOKEN2"; "TOKEN3"; "TOKEN4"; "TOKEN5" ]
      in
      Set_or_keep.gen token_gen
    in
    let%bind voting_for = Set_or_keep.gen Field.gen in
    (* a new account for the Party.t is in the ledger when we use
       this generated update in tests, so the timing must be Keep
    *)
    let timing = Set_or_keep.Keep in
    return
      ( { app_state
        ; delegate
        ; verification_key
        ; permissions
        ; zkapp_uri
        ; token_symbol
        ; timing
        ; voting_for
        }
        : t )

  module Checked = struct
    open Pickles.Impls.Step

    type t =
      { app_state : Field.t Set_or_keep.Checked.t Zkapp_state.V.t
      ; delegate : Public_key.Compressed.var Set_or_keep.Checked.t
      ; verification_key :
          ( Boolean.var
          , ( Side_loaded_verification_key.t option
            , Field.Constant.t )
            With_hash.t
            Data_as_hash.t )
          Zkapp_basic.Flagged_option.t
          Set_or_keep.Checked.t
      ; permissions : Permissions.Checked.t Set_or_keep.Checked.t
      ; zkapp_uri : string Data_as_hash.t Set_or_keep.Checked.t
      ; token_symbol : Account.Token_symbol.var Set_or_keep.Checked.t
      ; timing : Timing_info.Checked.t Set_or_keep.Checked.t
      ; voting_for : State_hash.var Set_or_keep.Checked.t
      }
    [@@deriving hlist]

    let to_input
        ({ app_state
         ; delegate
         ; verification_key
         ; permissions
         ; zkapp_uri
         ; token_symbol
         ; timing
         ; voting_for
         } :
          t ) =
      let open Random_oracle_input.Chunked in
      List.reduce_exn ~f:append
        [ Zkapp_state.to_input app_state
            ~f:(Set_or_keep.Checked.to_input ~f:field)
        ; Set_or_keep.Checked.to_input delegate
            ~f:Public_key.Compressed.Checked.to_input
        ; Set_or_keep.Checked.to_input verification_key ~f:(fun x ->
              field (Data_as_hash.hash x.data) )
        ; Set_or_keep.Checked.to_input permissions
            ~f:Permissions.Checked.to_input
        ; Set_or_keep.Checked.to_input zkapp_uri ~f:Data_as_hash.to_input
        ; Set_or_keep.Checked.to_input token_symbol
            ~f:Account.Token_symbol.var_to_input
        ; Set_or_keep.Checked.to_input timing ~f:Timing_info.Checked.to_input
        ; Set_or_keep.Checked.to_input voting_for ~f:State_hash.var_to_input
        ]
  end

  let noop : t =
    { app_state =
        Vector.init Zkapp_state.Max_state_size.n ~f:(fun _ -> Set_or_keep.Keep)
    ; delegate = Keep
    ; verification_key = Keep
    ; permissions = Keep
    ; zkapp_uri = Keep
    ; token_symbol = Keep
    ; timing = Keep
    ; voting_for = Keep
    }

  let dummy = noop

  let to_input
      ({ app_state
       ; delegate
       ; verification_key
       ; permissions
       ; zkapp_uri
       ; token_symbol
       ; timing
       ; voting_for
       } :
        t ) =
    let open Random_oracle_input.Chunked in
    List.reduce_exn ~f:append
      [ Zkapp_state.to_input app_state
          ~f:(Set_or_keep.to_input ~dummy:Field.zero ~f:field)
      ; Set_or_keep.to_input delegate
          ~dummy:(Zkapp_precondition.Eq_data.Tc.public_key ()).default
          ~f:Public_key.Compressed.to_input
      ; Set_or_keep.to_input
          (Set_or_keep.map verification_key ~f:With_hash.hash)
          ~dummy:Field.zero ~f:field
      ; Set_or_keep.to_input permissions ~dummy:Permissions.user_default
          ~f:Permissions.to_input
      ; Set_or_keep.to_input
          (Set_or_keep.map ~f:Account.hash_zkapp_uri zkapp_uri)
          ~dummy:(Account.hash_zkapp_uri_opt None)
          ~f:field
      ; Set_or_keep.to_input token_symbol ~dummy:Account.Token_symbol.default
          ~f:Account.Token_symbol.to_input
      ; Set_or_keep.to_input timing ~dummy:Timing_info.dummy
          ~f:Timing_info.to_input
      ; Set_or_keep.to_input voting_for ~dummy:State_hash.dummy
          ~f:State_hash.to_input
      ]

  let typ () : (Checked.t, t) Typ.t =
    let open Pickles.Impls.Step in
    Typ.of_hlistable
      [ Zkapp_state.typ (Set_or_keep.typ ~dummy:Field.Constant.zero Field.typ)
      ; Set_or_keep.typ ~dummy:Public_key.Compressed.empty
          Public_key.Compressed.typ
      ; Set_or_keep.optional_typ
          (Data_as_hash.typ ~hash:With_hash.hash)
          ~to_option:(function
            | { With_hash.data = Some data; hash } ->
                Some { With_hash.data; hash }
            | { With_hash.data = None; _ } ->
                None )
          ~of_option:(function
            | Some { With_hash.data; hash } ->
                { With_hash.data = Some data; hash }
            | None ->
                { With_hash.data = None; hash = Field.Constant.zero } )
        |> Typ.transport_var
             ~there:
               (Set_or_keep.Checked.map
                  ~f:(fun { Zkapp_basic.Flagged_option.data; _ } -> data) )
             ~back:(fun x ->
               Set_or_keep.Checked.map x ~f:(fun data ->
                   { Zkapp_basic.Flagged_option.data
                   ; is_some = Set_or_keep.Checked.is_set x
                   } ) )
      ; Set_or_keep.typ ~dummy:Permissions.user_default Permissions.typ
      ; Set_or_keep.optional_typ
          (Data_as_hash.optional_typ ~hash:Account.hash_zkapp_uri
             ~non_preimage:(Account.hash_zkapp_uri_opt None)
             ~dummy_value:"" )
          ~to_option:Fn.id ~of_option:Fn.id
      ; Set_or_keep.typ ~dummy:Account.Token_symbol.default
          Account.Token_symbol.typ
      ; Set_or_keep.typ ~dummy:Timing_info.dummy Timing_info.typ
      ; Set_or_keep.typ ~dummy:State_hash.dummy State_hash.typ
      ]
      ~var_to_hlist:Checked.to_hlist ~var_of_hlist:Checked.of_hlist
      ~value_to_hlist:to_hlist ~value_of_hlist:of_hlist

  let deriver obj =
    let open Fields_derivers_zkapps in
    let ( !. ) = ( !. ) ~t_fields_annots in
    finish "PartyUpdate" ~t_toplevel_annots
    @@ Fields.make_creator
         ~app_state:!.(Zkapp_state.deriver @@ Set_or_keep.deriver field)
         ~delegate:!.(Set_or_keep.deriver public_key)
         ~verification_key:!.(Set_or_keep.deriver verification_key_with_hash)
         ~permissions:!.(Set_or_keep.deriver Permissions.deriver)
         ~zkapp_uri:!.(Set_or_keep.deriver string)
         ~token_symbol:!.(Set_or_keep.deriver string)
         ~timing:!.(Set_or_keep.deriver Timing_info.deriver)
         ~voting_for:!.(Set_or_keep.deriver State_hash.deriver)
         obj

  let%test_unit "json roundtrip" =
    let app_state =
      Zkapp_state.V.of_list_exn
        Set_or_keep.
          [ Set (F.negate F.one); Keep; Keep; Keep; Keep; Keep; Keep; Keep ]
    in
    let verification_key =
      Set_or_keep.Set
        (let data =
           Pickles.Side_loaded.Verification_key.(
             dummy |> to_base58_check |> of_base58_check_exn)
         in
         let hash = Zkapp_account.digest_vk data in
         { With_hash.data; hash } )
    in
    let update : t =
      { app_state
      ; delegate = Set_or_keep.Set Public_key.Compressed.empty
      ; verification_key
      ; permissions = Set_or_keep.Set Permissions.user_default
      ; zkapp_uri = Set_or_keep.Set "https://www.example.com"
      ; token_symbol = Set_or_keep.Set "TOKEN"
      ; timing = Set_or_keep.Set Timing_info.dummy
      ; voting_for = Set_or_keep.Set State_hash.dummy
      }
    in
    let module Fd = Fields_derivers_zkapps.Derivers in
    let full = deriver (Fd.o ()) in
    [%test_eq: t] update (update |> Fd.to_json full |> Fd.of_json full)
end

module Events = Zkapp_account.Events
module Sequence_events = Zkapp_account.Sequence_events

module Account_precondition = struct
  [%%versioned
  module Stable = struct
    module V1 = struct
      type t =
        | Full of Zkapp_precondition.Account.Stable.V2.t
        | Nonce of Account.Nonce.Stable.V1.t
        | Accept
      [@@deriving sexp, equal, yojson, hash, compare]

      let to_latest = Fn.id
    end
  end]

  let to_full = function
    | Full s ->
        s
    | Nonce n ->
        { Zkapp_precondition.Account.accept with
          nonce = Check { lower = n; upper = n }
        }
    | Accept ->
        Zkapp_precondition.Account.accept

  let of_full (p : Zkapp_precondition.Account.t) =
    let module A = Zkapp_precondition.Account in
    if A.equal p A.accept then Accept
    else
      match p.nonce with
      | Ignore ->
          Full p
      | Check { lower; upper } as n ->
          if
            A.equal p { A.accept with nonce = n }
            && Account.Nonce.equal lower upper
          then Nonce lower
          else Full p

  module Tag = struct
    type t = Full | Nonce | Accept [@@deriving equal, compare, sexp, yojson]
  end

  let tag : t -> Tag.t = function
    | Full _ ->
        Full
    | Nonce _ ->
        Nonce
    | Accept ->
        Accept

  let deriver obj =
    let open Fields_derivers_zkapps.Derivers in
    iso_record ~of_record:of_full ~to_record:to_full
      Zkapp_precondition.Account.deriver obj

  let%test_unit "json roundtrip accept" =
    let account_precondition : t = Accept in
    let module Fd = Fields_derivers_zkapps.Derivers in
    let full = deriver (Fd.o ()) in
    [%test_eq: t] account_precondition
      (account_precondition |> Fd.to_json full |> Fd.of_json full)

  let%test_unit "json roundtrip nonce" =
    let account_precondition : t = Nonce (Account_nonce.of_int 928472) in
    let module Fd = Fields_derivers_zkapps.Derivers in
    let full = deriver (Fd.o ()) in
    [%test_eq: t] account_precondition
      (account_precondition |> Fd.to_json full |> Fd.of_json full)

  let%test_unit "json roundtrip full" =
    let n = Account_nonce.of_int 4513 in
    let account_precondition : t =
      Full
        { Zkapp_precondition.Account.accept with
          nonce = Check { lower = n; upper = n }
        ; delegate = Check Public_key.Compressed.empty
        }
    in
    let module Fd = Fields_derivers_zkapps.Derivers in
    let full = deriver (Fd.o ()) in
    [%test_eq: t] account_precondition
      (account_precondition |> Fd.to_json full |> Fd.of_json full)

  let%test_unit "to_json" =
    let account_precondition : t = Nonce (Account_nonce.of_int 34928) in
    let module Fd = Fields_derivers_zkapps.Derivers in
    let full = deriver (Fd.o ()) in
    [%test_eq: string]
      (account_precondition |> Fd.to_json full |> Yojson.Safe.to_string)
      ( {json|{
          balance: null,
          nonce: {lower: "34928", upper: "34928"},
          receiptChainHash: null, delegate: null,
          state: [null,null,null,null,null,null,null,null],
          sequenceState: null, provedState: null
        }|json}
      |> Yojson.Safe.from_string |> Yojson.Safe.to_string )

  let digest (t : t) =
    let digest x =
      Random_oracle.(
        hash ~init:Hash_prefix_states.party_account_precondition (pack_input x))
    in
    to_full t |> Zkapp_precondition.Account.to_input |> digest

  module Checked = struct
    type t = Zkapp_precondition.Account.Checked.t

    let digest (t : t) =
      let digest x =
        Random_oracle.Checked.(
          hash ~init:Hash_prefix_states.party_account_precondition
            (pack_input x))
      in
      Zkapp_precondition.Account.Checked.to_input t |> digest

    let nonce (t : t) = t.nonce
  end

  let typ () : (Zkapp_precondition.Account.Checked.t, t) Typ.t =
    Typ.transport (Zkapp_precondition.Account.typ ()) ~there:to_full
      ~back:(fun s -> Full s)

  let nonce = function
    | Full { nonce; _ } ->
        nonce
    | Nonce nonce ->
        Check { lower = nonce; upper = nonce }
    | Accept ->
        Ignore
end

module Body = struct
  (* Why isn't this derived automatically? *)
  let hash_fold_array f init x = Array.fold ~init ~f x

  module Events' = struct
    [%%versioned
    module Stable = struct
      module V1 = struct
        type t = Pickles.Backend.Tick.Field.Stable.V1.t array list
        [@@deriving sexp, equal, hash, compare, yojson]

        let to_latest = Fn.id
      end
    end]
  end

  module Wire = struct
    [%%versioned
    module Stable = struct
      module V1 = struct
        type t =
          { public_key : Public_key.Compressed.Stable.V1.t
          ; token_id : Token_id.Stable.V1.t
          ; update : Update.Stable.V1.t
          ; balance_change :
              (Amount.Stable.V1.t, Sgn.Stable.V1.t) Signed_poly.Stable.V1.t
          ; increment_nonce : bool
          ; events : Events'.Stable.V1.t
          ; sequence_events : Events'.Stable.V1.t
          ; call_data : Pickles.Backend.Tick.Field.Stable.V1.t
          ; call_depth : int
          ; protocol_state_precondition :
              Zkapp_precondition.Protocol_state.Stable.V1.t
          ; account_precondition : Account_precondition.Stable.V1.t
          ; use_full_commitment : bool
          ; caller : Call_type.Stable.V1.t
          }
        [@@deriving sexp, equal, yojson, hash, compare]

        let to_latest = Fn.id
      end
    end]
  end

  [%%versioned
  module Stable = struct
    module V1 = struct
      type t =
        { public_key : Public_key.Compressed.Stable.V1.t
        ; token_id : Token_id.Stable.V1.t
        ; update : Update.Stable.V1.t
        ; balance_change :
            (Amount.Stable.V1.t, Sgn.Stable.V1.t) Signed_poly.Stable.V1.t
        ; increment_nonce : bool
        ; events : Events'.Stable.V1.t
        ; sequence_events : Events'.Stable.V1.t
        ; call_data : Pickles.Backend.Tick.Field.Stable.V1.t
        ; call_depth : int
        ; protocol_state_precondition :
            Zkapp_precondition.Protocol_state.Stable.V1.t
        ; account_precondition : Account_precondition.Stable.V1.t
        ; use_full_commitment : bool
        ; caller : Token_id.Stable.V1.t
        }
      [@@deriving annot, sexp, equal, yojson, hash, hlist, compare, fields]

      let to_latest = Fn.id
    end
  end]

  let to_wire (p : t) caller : Wire.t =
    { public_key = p.public_key
    ; token_id = p.token_id
    ; update = p.update
    ; balance_change = p.balance_change
    ; increment_nonce = p.increment_nonce
    ; events = p.events
    ; sequence_events = p.sequence_events
    ; call_data = p.call_data
    ; call_depth = p.call_depth
    ; protocol_state_precondition = p.protocol_state_precondition
    ; account_precondition = p.account_precondition
    ; use_full_commitment = p.use_full_commitment
    ; caller
    }

  (* * Balance change for the fee payer is always going to be Neg, so represent it using
       an unsigned fee,
     * token id is always going to be the default, so use unit value as a
       placeholder,
     * increment nonce must always be true for a fee payer, so use unit as a
       placeholder.
     TODO: what about use_full_commitment? it's unit here and bool there
  *)
  module Fee_payer = struct
    [%%versioned
    module Stable = struct
      module V1 = struct
        type t =
          { public_key : Public_key.Compressed.Stable.V1.t
          ; update : Update.Stable.V1.t
          ; fee : Fee.Stable.V1.t
          ; events : Events'.Stable.V1.t
          ; sequence_events : Events'.Stable.V1.t
          ; protocol_state_precondition :
              Zkapp_precondition.Protocol_state.Stable.V1.t
          ; nonce : Account_nonce.Stable.V1.t
          }
        [@@deriving annot, sexp, equal, yojson, hash, compare, hlist, fields]

        let to_latest = Fn.id
      end
    end]

    let dummy : t =
      { public_key = Public_key.Compressed.empty
      ; update = Update.dummy
      ; fee = Fee.zero
      ; events = []
      ; sequence_events = []
      ; protocol_state_precondition = Zkapp_precondition.Protocol_state.accept
      ; nonce = Account_nonce.zero
      }

    let deriver obj =
      let open Fields_derivers_zkapps in
      let fee obj =
        iso_string obj ~name:"Fee" ~to_string:Fee.to_string
          ~of_string:Fee.of_string
      in
      let ( !. ) ?skip_data = ( !. ) ?skip_data ~t_fields_annots in
      Fields.make_creator obj ~public_key:!.public_key ~update:!.Update.deriver
        ~fee:!.fee
        ~events:!.(list @@ array field @@ o ())
        ~sequence_events:!.(list @@ array field @@ o ())
        ~protocol_state_precondition:!.Zkapp_precondition.Protocol_state.deriver
        ~nonce:!.uint32
      |> finish "FeePayerPartyBody" ~t_toplevel_annots

    let%test_unit "json roundtrip" =
      let open Fields_derivers_zkapps.Derivers in
      let full = o () in
      let _a = deriver full in
      [%test_eq: t] dummy (dummy |> to_json full |> of_json full)
  end

  let of_fee_payer (t : Fee_payer.t) : t =
    { public_key = t.public_key
    ; token_id = Token_id.default
    ; update = t.update
    ; balance_change =
        { Signed_poly.sgn = Sgn.Neg; magnitude = Amount.of_fee t.fee }
    ; increment_nonce = true
    ; events = t.events
    ; sequence_events = t.sequence_events
    ; call_data = Field.zero
    ; call_depth = 0
    ; protocol_state_precondition = t.protocol_state_precondition
    ; account_precondition = Account_precondition.Nonce t.nonce
    ; use_full_commitment = true
    ; caller = Token_id.default
    }

  let to_fee_payer_exn (t : t) : Fee_payer.t =
    let { public_key
        ; token_id = _
        ; update
        ; balance_change
        ; increment_nonce = _
        ; events
        ; sequence_events
        ; call_data = _
        ; call_depth = _
        ; protocol_state_precondition
        ; account_precondition
        ; use_full_commitment = _
        ; caller = _
        } =
      t
    in
    let fee =
      Currency.Fee.of_uint64
        (balance_change.magnitude |> Currency.Amount.to_uint64)
    in
    let nonce =
      match account_precondition with
      | Nonce nonce ->
          Mina_numbers.Account_nonce.of_uint32 nonce
      | Full _ | Accept ->
          failwith "Expected a nonce for fee payer account precondition"
    in
    { public_key
    ; update
    ; fee
    ; events
    ; sequence_events
    ; protocol_state_precondition
    ; nonce
    }

  module Checked = struct
    module Type_of_var (V : sig
      type var
    end) =
    struct
      type t = V.var
    end

    module Int_as_prover_ref = struct
      type t = int As_prover.Ref.t
    end

    type t =
      { public_key : Public_key.Compressed.var
      ; token_id : Token_id.Checked.t
      ; update : Update.Checked.t
      ; balance_change : Amount.Signed.var
      ; increment_nonce : Boolean.var
      ; events : Events.var
      ; sequence_events : Events.var
      ; call_data : Field.Var.t
      ; call_depth : int As_prover.Ref.t
      ; protocol_state_precondition :
          Zkapp_precondition.Protocol_state.Checked.t
      ; account_precondition : Account_precondition.Checked.t
      ; use_full_commitment : Boolean.var
      ; caller : Token_id.Checked.t
      }
    [@@deriving annot, hlist, fields]

    let to_input
        ({ public_key
         ; token_id
         ; update
         ; balance_change
         ; increment_nonce
         ; events
         ; sequence_events
         ; call_data
         ; call_depth = _depth (* ignored *)
         ; protocol_state_precondition
         ; account_precondition
         ; use_full_commitment
         ; caller
         } :
          t ) =
      List.reduce_exn ~f:Random_oracle_input.Chunked.append
        [ Public_key.Compressed.Checked.to_input public_key
        ; Update.Checked.to_input update
        ; Token_id.Checked.to_input token_id
        ; Snark_params.Tick.Run.run_checked
            (Amount.Signed.Checked.to_input balance_change)
        ; Random_oracle_input.Chunked.packed
            ((increment_nonce :> Field.Var.t), 1)
        ; Events.var_to_input events
        ; Events.var_to_input sequence_events
        ; Random_oracle_input.Chunked.field call_data
        ; Zkapp_precondition.Protocol_state.Checked.to_input
            protocol_state_precondition
        ; Random_oracle_input.Chunked.field
            (Account_precondition.Checked.digest account_precondition)
        ; Random_oracle_input.Chunked.packed
            ((use_full_commitment :> Field.Var.t), 1)
        ; Token_id.Checked.to_input caller
        ]

    let digest (t : t) =
      Random_oracle.Checked.(
        hash ~init:Hash_prefix.zkapp_body (pack_input (to_input t)))
  end

  let typ () : (Checked.t, t) Typ.t =
    Typ.of_hlistable
      [ Public_key.Compressed.typ
      ; Token_id.typ
      ; Update.typ ()
      ; Amount.Signed.typ
      ; Boolean.typ
      ; Events.typ
      ; Events.typ
      ; Field.typ
      ; Typ.Internal.ref ()
      ; Zkapp_precondition.Protocol_state.typ
      ; Account_precondition.typ ()
      ; Impl.Boolean.typ
      ; Token_id.typ
      ]
      ~var_to_hlist:Checked.to_hlist ~var_of_hlist:Checked.of_hlist
      ~value_to_hlist:to_hlist ~value_of_hlist:of_hlist

  let dummy : t =
    { public_key = Public_key.Compressed.empty
    ; update = Update.dummy
    ; token_id = Token_id.default
    ; balance_change = Amount.Signed.zero
    ; increment_nonce = false
    ; events = []
    ; sequence_events = []
    ; call_data = Field.zero
    ; call_depth = 0
    ; protocol_state_precondition = Zkapp_precondition.Protocol_state.accept
    ; account_precondition = Account_precondition.Accept
    ; use_full_commitment = false
    ; caller = Token_id.default
    }

  let deriver obj =
    let open Fields_derivers_zkapps in
    let token_id_deriver obj =
      iso_string obj ~name:"TokenId" ~to_string:Token_id.to_string
        ~of_string:Token_id.of_string
    in
    let balance_change_deriver obj =
      let sign_to_string = function
        | Sgn.Pos ->
            "Positive"
        | Sgn.Neg ->
            "Negative"
      in
      let sign_of_string = function
        | "Positive" ->
            Sgn.Pos
        | "Negative" ->
            Sgn.Neg
        | _ ->
            failwith "impossible"
      in
      let sign_deriver =
        iso_string ~name:"Sign" ~to_string:sign_to_string
          ~of_string:sign_of_string
      in
      let ( !. ) =
        ( !. ) ~t_fields_annots:Currency.Signed_poly.t_fields_annots
      in
      Currency.Signed_poly.Fields.make_creator obj ~magnitude:!.amount
        ~sgn:!.sign_deriver
      |> finish "BalanceChange"
           ~t_toplevel_annots:Currency.Signed_poly.t_toplevel_annots
    in
    let ( !. ) = ( !. ) ~t_fields_annots in
    Fields.make_creator obj ~public_key:!.public_key ~update:!.Update.deriver
      ~token_id:!.token_id_deriver ~balance_change:!.balance_change_deriver
      ~increment_nonce:!.bool
      ~events:!.(list @@ array field @@ o ())
      ~sequence_events:!.(list @@ array field @@ o ())
      ~call_data:!.field ~call_depth:!.int
      ~protocol_state_precondition:!.Zkapp_precondition.Protocol_state.deriver
      ~account_precondition:!.Account_precondition.deriver
      ~use_full_commitment:!.bool ~caller:!.token_id_deriver
    |> finish "PartyBody" ~t_toplevel_annots

  let%test_unit "json roundtrip" =
    let open Fields_derivers_zkapps.Derivers in
    let full = o () in
    let _a = deriver full in
    [%test_eq: t] dummy (dummy |> to_json full |> of_json full)

  let to_input
      ({ public_key
       ; update
       ; token_id
       ; balance_change
       ; increment_nonce
       ; events
       ; sequence_events
       ; call_data
       ; call_depth = _ (* ignored *)
       ; protocol_state_precondition
       ; account_precondition
       ; use_full_commitment
       ; caller
       } :
        t ) =
    List.reduce_exn ~f:Random_oracle_input.Chunked.append
      [ Public_key.Compressed.to_input public_key
      ; Update.to_input update
      ; Token_id.to_input token_id
      ; Amount.Signed.to_input balance_change
      ; Random_oracle_input.Chunked.packed (field_of_bool increment_nonce, 1)
      ; Events.to_input events
      ; Events.to_input sequence_events
      ; Random_oracle_input.Chunked.field call_data
      ; Zkapp_precondition.Protocol_state.to_input protocol_state_precondition
      ; Random_oracle_input.Chunked.field
          (Account_precondition.digest account_precondition)
      ; Random_oracle_input.Chunked.packed (field_of_bool use_full_commitment, 1)
      ; Token_id.to_input caller
      ]

  let digest (t : t) =
    Random_oracle.(hash ~init:Hash_prefix.zkapp_body (pack_input (to_input t)))

  module Digested = struct
    type t = Random_oracle.Digest.t

    module Checked = struct
      type t = Random_oracle.Checked.Digest.t
    end
  end
end

module T = struct
  module Wire = struct
    [%%versioned
    module Stable = struct
      module V1 = struct
        type t =
          { body : Body.Wire.Stable.V1.t; authorization : Control.Stable.V2.t }
        [@@deriving sexp, equal, yojson, hash, compare]

        let to_latest = Fn.id
      end
    end]
  end

  [%%versioned
  module Stable = struct
    module V1 = struct
      (** A party to a zkApp transaction *)
      type t = { body : Body.Stable.V1.t; authorization : Control.Stable.V2.t }
      [@@deriving annot, sexp, equal, yojson, hash, compare, fields]

      let to_latest = Fn.id
    end
  end]

  let to_wire (p : t) caller : Wire.t =
    { body = Body.to_wire p.body caller; authorization = p.authorization }

  let digest (t : t) = Body.digest t.body

  module Checked = struct
    type t = Body.Checked.t

    let digest (t : t) = Body.Checked.digest t
  end

  let deriver obj =
    let open Fields_derivers_zkapps.Derivers in
    let ( !. ) = ( !. ) ~t_fields_annots in
    Fields.make_creator obj ~body:!.Body.deriver
      ~authorization:!.Control.deriver
    |> finish "ZkappParty" ~t_toplevel_annots

  let%test_unit "json roundtrip dummy" =
    let dummy : t =
      { body = Body.dummy; authorization = Control.dummy_of_tag Signature }
    in
    let module Fd = Fields_derivers_zkapps.Derivers in
    let full = deriver @@ Fd.o () in
    [%test_eq: t] dummy (dummy |> Fd.to_json full |> Fd.of_json full)
end

module Fee_payer = struct
  [%%versioned
  module Stable = struct
    module V1 = struct
      type t =
        { body : Body.Fee_payer.Stable.V1.t
        ; authorization : Signature.Stable.V1.t
        }
      [@@deriving annot, sexp, equal, yojson, hash, compare, fields]

      let to_latest = Fn.id
    end
  end]

  let account_id (t : t) : Account_id.t =
    Account_id.create t.body.public_key Token_id.default

  let to_party (t : t) : T.t =
    { authorization = Control.Signature t.authorization
    ; body = Body.of_fee_payer t.body
    }

  let deriver obj =
    let open Fields_derivers_zkapps.Derivers in
    let ( !. ) = ( !. ) ~t_fields_annots in
    Fields.make_creator obj ~body:!.Body.Fee_payer.deriver
      ~authorization:!.Control.signature_deriver
    |> finish "ZkappPartyFeePayer" ~t_toplevel_annots

  let%test_unit "json roundtrip" =
    let dummy : t =
      { body = Body.Fee_payer.dummy; authorization = Signature.dummy }
    in
    let open Fields_derivers_zkapps.Derivers in
    let full = o () in
    let _a = deriver full in
    [%test_eq: t] dummy (dummy |> to_json full |> of_json full)
end

include T

let account_id (t : t) : Account_id.t =
  Account_id.create t.body.public_key t.body.token_id

let of_fee_payer ({ body; authorization } : Fee_payer.t) : t =
  { authorization = Signature authorization; body = Body.of_fee_payer body }

(** The change in balance to apply to the target account of this party.
      When this is negative, the amount will be withdrawn from the account and
      made available to later parties in the same transaction.
      When this is positive, the amount will be deposited into the account from
      the funds made available by previous parties in the same transaction.
*)
let balance_change (t : t) : Amount.Signed.t = t.body.balance_change

let protocol_state_precondition (t : t) : Zkapp_precondition.Protocol_state.t =
  t.body.protocol_state_precondition

let public_key (t : t) : Public_key.Compressed.t = t.body.public_key

let token_id (t : t) : Token_id.t = t.body.token_id

let use_full_commitment (t : t) : bool = t.body.use_full_commitment

let increment_nonce (t : t) : bool = t.body.increment_nonce<|MERGE_RESOLUTION|>--- conflicted
+++ resolved
@@ -253,19 +253,13 @@
       if zkapp_account then
         Set_or_keep.gen
           (Quickcheck.Generator.return
-<<<<<<< HEAD
              ( match vk with
              | None ->
                  let data = Pickles.Side_loaded.Verification_key.dummy in
                  let hash = Zkapp_account.digest_vk data in
                  { With_hash.data; hash }
              | Some vk ->
-                 vk ))
-=======
-             (let data = Pickles.Side_loaded.Verification_key.dummy in
-              let hash = Zkapp_account.digest_vk data in
-              { With_hash.data; hash } ) )
->>>>>>> 66da4ad5
+                 vk ) )
       else return Set_or_keep.Keep
     in
     let%bind permissions =
