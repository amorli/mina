[%%import "/src/config.mlh"]

open Core_kernel
open Mina_base_util

[%%ifdef consensus_mechanism]

open Snark_params.Tick

[%%endif]

open Signature_lib
module Impl = Pickles.Impls.Step
open Mina_numbers
open Currency
open Pickles_types
module Digest = Random_oracle.Digest

module type Type = sig
  type t
end

let token_id_deriver obj =
  let open Fields_derivers_zkapps in
  iso_string obj ~name:"TokenId" ~doc:"String representing a token ID"
    ~to_string:Token_id.to_string
    ~of_string:(except ~f:Token_id.of_string `Token_id)

module Call_type = struct
  [%%versioned
  module Stable = struct
    module V1 = struct
      type t = Call | Delegate_call
      [@@deriving sexp, equal, yojson, hash, compare]

      let to_latest = Fn.id
    end
  end]

  let quickcheck_generator =
    Quickcheck.Generator.map Bool.quickcheck_generator ~f:(function
      | false ->
          Call
      | true ->
          Delegate_call)
end

module Update = struct
  module Timing_info = struct
    [%%versioned
    module Stable = struct
      module V1 = struct
        type t =
          { initial_minimum_balance : Balance.Stable.V1.t
          ; cliff_time : Global_slot.Stable.V1.t
          ; cliff_amount : Amount.Stable.V1.t
          ; vesting_period : Global_slot.Stable.V1.t
          ; vesting_increment : Amount.Stable.V1.t
          }
        [@@deriving annot, compare, equal, sexp, hash, yojson, hlist, fields]

        let to_latest = Fn.id
      end
    end]

    type value = t

    let gen =
      let open Quickcheck.Let_syntax in
      let%bind initial_minimum_balance = Balance.gen in
      let%bind cliff_time = Global_slot.gen in
      let%bind cliff_amount =
        Amount.gen_incl Amount.zero (Balance.to_amount initial_minimum_balance)
      in
      let%bind vesting_period =
        Global_slot.gen_incl Global_slot.(succ zero) (Global_slot.of_int 10)
      in
      let%map vesting_increment =
        Amount.gen_incl Amount.one (Amount.of_int 100)
      in
      { initial_minimum_balance
      ; cliff_time
      ; cliff_amount
      ; vesting_period
      ; vesting_increment
      }

    let to_input (t : t) =
      List.reduce_exn ~f:Random_oracle_input.Chunked.append
        [ Balance.to_input t.initial_minimum_balance
        ; Global_slot.to_input t.cliff_time
        ; Amount.to_input t.cliff_amount
        ; Global_slot.to_input t.vesting_period
        ; Amount.to_input t.vesting_increment
        ]

    let dummy =
      let slot_unused = Global_slot.zero in
      let balance_unused = Balance.zero in
      let amount_unused = Amount.zero in
      { initial_minimum_balance = balance_unused
      ; cliff_time = slot_unused
      ; cliff_amount = amount_unused
      ; vesting_period = slot_unused
      ; vesting_increment = amount_unused
      }

    let to_account_timing (t : t) : Account_timing.t =
      Timed
        { initial_minimum_balance = t.initial_minimum_balance
        ; cliff_time = t.cliff_time
        ; cliff_amount = t.cliff_amount
        ; vesting_period = t.vesting_period
        ; vesting_increment = t.vesting_increment
        }

    let of_account_timing (t : Account_timing.t) : t option =
      match t with
      | Untimed ->
          None
      | Timed t ->
          Some
            { initial_minimum_balance = t.initial_minimum_balance
            ; cliff_time = t.cliff_time
            ; cliff_amount = t.cliff_amount
            ; vesting_period = t.vesting_period
            ; vesting_increment = t.vesting_increment
            }

    module Checked = struct
      type t =
        { initial_minimum_balance : Balance.Checked.t
        ; cliff_time : Global_slot.Checked.t
        ; cliff_amount : Amount.Checked.t
        ; vesting_period : Global_slot.Checked.t
        ; vesting_increment : Amount.Checked.t
        }
      [@@deriving hlist]

      let constant (t : value) : t =
        { initial_minimum_balance = Balance.var_of_t t.initial_minimum_balance
        ; cliff_time = Global_slot.Checked.constant t.cliff_time
        ; cliff_amount = Amount.var_of_t t.cliff_amount
        ; vesting_period = Global_slot.Checked.constant t.vesting_period
        ; vesting_increment = Amount.var_of_t t.vesting_increment
        }

      let to_input
          ({ initial_minimum_balance
           ; cliff_time
           ; cliff_amount
           ; vesting_period
           ; vesting_increment
           } :
            t) =
        List.reduce_exn ~f:Random_oracle_input.Chunked.append
          [ Balance.var_to_input initial_minimum_balance
          ; Global_slot.Checked.to_input cliff_time
          ; Amount.var_to_input cliff_amount
          ; Global_slot.Checked.to_input vesting_period
          ; Amount.var_to_input vesting_increment
          ]

      let to_account_timing (t : t) : Account_timing.var =
        { is_timed = Boolean.true_
        ; initial_minimum_balance = t.initial_minimum_balance
        ; cliff_time = t.cliff_time
        ; cliff_amount = t.cliff_amount
        ; vesting_period = t.vesting_period
        ; vesting_increment = t.vesting_increment
        }

      let of_account_timing (t : Account_timing.var) : t =
        { initial_minimum_balance = t.initial_minimum_balance
        ; cliff_time = t.cliff_time
        ; cliff_amount = t.cliff_amount
        ; vesting_period = t.vesting_period
        ; vesting_increment = t.vesting_increment
        }
    end

    let typ : (Checked.t, t) Typ.t =
      Typ.of_hlistable
        [ Balance.typ
        ; Global_slot.typ
        ; Amount.typ
        ; Global_slot.typ
        ; Amount.typ
        ]
        ~var_to_hlist:Checked.to_hlist ~var_of_hlist:Checked.of_hlist
        ~value_to_hlist:to_hlist ~value_of_hlist:of_hlist

    let deriver obj =
      let open Fields_derivers_zkapps.Derivers in
      let ( !. ) = ( !. ) ~t_fields_annots in
      Fields.make_creator obj ~initial_minimum_balance:!.balance
        ~cliff_time:!.global_slot ~cliff_amount:!.amount
        ~vesting_period:!.global_slot ~vesting_increment:!.amount
      |> finish "Timing" ~t_toplevel_annots
  end

  open Zkapp_basic

  [%%versioned
  module Stable = struct
    module V1 = struct
      (* TODO: Have to check that the public key is not = Public_key.Compressed.empty here.  *)
      type t =
        { app_state :
            F.Stable.V1.t Set_or_keep.Stable.V1.t Zkapp_state.V.Stable.V1.t
        ; delegate : Public_key.Compressed.Stable.V1.t Set_or_keep.Stable.V1.t
        ; verification_key :
            ( Pickles.Side_loaded.Verification_key.Stable.V2.t
            , F.Stable.V1.t )
            With_hash.Stable.V1.t
            Set_or_keep.Stable.V1.t
        ; permissions : Permissions.Stable.V2.t Set_or_keep.Stable.V1.t
        ; zkapp_uri : string Set_or_keep.Stable.V1.t
        ; token_symbol :
            Account.Token_symbol.Stable.V1.t Set_or_keep.Stable.V1.t
        ; timing : Timing_info.Stable.V1.t Set_or_keep.Stable.V1.t
        ; voting_for : State_hash.Stable.V1.t Set_or_keep.Stable.V1.t
        }
      [@@deriving annot, compare, equal, sexp, hash, yojson, fields, hlist]

      let to_latest = Fn.id
    end
  end]

  let gen ?(zkapp_account = false) ?permissions_auth () :
      t Quickcheck.Generator.t =
    let open Quickcheck.Let_syntax in
    let%bind app_state =
      let%bind fields =
        let field_gen = Snark_params.Tick.Field.gen in
        Quickcheck.Generator.list_with_length 8 (Set_or_keep.gen field_gen)
      in
      (* won't raise because length is correct *)
      Quickcheck.Generator.return (Zkapp_state.V.of_list_exn fields)
    in
    let%bind delegate = Set_or_keep.gen Public_key.Compressed.gen in
    let%bind verification_key =
      if zkapp_account then
        Set_or_keep.gen
          (Quickcheck.Generator.return
             (let data = Pickles.Side_loaded.Verification_key.dummy in
              let hash = Zkapp_account.digest_vk data in
              { With_hash.data; hash }))
      else return Set_or_keep.Keep
    in
    let%bind permissions =
      match permissions_auth with
      | None ->
          return Set_or_keep.Keep
      | Some auth_tag ->
          let%map permissions = Permissions.gen ~auth_tag in
          Set_or_keep.Set permissions
    in
    let%bind zkapp_uri =
      let uri_gen =
        Quickcheck.Generator.of_list
          [ "https://www.example.com"
          ; "https://www.minaprotocol.com"
          ; "https://www.gurgle.com"
          ; "https://faceplant.com"
          ]
      in
      Set_or_keep.gen uri_gen
    in
    let%bind token_symbol =
      let token_gen =
        Quickcheck.Generator.of_list
          [ "MINA"; "TOKEN1"; "TOKEN2"; "TOKEN3"; "TOKEN4"; "TOKEN5" ]
      in
      Set_or_keep.gen token_gen
    in
    let%bind voting_for = Set_or_keep.gen Field.gen in
    (* a new account for the Party.t is in the ledger when we use
       this generated update in tests, so the timing must be Keep
    *)
    let timing = Set_or_keep.Keep in
    return
      ( { app_state
        ; delegate
        ; verification_key
        ; permissions
        ; zkapp_uri
        ; token_symbol
        ; timing
        ; voting_for
        }
        : t )

  module Checked = struct
    open Pickles.Impls.Step

    type t =
      { app_state : Field.t Set_or_keep.Checked.t Zkapp_state.V.t
      ; delegate : Public_key.Compressed.var Set_or_keep.Checked.t
      ; verification_key :
          ( Boolean.var
          , ( Side_loaded_verification_key.t option
            , Field.Constant.t )
            With_hash.t
            Data_as_hash.t )
          Zkapp_basic.Flagged_option.t
          Set_or_keep.Checked.t
      ; permissions : Permissions.Checked.t Set_or_keep.Checked.t
      ; zkapp_uri : string Data_as_hash.t Set_or_keep.Checked.t
      ; token_symbol : Account.Token_symbol.var Set_or_keep.Checked.t
      ; timing : Timing_info.Checked.t Set_or_keep.Checked.t
      ; voting_for : State_hash.var Set_or_keep.Checked.t
      }
    [@@deriving hlist]

    let to_input
        ({ app_state
         ; delegate
         ; verification_key
         ; permissions
         ; zkapp_uri
         ; token_symbol
         ; timing
         ; voting_for
         } :
          t) =
      let open Random_oracle_input.Chunked in
      List.reduce_exn ~f:append
        [ Zkapp_state.to_input app_state
            ~f:(Set_or_keep.Checked.to_input ~f:field)
        ; Set_or_keep.Checked.to_input delegate
            ~f:Public_key.Compressed.Checked.to_input
        ; Set_or_keep.Checked.to_input verification_key ~f:(fun x ->
              field (Data_as_hash.hash x.data))
        ; Set_or_keep.Checked.to_input permissions
            ~f:Permissions.Checked.to_input
        ; Set_or_keep.Checked.to_input zkapp_uri ~f:Data_as_hash.to_input
        ; Set_or_keep.Checked.to_input token_symbol
            ~f:Account.Token_symbol.var_to_input
        ; Set_or_keep.Checked.to_input timing ~f:Timing_info.Checked.to_input
        ; Set_or_keep.Checked.to_input voting_for ~f:State_hash.var_to_input
        ]
  end

  let noop : t =
    { app_state =
        Vector.init Zkapp_state.Max_state_size.n ~f:(fun _ -> Set_or_keep.Keep)
    ; delegate = Keep
    ; verification_key = Keep
    ; permissions = Keep
    ; zkapp_uri = Keep
    ; token_symbol = Keep
    ; timing = Keep
    ; voting_for = Keep
    }

  let dummy = noop

  let to_input
      ({ app_state
       ; delegate
       ; verification_key
       ; permissions
       ; zkapp_uri
       ; token_symbol
       ; timing
       ; voting_for
       } :
        t) =
    let open Random_oracle_input.Chunked in
    List.reduce_exn ~f:append
      [ Zkapp_state.to_input app_state
          ~f:(Set_or_keep.to_input ~dummy:Field.zero ~f:field)
      ; Set_or_keep.to_input delegate
          ~dummy:(Zkapp_precondition.Eq_data.Tc.public_key ()).default
          ~f:Public_key.Compressed.to_input
      ; Set_or_keep.to_input
          (Set_or_keep.map verification_key ~f:With_hash.hash)
          ~dummy:Field.zero ~f:field
      ; Set_or_keep.to_input permissions ~dummy:Permissions.user_default
          ~f:Permissions.to_input
      ; Set_or_keep.to_input
          (Set_or_keep.map ~f:Account.hash_zkapp_uri zkapp_uri)
          ~dummy:(Account.hash_zkapp_uri_opt None)
          ~f:field
      ; Set_or_keep.to_input token_symbol ~dummy:Account.Token_symbol.default
          ~f:Account.Token_symbol.to_input
      ; Set_or_keep.to_input timing ~dummy:Timing_info.dummy
          ~f:Timing_info.to_input
      ; Set_or_keep.to_input voting_for ~dummy:State_hash.dummy
          ~f:State_hash.to_input
      ]

  let typ () : (Checked.t, t) Typ.t =
    let open Pickles.Impls.Step in
    Typ.of_hlistable
      [ Zkapp_state.typ (Set_or_keep.typ ~dummy:Field.Constant.zero Field.typ)
      ; Set_or_keep.typ ~dummy:Public_key.Compressed.empty
          Public_key.Compressed.typ
      ; Set_or_keep.optional_typ
          (Data_as_hash.typ ~hash:With_hash.hash)
          ~to_option:(function
            | { With_hash.data = Some data; hash } ->
                Some { With_hash.data; hash }
            | { With_hash.data = None; _ } ->
                None)
          ~of_option:(function
            | Some { With_hash.data; hash } ->
                { With_hash.data = Some data; hash }
            | None ->
                { With_hash.data = None; hash = Field.Constant.zero })
        |> Typ.transport_var
             ~there:
               (Set_or_keep.Checked.map
                  ~f:(fun { Zkapp_basic.Flagged_option.data; _ } -> data))
             ~back:(fun x ->
               Set_or_keep.Checked.map x ~f:(fun data ->
                   { Zkapp_basic.Flagged_option.data
                   ; is_some = Set_or_keep.Checked.is_set x
                   }))
      ; Set_or_keep.typ ~dummy:Permissions.user_default Permissions.typ
      ; Set_or_keep.optional_typ
          (Data_as_hash.optional_typ ~hash:Account.hash_zkapp_uri
             ~non_preimage:(Account.hash_zkapp_uri_opt None)
             ~dummy_value:"")
          ~to_option:Fn.id ~of_option:Fn.id
      ; Set_or_keep.typ ~dummy:Account.Token_symbol.default
          Account.Token_symbol.typ
      ; Set_or_keep.typ ~dummy:Timing_info.dummy Timing_info.typ
      ; Set_or_keep.typ ~dummy:State_hash.dummy State_hash.typ
      ]
      ~var_to_hlist:Checked.to_hlist ~var_of_hlist:Checked.of_hlist
      ~value_to_hlist:to_hlist ~value_of_hlist:of_hlist

  let deriver obj =
    let open Fields_derivers_zkapps in
    let ( !. ) = ( !. ) ~t_fields_annots in
    finish "PartyUpdate" ~t_toplevel_annots
    @@ Fields.make_creator
         ~app_state:!.(Zkapp_state.deriver @@ Set_or_keep.deriver field)
         ~delegate:!.(Set_or_keep.deriver public_key)
         ~verification_key:!.(Set_or_keep.deriver verification_key_with_hash)
         ~permissions:!.(Set_or_keep.deriver Permissions.deriver)
         ~zkapp_uri:!.(Set_or_keep.deriver string)
         ~token_symbol:!.(Set_or_keep.deriver string)
         ~timing:!.(Set_or_keep.deriver Timing_info.deriver)
         ~voting_for:!.(Set_or_keep.deriver State_hash.deriver)
         obj

  let%test_unit "json roundtrip" =
    let app_state =
      Zkapp_state.V.of_list_exn
        Set_or_keep.
          [ Set (F.negate F.one); Keep; Keep; Keep; Keep; Keep; Keep; Keep ]
    in
    let verification_key =
      Set_or_keep.Set
        (let data =
           Pickles.Side_loaded.Verification_key.(
             dummy |> to_base58_check |> of_base58_check_exn)
         in
         let hash = Zkapp_account.digest_vk data in
         { With_hash.data; hash })
    in
    let update : t =
      { app_state
      ; delegate = Set_or_keep.Set Public_key.Compressed.empty
      ; verification_key
      ; permissions = Set_or_keep.Set Permissions.user_default
      ; zkapp_uri = Set_or_keep.Set "https://www.example.com"
      ; token_symbol = Set_or_keep.Set "TOKEN"
      ; timing = Set_or_keep.Set Timing_info.dummy
      ; voting_for = Set_or_keep.Set State_hash.dummy
      }
    in
    let module Fd = Fields_derivers_zkapps.Derivers in
    let full = deriver (Fd.o ()) in
    [%test_eq: t] update (update |> Fd.to_json full |> Fd.of_json full)
end

module Events = Zkapp_account.Events
module Sequence_events = Zkapp_account.Sequence_events

module Body = struct
  module Poly
      (Public_key : Type)
      (Token_id : Type)
      (Update : Type)
      (Amount : Type)
      (Events : Type)
      (Call_data : Type)
      (Int : Type)
      (Bool : Type)
      (Protocol_state : Type) =
  struct
    (** Body component of a party *)
    type t =
      { public_key : Public_key.t
      ; token_id : Token_id.t
      ; update : Update.t
      ; balance_change : Amount.t
      ; increment_nonce : Bool.t
      ; events : Events.t
      ; sequence_events : Events.t
      ; call_data : Call_data.t
      ; call_depth : Int.t
      ; protocol_state_precondition : Protocol_state.t
      ; use_full_commitment : Bool.t
      }
  end

  (* Why isn't this derived automatically? *)
  let hash_fold_array f init x = Array.fold ~init ~f x

  module Int = struct
    include Int

    type t = int [@@deriving sexp, equal, yojson, hash, compare]
  end

  module Bool = struct
    include Bool

    type t = bool [@@deriving sexp, equal, yojson, hash, compare]
  end

  module Unit = struct
    include Unit

    type t = unit [@@deriving sexp, equal, yojson, hash, compare]
  end

  module Amount_sgn_signed_poly = struct
    [%%versioned
    module Stable = struct
      module V1 = struct
        type t = (Amount.Stable.V1.t, Sgn.Stable.V1.t) Signed_poly.Stable.V1.t
        [@@deriving sexp, equal, hash, compare, yojson]

        let to_latest = Fn.id
      end
    end]
  end

  module Events' = struct
    [%%versioned
    module Stable = struct
      module V1 = struct
        type t = Pickles.Backend.Tick.Field.Stable.V1.t array list
        [@@deriving sexp, equal, hash, compare, yojson]

        let to_latest = Fn.id
      end
    end]
  end

  [%%versioned
  module Stable = struct
    module V1 = struct
      type t =
            Poly(Public_key.Compressed.Stable.V1)(Token_id.Stable.V1)
              (Update.Stable.V1)
              (Amount_sgn_signed_poly.Stable.V1)
              (Events'.Stable.V1)
              (Pickles.Backend.Tick.Field.Stable.V1)
              (Int)
              (Bool)
              (Zkapp_precondition.Protocol_state.Stable.V1)
            .t
            (* Opaque to txn logic *) =
        { public_key : Public_key.Compressed.Stable.V1.t
        ; token_id : Token_id.Stable.V1.t
        ; update : Update.Stable.V1.t
        ; balance_change : Amount_sgn_signed_poly.Stable.V1.t
        ; increment_nonce : bool
        ; events : Events'.Stable.V1.t
        ; sequence_events : Events'.Stable.V1.t
        ; call_data : Pickles.Backend.Tick.Field.Stable.V1.t
        ; call_depth : int
        ; protocol_state_precondition :
            Zkapp_precondition.Protocol_state.Stable.V1.t
        ; use_full_commitment : bool
        }
      [@@deriving annot, sexp, equal, yojson, hash, hlist, compare, fields]

      let to_latest = Fn.id
    end
  end]

  (* * Balance change for the fee payer is always going to be Neg, so represent it using
       an unsigned fee,
     * token id is always going to be the default, so use unit value as a
       placeholder,
     * increment nonce must always be true for a fee payer, so use unit as a
       placeholder.
     TODO: what about use_full_commitment? it's unit here and bool there
  *)
  module Fee_payer = struct
    [%%versioned
    module Stable = struct
      module V1 = struct
        type t =
              Poly(Public_key.Compressed.Stable.V1)(Unit)(Update.Stable.V1)
                (Fee.Stable.V1)
                (Events'.Stable.V1)
                (Pickles.Backend.Tick.Field.Stable.V1)
                (Int)
                (Unit)
                (Zkapp_precondition.Protocol_state.Stable.V1)
              .t
              (* Opaque to txn logic *) =
          { public_key : Public_key.Compressed.Stable.V1.t
          ; token_id : unit [@skip]
          ; update : Update.Stable.V1.t
          ; balance_change : Fee.Stable.V1.t
          ; increment_nonce : unit [@skip]
          ; events : Events'.Stable.V1.t
          ; sequence_events : Events'.Stable.V1.t
          ; call_data : Pickles.Backend.Tick.Field.Stable.V1.t
          ; call_depth : int
          ; protocol_state_precondition :
              Zkapp_precondition.Protocol_state.Stable.V1.t
          ; use_full_commitment : unit [@skip]
          }
        [@@deriving annot, sexp, equal, yojson, hash, compare, hlist, fields]

        let to_latest = Fn.id
      end
    end]

    let dummy : t =
      { public_key = Public_key.Compressed.empty
      ; token_id = ()
      ; update = Update.dummy
      ; balance_change = Fee.zero
      ; increment_nonce = ()
      ; events = []
      ; sequence_events = []
      ; call_data = Field.zero
      ; call_depth = 0
      ; protocol_state_precondition = Zkapp_precondition.Protocol_state.accept
      ; use_full_commitment = ()
      }

    let deriver obj =
      let open Fields_derivers_zkapps in
      let fee obj =
        iso_string obj ~name:"Fee" ~to_string:Fee.to_string
          ~of_string:Fee.of_string
      in
      let ( !. ) ?skip_data = ( !. ) ?skip_data ~t_fields_annots in
      let unit = ( !. ) ~skip_data:() skip in
      Fields.make_creator obj ~public_key:!.public_key ~update:!.Update.deriver
        ~token_id:unit ~balance_change:!.fee ~increment_nonce:unit
        ~events:!.(list @@ array field @@ o ())
        ~sequence_events:!.(list @@ array field @@ o ())
        ~call_data:!.field ~call_depth:!.int
        ~protocol_state_precondition:!.Zkapp_precondition.Protocol_state.deriver
        ~use_full_commitment:unit
      |> finish "FeePayerPartyBody" ~t_toplevel_annots

    let%test_unit "json roundtrip" =
      let open Fields_derivers_zkapps.Derivers in
      let full = o () in
      let _a = deriver full in
      [%test_eq: t] dummy (dummy |> to_json full |> of_json full)
  end

  let of_fee_payer (t : Fee_payer.t) : t =
    { public_key = t.public_key
    ; token_id = Token_id.default
    ; update = t.update
    ; balance_change =
        { Signed_poly.sgn = Sgn.Neg
        ; magnitude = Amount.of_fee t.balance_change
        }
    ; increment_nonce = true
    ; events = t.events
    ; sequence_events = t.sequence_events
    ; call_data = t.call_data
    ; call_depth = t.call_depth
    ; protocol_state_precondition = t.protocol_state_precondition
    ; use_full_commitment = true
    }

  module Checked = struct
    module Type_of_var (V : sig
      type var
    end) =
    struct
      type t = V.var
    end

    module Int_as_prover_ref = struct
      type t = int As_prover.Ref.t
    end

    type t =
          Poly(Type_of_var(Public_key.Compressed))(Token_id.Checked)
            (Update.Checked)
            (Type_of_var(Amount.Signed))
            (Type_of_var(Events))
            (Field.Var)
            (Int_as_prover_ref)
            (Type_of_var(Boolean))
            (Zkapp_precondition.Protocol_state.Checked)
          .t =
      { public_key : Public_key.Compressed.var
      ; token_id : Token_id.Checked.t
      ; update : Update.Checked.t
      ; balance_change : Amount.Signed.var
      ; increment_nonce : Boolean.var
      ; events : Events.var
      ; sequence_events : Events.var
      ; call_data : Field.Var.t
      ; call_depth : int As_prover.Ref.t
      ; protocol_state_precondition :
          Zkapp_precondition.Protocol_state.Checked.t
      ; use_full_commitment : Boolean.var
      }
    [@@deriving annot, hlist, fields]

    let to_input
        ({ public_key
         ; token_id
         ; update
         ; balance_change
         ; increment_nonce
         ; events
         ; sequence_events
         ; call_data
         ; call_depth = _depth (* ignored *)
         ; protocol_state_precondition
         ; use_full_commitment
         } :
          t) =
      List.reduce_exn ~f:Random_oracle_input.Chunked.append
        [ Public_key.Compressed.Checked.to_input public_key
        ; Update.Checked.to_input update
        ; Token_id.Checked.to_input token_id
        ; Snark_params.Tick.Run.run_checked
            (Amount.Signed.Checked.to_input balance_change)
        ; Random_oracle_input.Chunked.packed
            ((increment_nonce :> Field.Var.t), 1)
        ; Events.var_to_input events
        ; Events.var_to_input sequence_events
        ; Random_oracle_input.Chunked.field call_data
        ; Zkapp_precondition.Protocol_state.Checked.to_input
            protocol_state_precondition
        ; Random_oracle_input.Chunked.packed
            ((use_full_commitment :> Field.Var.t), 1)
        ]

    let digest (t : t) =
      Random_oracle.Checked.(
        hash ~init:Hash_prefix.zkapp_body (pack_input (to_input t)))
  end

  let typ () : (Checked.t, t) Typ.t =
    Typ.of_hlistable
      [ Public_key.Compressed.typ
      ; Token_id.typ
      ; Update.typ ()
      ; Amount.Signed.typ
      ; Boolean.typ
      ; Events.typ
      ; Events.typ
      ; Field.typ
      ; Typ.Internal.ref ()
      ; Zkapp_precondition.Protocol_state.typ
      ; Impl.Boolean.typ
      ]
      ~var_to_hlist:Checked.to_hlist ~var_of_hlist:Checked.of_hlist
      ~value_to_hlist:to_hlist ~value_of_hlist:of_hlist

  let dummy : t =
    { public_key = Public_key.Compressed.empty
    ; update = Update.dummy
    ; token_id = Token_id.default
    ; balance_change = Amount.Signed.zero
    ; increment_nonce = false
    ; events = []
    ; sequence_events = []
    ; call_data = Field.zero
    ; call_depth = 0
    ; protocol_state_precondition = Zkapp_precondition.Protocol_state.accept
    ; use_full_commitment = false
    }

  let deriver obj =
    let open Fields_derivers_zkapps in
    let token_id_deriver obj =
      iso_string obj ~name:"TokenId" ~to_string:Token_id.to_string
        ~of_string:Token_id.of_string
    in
    let balance_change_deriver obj =
      let sign_to_string = function
        | Sgn.Pos ->
            "Positive"
        | Sgn.Neg ->
            "Negative"
      in
      let sign_of_string = function
        | "Positive" ->
            Sgn.Pos
        | "Negative" ->
            Sgn.Neg
        | _ ->
            failwith "impossible"
      in
      let sign_deriver =
        iso_string ~name:"Sign" ~to_string:sign_to_string
          ~of_string:sign_of_string
      in
      let ( !. ) =
        ( !. ) ~t_fields_annots:Currency.Signed_poly.t_fields_annots
      in
      Currency.Signed_poly.Fields.make_creator obj ~magnitude:!.amount
        ~sgn:!.sign_deriver
      |> finish "BalanceChange"
           ~t_toplevel_annots:Currency.Signed_poly.t_toplevel_annots
    in
    let ( !. ) = ( !. ) ~t_fields_annots in
    Fields.make_creator obj ~public_key:!.public_key ~update:!.Update.deriver
      ~token_id:!.token_id_deriver ~balance_change:!.balance_change_deriver
      ~increment_nonce:!.bool
      ~events:!.(list @@ array field @@ o ())
      ~sequence_events:!.(list @@ array field @@ o ())
      ~call_data:!.field ~call_depth:!.int
      ~protocol_state_precondition:!.Zkapp_precondition.Protocol_state.deriver
      ~use_full_commitment:!.bool
    |> finish "PartyBody" ~t_toplevel_annots

  let%test_unit "json roundtrip" =
    let open Fields_derivers_zkapps.Derivers in
    let full = o () in
    let _a = deriver full in
    [%test_eq: t] dummy (dummy |> to_json full |> of_json full)

  let to_input
      ({ public_key
       ; update
       ; token_id
       ; balance_change
       ; increment_nonce
       ; events
       ; sequence_events
       ; call_data
       ; call_depth = _ (* ignored *)
       ; protocol_state_precondition
       ; use_full_commitment
       } :
        t) =
    List.reduce_exn ~f:Random_oracle_input.Chunked.append
      [ Public_key.Compressed.to_input public_key
      ; Update.to_input update
      ; Token_id.to_input token_id
      ; Amount.Signed.to_input balance_change
      ; Random_oracle_input.Chunked.packed (field_of_bool increment_nonce, 1)
      ; Events.to_input events
      ; Events.to_input sequence_events
      ; Random_oracle_input.Chunked.field call_data
      ; Zkapp_precondition.Protocol_state.to_input protocol_state_precondition
      ; Random_oracle_input.Chunked.packed (field_of_bool use_full_commitment, 1)
      ]

  let digest (t : t) =
    Random_oracle.(hash ~init:Hash_prefix.zkapp_body (pack_input (to_input t)))

  module Digested = struct
    type t = Random_oracle.Digest.t

    module Checked = struct
      type t = Random_oracle.Checked.Digest.t
    end
  end
end

module Account_precondition = struct
  [%%versioned
  module Stable = struct
    module V1 = struct
      type t =
        | Full of Zkapp_precondition.Account.Stable.V2.t
        | Nonce of Account.Nonce.Stable.V1.t
        | Accept
      [@@deriving sexp, equal, yojson, hash, compare]

      let to_latest = Fn.id
    end
  end]

  let to_full = function
    | Full s ->
        s
    | Nonce n ->
        { Zkapp_precondition.Account.accept with
          nonce = Check { lower = n; upper = n }
        }
    | Accept ->
        Zkapp_precondition.Account.accept

  let of_full (p : Zkapp_precondition.Account.t) =
    let module A = Zkapp_precondition.Account in
    if A.equal p A.accept then Accept
    else
      match p.nonce with
      | Ignore ->
          Full p
      | Check { lower; upper } as n ->
          if
            A.equal p { A.accept with nonce = n }
            && Account.Nonce.equal lower upper
          then Nonce lower
          else Full p

  module Tag = struct
    type t = Full | Nonce | Accept [@@deriving equal, compare, sexp, yojson]
  end

  let tag : t -> Tag.t = function
    | Full _ ->
        Full
    | Nonce _ ->
        Nonce
    | Accept ->
        Accept

  let deriver obj =
    let open Fields_derivers_zkapps.Derivers in
    iso_record ~of_record:of_full ~to_record:to_full
      Zkapp_precondition.Account.deriver obj

  let%test_unit "json roundtrip accept" =
    let account_precondition : t = Accept in
    let module Fd = Fields_derivers_zkapps.Derivers in
    let full = deriver (Fd.o ()) in
    [%test_eq: t] account_precondition
      (account_precondition |> Fd.to_json full |> Fd.of_json full)

  let%test_unit "json roundtrip nonce" =
    let account_precondition : t = Nonce (Account_nonce.of_int 928472) in
    let module Fd = Fields_derivers_zkapps.Derivers in
    let full = deriver (Fd.o ()) in
    [%test_eq: t] account_precondition
      (account_precondition |> Fd.to_json full |> Fd.of_json full)

  let%test_unit "json roundtrip full" =
    let n = Account_nonce.of_int 4513 in
    let account_precondition : t =
      Full
        { Zkapp_precondition.Account.accept with
          nonce = Check { lower = n; upper = n }
        ; public_key = Check Public_key.Compressed.empty
        }
    in
    let module Fd = Fields_derivers_zkapps.Derivers in
    let full = deriver (Fd.o ()) in
    [%test_eq: t] account_precondition
      (account_precondition |> Fd.to_json full |> Fd.of_json full)

  let%test_unit "to_json" =
    let account_precondition : t = Nonce (Account_nonce.of_int 34928) in
    let module Fd = Fields_derivers_zkapps.Derivers in
    let full = deriver (Fd.o ()) in
    [%test_eq: string]
      (account_precondition |> Fd.to_json full |> Yojson.Safe.to_string)
      ( {json|{
          balance: null,
          nonce: {lower: "34928", upper: "34928"},
          receiptChainHash: null, publicKey: null, delegate: null,
          state: [null,null,null,null,null,null,null,null],
          sequenceState: null, provedState: null
        }|json}
      |> Yojson.Safe.from_string |> Yojson.Safe.to_string )

  let digest (t : t) =
    let digest x =
      Random_oracle.(
        hash ~init:Hash_prefix_states.party_account_precondition (pack_input x))
    in
    to_full t |> Zkapp_precondition.Account.to_input |> digest

  module Checked = struct
    type t = Zkapp_precondition.Account.Checked.t

    let digest (t : t) =
      let digest x =
        Random_oracle.Checked.(
          hash ~init:Hash_prefix_states.party_account_precondition
            (pack_input x))
      in
      Zkapp_precondition.Account.Checked.to_input t |> digest
  end

  let typ () : (Zkapp_precondition.Account.Checked.t, t) Typ.t =
    Typ.transport (Zkapp_precondition.Account.typ ()) ~there:to_full
      ~back:(fun s -> Full s)
end

module Preconditioned = struct
  module Poly = struct
    [%%versioned
    module Stable = struct
      module V1 = struct
<<<<<<< HEAD
        type ('body, 'predicate, 'caller) t =
          { body : 'body; predicate : 'predicate; caller : 'caller }
=======
        type ('body, 'account_precondition) t =
          { body : 'body; account_precondition : 'account_precondition }
>>>>>>> 380f4654
        [@@deriving annot, hlist, sexp, equal, yojson, hash, compare, fields]
      end
    end]
  end

  module Wire = struct
    [%%versioned
    module Stable = struct
      module V1 = struct
        type t =
          ( Body.Stable.V1.t
          , Predicate.Stable.V1.t
          , Call_type.Stable.V1.t )
          Poly.Stable.V1.t
        [@@deriving sexp, equal, yojson, hash, compare]

        let to_latest = Fn.id
      end
    end]
  end

  [%%versioned
  module Stable = struct
    module V1 = struct
      type t =
<<<<<<< HEAD
        ( Body.Stable.V1.t
        , Predicate.Stable.V1.t
        , Token_id.Stable.V1.t )
        Poly.Stable.V1.t
=======
        (Body.Stable.V1.t, Account_precondition.Stable.V1.t) Poly.Stable.V1.t
>>>>>>> 380f4654
      [@@deriving sexp, equal, yojson, hash, compare]

      let to_latest = Fn.id
    end
  end]

  let deriver obj =
    let open Fields_derivers_zkapps.Derivers in
    let ( !. ) = ( !. ) ~t_fields_annots:Poly.t_fields_annots in
    Poly.Fields.make_creator obj ~body:!.Body.deriver
<<<<<<< HEAD
      ~predicate:!.Predicate.deriver ~caller:!.token_id_deriver
    |> finish "SnappPartyPredicated" ~t_toplevel_annots:Poly.t_toplevel_annots

  let to_input ({ body; predicate; caller } : t) =
    List.reduce_exn ~f:Random_oracle_input.Chunked.append
      [ Body.to_input body
      ; Random_oracle_input.Chunked.field (Predicate.digest predicate)
      ; Token_id.to_input caller
=======
      ~account_precondition:!.Account_precondition.deriver
    |> finish "ZkappPartyPreconditioned"
         ~t_toplevel_annots:Poly.t_toplevel_annots

  let to_input ({ body; account_precondition } : t) =
    List.reduce_exn ~f:Random_oracle_input.Chunked.append
      [ Body.to_input body
      ; Random_oracle_input.Chunked.field
          (Account_precondition.digest account_precondition)
>>>>>>> 380f4654
      ]

  let digest (t : t) =
    Random_oracle.(hash ~init:Hash_prefix.party (pack_input (to_input t)))

  let typ () : (_, t) Typ.t =
    let open Poly in
    Typ.of_hlistable
<<<<<<< HEAD
      [ Body.typ (); Predicate.typ (); Token_id.typ ]
=======
      [ Body.typ (); Account_precondition.typ () ]
>>>>>>> 380f4654
      ~var_to_hlist:to_hlist ~var_of_hlist:of_hlist ~value_to_hlist:to_hlist
      ~value_of_hlist:of_hlist

  module Checked = struct
<<<<<<< HEAD
    type t = (Body.Checked.t, Predicate.Checked.t, Token_id.Checked.t) Poly.t

    let to_input ({ body; predicate; caller } : t) =
      List.reduce_exn ~f:Random_oracle_input.Chunked.append
        [ Body.Checked.to_input body
        ; Random_oracle_input.Chunked.field (Predicate.Checked.digest predicate)
        ; Token_id.Checked.to_input caller
=======
    type t = (Body.Checked.t, Account_precondition.Checked.t) Poly.t

    let to_input ({ body; account_precondition } : t) =
      List.reduce_exn ~f:Random_oracle_input.Chunked.append
        [ Body.Checked.to_input body
        ; Random_oracle_input.Chunked.field
            (Account_precondition.Checked.digest account_precondition)
>>>>>>> 380f4654
        ]

    let digest (t : t) =
      Random_oracle.Checked.(
        hash ~init:Hash_prefix.party (pack_input (to_input t)))
  end

  module Proved = struct
    [%%versioned
    module Stable = struct
      module V1 = struct
        type t =
          ( Body.Stable.V1.t
          , Zkapp_precondition.Account.Stable.V1.t
          , Token_id.Stable.V1.t )
          Poly.Stable.V1.t
        [@@deriving sexp, equal, yojson, hash, compare]

        let to_latest = Fn.id
      end
    end]

    module Digested = struct
      type t =
        (Body.Digested.t, Zkapp_precondition.Digested.t, Account_id.t) Poly.t

      module Checked = struct
        type t = (Body.Digested.Checked.t, Field.Var.t, Account_id.var) Poly.t
      end
    end

    module Checked = struct
      type t =
        ( Body.Checked.t
        , Zkapp_precondition.Account.Checked.t
        , Account_id.var )
        Poly.t
    end
  end

  module Signed = struct
    [%%versioned
    module Stable = struct
      module V1 = struct
        type t =
          ( Body.Stable.V1.t
          , Account_nonce.Stable.V1.t
          , Token_id.Stable.V1.t )
          Poly.Stable.V1.t
        [@@deriving sexp, equal, yojson, hash, compare]

        let to_latest = Fn.id
      end
    end]

    module Checked = struct
      type t = (Body.Checked.t, Account_nonce.Checked.t, Account_id.var) Poly.t
    end

    let dummy : t =
<<<<<<< HEAD
      { body = Body.dummy
      ; predicate = Account_nonce.zero
      ; caller = Token_id.default
      }
=======
      { body = Body.dummy; account_precondition = Account_nonce.zero }
>>>>>>> 380f4654
  end

  module Fee_payer = struct
    [%%versioned
    module Stable = struct
      module V1 = struct
        type t =
          ( Body.Fee_payer.Stable.V1.t
          , Account_nonce.Stable.V1.t
          , unit )
          Poly.Stable.V1.t
        [@@deriving sexp, equal, yojson, hash, compare]

        let to_latest = Fn.id
      end
    end]

    module Checked = struct
      type t =
        (Body.Checked.t, Account_nonce.Checked.t, Token_id.Checked.t) Poly.t
    end

    let dummy : t =
<<<<<<< HEAD
      { body = Body.Fee_payer.dummy
      ; predicate = Account_nonce.zero
      ; caller = ()
      }

    let to_signed (t : t) : Signed.t =
      { body = Body.of_fee_payer t.body
      ; predicate = t.predicate
      ; caller = Token_id.default
=======
      { body = Body.Fee_payer.dummy; account_precondition = Account_nonce.zero }

    let to_signed (t : t) : Signed.t =
      { body = Body.of_fee_payer t.body
      ; account_precondition = t.account_precondition
>>>>>>> 380f4654
      }

    let deriver obj =
      let open Fields_derivers_zkapps.Derivers in
      let ( !. ) ?skip_data =
        ( !. ) ?skip_data ~t_fields_annots:Poly.t_fields_annots
      in
      let unit = ( !. ) ~skip_data:() skip in
      Poly.Fields.make_creator obj ~body:!.Body.Fee_payer.deriver
<<<<<<< HEAD
        ~predicate:!.uint32 ~caller:unit
      |> finish "ZkappPartyPredicatedFeePayer"
=======
        ~account_precondition:!.uint32
      |> finish "ZkappPartyPreconditionedFeePayer"
>>>>>>> 380f4654
           ~t_toplevel_annots:Poly.t_toplevel_annots
  end

  module Empty = struct
    [%%versioned
    module Stable = struct
      module V1 = struct
        type t = (Body.Stable.V1.t, unit, Token_id.Stable.V1.t) Poly.Stable.V1.t
        [@@deriving sexp, equal, yojson, hash, compare]

        let to_latest = Fn.id
      end
    end]

<<<<<<< HEAD
    let dummy : t =
      { body = Body.dummy; predicate = (); caller = Token_id.default }
  end

  let of_signed ({ body; predicate; caller } : Signed.t) : t =
    { body; predicate = Nonce predicate; caller }

  let of_fee_payer ({ body; predicate; caller = () } : Fee_payer.t) : t =
    { body = Body.of_fee_payer body
    ; predicate = Nonce predicate
    ; caller = Token_id.default
=======
    let dummy : t = { body = Body.dummy; account_precondition = () }

    let create body : t = { body; account_precondition = () }
  end

  let of_signed ({ body; account_precondition } : Signed.t) : t =
    { body; account_precondition = Nonce account_precondition }

  let of_fee_payer ({ body; account_precondition } : Fee_payer.t) : t =
    { body = Body.of_fee_payer body
    ; account_precondition = Nonce account_precondition
>>>>>>> 380f4654
    }
end

module Poly = struct
  [%%versioned
  module Stable = struct
    module V1 = struct
      type ('body, 'predicate, 'caller, 'auth) t =
        { data : ('body, 'predicate, 'caller) Predicated.Poly.Stable.V1.t
        ; authorization : 'auth
        }
      [@@deriving annot, hlist, sexp, equal, yojson, hash, compare, fields]
    end
  end]
end

module Proved = struct
  [%%versioned
  module Stable = struct
    module V1 = struct
      type t =
<<<<<<< HEAD
        ( Body.Stable.V1.t
        , Zkapp_precondition.Account.Stable.V1.t
        , Token_id.Stable.V1.t
        , Pickles.Side_loaded.Proof.Stable.V2.t )
        Poly.Stable.V1.t
=======
            Poly(Preconditioned.Proved.Stable.V1)
              (Pickles.Side_loaded.Proof.Stable.V2)
            .t =
        { data : Preconditioned.Proved.Stable.V1.t
        ; authorization : Pickles.Side_loaded.Proof.Stable.V2.t
        }
>>>>>>> 380f4654
      [@@deriving sexp, equal, yojson, hash, compare]

      let to_latest = Fn.id
    end
  end]
end

module Signed = struct
  [%%versioned
  module Stable = struct
    module V1 = struct
<<<<<<< HEAD
      type t =
        ( Body.Stable.V1.t
        , Account_nonce.Stable.V1.t
        , Token_id.Stable.V1.t
        , Signature.Stable.V1.t )
        Poly.Stable.V1.t
=======
      type t = Poly(Preconditioned.Signed.Stable.V1)(Signature.Stable.V1).t =
        { data : Preconditioned.Signed.Stable.V1.t
        ; authorization : Signature.Stable.V1.t
        }
>>>>>>> 380f4654
      [@@deriving sexp, equal, yojson, hash, compare]

      let to_latest = Fn.id
    end
  end]
end

module Fee_payer = struct
  [%%versioned
  module Stable = struct
    module V1 = struct
<<<<<<< HEAD
      type t =
        ( Body.Fee_payer.Stable.V1.t
        , Account_nonce.Stable.V1.t
        , unit
        , Signature.Stable.V1.t )
        Poly.Stable.V1.t
      [@@deriving sexp, equal, yojson, hash, compare]
=======
      type t = Poly(Preconditioned.Fee_payer.Stable.V1)(Signature.Stable.V1).t =
        { data : Preconditioned.Fee_payer.Stable.V1.t
        ; authorization : Signature.Stable.V1.t
        }
      [@@deriving annot, sexp, equal, yojson, hash, compare, fields]
>>>>>>> 380f4654

      let to_latest = Fn.id
    end
  end]

  let account_id (t : t) : Account_id.t =
    Account_id.create t.data.body.public_key Token_id.default

  let to_signed (t : t) : Signed.t =
    { authorization = t.authorization
    ; data = Preconditioned.Fee_payer.to_signed t.data
    }

  let deriver obj =
    let open Fields_derivers_zkapps.Derivers in
    let open Poly in
    let ( !. ) = ( !. ) ~t_fields_annots in
    Fields.make_creator obj
      ~data:!.Preconditioned.Fee_payer.deriver
      ~authorization:!.Control.signature_deriver
    |> finish "ZkappPartyFeePayer" ~t_toplevel_annots

  let%test_unit "json roundtrip" =
    let dummy : t =
      { data = Preconditioned.Fee_payer.dummy; authorization = Signature.dummy }
    in
    let open Fields_derivers_zkapps.Derivers in
    let full = o () in
    let _a = deriver full in
    [%test_eq: t] dummy (dummy |> to_json full |> of_json full)
end

module Empty = struct
  [%%versioned
  module Stable = struct
    module V1 = struct
<<<<<<< HEAD
      type t =
        (Body.Stable.V1.t, unit, Token_id.Stable.V1.t, unit) Poly.Stable.V1.t
      [@@deriving sexp, equal, yojson, hash, compare]

      let to_latest = Fn.id
    end
  end]
end

type 'caller t_ = (Body.t, Predicate.t, 'caller, Control.t) Poly.t

module Wire = struct
  [%%versioned
  module Stable = struct
    module V1 = struct
      type t =
        ( Body.Stable.V1.t
        , Predicate.Stable.V1.t
        , Call_type.Stable.V1.t
        , Control.Stable.V2.t )
        Poly.Stable.V1.t
      [@@deriving sexp, equal, yojson, hash, compare]
=======
      type t = Poly(Preconditioned.Empty.Stable.V1)(Unit.Stable.V1).t =
        { data : Preconditioned.Empty.Stable.V1.t; authorization : unit }
      [@@deriving annot, sexp, equal, yojson, hash, compare]
>>>>>>> 380f4654

      let to_latest = Fn.id
    end
  end]

  let of_fee_payer ({ data; authorization } : Fee_payer.t) : t =
    { authorization = Signature authorization
    ; data =
        { body = Body.of_fee_payer data.body
        ; predicate = Nonce data.predicate
        ; caller = Call
        }
    }
end

[%%versioned
module Stable = struct
  module V1 = struct
    (** A party to a zkApp transaction *)
<<<<<<< HEAD
    type t =
      ( Body.Stable.V1.t
      , Predicate.Stable.V1.t
      , Token_id.Stable.V1.t
      , Control.Stable.V2.t )
      Poly.Stable.V1.t
    [@@deriving sexp, equal, yojson, hash, compare]
=======
    type t = Poly(Preconditioned.Stable.V1)(Control.Stable.V2).t =
      { data : Preconditioned.Stable.V1.t; authorization : Control.Stable.V2.t }
    [@@deriving annot, sexp, equal, yojson, hash, compare, fields]
>>>>>>> 380f4654

    let to_latest = Fn.id
  end
end]

let account_id (t : _ t_) : Account_id.t =
  Account_id.create t.data.body.public_key t.data.body.token_id

let caller (t : _ t_) : Account_id.t = t.data.caller

let of_signed ({ data; authorization } : Signed.t) : t =
  { authorization = Signature authorization
  ; data = Preconditioned.of_signed data
  }

let of_fee_payer ({ data; authorization } : Fee_payer.t) : t =
  { authorization = Signature authorization
  ; data = Preconditioned.of_fee_payer data
  }

(** The change in balance to apply to the target account of this party.
      When this is negative, the amount will be withdrawn from the account and
      made available to later parties in the same transaction.
      When this is positive, the amount will be deposited into the account from
      the funds made available by previous parties in the same transaction.
*)
let balance_change (t : _ t_) : Amount.Signed.t = t.data.body.balance_change

<<<<<<< HEAD
let protocol_state (t : _ t_) : Zkapp_precondition.Protocol_state.t =
  t.data.body.protocol_state
=======
let protocol_state_precondition (t : t) : Zkapp_precondition.Protocol_state.t =
  t.data.body.protocol_state_precondition
>>>>>>> 380f4654

let public_key (t : _ t_) : Public_key.Compressed.t = t.data.body.public_key

let token_id (t : _ t_) : Token_id.t = t.data.body.token_id

let use_full_commitment (t : _ t_) : bool = t.data.body.use_full_commitment

let increment_nonce (t : _ t_) : bool = t.data.body.increment_nonce

let deriver obj =
  let open Fields_derivers_zkapps.Derivers in
  let open Poly in
  let ( !. ) = ( !. ) ~t_fields_annots in
  Fields.make_creator obj ~data:!.Preconditioned.deriver
    ~authorization:!.Control.deriver
  |> finish "ZkappParty" ~t_toplevel_annots

let%test_unit "json roundtrip dummy" =
  let dummy : t =
    { data =
        { body = Body.dummy
<<<<<<< HEAD
        ; predicate = Predicate.Accept
        ; caller = Token_id.default
=======
        ; account_precondition = Account_precondition.Accept
>>>>>>> 380f4654
        }
    ; authorization = Control.dummy_of_tag Signature
    }
  in
  let module Fd = Fields_derivers_zkapps.Derivers in
  let full = deriver @@ Fd.o () in
  [%test_eq: t] dummy (dummy |> Fd.to_json full |> Fd.of_json full)<|MERGE_RESOLUTION|>--- conflicted
+++ resolved
@@ -1003,13 +1003,11 @@
     [%%versioned
     module Stable = struct
       module V1 = struct
-<<<<<<< HEAD
-        type ('body, 'predicate, 'caller) t =
-          { body : 'body; predicate : 'predicate; caller : 'caller }
-=======
-        type ('body, 'account_precondition) t =
-          { body : 'body; account_precondition : 'account_precondition }
->>>>>>> 380f4654
+        type ('body, 'account_precondition, 'caller) t =
+          { body : 'body
+          ; account_precondition : 'account_precondition
+          ; caller : 'caller
+          }
         [@@deriving annot, hlist, sexp, equal, yojson, hash, compare, fields]
       end
     end]
@@ -1021,7 +1019,7 @@
       module V1 = struct
         type t =
           ( Body.Stable.V1.t
-          , Predicate.Stable.V1.t
+          , Account_precondition.Stable.V1.t
           , Call_type.Stable.V1.t )
           Poly.Stable.V1.t
         [@@deriving sexp, equal, yojson, hash, compare]
@@ -1035,14 +1033,10 @@
   module Stable = struct
     module V1 = struct
       type t =
-<<<<<<< HEAD
         ( Body.Stable.V1.t
-        , Predicate.Stable.V1.t
+        , Account_precondition.Stable.V1.t
         , Token_id.Stable.V1.t )
         Poly.Stable.V1.t
-=======
-        (Body.Stable.V1.t, Account_precondition.Stable.V1.t) Poly.Stable.V1.t
->>>>>>> 380f4654
       [@@deriving sexp, equal, yojson, hash, compare]
 
       let to_latest = Fn.id
@@ -1053,26 +1047,17 @@
     let open Fields_derivers_zkapps.Derivers in
     let ( !. ) = ( !. ) ~t_fields_annots:Poly.t_fields_annots in
     Poly.Fields.make_creator obj ~body:!.Body.deriver
-<<<<<<< HEAD
-      ~predicate:!.Predicate.deriver ~caller:!.token_id_deriver
-    |> finish "SnappPartyPredicated" ~t_toplevel_annots:Poly.t_toplevel_annots
-
-  let to_input ({ body; predicate; caller } : t) =
-    List.reduce_exn ~f:Random_oracle_input.Chunked.append
-      [ Body.to_input body
-      ; Random_oracle_input.Chunked.field (Predicate.digest predicate)
-      ; Token_id.to_input caller
-=======
       ~account_precondition:!.Account_precondition.deriver
+      ~caller:!.token_id_deriver
     |> finish "ZkappPartyPreconditioned"
          ~t_toplevel_annots:Poly.t_toplevel_annots
 
-  let to_input ({ body; account_precondition } : t) =
+  let to_input ({ body; account_precondition; caller } : t) =
     List.reduce_exn ~f:Random_oracle_input.Chunked.append
       [ Body.to_input body
       ; Random_oracle_input.Chunked.field
           (Account_precondition.digest account_precondition)
->>>>>>> 380f4654
+      ; Token_id.to_input caller
       ]
 
   let digest (t : t) =
@@ -1081,32 +1066,23 @@
   let typ () : (_, t) Typ.t =
     let open Poly in
     Typ.of_hlistable
-<<<<<<< HEAD
-      [ Body.typ (); Predicate.typ (); Token_id.typ ]
-=======
-      [ Body.typ (); Account_precondition.typ () ]
->>>>>>> 380f4654
+      [ Body.typ (); Account_precondition.typ (); Token_id.typ ]
       ~var_to_hlist:to_hlist ~var_of_hlist:of_hlist ~value_to_hlist:to_hlist
       ~value_of_hlist:of_hlist
 
   module Checked = struct
-<<<<<<< HEAD
-    type t = (Body.Checked.t, Predicate.Checked.t, Token_id.Checked.t) Poly.t
-
-    let to_input ({ body; predicate; caller } : t) =
-      List.reduce_exn ~f:Random_oracle_input.Chunked.append
-        [ Body.Checked.to_input body
-        ; Random_oracle_input.Chunked.field (Predicate.Checked.digest predicate)
-        ; Token_id.Checked.to_input caller
-=======
-    type t = (Body.Checked.t, Account_precondition.Checked.t) Poly.t
-
-    let to_input ({ body; account_precondition } : t) =
+    type t =
+      ( Body.Checked.t
+      , Account_precondition.Checked.t
+      , Token_id.Checked.t )
+      Poly.t
+
+    let to_input ({ body; account_precondition; caller } : t) =
       List.reduce_exn ~f:Random_oracle_input.Chunked.append
         [ Body.Checked.to_input body
         ; Random_oracle_input.Chunked.field
             (Account_precondition.Checked.digest account_precondition)
->>>>>>> 380f4654
+        ; Token_id.Checked.to_input caller
         ]
 
     let digest (t : t) =
@@ -1167,14 +1143,10 @@
     end
 
     let dummy : t =
-<<<<<<< HEAD
       { body = Body.dummy
-      ; predicate = Account_nonce.zero
+      ; account_precondition = Account_nonce.zero
       ; caller = Token_id.default
       }
-=======
-      { body = Body.dummy; account_precondition = Account_nonce.zero }
->>>>>>> 380f4654
   end
 
   module Fee_payer = struct
@@ -1198,23 +1170,15 @@
     end
 
     let dummy : t =
-<<<<<<< HEAD
       { body = Body.Fee_payer.dummy
-      ; predicate = Account_nonce.zero
+      ; account_precondition = Account_nonce.zero
       ; caller = ()
       }
-
-    let to_signed (t : t) : Signed.t =
-      { body = Body.of_fee_payer t.body
-      ; predicate = t.predicate
-      ; caller = Token_id.default
-=======
-      { body = Body.Fee_payer.dummy; account_precondition = Account_nonce.zero }
 
     let to_signed (t : t) : Signed.t =
       { body = Body.of_fee_payer t.body
       ; account_precondition = t.account_precondition
->>>>>>> 380f4654
+      ; caller = Token_id.default
       }
 
     let deriver obj =
@@ -1224,13 +1188,8 @@
       in
       let unit = ( !. ) ~skip_data:() skip in
       Poly.Fields.make_creator obj ~body:!.Body.Fee_payer.deriver
-<<<<<<< HEAD
-        ~predicate:!.uint32 ~caller:unit
-      |> finish "ZkappPartyPredicatedFeePayer"
-=======
-        ~account_precondition:!.uint32
+        ~account_precondition:!.uint32 ~caller:unit
       |> finish "ZkappPartyPreconditionedFeePayer"
->>>>>>> 380f4654
            ~t_toplevel_annots:Poly.t_toplevel_annots
   end
 
@@ -1245,31 +1204,21 @@
       end
     end]
 
-<<<<<<< HEAD
     let dummy : t =
-      { body = Body.dummy; predicate = (); caller = Token_id.default }
-  end
-
-  let of_signed ({ body; predicate; caller } : Signed.t) : t =
-    { body; predicate = Nonce predicate; caller }
-
-  let of_fee_payer ({ body; predicate; caller = () } : Fee_payer.t) : t =
-    { body = Body.of_fee_payer body
-    ; predicate = Nonce predicate
-    ; caller = Token_id.default
-=======
-    let dummy : t = { body = Body.dummy; account_precondition = () }
-
-    let create body : t = { body; account_precondition = () }
-  end
-
-  let of_signed ({ body; account_precondition } : Signed.t) : t =
-    { body; account_precondition = Nonce account_precondition }
-
-  let of_fee_payer ({ body; account_precondition } : Fee_payer.t) : t =
+      { body = Body.dummy
+      ; account_precondition = ()
+      ; caller = Token_id.default
+      }
+  end
+
+  let of_signed ({ body; account_precondition; caller } : Signed.t) : t =
+    { body; account_precondition = Nonce account_precondition; caller }
+
+  let of_fee_payer ({ body; account_precondition; caller = () } : Fee_payer.t) :
+      t =
     { body = Body.of_fee_payer body
     ; account_precondition = Nonce account_precondition
->>>>>>> 380f4654
+    ; caller = Token_id.default
     }
 end
 
@@ -1277,8 +1226,12 @@
   [%%versioned
   module Stable = struct
     module V1 = struct
-      type ('body, 'predicate, 'caller, 'auth) t =
-        { data : ('body, 'predicate, 'caller) Predicated.Poly.Stable.V1.t
+      type ('body, 'account_precondition, 'caller, 'auth) t =
+        { data :
+            ( 'body
+            , 'account_precondition
+            , 'caller )
+            Preconditioned.Poly.Stable.V1.t
         ; authorization : 'auth
         }
       [@@deriving annot, hlist, sexp, equal, yojson, hash, compare, fields]
@@ -1291,20 +1244,11 @@
   module Stable = struct
     module V1 = struct
       type t =
-<<<<<<< HEAD
         ( Body.Stable.V1.t
         , Zkapp_precondition.Account.Stable.V1.t
         , Token_id.Stable.V1.t
         , Pickles.Side_loaded.Proof.Stable.V2.t )
         Poly.Stable.V1.t
-=======
-            Poly(Preconditioned.Proved.Stable.V1)
-              (Pickles.Side_loaded.Proof.Stable.V2)
-            .t =
-        { data : Preconditioned.Proved.Stable.V1.t
-        ; authorization : Pickles.Side_loaded.Proof.Stable.V2.t
-        }
->>>>>>> 380f4654
       [@@deriving sexp, equal, yojson, hash, compare]
 
       let to_latest = Fn.id
@@ -1316,19 +1260,12 @@
   [%%versioned
   module Stable = struct
     module V1 = struct
-<<<<<<< HEAD
       type t =
         ( Body.Stable.V1.t
         , Account_nonce.Stable.V1.t
         , Token_id.Stable.V1.t
         , Signature.Stable.V1.t )
         Poly.Stable.V1.t
-=======
-      type t = Poly(Preconditioned.Signed.Stable.V1)(Signature.Stable.V1).t =
-        { data : Preconditioned.Signed.Stable.V1.t
-        ; authorization : Signature.Stable.V1.t
-        }
->>>>>>> 380f4654
       [@@deriving sexp, equal, yojson, hash, compare]
 
       let to_latest = Fn.id
@@ -1340,7 +1277,6 @@
   [%%versioned
   module Stable = struct
     module V1 = struct
-<<<<<<< HEAD
       type t =
         ( Body.Fee_payer.Stable.V1.t
         , Account_nonce.Stable.V1.t
@@ -1348,13 +1284,6 @@
         , Signature.Stable.V1.t )
         Poly.Stable.V1.t
       [@@deriving sexp, equal, yojson, hash, compare]
-=======
-      type t = Poly(Preconditioned.Fee_payer.Stable.V1)(Signature.Stable.V1).t =
-        { data : Preconditioned.Fee_payer.Stable.V1.t
-        ; authorization : Signature.Stable.V1.t
-        }
-      [@@deriving annot, sexp, equal, yojson, hash, compare, fields]
->>>>>>> 380f4654
 
       let to_latest = Fn.id
     end
@@ -1391,7 +1320,6 @@
   [%%versioned
   module Stable = struct
     module V1 = struct
-<<<<<<< HEAD
       type t =
         (Body.Stable.V1.t, unit, Token_id.Stable.V1.t, unit) Poly.Stable.V1.t
       [@@deriving sexp, equal, yojson, hash, compare]
@@ -1401,7 +1329,7 @@
   end]
 end
 
-type 'caller t_ = (Body.t, Predicate.t, 'caller, Control.t) Poly.t
+type 'caller t_ = (Body.t, Account_precondition.t, 'caller, Control.t) Poly.t
 
 module Wire = struct
   [%%versioned
@@ -1409,16 +1337,11 @@
     module V1 = struct
       type t =
         ( Body.Stable.V1.t
-        , Predicate.Stable.V1.t
+        , Account_precondition.Stable.V1.t
         , Call_type.Stable.V1.t
         , Control.Stable.V2.t )
         Poly.Stable.V1.t
       [@@deriving sexp, equal, yojson, hash, compare]
-=======
-      type t = Poly(Preconditioned.Empty.Stable.V1)(Unit.Stable.V1).t =
-        { data : Preconditioned.Empty.Stable.V1.t; authorization : unit }
-      [@@deriving annot, sexp, equal, yojson, hash, compare]
->>>>>>> 380f4654
 
       let to_latest = Fn.id
     end
@@ -1428,7 +1351,7 @@
     { authorization = Signature authorization
     ; data =
         { body = Body.of_fee_payer data.body
-        ; predicate = Nonce data.predicate
+        ; account_precondition = Nonce data.account_precondition
         ; caller = Call
         }
     }
@@ -1438,19 +1361,13 @@
 module Stable = struct
   module V1 = struct
     (** A party to a zkApp transaction *)
-<<<<<<< HEAD
     type t =
       ( Body.Stable.V1.t
-      , Predicate.Stable.V1.t
+      , Account_precondition.Stable.V1.t
       , Token_id.Stable.V1.t
       , Control.Stable.V2.t )
       Poly.Stable.V1.t
     [@@deriving sexp, equal, yojson, hash, compare]
-=======
-    type t = Poly(Preconditioned.Stable.V1)(Control.Stable.V2).t =
-      { data : Preconditioned.Stable.V1.t; authorization : Control.Stable.V2.t }
-    [@@deriving annot, sexp, equal, yojson, hash, compare, fields]
->>>>>>> 380f4654
 
     let to_latest = Fn.id
   end
@@ -1479,13 +1396,9 @@
 *)
 let balance_change (t : _ t_) : Amount.Signed.t = t.data.body.balance_change
 
-<<<<<<< HEAD
-let protocol_state (t : _ t_) : Zkapp_precondition.Protocol_state.t =
-  t.data.body.protocol_state
-=======
-let protocol_state_precondition (t : t) : Zkapp_precondition.Protocol_state.t =
+let protocol_state_precondition (t : _ t_) : Zkapp_precondition.Protocol_state.t
+    =
   t.data.body.protocol_state_precondition
->>>>>>> 380f4654
 
 let public_key (t : _ t_) : Public_key.Compressed.t = t.data.body.public_key
 
@@ -1507,12 +1420,8 @@
   let dummy : t =
     { data =
         { body = Body.dummy
-<<<<<<< HEAD
-        ; predicate = Predicate.Accept
+        ; account_precondition = Account_precondition.Accept
         ; caller = Token_id.default
-=======
-        ; account_precondition = Account_precondition.Accept
->>>>>>> 380f4654
         }
     ; authorization = Control.dummy_of_tag Signature
     }
