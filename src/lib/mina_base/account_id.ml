--- conflicted
+++ resolved
@@ -91,7 +91,6 @@
         let to_latest = Fn.id
       end
     end]
-<<<<<<< HEAD
 
     [%%endif]
 
@@ -126,42 +125,6 @@
       let to_input : t -> _ Random_oracle_input.Chunked.t =
         Random_oracle_input.Chunked.field
 
-=======
-
-    [%%endif]
-
-    [%%define_locally Stable.Latest.(of_yojson, to_yojson)]
-
-    module Binables = struct
-      include Comparable.Make_binable (Stable.Latest)
-      include Hashable.Make_binable (Stable.Latest)
-    end
-
-    include Binables
-
-    let to_input : t -> _ Random_oracle_input.Chunked.t =
-      Random_oracle_input.Chunked.field
-
-    (* Just matters that this no one can find a preimage to this with poseidon.
-       Chose 1 for consistency for the old uint64 based token IDs *)
-    let default : t = Snark_params.Tick.Field.one
-
-    let gen : t Quickcheck.Generator.t = Snark_params.Tick.Field.gen
-
-    let gen_non_default =
-      Quickcheck.Generator.filter gen ~f:(fun x -> not (equal x default))
-
-    [%%ifdef consensus_mechanism]
-
-    module Checked = struct
-      open Pickles.Impls.Step
-
-      type t = Field.t
-
-      let to_input : t -> _ Random_oracle_input.Chunked.t =
-        Random_oracle_input.Chunked.field
-
->>>>>>> f28a81db
       let constant : Stable.Latest.t -> t = Field.constant
 
       let equal : t -> t -> Boolean.var = Field.equal
@@ -198,12 +161,9 @@
 
   let public_key (key, _tid) = key
 
-<<<<<<< HEAD
-=======
   let of_public_key (pk : Public_key.t) =
     create (Public_key.compress pk) Digest.default
 
->>>>>>> f28a81db
   let token_id (_key, id) = id
 
   let to_input ((key, tid) : t) =
