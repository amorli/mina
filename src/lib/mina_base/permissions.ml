[%%import "/src/config.mlh"]

open Core_kernel
open Mina_base_util

[%%ifdef consensus_mechanism]

open Snark_params.Tick

[%%endif]

module Frozen_ledger_hash = Frozen_ledger_hash0
module Ledger_hash = Ledger_hash0

(* Semantically this type represents a function
     { has_valid_signature: bool; has_valid_proof: bool } -> bool

     These are all of them:
     00 01 10 11 | intuitive definition       | Make sense
     0  0  0  0  | Impossible                 | yes
     0  0  0  1  | Both                       | yes
     0  0  1  0  | Proof and not signature    | no
     0  0  1  1  | Proof                      | yes
     0  1  0  0  | Signature and not proof    | no
     0  1  0  1  | Signature                  | yes
     0  1  1  0  | Exactly one                | no
     0  1  1  1  | Either                     | yes
     1  0  0  0  | Neither                    | no
     1  0  0  1  | Neither or both            | no
     1  0  1  0  | Neither or proof, not both | no
     ...
     1  1  1  1  | None                       | yes

     The ones marked as "not making sense" don't make sense because it is pointless
     to demand a signature failed to verify since you can always make a failing signature
     or proof.

     The ones that make sense are
     0  0  0  0  | Impossible                 | yes
     0  0  0  1  | Both                       | yes
     0  0  1  1  | Proof                      | yes
     0  1  0  1  | Signature                  | yes
     0  1  1  1  | Either                     | yes
     1  1  1  1  | None                       | yes

     "Making sense" can be captured by the idea that these are the *increasing*
     boolean functions on the type { has_valid_signature: bool; has_valid_proof: bool }.
  *)
module Auth_required = struct
  [%%versioned
  module Stable = struct
    module V1 = struct
      type t =
        | None
        | Either
        | Proof
        | Signature
        | Both
        | Impossible (* Both and either can both be subsumed in verification key.
                        It is good to have "Either" as a separate thing to spare the owner from
                        having to make a proof instead of a signature. Both, I'm not sure if there's
                        a good justification for. *)
      [@@deriving sexp, equal, compare, hash, yojson, enum]

      let to_latest = Fn.id
    end
  end]

  (* permissions such that [check permission (Proof _)] is true *)
  let gen_for_proof_authorization : t Quickcheck.Generator.t =
    Quickcheck.Generator.of_list [ None; Either; Proof ]

  (* permissions such that [check permission (Signature _)] is true *)
  let gen_for_signature_authorization : t Quickcheck.Generator.t =
    Quickcheck.Generator.of_list [ None; Either; Signature ]

  (* permissions such that [check permission None_given] is true *)
  let gen_for_none_given_authorization : t Quickcheck.Generator.t =
    Quickcheck.Generator.return None

  (* The encoding is chosen so that it is easy to write this function

      let spec_eval t ~signature_verifies =
        let impossible = (constant t && not (signature_sufficient t)) in
        let result =
          not impossible &&
          ( (signature_verifies && signature_sufficient t)
            || not (signature_necessary t) )
        in
        { result; proof_must_verify= not (signature_sufficient t) } *)

  (* Here is the mapping between our type and the bits
       { constant: bool
       ; signature_necessary: bool
       ; signature_sufficient: bool
       }

       Not constant
        Signature not necessary
          Signature not sufficient
            Proof
          Signature sufficient
            Either
        Signature necessary
          Signature not sufficient
            Both
          Signature sufficient
            Signature

       Constant
        Signature not sufficient
          Impossible
        Signature sufficient
          None
  *)
  module Encoding = struct
    type 'bool t =
      { constant : 'bool
      ; signature_necessary : 'bool
      ; signature_sufficient : 'bool
      }
    [@@deriving hlist, fields]

    let to_input ~field_of_bool t =
      let [ x; y; z ] = to_hlist t in
      let bs = [| x; y; z |] in
      Random_oracle.Input.Chunked.packeds
        (Array.map bs ~f:(fun b -> (field_of_bool b, 1)))

    let map t ~f =
      { constant = f t.constant
      ; signature_necessary = f t.signature_necessary
      ; signature_sufficient = f t.signature_sufficient
      }

    let _ = map

    [%%ifdef consensus_mechanism]

    let if_ b ~then_:t ~else_:e =
      let open Pickles.Impls.Step in
      { constant = Boolean.if_ b ~then_:t.constant ~else_:e.constant
      ; signature_necessary =
          Boolean.if_ b ~then_:t.signature_necessary
            ~else_:e.signature_necessary
      ; signature_sufficient =
          Boolean.if_ b ~then_:t.signature_sufficient
            ~else_:e.signature_sufficient
      }

    [%%endif]
  end

  let encode : t -> bool Encoding.t = function
    | Impossible ->
        { constant = true
        ; signature_necessary = true
        ; signature_sufficient = false
        }
    | None ->
        { constant = true
        ; signature_necessary = false
        ; signature_sufficient = true
        }
    | Proof ->
        { constant = false
        ; signature_necessary = false
        ; signature_sufficient = false
        }
    | Signature ->
        { constant = false
        ; signature_necessary = true
        ; signature_sufficient = true
        }
    | Either ->
        { constant = false
        ; signature_necessary = false
        ; signature_sufficient = true
        }
    | Both ->
        { constant = false
        ; signature_necessary = true
        ; signature_sufficient = false
        }

  let decode : bool Encoding.t -> t = function
    | { constant = true; signature_necessary = _; signature_sufficient = false }
      ->
        Impossible
    | { constant = true; signature_necessary = _; signature_sufficient = true }
      ->
        None
    | { constant = false
      ; signature_necessary = false
      ; signature_sufficient = false
      } ->
        Proof
    | { constant = false
      ; signature_necessary = true
      ; signature_sufficient = true
      } ->
        Signature
    | { constant = false
      ; signature_necessary = false
      ; signature_sufficient = true
      } ->
        Either
    | { constant = false
      ; signature_necessary = true
      ; signature_sufficient = false
      } ->
        Both

  let%test_unit "decode encode" =
    List.iter [ Impossible; Proof; Signature; Either; Both ] ~f:(fun t ->
        [%test_eq: t] t (decode (encode t)))

  [%%ifdef consensus_mechanism]

  module Checked = struct
    type t = Boolean.var Encoding.t

    let if_ = Encoding.if_

    let to_input : t -> _ =
      Encoding.to_input ~field_of_bool:(fun (b : Boolean.var) ->
          (b :> Field.Var.t))

    let constant t = Encoding.map (encode t) ~f:Boolean.var_of_value

    let eval_no_proof
        ({ constant; signature_necessary = _; signature_sufficient } : t)
        ~signature_verifies =
      (* ways authorization can succeed when no proof is present:
         - None
           {constant= true; signature_necessary= _; signature_sufficient= true}
         - Either && signature_verifies
           {constant= false; signature_necessary= false; signature_sufficient= true}
         - Signature && signature_verifies
           {constant= false; signature_necessary= true; signature_sufficient= true}
      *)
      let open Pickles.Impls.Step.Boolean in
      signature_sufficient
      &&& (constant ||| ((not constant) &&& signature_verifies))

    let eval_proof ({ constant; signature_necessary; signature_sufficient } : t)
        =
      (* ways authorization can succeed if a proof is present:
         - None
           {constant= true; signature_necessary= _; signature_sufficient= true}
         - Either
           {constant= false; signature_necessary= false; signature_sufficient= true}
         - Proof
           {constant= false; signature_necessary= false; signature_sufficient= false}
      *)
      let open Pickles.Impls.Step.Boolean in
      let impossible = constant &&& not signature_sufficient in
      (not signature_necessary) &&& not impossible

    let spec_eval ({ constant; signature_necessary; signature_sufficient } : t)
        ~signature_verifies =
      let open Pickles.Impls.Step.Boolean in
      let impossible = constant &&& not signature_sufficient in
      let result =
        (not impossible)
        &&& ( signature_verifies &&& signature_sufficient
            ||| not signature_necessary )
      in
      let didn't_fail_yet = result in
      (* If the transaction already failed to verify, we don't need to assert
         that the proof should verify. *)
      (result, `proof_must_verify (didn't_fail_yet &&& not signature_sufficient))
  end

  let typ =
    let t =
      let open Encoding in
      Typ.of_hlistable
        [ Boolean.typ; Boolean.typ; Boolean.typ ]
        ~var_to_hlist:to_hlist ~var_of_hlist:of_hlist ~value_to_hlist:to_hlist
        ~value_of_hlist:of_hlist
    in
    Typ.transport t ~there:encode ~back:decode

  [%%endif]

  let to_input x = Encoding.to_input (encode x) ~field_of_bool

  let check (t : t) (c : Control.Tag.t) =
    match (t, c) with
    | Impossible, _ ->
        false
    | None, _ ->
        true
    | Both, (Proof | Signature) ->
        false
    | Proof, Proof ->
        true
    | Signature, Signature ->
        true
    (* The signatures and proofs have already been checked by this point. *)
    | Either, (Proof | Signature) ->
        true
    | Signature, Proof ->
        false
    | Proof, Signature ->
        false
    | (Both | Proof | Signature | Either), None_given ->
        false
end

module Poly = struct
  [%%versioned
  module Stable = struct
    module V2 = struct
      type ('bool, 'controller) t =
        { stake : 'bool
        ; edit_state : 'controller
        ; send : 'controller
        ; receive : 'controller
        ; set_delegate : 'controller
        ; set_permissions : 'controller
        ; set_verification_key : 'controller
        ; set_snapp_uri : 'controller
        ; edit_sequence_state : 'controller
        ; set_token_symbol : 'controller
        ; increment_nonce : 'controller
        ; set_voting_for : 'controller
        }
      [@@deriving sexp, equal, compare, hash, yojson, hlist, fields]
    end
  end]

  let to_input ~field_of_bool controller t =
    let f mk acc field = mk (Core_kernel.Field.get field t) :: acc in
    Stable.Latest.Fields.fold ~init:[]
      ~stake:
        (f (fun x -> Random_oracle.Input.Chunked.packed (field_of_bool x, 1)))
      ~edit_state:(f controller) ~send:(f controller)
      ~set_delegate:(f controller) ~set_permissions:(f controller)
      ~set_verification_key:(f controller) ~receive:(f controller)
      ~set_snapp_uri:(f controller) ~edit_sequence_state:(f controller)
      ~set_token_symbol:(f controller) ~increment_nonce:(f controller)
      ~set_voting_for:(f controller)
    |> List.reduce_exn ~f:Random_oracle.Input.Chunked.append
end

[%%versioned
module Stable = struct
  module V2 = struct
    type t = (bool, Auth_required.Stable.V1.t) Poly.Stable.V2.t
    [@@deriving sexp, equal, compare, hash, yojson]

    let to_latest = Fn.id
  end
end]

let gen ~auth_tag : t Quickcheck.Generator.t =
  let auth_required_gen =
    (* for Auth_required permissions p, choose such that [check p authorization] is true *)
    match auth_tag with
    | Control.Tag.Proof ->
        Auth_required.gen_for_proof_authorization
    | Signature ->
        Auth_required.gen_for_signature_authorization
    | None_given ->
        Auth_required.gen_for_none_given_authorization
  in
  let open Quickcheck.Generator.Let_syntax in
  let%bind stake = Quickcheck.Generator.bool in
  let%bind edit_state = auth_required_gen in
  let%bind send = auth_required_gen in
  let%bind receive = auth_required_gen in
  let%bind set_delegate = auth_required_gen in
  let%bind set_permissions = auth_required_gen in
  let%bind set_verification_key = auth_required_gen in
  let%bind set_snapp_uri = auth_required_gen in
  let%bind edit_sequence_state = auth_required_gen in
  let%bind set_token_symbol = auth_required_gen in
  let%bind increment_nonce = auth_required_gen in
  let%bind set_voting_for = auth_required_gen in
  return
    { Poly.stake
    ; edit_state
    ; send
    ; receive
    ; set_delegate
    ; set_permissions
    ; set_verification_key
    ; set_snapp_uri
    ; edit_sequence_state
    ; set_token_symbol
    ; increment_nonce
    ; set_voting_for
    }

[%%ifdef consensus_mechanism]

module Checked = struct
  type t = (Boolean.var, Auth_required.Checked.t) Poly.Stable.Latest.t

  let to_input (x : t) =
    Poly.to_input Auth_required.Checked.to_input x
      ~field_of_bool:(fun (b : Boolean.var) -> (b :> Field.Var.t))

  open Pickles.Impls.Step

  let if_ b ~then_ ~else_ =
    let g cond f =
      cond b
        ~then_:(Core_kernel.Field.get f then_)
        ~else_:(Core_kernel.Field.get f else_)
    in
    let c = g Auth_required.Checked.if_ in
    Poly.Fields.map ~stake:(g Boolean.if_) ~edit_state:c ~send:c ~receive:c
      ~set_delegate:c ~set_permissions:c ~set_verification_key:c
      ~set_snapp_uri:c ~edit_sequence_state:c ~set_token_symbol:c
      ~increment_nonce:c ~set_voting_for:c

  let constant (t : Stable.Latest.t) : t =
    let open Core_kernel.Field in
    let a f = Auth_required.Checked.constant (get f t) in
    Poly.Fields.map
      ~stake:(fun f -> Boolean.var_of_value (get f t))
      ~edit_state:a ~send:a ~receive:a ~set_delegate:a ~set_permissions:a
      ~set_verification_key:a ~set_snapp_uri:a ~edit_sequence_state:a
      ~set_token_symbol:a ~increment_nonce:a ~set_voting_for:a
end

let typ =
  let open Poly.Stable.Latest in
  Typ.of_hlistable
    [ Boolean.typ
    ; Auth_required.typ
    ; Auth_required.typ
    ; Auth_required.typ
    ; Auth_required.typ
    ; Auth_required.typ
    ; Auth_required.typ
    ; Auth_required.typ
    ; Auth_required.typ
    ; Auth_required.typ
    ; Auth_required.typ
    ; Auth_required.typ
    ]
    ~var_to_hlist:to_hlist ~var_of_hlist:of_hlist ~value_to_hlist:to_hlist
    ~value_of_hlist:of_hlist

[%%endif]

let to_input (x : t) = Poly.to_input ~field_of_bool Auth_required.to_input x

let user_default : t =
  { stake = true
  ; edit_state = Signature
  ; send = Signature
  ; receive = None
  ; set_delegate = Signature
  ; set_permissions = Signature
  ; set_verification_key = Signature
  ; set_snapp_uri = Signature
  ; edit_sequence_state = Signature
  ; set_token_symbol = Signature
  ; increment_nonce = Signature
  ; set_voting_for = Signature
  }

let empty : t =
  { stake = false
  ; edit_state = None
  ; send = None
  ; receive = None
  ; set_delegate = None
  ; set_permissions = None
  ; set_verification_key = None
  ; set_snapp_uri = None
  ; edit_sequence_state = None
  ; set_token_symbol = None
  ; increment_nonce = None
<<<<<<< HEAD
  }

(* deriving-fields-related stuff *)
let auth_required_to_string = function
  | Auth_required.Stable.Latest.None ->
      "None"
  | Either ->
      "Either"
  | Proof ->
      "Proof"
  | Signature ->
      "Signature"
  | Both ->
      "Both"
  | Impossible ->
      "Impossible"

let auth_required_of_string = function
  | "None" ->
      Auth_required.Stable.Latest.None
  | "Either" ->
      Either
  | "Proof" ->
      Proof
  | "Signature" ->
      Signature
  | "Both" ->
      Both
  | "Impossible" ->
      Impossible
  | _ ->
      failwith "impossible"

let auth_required =
  Fields_derivers_snapps.Derivers.iso_string ~name:"AuthRequired"
    ~doc:"Kind of authorization required" ~to_string:auth_required_to_string
    ~of_string:auth_required_of_string

let deriver obj =
  let open Fields_derivers_snapps.Derivers in
  Poly.Fields.make_creator obj ~stake:!.bool ~edit_state:!.auth_required
    ~send:!.auth_required ~receive:!.auth_required ~set_delegate:!.auth_required
    ~set_permissions:!.auth_required ~set_verification_key:!.auth_required
    ~set_snapp_uri:!.auth_required ~edit_sequence_state:!.auth_required
    ~set_token_symbol:!.auth_required ~increment_nonce:!.auth_required
  |> finish ~name:"Permissions"

let%test_unit "json roundtrip" =
  let open Fields_derivers_snapps.Derivers in
  let full = o () in
  let _a = deriver full in
  [%test_eq: t] user_default (user_default |> to_json full |> of_json full)

let%test_unit "json value" =
  let open Fields_derivers_snapps.Derivers in
  let full = o () in
  let _a = deriver full in
  [%test_eq: string]
    (user_default |> to_json full |> Yojson.Safe.to_string)
    ( {json|{
        stake: true,
        editState: "Signature",
        send: "Signature",
        receive: "None",
        setDelegate: "Signature",
        setPermissions: "Signature",
        setVerificationKey: "Signature",
        setSnappUri: "Signature",
        editSequenceState: "Signature",
        setTokenSymbol: "Signature",
        incrementNonce: "Signature"
      }|json}
    |> Yojson.Safe.from_string |> Yojson.Safe.to_string )
=======
  ; set_voting_for = None
  }
>>>>>>> cf6f1733
<|MERGE_RESOLUTION|>--- conflicted
+++ resolved
@@ -477,7 +477,7 @@
   ; edit_sequence_state = None
   ; set_token_symbol = None
   ; increment_nonce = None
-<<<<<<< HEAD
+  ; set_voting_for = None
   }
 
 (* deriving-fields-related stuff *)
@@ -523,6 +523,7 @@
     ~set_permissions:!.auth_required ~set_verification_key:!.auth_required
     ~set_snapp_uri:!.auth_required ~edit_sequence_state:!.auth_required
     ~set_token_symbol:!.auth_required ~increment_nonce:!.auth_required
+    ~set_voting_for:!.auth_required
   |> finish ~name:"Permissions"
 
 let%test_unit "json roundtrip" =
@@ -548,10 +549,7 @@
         setSnappUri: "Signature",
         editSequenceState: "Signature",
         setTokenSymbol: "Signature",
-        incrementNonce: "Signature"
+        incrementNonce: "Signature",
+        setVotingFor: "Signature"
       }|json}
-    |> Yojson.Safe.from_string |> Yojson.Safe.to_string )
-=======
-  ; set_voting_for = None
-  }
->>>>>>> cf6f1733
+    |> Yojson.Safe.from_string |> Yojson.Safe.to_string )