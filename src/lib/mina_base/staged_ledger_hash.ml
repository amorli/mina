--- conflicted
+++ resolved
@@ -71,61 +71,20 @@
       module V1 = struct
         type t = string [@@deriving sexp, equal, compare, hash]
 
-<<<<<<< HEAD
         let to_latest = Fn.id
 
         module Base58_check = Base58_check.Make (struct
           let description = "Pending coinbase aux"
-=======
-      module Base58_check = Base58_check.Make (struct
-        let description = "Pending coinbase aux"
-
-        let version_byte =
-          Base58_check.Version_bytes.staged_ledger_hash_pending_coinbase_aux
-      end)
-
-      let to_base58_check s = Base58_check.encode s
-
-      let of_base58_check_exn s = Base58_check.decode_exn s
-
-      let to_yojson s = `String (to_base58_check s)
-
-      let of_yojson = function
-        | `String s -> (
-            match Base58_check.decode s with
-            | Ok x ->
-                Ok x
-            | Error e ->
-                Error
-                  (sprintf "Pending_coinbase_aux.of_yojson, bad Base58Check:%s"
-                     (Error.to_string_hum e) ) )
-        | _ ->
-            Error "Pending_coinbase_aux.of_yojson expected `String"
-    end
-  end]
-
-  [%%define_locally
-  Stable.Latest.(to_yojson, of_yojson, to_base58_check, of_base58_check_exn)]
->>>>>>> d8dc6827
 
           let version_byte =
             Base58_check.Version_bytes.staged_ledger_hash_pending_coinbase_aux
         end)
 
-<<<<<<< HEAD
-        let to_yojson s = `String (Base58_check.encode s)
-=======
-module Non_snark = struct
-  [%%versioned
-  module Stable = struct
-    module V1 = struct
-      type t =
-        { ledger_hash : Ledger_hash.Stable.V1.t
-        ; aux_hash : Aux_hash.Stable.V1.t
-        ; pending_coinbase_aux : Pending_coinbase_aux.Stable.V1.t
-        }
-      [@@deriving sexp, equal, compare, hash, yojson, fields]
->>>>>>> d8dc6827
+        let to_base58_check s = Base58_check.encode s
+
+        let of_base58_check_exn s = Base58_check.decode_exn s
+
+        let to_yojson s = `String (to_base58_check s)
 
         let of_yojson = function
           | `String s -> (
@@ -142,7 +101,8 @@
       end
     end]
 
-    [%%define_locally Stable.Latest.(to_yojson, of_yojson)]
+    [%%define_locally
+    Stable.Latest.(to_yojson, of_yojson, to_base58_check, of_base58_check_exn)]
 
     let dummy : t = String.init length_in_bytes ~f:(fun _ -> '\000')
   end
@@ -156,7 +116,7 @@
           ; aux_hash : Aux_hash.Stable.V1.t
           ; pending_coinbase_aux : Pending_coinbase_aux.Stable.V1.t
           }
-        [@@deriving sexp, equal, compare, hash, yojson]
+        [@@deriving sexp, equal, compare, hash, yojson, fields]
 
         let to_latest = Fn.id
       end
@@ -263,7 +223,6 @@
         Poly.Stable.V1.t
       [@@deriving sexp, equal, compare, hash, yojson]
 
-<<<<<<< HEAD
       let to_latest = Fn.id
     end
   end]
@@ -279,6 +238,9 @@
   let ledger_hash ({ non_snark; _ } : t) = Non_snark.ledger_hash non_snark
 
   let aux_hash ({ non_snark; _ } : t) = Non_snark.aux_hash non_snark
+
+  let pending_coinbase_aux ({ non_snark; _ } : t) =
+    Non_snark.pending_coinbase_aux non_snark
 
   let pending_coinbase_hash ({ pending_coinbase_hash; _ } : t) =
     pending_coinbase_hash
@@ -324,83 +286,11 @@
         (Non_snark.var_to_input non_snark)
         (field (Pending_coinbase.Hash.var_to_hash_packed pending_coinbase_hash)))
 
-  let data_spec =
-    let open Data_spec in
-    [ Non_snark.typ; Pending_coinbase.Hash.typ ]
-
   let typ : (var, t) Typ.t =
-    Typ.of_hlistable data_spec ~var_to_hlist:Poly.to_hlist
-      ~var_of_hlist:Poly.of_hlist ~value_to_hlist:Poly.to_hlist
-      ~value_of_hlist:Poly.of_hlist
+    Typ.of_hlistable
+      [ Non_snark.typ; Pending_coinbase.Hash.typ ]
+      ~var_to_hlist:Poly.to_hlist ~var_of_hlist:Poly.of_hlist
+      ~value_to_hlist:Poly.to_hlist ~value_of_hlist:Poly.of_hlist
 end
 
-include Wire_types.Make (Make_sig) (Make_str)
-=======
-    let to_latest = Fn.id
-  end
-end]
-
-type ('a, 'b) t_ = ('a, 'b) Poly.t
-
-type value = t [@@deriving sexp, equal, compare, hash]
-
-type var = (Non_snark.var, Pending_coinbase.Hash.var) t_
-
-include Hashable.Make (Stable.Latest)
-
-let ledger_hash ({ non_snark; _ } : t) = Non_snark.ledger_hash non_snark
-
-let aux_hash ({ non_snark; _ } : t) = Non_snark.aux_hash non_snark
-
-let pending_coinbase_aux ({ non_snark; _ } : t) =
-  Non_snark.pending_coinbase_aux non_snark
-
-let pending_coinbase_hash ({ pending_coinbase_hash; _ } : t) =
-  pending_coinbase_hash
-
-let pending_coinbase_hash_var ({ pending_coinbase_hash; _ } : var) =
-  pending_coinbase_hash
-
-let of_aux_ledger_and_coinbase_hash aux_hash ledger_hash pending_coinbase : t =
-  { non_snark =
-      Non_snark.of_ledger_aux_coinbase_hash aux_hash ledger_hash
-        (Pending_coinbase.hash_extra pending_coinbase)
-  ; pending_coinbase_hash = Pending_coinbase.merkle_root pending_coinbase
-  }
-
-let genesis ~(constraint_constants : Genesis_constants.Constraint_constants.t)
-    ~genesis_ledger_hash : t =
-  let pending_coinbase =
-    Pending_coinbase.create ~depth:constraint_constants.pending_coinbase_depth
-      ()
-    |> Or_error.ok_exn
-  in
-  { non_snark = Non_snark.genesis ~genesis_ledger_hash
-  ; pending_coinbase_hash = Pending_coinbase.merkle_root pending_coinbase
-  }
-
-let var_of_t ({ pending_coinbase_hash; non_snark } : t) : var =
-  let non_snark = Non_snark.var_of_t non_snark in
-  let pending_coinbase_hash =
-    Pending_coinbase.Hash.var_of_t pending_coinbase_hash
-  in
-  { non_snark; pending_coinbase_hash }
-
-let to_input ({ non_snark; pending_coinbase_hash } : t) =
-  Random_oracle.Input.Chunked.(
-    append
-      (Non_snark.to_input non_snark)
-      (field (pending_coinbase_hash :> Field.t)))
-
-let var_to_input ({ non_snark; pending_coinbase_hash } : var) =
-  Random_oracle.Input.Chunked.(
-    append
-      (Non_snark.var_to_input non_snark)
-      (field (Pending_coinbase.Hash.var_to_hash_packed pending_coinbase_hash)))
-
-let typ : (var, t) Typ.t =
-  Typ.of_hlistable
-    [ Non_snark.typ; Pending_coinbase.Hash.typ ]
-    ~var_to_hlist:Poly.to_hlist ~var_of_hlist:Poly.of_hlist
-    ~value_to_hlist:Poly.to_hlist ~value_of_hlist:Poly.of_hlist
->>>>>>> d8dc6827
+include Wire_types.Make (Make_sig) (Make_str)