open Core_kernel
open Mina_base_import
open Snarky_backendless
open Snark_params
open Snark_params.Tick
open Let_syntax
open Currency

(* A pending coinbase is basically a Merkle tree of "stacks", each of which contains two hashes. The first hash
   is computed from the components in the coinbase via a "push" operation. The second hash, a protocol
   state hash, is computed from the state *body* hash in the coinbase.
   The "add_coinbase" operation takes a coinbase, retrieves the latest stack, or creates a new one, and does
   a push.

   A pending coinbase also contains a stack id, used to determine the chronology of stacks, so we can know
   which is the oldest, and which is the newest stack.

   The name "stack" here is a misnomer: see issue #3226
*)

module Coinbase_data = struct
  [%%versioned
  module Stable = struct
    module V1 = struct
      type t = Public_key.Compressed.Stable.V1.t * Amount.Stable.V1.t
      [@@deriving sexp, to_yojson]

      let to_latest = Fn.id
    end
  end]

  let of_coinbase (cb : Coinbase.t) : t = (cb.receiver, cb.amount)

  type var = Public_key.Compressed.var * Amount.var

  let var_of_t ((public_key, amount) : t) =
    (Public_key.Compressed.var_of_t public_key, Amount.var_of_t amount)

  let to_input (pk, amount) =
    let open Random_oracle.Input.Chunked in
    List.reduce_exn ~f:append
      [ Public_key.Compressed.to_input pk; Amount.to_input amount ]

  module Checked = struct
    let to_input (public_key, amount) =
      let open Random_oracle.Input.Chunked in
      List.reduce_exn ~f:append
        [ Public_key.Compressed.Checked.to_input public_key
<<<<<<< HEAD
        ; bitstring
            (Bitstring_lib.Bitstring.Lsb_first.to_list
               (Amount.var_to_bits amount) )
=======
        ; Amount.var_to_input amount
>>>>>>> ea6c7ee8
        ]
  end

  let typ : (var, t) Typ.t =
    let spec =
      let open Data_spec in
      [ Public_key.Compressed.typ; Amount.typ ]
    in
    let of_hlist
          : 'public_key 'amount.
               (unit, 'public_key -> 'amount -> unit) H_list.t
            -> 'public_key * 'amount =
      let open H_list in
      fun [ public_key; amount ] -> (public_key, amount)
    in
    let to_hlist (public_key, amount) = H_list.[ public_key; amount ] in
    Typ.of_hlistable spec ~var_to_hlist:to_hlist ~var_of_hlist:of_hlist
      ~value_to_hlist:to_hlist ~value_of_hlist:of_hlist

  let empty = (Public_key.Compressed.empty, Amount.zero)

  let genesis = empty
end

module Stack_id : sig
  (* using %%versioned here results in unused definitions *)
  module Stable : sig
    module V1 : sig
      type t [@@deriving bin_io, sexp, to_yojson, compare, version]
    end

    module Latest = V1
  end

  type t = Stable.Latest.t [@@deriving sexp, compare, equal, yojson]

  val of_int : int -> t

  val to_int : t -> int

  val zero : t

  val incr_by_one : t -> t Or_error.t

  val to_string : t -> string

  val ( > ) : t -> t -> bool
end = struct
  [%%versioned
  module Stable = struct
    module V1 = struct
      type t = int [@@deriving sexp, yojson, compare]

      let to_latest = Fn.id
    end
  end]

  [%%define_locally Int.(( > ), to_string, zero, to_int, of_int, equal)]

  let incr_by_one t1 =
    let t2 = t1 + 1 in
    if t2 < t1 then Or_error.error_string "Stack_id overflow" else Ok t2
end

module type Data_hash_intf = sig
  type t = private Field.t [@@deriving sexp, compare, equal, yojson, hash]

  type var

  val var_of_t : t -> var

  val typ : (var, t) Typ.t

  val var_to_hash_packed : var -> Field.Var.t

  val equal_var : var -> var -> Boolean.var Tick.Checked.t

  val to_bytes : t -> string

  val to_bits : t -> bool list

  val gen : t Quickcheck.Generator.t
end

(* a coinbase stack has two components, data and a state_hash
   we create modules for each component
*)

module Coinbase_stack = struct
  include Data_hash.Make_full_size (struct
    let description = "Coinbase stack data"

    let version_byte = Base58_check.Version_bytes.coinbase_stack_data
  end)

  [%%versioned
  module Stable = struct
    [@@@no_toplevel_latest_type]

    module V1 = struct
      module T = struct
        type t = Field.t [@@deriving sexp, compare, hash, version { asserted }]
      end

      include T

      let to_latest = Fn.id

      [%%define_from_scope to_yojson, of_yojson]

      include Comparable.Make (T)
      include Hashable.Make_binable (T)
    end
  end]

  type _unused = unit constraint t = Stable.Latest.t

  let push (h : t) cb =
    let coinbase = Coinbase_data.of_coinbase cb in
    let open Random_oracle in
    hash ~init:Hash_prefix.coinbase_stack
      (pack_input
         (Input.Chunked.append (Coinbase_data.to_input coinbase) (to_input h)))
    |> of_hash

  let empty = Random_oracle.salt "CoinbaseStack" |> Random_oracle.digest

  module Checked = struct
    type t = var

    let push (h : t) (cb : Coinbase_data.var) =
      let open Random_oracle.Checked in
      make_checked (fun () ->
          hash ~init:Hash_prefix.coinbase_stack
            (pack_input
               (Random_oracle.Input.Chunked.append
                  (Coinbase_data.Checked.to_input cb)
                  (var_to_input h) ) )
          |> var_of_hash_packed )

    let check_merge (_, t1) (s2, _) = equal_var t1 s2

    let if_ = if_
  end
end

module Stack_hash = struct
  include Data_hash.Make_full_size (struct
    let description = "Coinbase stack hash"

    let version_byte = Base58_check.Version_bytes.coinbase_stack_hash
  end)

  (* Data hash versioned boilerplate below *)

  [%%versioned
  module Stable = struct
    [@@@no_toplevel_latest_type]

    module V1 = struct
      module T = struct
        type t = Field.t [@@deriving sexp, compare, hash, version { asserted }]
      end

      include T

      let to_latest = Fn.id

      [%%define_from_scope to_yojson, of_yojson]

      include Comparable.Make (T)
      include Hashable.Make_binable (T)
    end
  end]

  type _unused = unit constraint t = Stable.Latest.t

  let dummy = of_hash Outside_hash_image.t
end

(*Stack of protocol state body hashes*)
module State_stack = struct
  module Poly = struct
    [%%versioned
    module Stable = struct
      module V1 = struct
        type 'stack_hash t = { init : 'stack_hash; curr : 'stack_hash }
        [@@deriving sexp, compare, hash, yojson, equal, hlist]
      end
    end]
  end

  [%%versioned
  module Stable = struct
    module V1 = struct
      type t = Stack_hash.Stable.V1.t Poly.Stable.V1.t
      [@@deriving sexp, compare, hash, equal, yojson]

      let to_latest = Fn.id
    end
  end]

  type var = Stack_hash.var Poly.t

  let gen : t Quickcheck.Generator.t =
    let open Quickcheck.Generator.Let_syntax in
    let%map init, curr =
      Quickcheck.Generator.tuple2 Stack_hash.gen Stack_hash.gen
    in
    { Poly.init; curr }

  let to_input (t : t) =
    Random_oracle.Input.Chunked.append
      (Stack_hash.to_input t.init)
      (Stack_hash.to_input t.curr)

  let var_to_input (t : var) =
    Random_oracle.Input.Chunked.append
      (Stack_hash.var_to_input t.init)
      (Stack_hash.var_to_input t.curr)

  let var_of_t (t : t) =
    { Poly.init = Stack_hash.var_of_t t.init
    ; curr = Stack_hash.var_of_t t.curr
    }

  let data_spec = Snark_params.Tick.Data_spec.[ Stack_hash.typ; Stack_hash.typ ]

  let typ : (var, t) Typ.t =
    Snark_params.Tick.Typ.of_hlistable data_spec ~var_to_hlist:Poly.to_hlist
      ~var_of_hlist:Poly.of_hlist ~value_to_hlist:Poly.to_hlist
      ~value_of_hlist:Poly.of_hlist

  let to_bits (t : t) = Stack_hash.to_bits t.init @ Stack_hash.to_bits t.curr

  let to_bytes (t : t) = Stack_hash.to_bytes t.init ^ Stack_hash.to_bytes t.curr

  let equal_var (v1 : var) (v2 : var) =
    let open Tick.Checked.Let_syntax in
    let%bind b1 = Stack_hash.equal_var v1.init v2.init in
    let%bind b2 = Stack_hash.equal_var v1.curr v2.curr in
    Boolean.(b1 && b2)

  let if_ (cond : Tick0.Boolean.var) ~(then_ : var) ~(else_ : var) :
      var Tick0.Checked.t =
    let%bind init = Stack_hash.if_ cond ~then_:then_.init ~else_:else_.init in
    let%map curr = Stack_hash.if_ cond ~then_:then_.curr ~else_:else_.curr in
    { Poly.init; curr }

  let push (t : t) (state_body_hash : State_body_hash.t) : t =
    (* this is the same computation for combining state hashes and state body hashes as
       `Protocol_state.hash_abstract', not available here because it would create
       a module dependency cycle
    *)
    { t with
      curr =
        Random_oracle.hash ~init:Hash_prefix.protocol_state
          [| (t.curr :> Field.t); (state_body_hash :> Field.t) |]
        |> Stack_hash.of_hash
    }

  let empty : t = { Poly.init = Stack_hash.dummy; curr = Stack_hash.dummy }

  let create ~init = { Poly.init; curr = init }

  module Checked = struct
    type t = var

    let push (t : t) (state_body_hash : State_body_hash.var) =
      make_checked (fun () ->
          let curr =
            Random_oracle.Checked.hash ~init:Hash_prefix.protocol_state
              [| Stack_hash.var_to_hash_packed t.curr
               ; State_body_hash.var_to_hash_packed state_body_hash
              |]
            |> Stack_hash.var_of_hash_packed
          in
          { t with curr } )

    let check_merge (s1, t1) (s2, t2) =
      (*state stacks are updated for every transaction in transaction snark but
        only once for every blockchain snark. Therefore, source stacks (and
        target stacks) will be equal for transactions in the same block*)
      let%bind eq_src = equal_var s1 s2
      and eq_target = equal_var t1 t2
      and correct_transition = equal_var t1 s2 in
      let%bind same_update = Boolean.(eq_src &&& eq_target) in
      Boolean.any [ same_update; correct_transition ]
  end
end

(* Pending coinbase hash *)
module Hash_builder = struct
  include Data_hash.Make_full_size (struct
    let description = "Pending coinbase hash builder"

    let version_byte = Base58_check.Version_bytes.receipt_chain_hash
  end)

  (* Data hash versioned boilerplate below *)

  [%%versioned
  module Stable = struct
    [@@@no_toplevel_latest_type]

    module V1 = struct
      module T = struct
        type t = Field.t [@@deriving sexp, compare, hash, version { asserted }]
      end

      include T

      let to_latest = Fn.id

      [%%define_from_scope to_yojson, of_yojson]

      include Comparable.Make (T)
      include Hashable.Make_binable (T)
    end
  end]

  type _unused = unit constraint t = Stable.Latest.t

  let merge ~height (h1 : t) (h2 : t) =
    Random_oracle.hash
      ~init:(Hash_prefix.coinbase_merkle_tree height)
      [| (h1 :> field); (h2 :> field) |]
    |> of_hash

  let empty_hash =
    Random_oracle.(digest (salt "PendingCoinbaseMerkleTree")) |> of_hash

  let of_digest = Fn.compose Fn.id of_hash
end

module Update = struct
  module Action = struct
    [%%versioned
    module Stable = struct
      module V1 = struct
        type t =
          | Update_none
          | Update_one
          | Update_two_coinbase_in_first
          | Update_two_coinbase_in_second
        [@@deriving equal, sexp, to_yojson]

        let to_latest = Fn.id
      end
    end]

    type var = Boolean.var * Boolean.var

    let to_bits = function
      | Update_none ->
          (false, false)
      | Update_one ->
          (true, false)
      | Update_two_coinbase_in_first ->
          (false, true)
      | Update_two_coinbase_in_second ->
          (true, true)

    let of_bits = function
      | false, false ->
          Update_none
      | true, false ->
          Update_one
      | false, true ->
          Update_two_coinbase_in_first
      | true, true ->
          Update_two_coinbase_in_second

    let var_of_t t =
      let x, y = to_bits t in
      Boolean.(var_of_value x, var_of_value y)

    let typ =
      Typ.transport Typ.(Boolean.typ * Boolean.typ) ~there:to_bits ~back:of_bits

    module Checked = struct
      let no_update (b0, b1) = Boolean.((not b0) &&& not b1)

      let update_two_stacks_coinbase_in_first (b0, b1) =
        Boolean.((not b0) &&& b1)

      let update_two_stacks_coinbase_in_second (b0, b1) = Boolean.(b0 &&& b1)
    end
  end

  module Poly = struct
    [%%versioned
    module Stable = struct
      module V1 = struct
        type ('action, 'coinbase_amount) t =
          { action : 'action; coinbase_amount : 'coinbase_amount }
        [@@deriving sexp, to_yojson, hlist]
      end
    end]
  end

  [%%versioned
  module Stable = struct
    module V1 = struct
      type t = (Action.Stable.V1.t, Amount.Stable.V1.t) Poly.Stable.V1.t
      [@@deriving sexp, to_yojson]

      let to_latest = Fn.id
    end
  end]

  [%%define_locally Poly.(to_hlist, of_hlist)]

  type var = (Action.var, Amount.var) Poly.t

  let typ =
    let open Snark_params.Tick.Typ in
    of_hlistable ~var_to_hlist:to_hlist ~var_of_hlist:of_hlist
      ~value_to_hlist:to_hlist ~value_of_hlist:of_hlist
      [ Action.typ; Amount.typ ]

  let genesis : t =
    { coinbase_amount = Currency.Amount.zero; action = Action.Update_none }

  let var_of_t (t : t) : var =
    { action = Action.var_of_t t.action
    ; coinbase_amount = Amount.var_of_t t.coinbase_amount
    }
end

(* Sparse_ledger.Make is applied more than once in the code, so
   it can't make assumptions about the internal structure of its module
   arguments. Therefore, for modules with a bin_io type passed to the functor,
   that type cannot be in a version module hierarchy. We build the required
   modules for Hash and Stack.
*)

module Stack_versioned = struct
  module Poly = struct
    [%%versioned
    module Stable = struct
      module V1 = struct
        type ('data_stack, 'state_stack) t =
          { data : 'data_stack; state : 'state_stack }
        [@@deriving yojson, hash, sexp, equal, compare]
      end
    end]
  end

  [%%versioned
  module Stable = struct
    module V1 = struct
      type t =
        (Coinbase_stack.Stable.V1.t, State_stack.Stable.V1.t) Poly.Stable.V1.t
      [@@deriving equal, yojson, hash, sexp, compare]

      let to_latest = Fn.id
    end
  end]
end

module Hash_versioned = struct
  [%%versioned
  module Stable = struct
    module V1 = struct
      type t = Hash_builder.Stable.V1.t
      [@@deriving equal, compare, sexp, yojson, hash]

      let to_latest = Fn.id
    end
  end]
end

module Merkle_tree_versioned = struct
  [%%versioned
  module Stable = struct
    module V2 = struct
      type t =
        ( Hash_versioned.Stable.V1.t
        , Stack_id.Stable.V1.t
        , Stack_versioned.Stable.V1.t )
        Sparse_ledger_lib.Sparse_ledger.T.Stable.V2.t
      [@@deriving sexp, to_yojson]

      let to_latest = Fn.id
    end
  end]

  type _unused = unit
    constraint
      t =
      ( Hash_versioned.t
      , Stack_id.t
      , Stack_versioned.t )
      Sparse_ledger_lib.Sparse_ledger.T.t
end

module T = struct
  (* Total number of stacks *)
  let max_coinbase_stack_count ~depth = Int.pow 2 depth

  let chain if_ b ~then_ ~else_ =
    let%bind then_ = then_ and else_ = else_ in
    if_ b ~then_ ~else_

  (*pair of coinbase and state stacks*)
  module Stack = struct
    module Poly = struct
      type ('data_stack, 'state_stack) t =
            ('data_stack, 'state_stack) Stack_versioned.Poly.t =
        { data : 'data_stack; state : 'state_stack }
      [@@deriving yojson, hash, sexp, compare, hlist]
    end

    type t = Stack_versioned.t [@@deriving yojson, equal, compare, sexp, hash]

    type _unused = unit constraint t = (Coinbase_stack.t, State_stack.t) Poly.t

    type var = (Coinbase_stack.var, State_stack.var) Poly.t

    let to_input ({ data; state } : t) =
      Random_oracle.Input.Chunked.append
        (Coinbase_stack.to_input data)
        (State_stack.to_input state)

    let data_hash t =
      Random_oracle.(
        hash ~init:Hash_prefix_states.coinbase_stack (pack_input (to_input t)))
      |> Hash_builder.of_digest

    let var_to_input ({ data; state } : var) =
      Random_oracle.Input.Chunked.append
        (Coinbase_stack.var_to_input data)
        (State_stack.var_to_input state)

    let hash_var (t : var) =
      make_checked (fun () ->
          Random_oracle.Checked.(
            hash ~init:Hash_prefix_states.coinbase_stack
              (pack_input (var_to_input t))) )

    let var_of_t t =
      { Poly.data = Coinbase_stack.var_of_t t.Poly.data
      ; state = State_stack.var_of_t t.state
      }

    let gen =
      let open Base_quickcheck.Generator.Let_syntax in
      let%bind data = Coinbase_stack.gen in
      let%map state = State_stack.gen in
      { Poly.data; state }

    let data_spec =
      Snark_params.Tick.Data_spec.[ Coinbase_stack.typ; State_stack.typ ]

    let typ : (var, t) Typ.t =
      Snark_params.Tick.Typ.of_hlistable data_spec ~var_to_hlist:Poly.to_hlist
        ~var_of_hlist:Poly.of_hlist ~value_to_hlist:Poly.to_hlist
        ~value_of_hlist:Poly.of_hlist

    let num_pad_bits =
      let len = List.length Coinbase_stack.(to_bits empty) in
      (3 - (len mod 3)) mod 3

    (* pad to match the triple representation *)
    let pad_bits = List.init num_pad_bits ~f:(fun _ -> false)

    let to_bits t =
      Coinbase_stack.to_bits t.Poly.data
      @ pad_bits
      @ State_stack.to_bits t.Poly.state

    let to_bytes t =
      Coinbase_stack.to_bytes t.Poly.data ^ State_stack.to_bytes t.Poly.state

    let equal_var var1 var2 =
      let open Tick.Checked.Let_syntax in
      let%bind b1 = Coinbase_stack.equal_var var1.Poly.data var2.Poly.data in
      let%bind b2 = State_stack.equal_var var1.Poly.state var2.Poly.state in
      let open Tick0.Boolean in
      b1 &&& b2

    let empty = { Poly.data = Coinbase_stack.empty; state = State_stack.empty }

    let create_with (t : t) =
      { empty with state = State_stack.create ~init:t.state.curr }

    let equal_state_hash t1 t2 = State_stack.equal t1.Poly.state t2.Poly.state

    let equal_data t1 t2 = Coinbase_stack.equal t1.Poly.data t2.Poly.data

    let connected ?(prev : t option = None) ~first ~second () =
      let coinbase_stack_connected =
        (*same as old stack or second could be a new stack with empty data*)
        equal_data first second || Coinbase_stack.(equal empty second.Poly.data)
      in
      let state_stack_connected =
        (*1. same as old stack or
          2. new stack initialized with the stack state of last block. Not possible to know this unless we track all the stack states because they are updated once per block (init=curr)
          3. [second] could be a new stack initialized with the latest state of [first] or
          4. [second] starts from the previous state of [first]. This is not available in either [first] or [second] *)
        equal_state_hash first second
        || Stack_hash.equal second.state.init second.state.curr
        || Stack_hash.equal first.state.curr second.state.curr
        || Option.value_map prev ~default:true ~f:(fun prev ->
               Stack_hash.equal prev.state.curr second.state.curr)
      in
      coinbase_stack_connected && state_stack_connected

    let push_coinbase (cb : Coinbase.t) t =
      let data = Coinbase_stack.push t.Poly.data cb in
      { t with data }

    let push_state (state_body_hash : State_body_hash.t) (t : t) =
      { t with state = State_stack.push t.state state_body_hash }

    let if_ (cond : Tick0.Boolean.var) ~(then_ : var) ~(else_ : var) :
        var Tick0.Checked.t =
      let%bind data =
        Coinbase_stack.Checked.if_ cond ~then_:then_.data ~else_:else_.data
      in
      let%map state =
        State_stack.if_ cond ~then_:then_.state ~else_:else_.state
      in
      { Poly.data; state }

    module Checked = struct
      type t = var

      let push_coinbase (coinbase : Coinbase_data.var) (t : t) :
          t Tick0.Checked.t =
        let%map data = Coinbase_stack.Checked.push t.data coinbase in
        { t with data }

      let push_state (state_body_hash : State_body_hash.var) (t : t) =
        let%map state = State_stack.Checked.push t.state state_body_hash in
        { t with state }

      let check_merge ~transition1:((s, t) : t * t)
          ~transition2:((s', t') : t * t) : Boolean.var Tick0.Checked.t =
        let%bind valid_coinbase_stacks =
          Coinbase_stack.Checked.check_merge (s.data, t.data) (s'.data, t'.data)
        in
        let%bind valid_state_stacks =
          State_stack.Checked.check_merge (s.state, t.state) (s'.state, t'.state)
        in
        Boolean.(valid_coinbase_stacks && valid_state_stacks)

      let empty = var_of_t empty

      let create_with (t : var) =
        { empty with state = State_stack.create ~init:t.state.init }

      let if_ = if_
    end
  end

  module Hash = struct
    type t = Hash_builder.t [@@deriving equal, compare, sexp, yojson, hash]

    type _unused = unit constraint t = Hash_versioned.t

    type var = Hash_builder.var

    [%%define_locally
    Hash_builder.
      ( of_digest
      , merge
      , empty_hash
      , gen
      , to_bits
      , to_bytes
      , equal_var
      , var_of_t
      , var_of_hash_packed
      , var_to_hash_packed
      , typ )]
  end

  module Merkle_tree = struct
    type t = Merkle_tree_versioned.t [@@deriving sexp, to_yojson]

    type _unused = unit
      constraint
        t =
        (Hash.t, Stack_id.t, Stack.t) Sparse_ledger_lib.Sparse_ledger.T.t

    module M = Sparse_ledger_lib.Sparse_ledger.Make (Hash) (Stack_id) (Stack)

    [%%define_locally
    M.
      ( of_hash
      , get_exn
      , path_exn
      , set_exn
      , find_index_exn
      , add_path
      , merkle_root )]
  end

  module Checked = struct
    type var = Hash.var

    module Merkle_tree =
      Snarky_backendless.Merkle_tree.Checked
        (Tick)
        (struct
          type value = Field.t

          type var = Field.Var.t

          let typ = Field.typ

          let merge ~height h1 h2 =
            Tick.make_checked (fun () ->
                Random_oracle.Checked.hash
                  ~init:(Hash_prefix.coinbase_merkle_tree height)
                  [| h1; h2 |] )

          let assert_equal h1 h2 = Field.Checked.Assert.equal h1 h2

          let if_ = Field.Checked.if_
        end)
        (struct
          include Stack

          type value = t [@@deriving sexp]

          let hash var = hash_var var
        end)

    module Path = Merkle_tree.Path

    type path = Path.value

    module Address = struct
      include Merkle_tree.Address
    end

    type _ Request.t +=
      | Coinbase_stack_path : Address.value -> path Request.t
      | Get_coinbase_stack : Address.value -> (Stack.t * path) Request.t
      | Set_coinbase_stack : Address.value * Stack.t -> unit Request.t
      | Set_oldest_coinbase_stack : Address.value * Stack.t -> unit Request.t
      | Find_index_of_newest_stacks :
          Update.Action.t
          -> (Address.value * Address.value) Request.t
      | Find_index_of_oldest_stack : Address.value Request.t
      | Get_previous_stack : State_stack.t Request.t

    let reraise_merkle_requests (With { request; respond }) =
      match request with
      | Merkle_tree.Get_path addr ->
          respond (Delegate (Coinbase_stack_path addr))
      | Merkle_tree.Set (addr, stack) ->
          respond (Delegate (Set_coinbase_stack (addr, stack)))
      | Merkle_tree.Get_element addr ->
          respond (Delegate (Get_coinbase_stack addr))
      | _ ->
          unhandled

    let get ~depth t addr =
      handle
        (Merkle_tree.get_req ~depth (Hash.var_to_hash_packed t) addr)
        reraise_merkle_requests

    let%snarkydef add_coinbase
        ~(constraint_constants : Genesis_constants.Constraint_constants.t) t
        ({ action; coinbase_amount = amount } : Update.var) ~coinbase_receiver
        ~supercharge_coinbase state_body_hash =
      let depth = constraint_constants.pending_coinbase_depth in
      let%bind addr1, addr2 =
        request_witness
          Typ.(Address.typ ~depth * Address.typ ~depth)
          As_prover.(
            map (read Update.Action.typ action) ~f:(fun act ->
                Find_index_of_newest_stacks act ))
      in
      let equal_to_zero x = Amount.(equal_var x (var_of_t zero)) in
      let%bind no_update = Update.Action.Checked.no_update action in
      let update_state_stack (stack : Stack.var) =
        (*get previous stack to carry-forward the stack of state body hashes*)
        let%bind previous_state_stack =
          request_witness State_stack.typ
            As_prover.(map (return ()) ~f:(fun () -> Get_previous_stack))
        in
        let stack_initialized = { stack with state = previous_state_stack } in
        let%bind stack_with_state_hash =
          Stack.Checked.push_state state_body_hash stack_initialized
        in
        (*Always update the state body hash unless there are no transactions in this block*)
        Stack.Checked.if_ no_update ~then_:stack ~else_:stack_with_state_hash
      in
      let update_stack1 stack =
        let%bind stack = update_state_stack stack in
        let%bind total_coinbase_amount =
          let coinbase_amount =
            Currency.Amount.var_of_t constraint_constants.coinbase_amount
          in
          let supercharged_coinbase =
            let amt =
              Option.value_exn
                (Currency.Amount.scale constraint_constants.coinbase_amount
                   constraint_constants.supercharged_coinbase_factor )
            in
            Currency.Amount.var_of_t amt
          in
          Currency.Amount.Checked.if_ supercharge_coinbase
            ~then_:supercharged_coinbase ~else_:coinbase_amount
        in
        let%bind rem_amount =
          Currency.Amount.Checked.sub total_coinbase_amount amount
        in
        let%bind no_coinbase_in_this_stack =
          Update.Action.Checked.update_two_stacks_coinbase_in_second action
        in
        let%bind amount1_equal_to_zero = equal_to_zero amount in
        let%bind amount2_equal_to_zero = equal_to_zero rem_amount in
        (*if no update then coinbase amount has to be zero*)
        let%bind () =
          with_label __LOC__
            (let%bind check = Boolean.equal no_update amount1_equal_to_zero in
             Boolean.Assert.is_true check )
        in
        let%bind no_coinbase =
          Boolean.(no_update ||| no_coinbase_in_this_stack)
        in
        (* TODO: Optimize here since we are pushing twice to the same stack *)
        let%bind stack_with_amount1 =
          Stack.Checked.push_coinbase (coinbase_receiver, amount) stack
        in
        let%bind stack_with_amount2 =
          Stack.Checked.push_coinbase
            (coinbase_receiver, rem_amount)
            stack_with_amount1
        in
        chain Stack.if_ no_coinbase ~then_:(return stack)
          ~else_:
            (Stack.if_ amount2_equal_to_zero ~then_:stack_with_amount1
               ~else_:stack_with_amount2 )
      in
      (*This is for the second stack for when transactions in a block occupy
        two trees of the scan state; the second tree will carry-forward the state
        stack from the previous block, push the new state, and may or may not have a coinbase*)
      let update_stack2 (init_stack : Stack.var) (stack0 : Stack.var) =
        let%bind add_coinbase =
          Update.Action.Checked.update_two_stacks_coinbase_in_second action
        in
        let%bind update_state =
          let%bind update_second_stack =
            Update.Action.Checked.update_two_stacks_coinbase_in_first action
          in
          Boolean.(update_second_stack ||| add_coinbase)
        in
        let%bind stack =
          let%bind stack_with_state =
            Stack.Checked.push_state state_body_hash
              { stack0 with
                state =
                  State_stack.create ~init:init_stack.Stack.Poly.state.curr
              }
          in
          Stack.if_ update_state ~then_:stack_with_state ~else_:stack0
        in
        let%bind stack_with_coinbase =
          Stack.Checked.push_coinbase (coinbase_receiver, amount) stack
        in
        Stack.if_ add_coinbase ~then_:stack_with_coinbase ~else_:stack
      in
      (*update the first stack*)
      let%bind root', `Old prev, `New _updated_stack1 =
        handle
          (Merkle_tree.fetch_and_update_req ~depth
             (Hash.var_to_hash_packed t)
             addr1 ~f:update_stack1 )
          reraise_merkle_requests
      in
      (*update the second stack*)
      let%map root, _, _ =
        handle
          (Merkle_tree.fetch_and_update_req ~depth root' addr2
             ~f:(update_stack2 prev) )
          reraise_merkle_requests
      in
      Hash.var_of_hash_packed root

    let%snarkydef pop_coinbases
        ~(constraint_constants : Genesis_constants.Constraint_constants.t) t
        ~proof_emitted =
      let depth = constraint_constants.pending_coinbase_depth in
      let%bind addr =
        request_witness (Address.typ ~depth)
          As_prover.(map (return ()) ~f:(fun _ -> Find_index_of_oldest_stack))
      in
      let%bind prev, prev_path =
        request_witness
          Typ.(Stack.typ * Path.typ ~depth)
          As_prover.(
            map
              (read (Address.typ ~depth) addr)
              ~f:(fun a -> Get_coinbase_stack a))
      in
      let stack_hash = Stack.hash_var in
      let%bind prev_entry_hash = stack_hash prev in
      let%bind () =
        Merkle_tree.implied_root prev_entry_hash addr prev_path
        >>= Field.Checked.Assert.equal (Hash.var_to_hash_packed t)
      in
      let%bind next =
        Stack.if_ proof_emitted ~then_:Stack.Checked.empty ~else_:prev
      in
      let%bind next_entry_hash = stack_hash next in
      let%bind () =
        perform
          (let open As_prover in
          let open Let_syntax in
          let%map addr = read (Address.typ ~depth) addr
          and next = read Stack.typ next in
          Set_oldest_coinbase_stack (addr, next))
      in
      let%map new_root =
        Merkle_tree.implied_root next_entry_hash addr prev_path
      in
      (Hash.var_of_hash_packed new_root, prev)
  end

  module Poly = struct
    type ('tree, 'stack_id) t =
      { tree : 'tree; pos_list : 'stack_id list; new_pos : 'stack_id }
    [@@deriving sexp, to_yojson]
  end

  type t = (Merkle_tree.t, Stack_id.t) Poly.t [@@deriving sexp, to_yojson]

  let init_hash = Stack.data_hash Stack.empty

  let hash_at_level =
    let cached = ref [| init_hash |] in
    fun i ->
      let len = Array.length !cached in
      ( if i >= len then
        let cur_hash = ref (Array.last !cached) in
        cached :=
          Array.append !cached
            (Array.init
               (i + 1 - len)
               ~f:(fun i ->
                 cur_hash :=
                   Hash.merge ~height:(i + len - 1) !cur_hash !cur_hash ;
                 !cur_hash ) ) ) ;
      !cached.(i)

  let create_exn' ~depth () =
    let rec create_path height path key =
      if height < 0 then path
      else
        let hash = hash_at_level height in
        create_path (height - 1)
          ((if key mod 2 = 0 then `Left hash else `Right hash) :: path)
          (key / 2)
    in
    let rec make_tree t key =
      if Stack_id.( > ) key (Stack_id.of_int @@ (Int.pow 2 depth - 1)) then t
      else
        let path = create_path (depth - 1) [] (Stack_id.to_int key) in
        make_tree
          (Merkle_tree.add_path t path key Stack.empty)
          (Or_error.ok_exn (Stack_id.incr_by_one key))
    in
    let root_hash = hash_at_level depth in
    { Poly.tree = make_tree (Merkle_tree.of_hash ~depth root_hash) Stack_id.zero
    ; pos_list = []
    ; new_pos = Stack_id.zero
    }

  [%%define_locally Or_error.(try_with)]

  let create ~depth () = try_with (fun () -> create_exn' ~depth ())

  let merkle_root (t : t) = Merkle_tree.merkle_root t.tree

  let get_stack (t : t) index =
    try_with (fun () -> Merkle_tree.get_exn t.tree index)

  let path (t : t) index =
    try_with (fun () -> Merkle_tree.path_exn t.tree index)

  let find_index (t : t) key =
    try_with (fun () -> Merkle_tree.find_index_exn t.tree key)

  let next_index ~depth (t : t) =
    if
      Stack_id.equal t.new_pos
        (Stack_id.of_int (max_coinbase_stack_count ~depth - 1))
    then Ok Stack_id.zero
    else Stack_id.incr_by_one t.new_pos

  let next_stack_id ~depth t ~is_new_stack =
    if is_new_stack then next_index ~depth t else Ok t.new_pos

  let incr_index ~depth (t : t) ~is_new_stack =
    let open Or_error.Let_syntax in
    if is_new_stack then
      let%map new_pos = next_index ~depth t in
      { t with pos_list = t.new_pos :: t.pos_list; new_pos }
    else Ok t

  let set_stack ~depth (t : t) index stack ~is_new_stack =
    let open Or_error.Let_syntax in
    let%bind tree =
      try_with (fun () -> Merkle_tree.set_exn t.tree index stack)
    in
    incr_index ~depth { t with tree } ~is_new_stack

  let latest_stack_id (t : t) ~is_new_stack =
    if is_new_stack then t.new_pos
    else match List.hd t.pos_list with Some x -> x | None -> Stack_id.zero

  let curr_stack_id (t : t) = List.hd t.pos_list

  let current_stack t =
    let prev_stack_id = Option.value ~default:Stack_id.zero (curr_stack_id t) in
    Or_error.try_with (fun () ->
        let index = Merkle_tree.find_index_exn t.tree prev_stack_id in
        Merkle_tree.get_exn t.tree index )

  let latest_stack (t : t) ~is_new_stack =
    let open Or_error.Let_syntax in
    let key = latest_stack_id t ~is_new_stack in
    let%bind res =
      Or_error.try_with (fun () ->
          let index = Merkle_tree.find_index_exn t.tree key in
          Merkle_tree.get_exn t.tree index )
    in
    if is_new_stack then
      let%map prev_stack = current_stack t in
      { res with state = State_stack.create ~init:prev_stack.state.curr }
    else Ok res

  let oldest_stack_id (t : t) = List.last t.pos_list

  let remove_oldest_stack_id t =
    match List.rev t with
    | [] ->
        Or_error.error_string "No coinbase stack-with-state-hash to pop"
    | x :: xs ->
        Ok (x, List.rev xs)

  let oldest_stack t =
    let open Or_error.Let_syntax in
    let key = Option.value ~default:Stack_id.zero (oldest_stack_id t) in
    let%bind index = find_index t key in
    get_stack t index

  let update_stack' ~depth t ~(f : Stack.t -> Stack.t) ~is_new_stack =
    let open Or_error.Let_syntax in
    let key = latest_stack_id t ~is_new_stack in
    let%bind stack_index = find_index t key in
    let%bind stack_before = get_stack t stack_index in
    let stack_after = f stack_before in
    (* state hash in "after" stack becomes previous state hash at top level *)
    set_stack ~depth t stack_index stack_after ~is_new_stack

  let add_coinbase ~depth t ~coinbase ~is_new_stack =
    update_stack' ~depth t ~f:(Stack.push_coinbase coinbase) ~is_new_stack

  let add_state ~depth t state_body_hash ~is_new_stack =
    update_stack' ~depth t ~f:(Stack.push_state state_body_hash) ~is_new_stack

  let update_coinbase_stack ~depth (t : t) stack ~is_new_stack =
    update_stack' ~depth t ~f:(fun _ -> stack) ~is_new_stack

  let remove_coinbase_stack ~depth (t : t) =
    let open Or_error.Let_syntax in
    let%bind oldest_stack, remaining = remove_oldest_stack_id t.pos_list in
    let%bind stack_index = find_index t oldest_stack in
    let%bind stack = get_stack t stack_index in
    let%map t' =
      set_stack ~depth t stack_index Stack.empty ~is_new_stack:false
    in
    (stack, { t' with pos_list = remaining })

  let hash_extra ({ pos_list; new_pos; _ } : t) =
    let h = Digestif.SHA256.init () in
    let h =
      Digestif.SHA256.feed_string h
        (List.fold pos_list ~init:"" ~f:(fun s a -> s ^ Stack_id.to_string a))
    in
    let h = Digestif.SHA256.feed_string h (Stack_id.to_string new_pos) in
    Digestif.SHA256.(get h |> to_raw_string)

  let handler ~depth (t : t) ~is_new_stack =
    let pending_coinbase = ref t in
    let coinbase_stack_path_exn idx =
      List.map
        (path !pending_coinbase idx |> Or_error.ok_exn)
        ~f:(function `Left h -> h | `Right h -> h)
    in
    stage (fun (With { request; respond }) ->
        match request with
        | Checked.Coinbase_stack_path idx ->
            let path =
              (coinbase_stack_path_exn idx :> Random_oracle.Digest.t list)
            in
            respond (Provide path)
        | Checked.Find_index_of_oldest_stack ->
            let stack_id =
              Option.value ~default:Stack_id.zero
                (oldest_stack_id !pending_coinbase)
            in
            let index =
              find_index !pending_coinbase stack_id |> Or_error.ok_exn
            in
            respond (Provide index)
        | Checked.Find_index_of_newest_stacks _action ->
            let index1 =
              let stack_id = latest_stack_id !pending_coinbase ~is_new_stack in
              find_index !pending_coinbase stack_id |> Or_error.ok_exn
            in
            let index2 =
              let stack_id =
                match next_stack_id ~depth !pending_coinbase ~is_new_stack with
                | Ok id ->
                    id
                | _ ->
                    Stack_id.zero
              in
              find_index !pending_coinbase stack_id |> Or_error.ok_exn
            in
            respond @@ Provide (index1, index2)
        | Checked.Get_coinbase_stack idx ->
            let elt = get_stack !pending_coinbase idx |> Or_error.ok_exn in
            let path =
              (coinbase_stack_path_exn idx :> Random_oracle.Digest.t list)
            in
            respond (Provide (elt, path))
        | Checked.Set_coinbase_stack (idx, stack) ->
            pending_coinbase :=
              set_stack ~depth !pending_coinbase idx stack ~is_new_stack
              |> Or_error.ok_exn ;
            respond (Provide ())
        | Checked.Set_oldest_coinbase_stack (idx, stack) ->
            pending_coinbase :=
              set_stack ~depth !pending_coinbase idx stack ~is_new_stack:false
              |> Or_error.ok_exn ;
            respond (Provide ())
        | Checked.Get_previous_stack ->
            let prev_state =
              if is_new_stack then
                let stack =
                  current_stack !pending_coinbase |> Or_error.ok_exn
                in
                { State_stack.Poly.init = stack.state.curr
                ; curr = stack.state.curr
                }
              else
                let stack =
                  latest_stack !pending_coinbase ~is_new_stack
                  |> Or_error.ok_exn
                in
                stack.state
            in
            respond (Provide prev_state)
        | _ ->
            unhandled )
end

include T

module Poly_versioned = struct
  [%%versioned
  module Stable = struct
    module V1 = struct
      type ('tree, 'stack_id) t = ('tree, 'stack_id) T.Poly.t =
        { tree : 'tree; pos_list : 'stack_id list; new_pos : 'stack_id }
      [@@deriving sexp, to_yojson]
    end
  end]
end

[%%versioned
module Stable = struct
  [@@@no_toplevel_latest_type]

  module V2 = struct
    type t =
      ( Merkle_tree_versioned.Stable.V2.t
      , Stack_id.Stable.V1.t )
      Poly_versioned.Stable.V1.t
    [@@deriving sexp, to_yojson]

    let to_latest = Fn.id

    type _unused = unit constraint t = T.t
  end
end]

type _unused = unit constraint Stable.Latest.t = t

let%test_unit "add stack + remove stack = initial tree " =
  let constraint_constants =
    Genesis_constants.Constraint_constants.for_unit_tests
  in
  let depth = constraint_constants.pending_coinbase_depth in
  let coinbases_gen =
    Quickcheck.Generator.list_non_empty (Coinbase.Gen.gen ~constraint_constants)
  in
  let pending_coinbases = ref (create ~depth () |> Or_error.ok_exn) in
  Quickcheck.test coinbases_gen ~trials:50 ~f:(fun cbs ->
      Run_in_thread.block_on_async_exn (fun () ->
          let is_new_stack = ref true in
          let init = merkle_root !pending_coinbases in
          let after_adding =
            List.fold cbs ~init:!pending_coinbases ~f:(fun acc (coinbase, _) ->
                let t =
                  add_coinbase ~depth acc ~coinbase ~is_new_stack:!is_new_stack
                  |> Or_error.ok_exn
                in
                is_new_stack := false ;
                t )
          in
          let _, after_del =
            remove_coinbase_stack ~depth after_adding |> Or_error.ok_exn
          in
          pending_coinbases := after_del ;
          assert (Hash.equal (merkle_root after_del) init) ;
<<<<<<< HEAD
          Async.Deferred.return () ) )
=======
          Async_kernel.Deferred.return ()))
>>>>>>> ea6c7ee8

module type Pending_coinbase_intf = sig
  type t [@@deriving sexp]

  val add_coinbase :
    depth:int -> t -> coinbase:Coinbase.t -> is_new_stack:bool -> t Or_error.t

  val add_state :
    depth:int -> t -> State_body_hash.t -> is_new_stack:bool -> t Or_error.t
end

let add_coinbase_with_zero_checks (type t)
    (module T : Pending_coinbase_intf with type t = t) (t : t)
    ~(constraint_constants : Genesis_constants.Constraint_constants.t) ~coinbase
    ~supercharged_coinbase ~state_body_hash ~is_new_stack =
  let depth = constraint_constants.pending_coinbase_depth in
  if Amount.equal coinbase.Coinbase.amount Amount.zero then t
  else
    let max_coinbase_amount =
      if supercharged_coinbase then
        Option.value_exn
          (Currency.Amount.scale constraint_constants.coinbase_amount
             constraint_constants.supercharged_coinbase_factor )
      else constraint_constants.coinbase_amount
    in
    let coinbase' =
      Coinbase.create
        ~amount:
          (Option.value_exn (Amount.sub max_coinbase_amount coinbase.amount))
        ~receiver:coinbase.receiver ~fee_transfer:None
      |> Or_error.ok_exn
    in
    let t_with_state =
      T.add_state ~depth t state_body_hash ~is_new_stack |> Or_error.ok_exn
    in
    (*add coinbase to the same stack*)
    let interim_tree =
      T.add_coinbase ~depth t_with_state ~coinbase ~is_new_stack:false
      |> Or_error.ok_exn
    in
    if Amount.equal coinbase'.amount Amount.zero then interim_tree
    else
      T.add_coinbase ~depth interim_tree ~coinbase:coinbase' ~is_new_stack:false
      |> Or_error.ok_exn

let%test_unit "Checked_stack = Unchecked_stack" =
  let open Quickcheck in
  let constraint_constants =
    Genesis_constants.Constraint_constants.for_unit_tests
  in
  test ~trials:20
    (Generator.tuple2 Stack.gen (Coinbase.Gen.gen ~constraint_constants))
    ~f:(fun (base, (cb, _supercharged_coinbase)) ->
      let coinbase_data = Coinbase_data.of_coinbase cb in
      let unchecked = Stack.push_coinbase cb base in
      let checked =
        let comp =
          let open Snark_params.Tick in
          let cb_var = Coinbase_data.(var_of_t coinbase_data) in
          let%map res =
            Stack.Checked.push_coinbase cb_var (Stack.var_of_t base)
          in
          As_prover.read Stack.typ res
        in
        Or_error.ok_exn (run_and_check comp)
      in
      assert (Stack.equal unchecked checked) )

let%test_unit "Checked_tree = Unchecked_tree" =
  let open Quickcheck in
  let constraint_constants =
    Genesis_constants.Constraint_constants.for_unit_tests
  in
  let depth = constraint_constants.pending_coinbase_depth in
  let pending_coinbases = create ~depth () |> Or_error.ok_exn in
  test ~trials:20
    (Generator.tuple2
       (Coinbase.Gen.gen ~constraint_constants)
       State_body_hash.gen )
    ~f:(fun ( (coinbase, `Supercharged_coinbase supercharged_coinbase)
            , state_body_hash ) ->
      let amount = coinbase.amount in
      let is_new_stack, action =
        Currency.Amount.(
          if equal coinbase.amount zero then (true, Update.Action.Update_none)
          else (true, Update_one))
      in
      let unchecked =
        add_coinbase_with_zero_checks ~constraint_constants
          (module T)
          pending_coinbases ~coinbase ~is_new_stack ~state_body_hash
          ~supercharged_coinbase
      in
      (* inside the `open' below, Checked means something else, so define this function *)
      let f_add_coinbase = Checked.add_coinbase ~constraint_constants in
      let checked_merkle_root =
        let comp =
          let open Snark_params.Tick in
          let amount_var = Amount.var_of_t amount in
          let action_var = Update.Action.var_of_t action in
          let coinbase_receiver_var =
            Public_key.Compressed.var_of_t coinbase.receiver
          in
          let supercharge_coinbase_var =
            Boolean.var_of_value supercharged_coinbase
          in
          let state_body_hash_var = State_body_hash.var_of_t state_body_hash in
          let%map result =
            handle
              (f_add_coinbase
                 (Hash.var_of_t (merkle_root pending_coinbases))
                 { Update.Poly.action = action_var
                 ; coinbase_amount = amount_var
                 }
                 ~coinbase_receiver:coinbase_receiver_var
                 ~supercharge_coinbase:supercharge_coinbase_var
                 state_body_hash_var )
              (unstage (handler ~depth pending_coinbases ~is_new_stack))
          in
          As_prover.read Hash.typ result
        in
        Or_error.ok_exn (run_and_check comp)
      in
      assert (Hash.equal (merkle_root unchecked) checked_merkle_root) )

let%test_unit "Checked_tree = Unchecked_tree after pop" =
  let open Quickcheck in
  let constraint_constants =
    Genesis_constants.Constraint_constants.for_unit_tests
  in
  let depth = constraint_constants.pending_coinbase_depth in
  test ~trials:20
    (Generator.tuple2
       (Coinbase.Gen.gen ~constraint_constants)
       State_body_hash.gen )
    ~f:(fun ( (coinbase, `Supercharged_coinbase supercharged_coinbase)
            , state_body_hash ) ->
      let pending_coinbases = create ~depth () |> Or_error.ok_exn in
      let amount = coinbase.amount in
      let action =
        Currency.Amount.(
          if equal coinbase.amount zero then Update.Action.Update_none
          else Update_one)
      in
      let unchecked =
        add_coinbase_with_zero_checks ~constraint_constants
          (module T)
          pending_coinbases ~coinbase ~is_new_stack:true ~state_body_hash
          ~supercharged_coinbase
      in
      (* inside the `open' below, Checked means something else, so define these functions *)
      let f_add_coinbase = Checked.add_coinbase ~constraint_constants in
      let f_pop_coinbase = Checked.pop_coinbases ~constraint_constants in
      let checked_merkle_root =
        let comp =
          let open Snark_params.Tick in
          let amount_var = Amount.var_of_t amount in
          let action_var = Update.Action.(var_of_t action) in
          let coinbase_receiver_var =
            Public_key.Compressed.var_of_t coinbase.receiver
          in
          let supercharge_coinbase_var =
            Boolean.var_of_value supercharged_coinbase
          in
          let state_body_hash_var = State_body_hash.var_of_t state_body_hash in
          let%map result =
            handle
              (f_add_coinbase
                 (Hash.var_of_t (merkle_root pending_coinbases))
                 { Update.Poly.action = action_var
                 ; coinbase_amount = amount_var
                 }
                 ~coinbase_receiver:coinbase_receiver_var
                 ~supercharge_coinbase:supercharge_coinbase_var
                 state_body_hash_var )
              (unstage (handler ~depth pending_coinbases ~is_new_stack:true))
          in
          As_prover.read Hash.typ result
        in
        Or_error.ok_exn (run_and_check comp)
      in
      assert (Hash.equal (merkle_root unchecked) checked_merkle_root) ;
      (*deleting the coinbase stack we just created. therefore if there was no update then don't try to delete*)
      let proof_emitted = not Update.Action.(equal action Update_none) in
      let unchecked_after_pop =
        if proof_emitted then
          remove_coinbase_stack ~depth unchecked |> Or_error.ok_exn |> snd
        else unchecked
      in
      let checked_merkle_root_after_pop =
        let comp =
          let open Snark_params.Tick in
          let%map current, _previous =
            handle
              (f_pop_coinbase ~proof_emitted:Boolean.true_
                 (Hash.var_of_t checked_merkle_root) )
              (unstage (handler ~depth unchecked ~is_new_stack:false))
          in
          As_prover.read Hash.typ current
        in
        Or_error.ok_exn (run_and_check comp)
      in
      assert (
        Hash.equal
          (merkle_root unchecked_after_pop)
          checked_merkle_root_after_pop ) )

let%test_unit "push and pop multiple stacks" =
  let open Quickcheck in
  let module Pending_coinbase = T in
  let constraint_constants =
    { Genesis_constants.Constraint_constants.for_unit_tests with
      pending_coinbase_depth = 3
    }
  in
  let depth = constraint_constants.pending_coinbase_depth in
  let t_of_coinbases t = function
    | [] ->
        let t' =
          Pending_coinbase.incr_index ~depth t ~is_new_stack:true
          |> Or_error.ok_exn
        in
        (Pending_coinbase.Stack.empty, t')
    | ((initial_coinbase, _supercharged_coinbase), state_body_hash) :: coinbases
      ->
        let t' =
          Pending_coinbase.add_state ~depth t state_body_hash ~is_new_stack:true
          |> Or_error.ok_exn
          |> Pending_coinbase.add_coinbase ~depth ~coinbase:initial_coinbase
               ~is_new_stack:false
          |> Or_error.ok_exn
        in
        let updated =
          List.fold coinbases ~init:t'
            ~f:(fun
                 pending_coinbases
                 ( (coinbase, `Supercharged_coinbase supercharged_coinbase)
                 , state_body_hash )
               ->
              add_coinbase_with_zero_checks ~constraint_constants
                (module Pending_coinbase)
                pending_coinbases ~coinbase ~is_new_stack:false ~state_body_hash
                ~supercharged_coinbase )
        in
        let new_stack =
          Or_error.ok_exn
          @@ Pending_coinbase.latest_stack updated ~is_new_stack:false
        in
        (new_stack, updated)
  in
  (* Create pending coinbase stacks from coinbase lists and add it to the pending coinbase merkle tree *)
  let add coinbase_lists pending_coinbases =
    List.fold ~init:([], pending_coinbases) coinbase_lists
      ~f:(fun (stacks, pc) coinbases ->
        let new_stack, pc = t_of_coinbases pc coinbases in
        (new_stack :: stacks, pc) )
  in
  (* remove the oldest stack and check if that's the expected one *)
  let remove_check t expected_stack =
    let popped_stack, updated_pending_coinbases =
      Pending_coinbase.remove_coinbase_stack ~depth t |> Or_error.ok_exn
    in
    assert (Pending_coinbase.Stack.equal_data popped_stack expected_stack) ;
    updated_pending_coinbases
  in
  let add_remove_check coinbase_lists =
    let max_coinbase_stack_count =
      Pending_coinbase.max_coinbase_stack_count ~depth
    in
    let pending_coinbases = Pending_coinbase.create_exn' ~depth () in
    let rec go coinbase_lists pc =
      if List.is_empty coinbase_lists then ()
      else
        let coinbase_lists' =
          List.take coinbase_lists max_coinbase_stack_count
        in
        let added_stacks, pending_coinbases_updated = add coinbase_lists' pc in
        let pending_coinbases' =
          List.fold ~init:pending_coinbases_updated (List.rev added_stacks)
            ~f:(fun pc expected_stack -> remove_check pc expected_stack)
        in
        let remaining_lists =
          List.drop coinbase_lists max_coinbase_stack_count
        in
        go remaining_lists pending_coinbases'
    in
    go coinbase_lists pending_coinbases
  in
  let coinbase_lists_gen =
    Quickcheck.Generator.(
      list
        (list
           (Generator.tuple2
              (Coinbase.Gen.gen ~constraint_constants)
              State_body_hash.gen ) ))
  in
  test ~trials:100 coinbase_lists_gen ~f:add_remove_check<|MERGE_RESOLUTION|>--- conflicted
+++ resolved
@@ -46,13 +46,7 @@
       let open Random_oracle.Input.Chunked in
       List.reduce_exn ~f:append
         [ Public_key.Compressed.Checked.to_input public_key
-<<<<<<< HEAD
-        ; bitstring
-            (Bitstring_lib.Bitstring.Lsb_first.to_list
-               (Amount.var_to_bits amount) )
-=======
         ; Amount.var_to_input amount
->>>>>>> ea6c7ee8
         ]
   end
 
@@ -175,7 +169,7 @@
     let open Random_oracle in
     hash ~init:Hash_prefix.coinbase_stack
       (pack_input
-         (Input.Chunked.append (Coinbase_data.to_input coinbase) (to_input h)))
+         (Input.Chunked.append (Coinbase_data.to_input coinbase) (to_input h)) )
     |> of_hash
 
   let empty = Random_oracle.salt "CoinbaseStack" |> Random_oracle.digest
@@ -658,7 +652,7 @@
         || Stack_hash.equal second.state.init second.state.curr
         || Stack_hash.equal first.state.curr second.state.curr
         || Option.value_map prev ~default:true ~f:(fun prev ->
-               Stack_hash.equal prev.state.curr second.state.curr)
+               Stack_hash.equal prev.state.curr second.state.curr )
       in
       coinbase_stack_connected && state_stack_connected
 
@@ -1279,11 +1273,7 @@
           in
           pending_coinbases := after_del ;
           assert (Hash.equal (merkle_root after_del) init) ;
-<<<<<<< HEAD
-          Async.Deferred.return () ) )
-=======
-          Async_kernel.Deferred.return ()))
->>>>>>> ea6c7ee8
+          Async_kernel.Deferred.return () ) )
 
 module type Pending_coinbase_intf = sig
   type t [@@deriving sexp]
