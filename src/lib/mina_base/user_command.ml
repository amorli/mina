open Core_kernel

module Poly = struct
  [%%versioned
  module Stable = struct
    module V2 = struct
      type ('u, 's) t =
            ('u, 's) Mina_wire_types.Mina_base.User_command.Poly.V2.t =
        | Signed_command of 'u
        | Zkapp_command of 's
      [@@deriving sexp, compare, equal, hash, yojson]

      let to_latest = Fn.id
    end

    module V1 = struct
      type ('u, 's) t = Signed_command of 'u | Snapp_command of 's
      [@@deriving sexp, compare, equal, hash, yojson]

      let to_latest : _ t -> _ V2.t = function
        | Signed_command x ->
            Signed_command x
        | Snapp_command _ ->
            failwith "Snapp_command"
    end
  end]
end

type ('u, 's) t_ = ('u, 's) Poly.Stable.Latest.t =
  | Signed_command of 'u
  | Zkapp_command of 's

module Gen_make (C : Signed_command_intf.Gen_intf) = struct
  let to_signed_command f =
    Quickcheck.Generator.map f ~f:(fun c -> Signed_command c)

  open C.Gen

  let payment ?sign_type ~key_gen ?nonce ~max_amount ~fee_range () =
    to_signed_command
      (payment ?sign_type ~key_gen ?nonce ~max_amount ~fee_range ())

  let payment_with_random_participants ?sign_type ~keys ?nonce ~max_amount
      ~fee_range () =
    to_signed_command
      (payment_with_random_participants ?sign_type ~keys ?nonce ~max_amount
         ~fee_range () )

  let stake_delegation ~key_gen ?nonce ~fee_range () =
    to_signed_command (stake_delegation ~key_gen ?nonce ~fee_range ())

  let stake_delegation_with_random_participants ~keys ?nonce ~fee_range () =
    to_signed_command
      (stake_delegation_with_random_participants ~keys ?nonce ~fee_range ())

  let sequence ?length ?sign_type a =
    Quickcheck.Generator.map
      (sequence ?length ?sign_type a)
      ~f:(List.map ~f:(fun c -> Signed_command c))
end

module Gen = Gen_make (Signed_command)

let gen_signed =
  let module G = Signed_command.Gen in
  let open Quickcheck.Let_syntax in
  let%bind keys =
    Quickcheck.Generator.list_with_length 2
      Mina_base_import.Signature_keypair.gen
  in
  G.payment_with_random_participants ~sign_type:`Real ~keys:(Array.of_list keys)
    ~max_amount:10000 ~fee_range:1000 ()

let gen = Gen.to_signed_command gen_signed

[%%versioned
module Stable = struct
  module V2 = struct
    type t =
      (Signed_command.Stable.V2.t, Zkapp_command.Stable.V1.t) Poly.Stable.V2.t
    [@@deriving sexp, compare, equal, hash, yojson]

    let to_latest = Fn.id
  end
end]

let to_base64 : t -> string = function
  | Signed_command sc ->
      Signed_command.to_base64 sc
  | Zkapp_command zc ->
      Zkapp_command.to_base64 zc

let of_base64 s : t Or_error.t =
  match Signed_command.of_base64 s with
  | Ok sc ->
      Ok (Signed_command sc)
  | Error err1 -> (
      match Zkapp_command.of_base64 s with
      | Ok zc ->
          Ok (Zkapp_command zc)
      | Error err2 ->
          Error
            (Error.of_string
               (sprintf
                  "Could decode Base64 neither to signed command (%s), nor to \
                   zkApp (%s)"
                  (Error.to_string_hum err1) (Error.to_string_hum err2) ) ) )

(*
include Allocation_functor.Make.Versioned_v1.Full_compare_eq_hash (struct
  let id = "user_command"

  [%%versioned
  module Stable = struct
    module V1 = struct
      type t =
        (Signed_command.Stable.V1.t, Snapp_command.Stable.V1.t) Poly.Stable.V1.t
      [@@deriving sexp, compare, equal, hash, yojson]

      let to_latest = Fn.id

      type 'a creator : Signed_command.t -> Snapp_command.t -> 'a

      let create cmd1 cmd2 = (cmd1, cmd2)
    end
  end]
end)
*)

module Zero_one_or_two = struct
  [%%versioned
  module Stable = struct
    module V1 = struct
      type 'a t = [ `Zero | `One of 'a | `Two of 'a * 'a ]
      [@@deriving sexp, compare, equal, hash, yojson]
    end
  end]
end

module Verifiable = struct
  [%%versioned
  module Stable = struct
    module V2 = struct
      type t =
        ( Signed_command.Stable.V2.t
        , Zkapp_command.Verifiable.Stable.V1.t )
        Poly.Stable.V2.t
      [@@deriving sexp, compare, equal, hash, yojson]

      let to_latest = Fn.id
    end
  end]

  let fee_payer (t : t) =
    match t with
    | Signed_command x ->
        Signed_command.fee_payer x
<<<<<<< HEAD
    | Parties p ->
        Party.Fee_payer.account_id (fst p.fee_payer)
=======
    | Zkapp_command p ->
        Account_update.Fee_payer.account_id p.fee_payer
>>>>>>> 18e90b9a
end

let to_verifiable (t : t) ~ledger ~get ~location_of_account :
    Verifiable.t Or_error.t =
  match t with
  | Signed_command c ->
<<<<<<< HEAD
      Signed_command c
  | Parties { fee_payer; other_parties; memo } ->
      Parties
        { fee_payer = (fee_payer, find_vk (Party.Fee_payer.to_party fee_payer))
        ; other_parties =
            other_parties
            |> Parties.Call_forest.map ~f:(fun party -> (party, find_vk party))
        ; memo
        }
=======
      Ok (Signed_command c)
  | Zkapp_command cmd ->
      Zkapp_command.Verifiable.create ~ledger ~get ~location_of_account cmd
      |> Or_error.map ~f:(fun cmd -> Zkapp_command cmd)
>>>>>>> 18e90b9a

let of_verifiable (t : Verifiable.t) : t =
  match t with
  | Signed_command x ->
      Signed_command x
  | Zkapp_command p ->
      Zkapp_command (Zkapp_command.of_verifiable p)

let fee : t -> Currency.Fee.t = function
  | Signed_command x ->
      Signed_command.fee x
  | Zkapp_command p ->
      Zkapp_command.fee p

(* for filtering *)
let minimum_fee = Mina_compile_config.minimum_user_command_fee

let has_insufficient_fee t = Currency.Fee.(fee t < minimum_fee)

let accounts_accessed (t : t) (status : Transaction_status.t) =
  match t with
  | Signed_command x ->
      Signed_command.accounts_accessed x status
  | Zkapp_command ps ->
      Zkapp_command.accounts_accessed ps status

let accounts_referenced (t : t) = accounts_accessed t Applied

let fee_payer (t : t) =
  match t with
  | Signed_command x ->
      Signed_command.fee_payer x
  | Zkapp_command p ->
      Zkapp_command.fee_payer p

(** The application nonce is the nonce of the fee payer at which a user command can be applied. *)
let applicable_at_nonce (t : t) =
  match t with
  | Signed_command x ->
      Signed_command.nonce x
  | Zkapp_command p ->
      Zkapp_command.applicable_at_nonce p

let expected_target_nonce t = Account.Nonce.succ (applicable_at_nonce t)

(** The target nonce is what the nonce of the fee payer will be after a user command is successfully applied. *)
let target_nonce_on_success (t : t) =
  match t with
  | Signed_command x ->
      Account.Nonce.succ (Signed_command.nonce x)
  | Zkapp_command p ->
      Zkapp_command.target_nonce_on_success p

let fee_token (t : t) =
  match t with
  | Signed_command x ->
      Signed_command.fee_token x
  | Zkapp_command x ->
      Zkapp_command.fee_token x

let valid_until (t : t) =
  match t with
  | Signed_command x ->
      Signed_command.valid_until x
  | Zkapp_command _ ->
      Mina_numbers.Global_slot.max_value

module Valid = struct
  [%%versioned
  module Stable = struct
    module V2 = struct
      type t =
        ( Signed_command.With_valid_signature.Stable.V2.t
        , Zkapp_command.Valid.Stable.V1.t )
        Poly.Stable.V2.t
      [@@deriving sexp, compare, equal, hash, yojson]

      let to_latest = Fn.id
    end
  end]

  module Gen = Gen_make (Signed_command.With_valid_signature)
end

let check ~ledger ~get ~location_of_account (t : t) : Valid.t Or_error.t =
  match t with
  | Signed_command x -> (
      match Signed_command.check x with
      | Some c ->
          Ok (Signed_command c)
      | None ->
          Or_error.error_string "Invalid signature" )
  | Zkapp_command p ->
      Or_error.map
        (Zkapp_command.Valid.to_valid ~ledger ~get ~location_of_account p)
        ~f:(fun p -> Zkapp_command p)

let forget_check (t : Valid.t) : t =
  match t with
  | Zkapp_command x ->
      Zkapp_command (Zkapp_command.Valid.forget x)
  | Signed_command c ->
      Signed_command (c :> Signed_command.t)

let to_valid_unsafe (t : t) =
  `If_this_is_used_it_should_have_a_comment_justifying_it
    ( match t with
    | Zkapp_command x ->
        let (`If_this_is_used_it_should_have_a_comment_justifying_it x) =
          Zkapp_command.Valid.to_valid_unsafe x
        in
        Zkapp_command x
    | Signed_command x ->
        (* This is safe due to being immediately wrapped again. *)
        let (`If_this_is_used_it_should_have_a_comment_justifying_it x) =
          Signed_command.to_valid_unsafe x
        in
        Signed_command x )

let filter_by_participant (commands : t list) public_key =
  List.filter commands ~f:(fun user_command ->
      Core_kernel.List.exists
        (accounts_referenced user_command)
        ~f:
          (Fn.compose
             (Signature_lib.Public_key.Compressed.equal public_key)
             Account_id.public_key ) )

(* A metric on user commands that should correspond roughly to resource costs
   for validation/application *)
let weight : t -> int = function
  | Signed_command signed_command ->
      Signed_command.payload signed_command |> Signed_command_payload.weight
  | Zkapp_command zkapp_command ->
      Zkapp_command.weight zkapp_command

(* Fee per weight unit *)
let fee_per_wu (user_command : Stable.Latest.t) : Currency.Fee_rate.t =
  (*TODO: return Or_error*)
  Currency.Fee_rate.make_exn (fee user_command) (weight user_command)

let valid_size ~genesis_constants = function
  | Signed_command _ ->
      Ok ()
  | Zkapp_command zkapp_command ->
      Zkapp_command.valid_size ~genesis_constants zkapp_command<|MERGE_RESOLUTION|>--- conflicted
+++ resolved
@@ -155,35 +155,18 @@
     match t with
     | Signed_command x ->
         Signed_command.fee_payer x
-<<<<<<< HEAD
-    | Parties p ->
-        Party.Fee_payer.account_id (fst p.fee_payer)
-=======
     | Zkapp_command p ->
-        Account_update.Fee_payer.account_id p.fee_payer
->>>>>>> 18e90b9a
+        Account_update.Fee_payer.account_id (fst p.fee_payer)
 end
 
 let to_verifiable (t : t) ~ledger ~get ~location_of_account :
     Verifiable.t Or_error.t =
   match t with
   | Signed_command c ->
-<<<<<<< HEAD
-      Signed_command c
-  | Parties { fee_payer; other_parties; memo } ->
-      Parties
-        { fee_payer = (fee_payer, find_vk (Party.Fee_payer.to_party fee_payer))
-        ; other_parties =
-            other_parties
-            |> Parties.Call_forest.map ~f:(fun party -> (party, find_vk party))
-        ; memo
-        }
-=======
       Ok (Signed_command c)
   | Zkapp_command cmd ->
       Zkapp_command.Verifiable.create ~ledger ~get ~location_of_account cmd
       |> Or_error.map ~f:(fun cmd -> Zkapp_command cmd)
->>>>>>> 18e90b9a
 
 let of_verifiable (t : Verifiable.t) : t =
   match t with
