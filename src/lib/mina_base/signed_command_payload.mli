[%%import "/src/config.mlh"]

open Core_kernel
<<<<<<< HEAD
open Mina_base_import

[%%ifdef consensus_mechanism]

=======
open Import
>>>>>>> fb2edad9
open Snark_params.Tick

module Body : sig
  type t =
    | Payment of Payment_payload.t
    | Stake_delegation of Stake_delegation.t
    | Create_new_token of New_token_payload.t
    | Create_token_account of New_account_payload.t
    | Mint_tokens of Minting_payload.t
  [@@deriving equal, sexp, hash, yojson]

  [%%versioned:
  module Stable : sig
    [@@@no_toplevel_latest_type]

    module V1 : sig
      type nonrec t = t [@@deriving compare, equal, sexp, hash, yojson]
    end
  end]

  val tag : t -> Transaction_union_tag.t

  val receiver_pk : t -> Signature_lib.Public_key.Compressed.t

  val receiver : next_available_token:Token_id.t -> t -> Account_id.t

  val source_pk : t -> Signature_lib.Public_key.Compressed.t

  val source : next_available_token:Token_id.t -> t -> Account_id.t

  val token : t -> Token_id.t
end

module Common : sig
  module Poly : sig
    [%%versioned:
    module Stable : sig
      module V1 : sig
        type ('fee, 'public_key, 'token_id, 'nonce, 'global_slot, 'memo) t =
          { fee : 'fee
          ; fee_token : 'token_id
          ; fee_payer_pk : 'public_key
          ; nonce : 'nonce
          ; valid_until : 'global_slot
          ; memo : 'memo
          }
        [@@deriving equal, sexp, hash, yojson]
      end
    end]
  end

  [%%versioned:
  module Stable : sig
    module V1 : sig
      type t =
        ( Currency.Fee.Stable.V1.t
        , Public_key.Compressed.Stable.V1.t
        , Token_id.Stable.V1.t
        , Mina_numbers.Account_nonce.Stable.V1.t
        , Mina_numbers.Global_slot.Stable.V1.t
        , Signed_command_memo.t )
        Poly.Stable.V1.t
      [@@deriving compare, equal, sexp, hash]
    end
  end]

  val to_input_legacy : t -> (Field.t, bool) Random_oracle.Input.Legacy.t

  val gen : ?fee_token_id:Token_id.t -> unit -> t Quickcheck.Generator.t

  [%%ifdef consensus_mechanism]

  type var =
    ( Currency.Fee.var
    , Public_key.Compressed.var
    , Token_id.var
    , Mina_numbers.Account_nonce.Checked.t
    , Mina_numbers.Global_slot.Checked.t
    , Signed_command_memo.Checked.t )
    Poly.t

  val typ : (var, t) Typ.t

  module Checked : sig
    val to_input_legacy :
         var
      -> ( (Field.Var.t, Boolean.var) Random_oracle.Input.Legacy.t
         , _ )
         Snark_params.Tick.Checked.t

    val constant : t -> var
  end

  [%%endif]
end

module Poly : sig
  [%%versioned:
  module Stable : sig
    module V1 : sig
      type ('common, 'body) t = { common : 'common; body : 'body }
      [@@deriving equal, sexp, hash, yojson, compare, hlist]

      val of_latest :
           ('common1 -> ('common2, 'err) Result.t)
        -> ('body1 -> ('body2, 'err) Result.t)
        -> ('common1, 'body1) t
        -> (('common2, 'body2) t, 'err) Result.t
    end
  end]
end

[%%versioned:
module Stable : sig
  module V1 : sig
    type t = (Common.Stable.V1.t, Body.Stable.V1.t) Poly.Stable.V1.t
    [@@deriving compare, equal, sexp, hash, yojson]
  end
end]

val create :
     fee:Currency.Fee.t
  -> fee_token:Token_id.t
  -> fee_payer_pk:Public_key.Compressed.t
  -> nonce:Mina_numbers.Account_nonce.t
  -> valid_until:Mina_numbers.Global_slot.t option
  -> memo:Signed_command_memo.t
  -> body:Body.t
  -> t

val dummy : t

val fee : t -> Currency.Fee.t

val fee_token : t -> Token_id.t

val fee_payer_pk : t -> Public_key.Compressed.t

val fee_payer : t -> Account_id.t

val fee_excess : t -> Fee_excess.t

val nonce : t -> Mina_numbers.Account_nonce.t

val valid_until : t -> Mina_numbers.Global_slot.t

val memo : t -> Signed_command_memo.t

val body : t -> Body.t

val receiver_pk : t -> Public_key.Compressed.t

val receiver : next_available_token:Token_id.t -> t -> Account_id.t

val source_pk : t -> Public_key.Compressed.t

val source : next_available_token:Token_id.t -> t -> Account_id.t

val token : t -> Token_id.t

val amount : t -> Currency.Amount.t option

val accounts_accessed :
  next_available_token:Token_id.t -> t -> Account_id.t list

val next_available_token : t -> Token_id.t -> Token_id.t

val tag : t -> Transaction_union_tag.t

val gen : t Quickcheck.Generator.t

(** This module defines a weight for each payload component *)
module Weight : sig
  val of_body : Body.t -> int
end

val weight : t -> int<|MERGE_RESOLUTION|>--- conflicted
+++ resolved
@@ -1,14 +1,7 @@
 [%%import "/src/config.mlh"]
 
 open Core_kernel
-<<<<<<< HEAD
 open Mina_base_import
-
-[%%ifdef consensus_mechanism]
-
-=======
-open Import
->>>>>>> fb2edad9
 open Snark_params.Tick
 
 module Body : sig
