[%%import "/src/config.mlh"]

open Core_kernel
open Mina_base_import
open Snark_params.Tick

(* This represents the random oracle input corresponding to the old form of the token
   ID, which was a 64-bit integer. The default token id was the number 1.

   The corresponding random oracle input is still needed for signing non-snapp
   transactions to maintain compatibility with the old transaction format.
*)
module Legacy_token_id : sig
  val default : (Field.t, bool) Random_oracle_input.Legacy.t

  [%%ifdef consensus_mechanism]

  val default_checked : (Field.Var.t, Boolean.var) Random_oracle_input.Legacy.t

  [%%endif]
end

module Body : sig
  type t = Mina_wire_types.Mina_base.Signed_command_payload.Body.V2.t =
    | Payment of Payment_payload.t
    | Stake_delegation of Stake_delegation.t
  [@@deriving equal, sexp, hash, yojson]

  [%%versioned:
  module Stable : sig
    [@@@no_toplevel_latest_type]

    module V2 : sig
      type nonrec t = t [@@deriving compare, equal, sexp, hash, yojson]
    end
  end]

  val tag : t -> Transaction_union_tag.t

  val receiver_pk : t -> Signature_lib.Public_key.Compressed.t

  val receiver : t -> Account_id.t

  val source_pk : t -> Signature_lib.Public_key.Compressed.t

  val source : t -> Account_id.t
end

module Common : sig
  module Poly : sig
    [%%versioned:
    module Stable : sig
      module V2 : sig
        type ('fee, 'public_key, 'nonce, 'global_slot, 'memo) t =
<<<<<<< HEAD
=======
              ( 'fee
              , 'public_key
              , 'nonce
              , 'global_slot
              , 'memo )
              Mina_wire_types.Mina_base.Signed_command_payload.Common.Poly.V2.t =
>>>>>>> a5d2b57c
          { fee : 'fee
          ; fee_payer_pk : 'public_key
          ; nonce : 'nonce
          ; valid_until : 'global_slot
          ; memo : 'memo
          }
        [@@deriving equal, sexp, hash, yojson]
      end
    end]
  end

  [%%versioned:
  module Stable : sig
    module V2 : sig
      type t =
        ( Currency.Fee.Stable.V1.t
        , Public_key.Compressed.Stable.V1.t
        , Mina_numbers.Account_nonce.Stable.V1.t
        , Mina_numbers.Global_slot.Stable.V1.t
        , Signed_command_memo.t )
        Poly.Stable.V2.t
      [@@deriving compare, equal, sexp, hash]
    end
  end]

  val to_input_legacy : t -> (Field.t, bool) Random_oracle.Input.Legacy.t

  val gen : t Quickcheck.Generator.t

  [%%ifdef consensus_mechanism]

  type var =
    ( Currency.Fee.var
    , Public_key.Compressed.var
    , Mina_numbers.Account_nonce.Checked.t
    , Mina_numbers.Global_slot.Checked.t
    , Signed_command_memo.Checked.t )
    Poly.t

  val typ : (var, t) Typ.t

  module Checked : sig
    val to_input_legacy :
         var
      -> (Field.Var.t, Boolean.var) Random_oracle.Input.Legacy.t
         Snark_params.Tick.Checked.t

    val constant : t -> var
  end

  [%%endif]
end

module Poly : sig
  [%%versioned:
  module Stable : sig
    module V1 : sig
      type ('common, 'body) t =
            ( 'common
            , 'body )
            Mina_wire_types.Mina_base.Signed_command_payload.Poly.V1.t =
        { common : 'common; body : 'body }
      [@@deriving equal, sexp, hash, yojson, compare, hlist]

      val of_latest :
           ('common1 -> ('common2, 'err) Result.t)
        -> ('body1 -> ('body2, 'err) Result.t)
        -> ('common1, 'body1) t
        -> (('common2, 'body2) t, 'err) Result.t
    end
  end]
end

[%%versioned:
module Stable : sig
  module V2 : sig
    type t = (Common.Stable.V2.t, Body.Stable.V2.t) Poly.Stable.V1.t
    [@@deriving compare, equal, sexp, hash, yojson]
  end
end]

val create :
     fee:Currency.Fee.t
  -> fee_payer_pk:Public_key.Compressed.t
  -> nonce:Mina_numbers.Account_nonce.t
  -> valid_until:Mina_numbers.Global_slot.t option
  -> memo:Signed_command_memo.t
  -> body:Body.t
  -> t

val dummy : t

val fee : t -> Currency.Fee.t

val fee_payer_pk : t -> Public_key.Compressed.t

val fee_payer : t -> Account_id.t

val fee_excess : t -> Fee_excess.t

val nonce : t -> Mina_numbers.Account_nonce.t

val valid_until : t -> Mina_numbers.Global_slot.t

val memo : t -> Signed_command_memo.t

val body : t -> Body.t

val receiver_pk : t -> Public_key.Compressed.t

val receiver : t -> Account_id.t

val source_pk : t -> Public_key.Compressed.t

val source : t -> Account_id.t

val token : t -> Token_id.t

val amount : t -> Currency.Amount.t option

val accounts_accessed : t -> Account_id.t list

val tag : t -> Transaction_union_tag.t

val gen : t Quickcheck.Generator.t

(** This module defines a weight for each payload component *)
module Weight : sig
  val of_body : Body.t -> int
end

val weight : t -> int<|MERGE_RESOLUTION|>--- conflicted
+++ resolved
@@ -52,15 +52,12 @@
     module Stable : sig
       module V2 : sig
         type ('fee, 'public_key, 'nonce, 'global_slot, 'memo) t =
-<<<<<<< HEAD
-=======
               ( 'fee
               , 'public_key
               , 'nonce
               , 'global_slot
               , 'memo )
               Mina_wire_types.Mina_base.Signed_command_payload.Common.Poly.V2.t =
->>>>>>> a5d2b57c
           { fee : 'fee
           ; fee_payer_pk : 'public_key
           ; nonce : 'nonce
