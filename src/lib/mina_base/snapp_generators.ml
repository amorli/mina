(* snapp_generators -- Quickcheck generators for Snapp transactions *)

(* Ledger depends on Party, so Party generators can't refer back to Ledger
   so we put the generators that rely on Ledger and Party here
*)

open Core_kernel
open Mina_base_kernel

let gen_predicate_from ?(succeed = true) ~account_id ~ledger () =
  (* construct predicate using pk and ledger
     don't return Accept, which would ignore those inputs
  *)
  let open Quickcheck.Let_syntax in
  match Ledger.location_of_account ledger account_id with
  | None ->
      (* account not in the ledger, can't create meaningful Full or Nonce *)
      if succeed then
        failwithf
          "gen_predicate_from: account id with public key %s and token id %s \
           not in ledger"
          (Signature_lib.Public_key.Compressed.to_base58_check
             (Account_id.public_key account_id))
          (Account_id.token_id account_id |> Token_id.to_string)
          ()
      else
        (* nonce not connected with any particular account *)
        let%map nonce = Account.Nonce.gen in
        Party.Predicate.Nonce nonce
  | Some loc -> (
      match Ledger.get ledger loc with
      | None ->
          failwith
            "gen_predicate_from: could not find account with known location"
      | Some account ->
          let%bind b = Quickcheck.Generator.bool in
          let { Account.Poly.public_key
              ; balance
              ; nonce
              ; receipt_chain_hash
              ; delegate
              ; snapp
              ; _
              } =
            account
          in
          (* choose constructor *)
          if b then
            (* Full *)
            let open Snapp_basic in
            let%bind (predicate_account : Snapp_predicate.Account.t) =
              let%bind balance =
                let%bind balance_change_int =
                  Int.gen_uniform_incl 1 10_000_000
                in
                let balance_change =
                  Currency.Amount.of_int balance_change_int
                in
                let lower =
                  match Currency.Balance.sub_amount balance balance_change with
                  | None ->
                      Currency.Balance.zero
                  | Some bal ->
                      bal
                in
                let upper =
                  match Currency.Balance.add_amount balance balance_change with
                  | None ->
                      Currency.Balance.max_int
                  | Some bal ->
                      bal
                in
                Or_ignore.gen
                  (return { Snapp_predicate.Closed_interval.lower; upper })
              in
              let%bind nonce =
                let%bind balance_change_int = Int.gen_uniform_incl 1 100 in
                let balance_change = Account.Nonce.of_int balance_change_int in
                let lower =
                  match Account.Nonce.sub nonce balance_change with
                  | None ->
                      Account.Nonce.zero
                  | Some nonce ->
                      nonce
                in
                let upper =
                  (* Nonce.add doesn't check for overflow, so check here *)
                  match Account.Nonce.(sub max_value) balance_change with
                  | None ->
                      (* unreachable *)
                      failwith
                        "gen_predicate_from: nonce subtraction failed \
                         unexpectedly"
                  | Some n ->
                      if Account.Nonce.( < ) n nonce then
                        Account.Nonce.max_value
                      else Account.Nonce.add nonce balance_change
                in
                Or_ignore.gen
                  (return { Snapp_predicate.Closed_interval.lower; upper })
              in
              let receipt_chain_hash = Or_ignore.Check receipt_chain_hash in
              let public_key = Or_ignore.Check public_key in
              let%bind delegate =
                match delegate with
                | None ->
                    return Or_ignore.Ignore
                | Some pk ->
                    Or_ignore.gen (return pk)
              in
              let%bind state, sequence_state, proved_state =
                match snapp with
                | None ->
                    (* won't raise, correct length given *)
                    let state =
                      Snapp_state.V.of_list_exn
                        (List.init 8 ~f:(fun _ -> Or_ignore.Ignore))
                    in
                    let sequence_state = Or_ignore.Ignore in
                    let proved_state = Or_ignore.Ignore in
                    return (state, sequence_state, proved_state)
                | Some { app_state; sequence_state; proved_state; _ } ->
                    let state =
                      Snapp_state.V.map app_state ~f:(fun field ->
                          Quickcheck.random_value (Or_ignore.gen (return field)))
                    in
                    let%bind sequence_state =
                      (* choose a value from account sequence state *)
                      let fields =
                        Pickles_types.Vector.Vector_5.to_list sequence_state
                      in
                      let%bind ndx =
                        Int.gen_uniform_incl 0 (List.length fields - 1)
                      in
                      return (Or_ignore.Check (List.nth_exn fields ndx))
                    in
                    let proved_state = Or_ignore.Check proved_state in
                    return (state, sequence_state, proved_state)
              in
              return
                { Snapp_predicate.Account.Poly.balance
                ; nonce
                ; receipt_chain_hash
                ; public_key
                ; delegate
                ; state
                ; sequence_state
                ; proved_state
                }
            in
            if succeed then return (Party.Predicate.Full predicate_account)
            else
              let module Tamperable = struct
                type t =
                  | Balance
                  | Nonce
                  | Receipt_chain_hash
                  | Delegate
                  | State
                  | Sequence_state
                  | Proved_state
              end in
              let%bind faulty_predicate_account =
                (* tamper with account using randomly chosen item *)
                let tamperable : Tamperable.t list =
                  [ Balance
                  ; Nonce
                  ; Receipt_chain_hash
                  ; Delegate
                  ; State
                  ; Sequence_state
                  ; Proved_state
                  ]
                in
                match%bind Quickcheck.Generator.of_list tamperable with
                | Balance ->
                    let new_balance =
                      if Currency.Balance.equal balance Currency.Balance.zero
                      then Currency.Balance.max_int
                      else Currency.Balance.zero
                    in
                    let balance =
                      Or_ignore.Check
                        { Snapp_predicate.Closed_interval.lower = new_balance
                        ; upper = new_balance
                        }
                    in
                    return { predicate_account with balance }
                | Nonce ->
                    let new_nonce =
                      if Account.Nonce.equal nonce Account.Nonce.zero then
                        Account.Nonce.max_value
                      else Account.Nonce.zero
                    in
                    let%bind nonce =
                      Snapp_predicate.Numeric.gen (return new_nonce)
                        Account.Nonce.compare
                    in
                    return { predicate_account with nonce }
                | Receipt_chain_hash ->
                    let%bind new_receipt_chain_hash = Receipt.Chain_hash.gen in
                    let%bind receipt_chain_hash =
                      Or_ignore.gen (return new_receipt_chain_hash)
                    in
                    return { predicate_account with receipt_chain_hash }
                | Delegate ->
                    let%bind delegate =
                      Or_ignore.gen Signature_lib.Public_key.Compressed.gen
                    in
                    return { predicate_account with delegate }
                | State ->
                    let fields =
                      Snapp_state.V.to_list predicate_account.state
                      |> Array.of_list
                    in
                    let%bind ndx = Int.gen_incl 0 (Array.length fields - 1) in
                    let%bind field = Snark_params.Tick.Field.gen in
                    fields.(ndx) <- Or_ignore.Check field ;
                    let state =
                      Snapp_state.V.of_list_exn (Array.to_list fields)
                    in
                    return { predicate_account with state }
                | Sequence_state ->
                    let%bind field = Snark_params.Tick.Field.gen in
                    let sequence_state = Or_ignore.Check field in
                    return { predicate_account with sequence_state }
                | Proved_state ->
                    let%bind proved_state =
                      match predicate_account.proved_state with
                      | Check b ->
                          return (Or_ignore.Check (not b))
                      | Ignore ->
                          return (Or_ignore.Check true)
                    in
                    return { predicate_account with proved_state }
              in
              return (Party.Predicate.Full faulty_predicate_account)
          else
            (* Nonce *)
            let { Account.Poly.nonce; _ } = account in
            if succeed then return (Party.Predicate.Nonce nonce)
            else return (Party.Predicate.Nonce (Account.Nonce.succ nonce)) )

let gen_fee (account : Account.t) =
  let lo_fee = Mina_compile_config.minimum_user_command_fee in
  let hi_fee = Currency.(Amount.to_fee (Balance.to_amount account.balance)) in
  Currency.Fee.gen_incl lo_fee hi_fee

let fee_to_amt fee = Currency.Amount.(Signed.of_unsigned (of_fee fee))

let gen_balance_change ?balances_tbl ?permissions_auth (account : Account.t) =
  let open Quickcheck.Let_syntax in
  let pk = account.public_key in
  let%bind sgn =
    match permissions_auth with
    | Some auth -> (
        match auth with
        | Control.Tag.None_given ->
            return Sgn.Pos
        | _ ->
            Quickcheck.Generator.of_list [ Sgn.Pos; Neg ] )
    | None ->
        Quickcheck.Generator.of_list [ Sgn.Pos; Neg ]
  in
  match sgn with
  | Pos ->
      (* if positive, the account balance does not impose a constraint on the magnitude; but
         to avoid overflow over several Party.t, we'll limit the value
      *)
      let%map magnitude =
        Currency.Amount.gen_incl Currency.Amount.zero
          (Currency.Amount.of_int 100_000_000_000)
      in
      Currency.Signed_poly.{ magnitude; sgn = Sgn.Pos }
  | Neg ->
      (* if negative, magnitude constrained to balance in account
         the effective balance is either what's in the balances table,
         if provided, or what's in the ledger
      *)
      let effective_balance =
        match balances_tbl with
        | Some tbl -> (
            match Signature_lib.Public_key.Compressed.Table.find tbl pk with
            | None ->
                account.balance
            | Some balance ->
                balance )
        | None ->
            account.balance
      in
      let%map magnitude =
        Currency.Amount.gen_incl Currency.Amount.zero
          (Currency.Balance.to_amount effective_balance)
      in
      Currency.Signed_poly.{ magnitude; sgn = Sgn.Neg }

let gen_use_full_commitment ~increment_nonce () :
    bool Base_quickcheck.Generator.t =
  (* to avoid replays, either increment_nonce or use_full_commitment must be true;
     we never generate Accept as the predicate,
  *)
  if increment_nonce then Bool.quickcheck_generator
  else Quickcheck.Generator.return true

let closed_interval_exact value =
  Snapp_predicate.Closed_interval.{ lower = value; upper = value }

let gen_epoch_data_predicate
    (epoch_data :
      ( ( Frozen_ledger_hash.Stable.V1.t
        , Currency.Amount.Stable.V1.t )
        Epoch_ledger.Poly.Stable.V1.t
      , Epoch_seed.Stable.V1.t
      , State_hash.Stable.V1.t
      , State_hash.Stable.V1.t
      , Mina_numbers.Length.Stable.V1.t )
      Snapp_predicate.Protocol_state.Epoch_data.Poly.t) :
    Snapp_predicate.Protocol_state.Epoch_data.t Base_quickcheck.Generator.t =
  let open Quickcheck.Let_syntax in
  let%bind ledger =
    let%bind hash =
      Snapp_basic.Or_ignore.gen @@ return epoch_data.ledger.hash
    in
    let%map total_currency =
      closed_interval_exact epoch_data.ledger.total_currency
      |> return |> Snapp_basic.Or_ignore.gen
    in
    Epoch_ledger.Poly.{ hash; total_currency }
  in
  let%bind seed = Snapp_basic.Or_ignore.gen @@ return epoch_data.seed in
  let%bind start_checkpoint =
    Snapp_basic.Or_ignore.gen @@ return epoch_data.start_checkpoint
  in
  let%bind lock_checkpoint =
    Snapp_basic.Or_ignore.gen @@ return epoch_data.lock_checkpoint
  in
  let%map epoch_length =
    Snapp_basic.Or_ignore.gen @@ return
    @@ closed_interval_exact epoch_data.epoch_length
  in
  { Epoch_data.Poly.ledger
  ; seed
  ; start_checkpoint
  ; lock_checkpoint
  ; epoch_length
  }

let gen_protocol_state_predicate (psv : Snapp_predicate.Protocol_state.View.t) :
    Snapp_predicate.Protocol_state.t Base_quickcheck.Generator.t =
  let open Quickcheck.Let_syntax in
  let%bind snarked_ledger_hash =
    Snapp_basic.Or_ignore.gen @@ return psv.snarked_ledger_hash
  in
  let%bind snarked_next_available_token =
    Snapp_basic.Or_ignore.gen
      (return @@ closed_interval_exact psv.snarked_next_available_token)
  in
  let%bind timestamp =
    Snapp_predicate.Closed_interval.
      { lower = psv.timestamp; upper = Block_time.max_value }
    |> return |> Snapp_basic.Or_ignore.gen
  in
  let%bind blockchain_length =
    Snapp_basic.Or_ignore.gen
      (return @@ closed_interval_exact psv.blockchain_length)
  in
  let%bind min_window_density =
    Snapp_basic.Or_ignore.gen
      (return @@ closed_interval_exact psv.min_window_density)
  in
  let%bind total_currency =
    Snapp_basic.Or_ignore.gen
      (return @@ closed_interval_exact psv.total_currency)
  in
  let%bind global_slot_since_hard_fork =
    Snapp_basic.Or_ignore.gen
      (return @@ closed_interval_exact psv.global_slot_since_hard_fork)
  in
  let%bind global_slot_since_genesis =
    Snapp_basic.Or_ignore.gen
      (return @@ closed_interval_exact psv.global_slot_since_genesis)
  in
  let%bind staking_epoch_data =
    gen_epoch_data_predicate psv.staking_epoch_data
  in
  let%map next_epoch_data = gen_epoch_data_predicate psv.next_epoch_data in
  { Snapp_predicate.Protocol_state.Poly.snarked_ledger_hash
  ; snarked_next_available_token
  ; timestamp
  ; blockchain_length
  ; min_window_density
  ; last_vrf_output = ()
  ; total_currency
  ; global_slot_since_hard_fork
  ; global_slot_since_genesis
  ; staking_epoch_data
  ; next_epoch_data
  }

(* The type `a` is associated with the `delta` field, which is an unsigned fee
   for the fee payer, and a signed amount for other parties.
   The type `b` is associated with the `use_full_commitment` field, which is
   `unit` for the fee payer, and `bool` for other parties.
*)
let gen_party_body (type a b) ?account_id ?balances_tbl ?(new_account = false)
    ?(snapp_account = false) ?(is_fee_payer = false) ?available_public_keys
    ?permissions_auth ?(required_balance_change : a option)
    ?(required_balance : Currency.Balance.t option) ?protocol_state_view
    ~(gen_balance_change : Account.t -> a Quickcheck.Generator.t)
    ~(gen_use_full_commitment : b Quickcheck.Generator.t)
    ~(f_balance_change : a -> Currency.Amount.Signed.t) ~(increment_nonce : b)
    ~ledger () :
    (_, _, _, a, _, _, _, b, _) Party.Body.Poly.t Quickcheck.Generator.t =
  let open Quickcheck.Let_syntax in
  (* fee payers have to be in the ledger *)
  assert (not (is_fee_payer && new_account)) ;
  (* if it's a Snapp account, and we haven't provided an account id, then
     we have to create a new account; not all ledger accounts are Snapp accounts,
     so we can't just pick a ledger account
  *)
  let new_account =
    new_account || (snapp_account && Option.is_none account_id)
  in
  (* a required balance is associated with a new account *)
  ( match (required_balance, new_account) with
  | Some _, false ->
      failwith "Required balance, but not new account"
  | _ ->
      () ) ;
  let%bind update = Party.Update.gen ?permissions_auth ~snapp_account () in
  let%bind account =
    if new_account then (
      if Option.is_some account_id then
        failwith
          "gen_party_body: new party is true, but an account id, presumably \
           from an existing account, was supplied" ;
      match available_public_keys with
      | None ->
          failwith
            "gen_party_body: new_account is true, but available_public_keys \
             not provided"
      | Some available_pks ->
          let low, high =
            match required_balance with
            | Some bal ->
                (bal, bal)
            | _ ->
                ( Currency.Balance.of_int 10_000_000_000
                , Currency.Balance.of_int 500_000_000_000 )
          in
          let%map account_with_gen_pk =
            Account.gen_with_constrained_balance ~low ~high
          in
          let available_pk =
            match
              Signature_lib.Public_key.Compressed.Table.choose available_pks
            with
            | None ->
                failwith "gen_party_body: no available public keys"
            | Some (pk, ()) ->
                pk
          in
          (* available public key no longer available *)
          Signature_lib.Public_key.Compressed.Table.remove available_pks
            available_pk ;
          let account_with_pk =
            { account_with_gen_pk with
              public_key = available_pk
            ; token_id = Token_id.default
            }
          in
          let account =
            if snapp_account then
              { account_with_pk with
                snapp =
                  Some
                    { Snapp_account.default with
                      verification_key =
                        Some
                          With_hash.
                            { data = Pickles.Side_loaded.Verification_key.dummy
                            ; hash = Snapp_account.dummy_vk_hash ()
                            }
                    }
              }
            else account_with_pk
          in
          (* add new account to ledger *)
          ( match
              Ledger.get_or_create_account ledger
                (Account_id.create account.public_key account.token_id)
                account
            with
          | Ok (`Added, _) ->
              ()
          | Ok (`Existed, _) ->
              failwith "gen_party_body: account for new party already in ledger"
          | Error err ->
              failwithf
                "gen_party_body: could not add account to ledger new party: %s"
                (Error.to_string_hum err) () ) ;
          account )
    else
      match account_id with
      | None ->
          (* choose an account from the ledger *)
          let%map index =
            Int.gen_uniform_incl 0 (Ledger.num_accounts ledger - 1)
          in
          let account = Ledger.get_at_index_exn ledger index in
          if snapp_account && Option.is_none account.snapp then
            failwith "gen_party_body: chosen account has no snapp field" ;
          account
      | Some account_id -> (
          (* use given account from the ledger *)
          match Ledger.location_of_account ledger account_id with
          | None ->
              failwithf
                "gen_party_body: could not find account location for passed \
                 account id with public key %s and token id %s"
                (Signature_lib.Public_key.Compressed.to_base58_check
                   (Account_id.public_key account_id))
                (Account_id.token_id account_id |> Token_id.to_string)
                ()
          | Some location -> (
              match Ledger.get ledger location with
              | None ->
                  (* should be unreachable *)
                  failwithf
                    "gen_party_body: could not find account for passed account \
                     id with public key %s and token id %s"
                    (Signature_lib.Public_key.Compressed.to_base58_check
                       (Account_id.public_key account_id))
                    (Account_id.token_id account_id |> Token_id.to_string)
                    ()
              | Some acct ->
                  if snapp_account && Option.is_none acct.snapp then
                    failwith
                      "gen_party_body: provided account has no snapp field" ;
                  return acct ) )
  in
  let public_key = account.public_key in
  let token_id = account.token_id in
  let%bind balance_change =
    match required_balance_change with
    | Some bal_change ->
        return bal_change
    | None ->
        gen_balance_change account
  in
  (* update balances table, if provided, with balance_change *)
  ( match balances_tbl with
  | None ->
      ()
  | Some tbl ->
      let add_balance_and_balance_change balance
          (balance_change : (Currency.Amount.t, Sgn.t) Currency.Signed_poly.t) =
        match balance_change.sgn with
        | Pos -> (
            match
              Currency.Balance.add_amount balance balance_change.magnitude
            with
            | Some bal ->
                bal
            | None ->
                failwith "add_balance_and_balance_change: overflow for sum" )
        | Neg -> (
            match
              Currency.Balance.sub_amount balance balance_change.magnitude
            with
            | Some bal ->
                bal
            | None ->
                failwith
                  "add_balance_and_balance_change: underflow for difference" )
      in
      let balance_change = f_balance_change balance_change in
      Signature_lib.Public_key.Compressed.Table.change tbl public_key
        ~f:(function
        | None ->
            (* new entry in table *)
            Some (add_balance_and_balance_change account.balance balance_change)
        | Some balance ->
            (* update entry in table *)
            Some (add_balance_and_balance_change balance balance_change)) ) ;
  let field_array_list_gen ~max_array_len ~max_list_len =
    let array_gen =
      let%bind array_len = Int.gen_uniform_incl 0 max_array_len in
      let%map fields =
        Quickcheck.Generator.list_with_length array_len
          Snark_params.Tick.Field.gen
      in
      Array.of_list fields
    in
    let%bind list_len = Int.gen_uniform_incl 0 max_list_len in
    Quickcheck.Generator.list_with_length list_len array_gen
  in
  (* TODO: are these lengths reasonable? *)
  let%bind events = field_array_list_gen ~max_array_len:8 ~max_list_len:12 in
  let%bind sequence_events =
    field_array_list_gen ~max_array_len:4 ~max_list_len:6
  in
  let%bind call_data = Snark_params.Tick.Field.gen in
  (* update the depth when generating `other_parties` in Parties.t *)
  let call_depth = 0 in
  let%bind protocol_state =
    Option.value_map protocol_state_view ~f:gen_protocol_state_predicate
      ~default:(return Snapp_predicate.Protocol_state.accept)
  in
  let%map use_full_commitment = gen_use_full_commitment in
  { Party.Body.Poly.public_key
  ; update
  ; token_id
  ; balance_change
  ; increment_nonce
  ; events
  ; sequence_events
  ; call_data
  ; call_depth
  ; protocol_state
  ; use_full_commitment
  }

let gen_predicated_from ?(succeed = true) ?(new_account = false) ?account_id
    ?(snapp_account = false) ?(increment_nonce = false) ?available_public_keys
    ?permissions_auth ?required_balance_change ?required_balance ~ledger
    ~balances_tbl ?protocol_state_view () =
  let open Quickcheck.Let_syntax in
  let%bind body =
    gen_party_body ~new_account ~snapp_account ~increment_nonce
      ?permissions_auth ?account_id ?available_public_keys
      ?required_balance_change ?required_balance ~ledger ~balances_tbl
      ~gen_balance_change:(gen_balance_change ?permissions_auth ~balances_tbl)
      ~f_balance_change:Fn.id ()
      ~gen_use_full_commitment:(gen_use_full_commitment ~increment_nonce ())
      ?protocol_state_view
  in
  let account_id =
    Account_id.create body.Party.Body.Poly.public_key
      body.Party.Body.Poly.token_id
  in
  let%map predicate = gen_predicate_from ~succeed ~account_id ~ledger () in
  Party.Predicated.Poly.{ body; predicate }

let gen_party_from ?(succeed = true) ?(new_account = false)
    ?(snapp_account = false) ?account_id ?permissions_auth
    ?required_balance_change ?required_balance ~authorization
    ~available_public_keys ~ledger ~balances_tbl () =
  let open Quickcheck.Let_syntax in
  let increment_nonce =
    (* permissions_auth is used to generate updated permissions consistent with a contemplated authorization;
       allow incrementing the nonce only if we know the authorization will be Signature
    *)
    match permissions_auth with
    | Some tag -> (
        match tag with
        | Control.Tag.Signature ->
            true
        | Proof | None_given ->
            false )
    | None ->
        false
  in
  let%bind data =
    gen_predicated_from ?permissions_auth ?account_id ?required_balance_change
      ?required_balance ~succeed ~new_account ~snapp_account ~increment_nonce
      ~available_public_keys ~ledger ~balances_tbl ()
  in
  return { Party.data; authorization }

(* takes an account id, if we want to sign this data *)
let gen_party_predicated_fee_payer ?permissions_auth ~account_id ~ledger
    ?protocol_state_view () :
    Party.Predicated.Fee_payer.t Quickcheck.Generator.t =
  let open Quickcheck.Let_syntax in
  let%map body0 =
    gen_party_body ?permissions_auth ~account_id ~is_fee_payer:true
      ~increment_nonce:() ~gen_balance_change:gen_fee
      ~f_balance_change:fee_to_amt ~gen_use_full_commitment:(return ()) ~ledger
      ?protocol_state_view ()
  in
  (* make sure the fee payer's token id is the default,
     which is represented by the unit value in the body
  *)
  assert (Token_id.equal body0.token_id Token_id.default) ;
  let body = { body0 with token_id = () } in
  (* use nonce from account in ledger *)
  let pk = body.public_key in
  let account_id = Account_id.create pk Token_id.default in
  let account =
    match Ledger.location_of_account ledger account_id with
    | None ->
        failwith
          "gen_party_predicated_fee_payer: expected account to be in ledger"
    | Some loc -> (
        match Ledger.get ledger loc with
        | None ->
            failwith "gen_party_predicated_fee_payer: no account at location"
        | Some account ->
            account )
  in
  let predicate = account.nonce in
  Party.Predicated.Poly.{ body; predicate }

let gen_fee_payer ?permissions_auth ~account_id ~ledger ?protocol_state_view ()
    : Party.Fee_payer.t Quickcheck.Generator.t =
  let open Quickcheck.Let_syntax in
  let%map data =
    gen_party_predicated_fee_payer ?permissions_auth ~account_id ~ledger
      ?protocol_state_view ()
  in
  (* real signature to be added when this data inserted into a Parties.t *)
  let authorization = Signature.dummy in
  Party.Fee_payer.{ data; authorization }

let max_other_parties = 5

let gen_parties_from ?(succeed = true)
    ~(fee_payer_keypair : Signature_lib.Keypair.t)
    ~(keymap :
       Signature_lib.Private_key.t Signature_lib.Public_key.Compressed.Map.t)
    ~ledger ?protocol_state_view () =
  let open Quickcheck.Let_syntax in
  let fee_payer_pk =
    Signature_lib.Public_key.compress fee_payer_keypair.public_key
  in
  let fee_payer_account_id = Account_id.create fee_payer_pk Token_id.default in
  let ledger_accounts = Ledger.accounts ledger in
  (* make sure all ledger keys are in the keymap *)
  Account_id.Set.iter ledger_accounts ~f:(fun acct_id ->
      let pk = Account_id.public_key acct_id in
      if Option.is_none (Signature_lib.Public_key.Compressed.Map.find keymap pk)
      then
        failwithf "gen_parties_from: public key %s is in ledger, but not keymap"
          (Signature_lib.Public_key.Compressed.to_base58_check pk)
          ()) ;
  (* table of public keys not in the ledger, to be used for new parties
     we have the corresponding private keys, so we can create signatures for those new parties
  *)
  let available_public_keys =
    let tbl = Signature_lib.Public_key.Compressed.Table.create () in
    Signature_lib.Public_key.Compressed.Map.iter_keys keymap ~f:(fun pk ->
        let account_id = Account_id.create pk Token_id.default in
        if not (Account_id.Set.mem ledger_accounts account_id) then
          Signature_lib.Public_key.Compressed.Table.add_exn tbl ~key:pk ~data:()) ;
    tbl
  in
  let%bind fee_payer =
    gen_fee_payer ~permissions_auth:Control.Tag.Signature
      ~account_id:fee_payer_account_id ~ledger ?protocol_state_view ()
  in

  (* table of public keys to balances, updated when generating each party

     a Map would be more principled, but threading that map through the code
     adds complexity
  *)
  let balances_tbl = Signature_lib.Public_key.Compressed.Table.create () in
  let gen_parties_with_dynamic_balance ~new_parties num_parties =
    (* add fee payer account, in case same account used again *)
    let fee_payer_pk = fee_payer.data.body.public_key in
    let fee_payer_balance =
      (* if we've done things right, all the options here are Some *)
      let fee =
        fee_payer.data.body.balance_change |> Currency.Fee.to_uint64
        |> Currency.Amount.of_uint64
      in
      let ledger_balance =
        let account_id = Account_id.create fee_payer_pk Token_id.default in
        let loc =
          Option.value_exn (Ledger.location_of_account ledger account_id)
        in
        let fee_payer_account = Option.value_exn (Ledger.get ledger loc) in
        fee_payer_account.balance
      in
      Option.value_exn (Currency.Balance.sub_amount ledger_balance fee)
    in
    ignore
      ( Signature_lib.Public_key.Compressed.Table.add balances_tbl
          ~key:fee_payer_pk ~data:fee_payer_balance
        : [ `Duplicate | `Ok ] ) ;
    let rec go acc n =
      if n <= 0 then return (List.rev acc)
      else
        (* choose a random authorization

           first Party.t updates the permissions, using the Signature authorization,
            according the random authorization

           second Party.t uses the random authorization
        *)
        let%bind permissions_auth = Control.Tag.gen in
        let snapp_account =
          match permissions_auth with
          | Proof ->
              true
          | Signature | None_given ->
              false
        in
        let%bind party0 =
          (* Signature authorization to start *)
          let authorization = Control.Signature Signature.dummy in
          let required_balance_change = Currency.Amount.Signed.zero in
          gen_party_from ~authorization ~new_account:new_parties
            ~permissions_auth ~snapp_account ~available_public_keys
            ~required_balance_change ~ledger ~balances_tbl ()
        in
        let%bind party =
          (* authorization according to chosen permissions auth *)
          let authorization = Control.dummy_of_tag permissions_auth in
          let account_id =
            Account_id.create party0.data.body.public_key
              party0.data.body.token_id
          in
          (* if we use this account again, it will have a Signature authorization *)
          let permissions_auth = Control.Tag.Signature in
          gen_party_from ~account_id ~authorization ~permissions_auth
            ~snapp_account ~available_public_keys ~succeed ~ledger ~balances_tbl
            ()
        in
        (* this list will be reversed, so `party0` will execute before `party` *)
        go (party :: party0 :: acc) (n - 1)
    in
    go [] num_parties
  in
  (* at least 1 party, so that `succeed` affects at least one predicate *)
  let%bind num_parties = Int.gen_uniform_incl 1 max_other_parties in
  let%bind num_new_accounts = Int.gen_uniform_incl 0 num_parties in
  let num_old_parties = num_parties - num_new_accounts in
  let%bind old_parties =
    gen_parties_with_dynamic_balance ~new_parties:false num_old_parties
  in
  let%bind new_parties =
    gen_parties_with_dynamic_balance ~new_parties:true num_new_accounts
  in
  let other_parties0 = old_parties @ new_parties in
  let balance_change_sum =
    List.fold other_parties0 ~init:Currency.Amount.Signed.zero
      ~f:(fun acc party ->
        match Currency.Amount.Signed.add acc party.data.body.balance_change with
        | Some sum ->
            sum
        | None ->
            failwith "Overflow adding other parties balances")
  in

  (* create a party with balance change to yield a zero sum

     a new account, because the balance change for an existing
     account might be constrained by its balance
  *)
  let%bind balancing_party =
    let required_balance_change =
      Currency.Amount.Signed.negate balance_change_sum
    in
    let required_balance =
      match required_balance_change with
      | { magnitude; sgn = Sgn.Neg } ->
          (* put in enough balance so we can subtract it all *)
          Some
            (Currency.Amount.to_uint64 magnitude |> Currency.Balance.of_uint64)
      | { sgn = Sgn.Pos; _ } ->
          (* we're adding to the account, so no required balance *)
          None
    in
    let authorization = Control.Signature Signature.dummy in
    gen_party_from ~authorization ~new_account:true ~available_public_keys
      ~succeed ~ledger ~required_balance_change ?required_balance ~balances_tbl
      ()
  in
  let other_parties = balancing_party :: other_parties0 in
  let%bind memo = Signed_command_memo.gen in
  let memo_hash = Signed_command_memo.hash memo in
  let parties_dummy_signatures : Parties.t =
    { fee_payer; other_parties; memo }
  in
  (* replace dummy signature in fee payer *)
  let fee_payer_hash =
    Party.Predicated.of_fee_payer parties_dummy_signatures.fee_payer.data
    |> Party.Predicated.digest
  in
  let fee_payer_signature =
<<<<<<< HEAD
    Signature_lib.Schnorr.Current.sign fee_payer_keypair.private_key
      (Random_oracle.Input.field
=======
    Signature_lib.Schnorr.Chunked.sign fee_payer_keypair.private_key
      (Random_oracle.Input.Chunked.field
>>>>>>> c0a6c8fa
         ( Parties.commitment parties_dummy_signatures
         |> Parties.Transaction_commitment.with_fee_payer ~fee_payer_hash ))
  in
  let fee_payer_with_valid_signature =
    { parties_dummy_signatures.fee_payer with
      authorization = fee_payer_signature
    }
  in
  let other_parties_hash =
    Parties.Call_forest.With_hashes.other_parties_hash
      parties_dummy_signatures.other_parties
  in
  let protocol_state_predicate_hash =
    Snapp_predicate.Protocol_state.digest
      parties_dummy_signatures.fee_payer.data.body.protocol_state
  in
<<<<<<< HEAD

  let sign_for_other_party sk =
    Signature_lib.Schnorr.Current.sign sk
      (Random_oracle.Input.field
         (Parties.Transaction_commitment.create ~memo_hash ~other_parties_hash
            ~protocol_state_predicate_hash))
=======
  let tx_commitment =
    Parties.Transaction_commitment.create ~other_parties_hash
      ~protocol_state_predicate_hash ~memo_hash
  in
  let full_tx_commitment =
    Parties.Transaction_commitment.with_fee_payer tx_commitment ~fee_payer_hash
  in
  let sign_for_other_party ~use_full_commitment sk =
    let commitment =
      if use_full_commitment then full_tx_commitment else tx_commitment
    in
    Signature_lib.Schnorr.Chunked.sign sk
      (Random_oracle.Input.Chunked.field commitment)
>>>>>>> c0a6c8fa
  in
  (* replace dummy signatures in other parties *)
  let other_parties_with_valid_signatures =
    List.map parties_dummy_signatures.other_parties
      ~f:(fun { data; authorization } ->
        let authorization_with_valid_signature =
          match authorization with
          | Control.Signature _dummy ->
              let pk = data.body.public_key in
              let sk =
                match
                  Signature_lib.Public_key.Compressed.Map.find keymap pk
                with
                | Some sk ->
                    sk
                | None ->
                    failwithf
                      "gen_from: Could not find secret key for public key %s \
                       in keymap"
                      (Signature_lib.Public_key.Compressed.to_base58_check pk)
                      ()
              in
              let use_full_commitment = data.body.use_full_commitment in
              let signature = sign_for_other_party ~use_full_commitment sk in
              Control.Signature signature
          | Proof _ | None_given ->
              authorization
        in
        { Party.data; authorization = authorization_with_valid_signature })
  in
  return
    { parties_dummy_signatures with
      fee_payer = fee_payer_with_valid_signature
    ; other_parties = other_parties_with_valid_signatures
    }<|MERGE_RESOLUTION|>--- conflicted
+++ resolved
@@ -880,13 +880,8 @@
     |> Party.Predicated.digest
   in
   let fee_payer_signature =
-<<<<<<< HEAD
-    Signature_lib.Schnorr.Current.sign fee_payer_keypair.private_key
-      (Random_oracle.Input.field
-=======
     Signature_lib.Schnorr.Chunked.sign fee_payer_keypair.private_key
       (Random_oracle.Input.Chunked.field
->>>>>>> c0a6c8fa
          ( Parties.commitment parties_dummy_signatures
          |> Parties.Transaction_commitment.with_fee_payer ~fee_payer_hash ))
   in
@@ -903,14 +898,6 @@
     Snapp_predicate.Protocol_state.digest
       parties_dummy_signatures.fee_payer.data.body.protocol_state
   in
-<<<<<<< HEAD
-
-  let sign_for_other_party sk =
-    Signature_lib.Schnorr.Current.sign sk
-      (Random_oracle.Input.field
-         (Parties.Transaction_commitment.create ~memo_hash ~other_parties_hash
-            ~protocol_state_predicate_hash))
-=======
   let tx_commitment =
     Parties.Transaction_commitment.create ~other_parties_hash
       ~protocol_state_predicate_hash ~memo_hash
@@ -924,7 +911,6 @@
     in
     Signature_lib.Schnorr.Chunked.sign sk
       (Random_oracle.Input.Chunked.field commitment)
->>>>>>> c0a6c8fa
   in
   (* replace dummy signatures in other parties *)
   let other_parties_with_valid_signatures =
