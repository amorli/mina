--- conflicted
+++ resolved
@@ -710,28 +710,6 @@
   end]
 end
 
-<<<<<<< HEAD
-  module Valid = struct
-    module Stable = Stable
-
-    type t =
-      { parties : Stable.Latest.t
-      ; verification_keys :
-          Zkapp_basic.F.Stable.Latest.t Account_id.Map.t option
-      }
-  end
-
-  let check_depths (t : t) =
-    try
-      let (_ : int) =
-        List.fold ~init:0 t.other_parties ~f:(fun depth party ->
-            let new_depth = party.body.call_depth in
-            if new_depth >= 0 && new_depth <= depth + 1 then new_depth
-            else assert false )
-      in
-      true
-    with _ -> false
-=======
 module Simple = struct
   (* For easily constructing values *)
   [%%versioned
@@ -743,7 +721,6 @@
         ; memo : Signed_command_memo.Stable.V1.t
         }
       [@@deriving sexp, compare, equal, hash, yojson]
->>>>>>> 01100b6f
 
       let to_latest = Fn.id
     end
@@ -752,7 +729,6 @@
 
 module Digest = Call_forest.Digest
 
-<<<<<<< HEAD
 module T = struct
   [%%versioned_binable
   module Stable = struct
@@ -774,13 +750,105 @@
 
       let description = "Parties"
 
+      module Wire = struct
+        [%%versioned
+        module Stable = struct
+          module V1 = struct
+            type t =
+              { fee_payer : Party.Fee_payer.Stable.V1.t
+              ; other_parties :
+                  (Party.Wire.Stable.V1.t, unit, unit) Call_forest.Stable.V1.t
+              ; memo : Signed_command_memo.Stable.V1.t
+              }
+            [@@deriving sexp, compare, equal, hash, yojson]
+
+            let to_latest = Fn.id
+          end
+        end]
+
+        let check (t : t) : unit =
+          List.iter t.other_parties ~f:(fun p ->
+              assert (Party.Call_type.equal p.elt.party.body.caller Call) )
+
+        let of_graphql_repr (t : Graphql_repr.t) : t =
+          { fee_payer = t.fee_payer
+          ; memo = t.memo
+          ; other_parties =
+              Call_forest.of_parties_list_map t.other_parties
+                ~f:Party.of_graphql_repr
+                ~party_depth:(fun (p : Party.Graphql_repr.t) ->
+                  p.body.call_depth )
+              |> Call_forest.remove_callers ~equal_id:Token_id.equal
+                   ~map_party_digest:ignore ~map_stack_hash:ignore
+                   ~add_call_type:Party.to_wire ~null_id:Token_id.default
+                   ~party_caller:(fun p -> p.body.caller)
+          }
+
+        let to_graphql_repr (t : t) : Graphql_repr.t =
+          { fee_payer = t.fee_payer
+          ; memo = t.memo
+          ; other_parties =
+              t.other_parties
+              |> Call_forest.add_callers
+                   ~call_type:(fun (p : Party.Wire.t) -> p.body.caller)
+                   ~add_caller ~null_id:Token_id.default
+                   ~party_id:(fun (p : Party.Wire.t) ->
+                     Account_id.(
+                       derive_token_id
+                         ~owner:(create p.body.public_key p.body.token_id)) )
+              |> Call_forest.to_parties_list_map ~f:(fun ~depth party ->
+                     Party.to_graphql_repr party ~call_depth:depth )
+          }
+
+        let gen =
+          let open Quickcheck.Generator in
+          let open Let_syntax in
+          let gen_call_forest =
+            let%map xs =
+              fixed_point (fun self ->
+                  let%bind calls_length = small_non_negative_int in
+                  list_with_length calls_length
+                    (let%map party = Party.Wire.gen and calls = self in
+                     { With_stack_hash.stack_hash = ()
+                     ; elt =
+                         { Call_forest.Tree.party; party_digest = (); calls }
+                     } ) )
+            in
+            (* All top level parties should be "Call" not "Delegate_call" *)
+            List.map xs
+              ~f:
+                (With_stack_hash.map
+                   ~f:(fun (t : (Party.Wire.t, _, _) Call_forest.Tree.t) ->
+                     { t with
+                       party =
+                         { t.party with
+                           body = { t.party.body with caller = Call }
+                         }
+                     } ) )
+          in
+          let open Quickcheck.Let_syntax in
+          let%map fee_payer = Party.Fee_payer.gen
+          and other_parties = gen_call_forest
+          and memo = Signed_command_memo.gen in
+          { fee_payer; other_parties; memo }
+
+        let shrinker : t Quickcheck.Shrinker.t =
+          Quickcheck.Shrinker.create (fun t ->
+              let shape = Call_forest.shape t.other_parties in
+              Sequence.map
+                (Quickcheck.Shrinker.shrink
+                   Call_forest.Shape.quickcheck_shrinker shape )
+                ~f:(fun shape' ->
+                  { t with
+                    other_parties = Call_forest.mask t.other_parties shape'
+                  } ) )
+      end
+
       let of_wire (w : Wire.t) : t =
         { fee_payer = w.fee_payer
         ; memo = w.memo
         ; other_parties =
             w.other_parties
-            |> Call_forest.of_parties_list
-                 ~party_depth:(fun (p : Party.Wire.t) -> p.body.call_depth)
             |> Call_forest.add_callers
                  ~call_type:(fun (p : Party.Wire.t) -> p.body.caller)
                  ~add_caller ~null_id:Token_id.default
@@ -791,174 +859,25 @@
             |> Call_forest.accumulate_hashes ~hash_party:(fun (p : Party.t) ->
                    Digest.Party.create p )
         }
-=======
-[%%versioned_binable
-module Stable = struct
-  module V1 = struct
-    type t =
-      { fee_payer : Party.Fee_payer.Stable.V1.t
-      ; other_parties :
-          ( Party.Stable.V1.t
-          , Digest.Party.Stable.V1.t
-          , Digest.Forest.Stable.V1.t )
-          Call_forest.Stable.V1.t
-      ; memo : Signed_command_memo.Stable.V1.t
-      }
-    [@@deriving annot, sexp, compare, equal, hash, yojson, fields]
-
-    let to_latest = Fn.id
-
-    let version_byte = Base58_check.Version_bytes.snapp_command
-
-    let description = "Parties"
-
-    module Wire = struct
-      [%%versioned
-      module Stable = struct
-        module V1 = struct
-          type t =
-            { fee_payer : Party.Fee_payer.Stable.V1.t
-            ; other_parties :
-                (Party.Wire.Stable.V1.t, unit, unit) Call_forest.Stable.V1.t
-            ; memo : Signed_command_memo.Stable.V1.t
-            }
-          [@@deriving sexp, compare, equal, hash, yojson]
-
-          let to_latest = Fn.id
-        end
-      end]
-
-      let check (t : t) : unit =
-        List.iter t.other_parties ~f:(fun p ->
-            assert (Party.Call_type.equal p.elt.party.body.caller Call) )
-
-      let of_graphql_repr (t : Graphql_repr.t) : t =
-        { fee_payer = t.fee_payer
-        ; memo = t.memo
-        ; other_parties =
-            Call_forest.of_parties_list_map t.other_parties
-              ~f:Party.of_graphql_repr
-              ~party_depth:(fun (p : Party.Graphql_repr.t) -> p.body.call_depth)
-            |> Call_forest.remove_callers ~equal_id:Token_id.equal
-                 ~map_party_digest:ignore ~map_stack_hash:ignore
-                 ~add_call_type:Party.to_wire ~null_id:Token_id.default
-                 ~party_caller:(fun p -> p.body.caller)
-        }
-
-      let to_graphql_repr (t : t) : Graphql_repr.t =
-        { fee_payer = t.fee_payer
-        ; memo = t.memo
-        ; other_parties =
-            t.other_parties
-            |> Call_forest.add_callers
-                 ~call_type:(fun (p : Party.Wire.t) -> p.body.caller)
-                 ~add_caller ~null_id:Token_id.default
-                 ~party_id:(fun (p : Party.Wire.t) ->
-                   Account_id.(
-                     derive_token_id
-                       ~owner:(create p.body.public_key p.body.token_id)) )
-            |> Call_forest.to_parties_list_map ~f:(fun ~depth party ->
-                   Party.to_graphql_repr party ~call_depth:depth )
-        }
-
-      let gen =
-        let open Quickcheck.Generator in
-        let open Let_syntax in
-        let gen_call_forest =
-          let%map xs =
-            fixed_point (fun self ->
-                let%bind calls_length = small_non_negative_int in
-                list_with_length calls_length
-                  (let%map party = Party.Wire.gen and calls = self in
-                   { With_stack_hash.stack_hash = ()
-                   ; elt = { Call_forest.Tree.party; party_digest = (); calls }
-                   } ) )
-          in
-          (* All top level parties should be "Call" not "Delegate_call" *)
-          List.map xs
-            ~f:
-              (With_stack_hash.map
-                 ~f:(fun (t : (Party.Wire.t, _, _) Call_forest.Tree.t) ->
-                   { t with
-                     party =
-                       { t.party with
-                         body = { t.party.body with caller = Call }
-                       }
-                   } ) )
-        in
-        let open Quickcheck.Let_syntax in
-        let%map fee_payer = Party.Fee_payer.gen
-        and other_parties = gen_call_forest
-        and memo = Signed_command_memo.gen in
-        { fee_payer; other_parties; memo }
-
-      let shrinker : t Quickcheck.Shrinker.t =
-        Quickcheck.Shrinker.create (fun t ->
-            let shape = Call_forest.shape t.other_parties in
-            Sequence.map
-              (Quickcheck.Shrinker.shrink Call_forest.Shape.quickcheck_shrinker
-                 shape ) ~f:(fun shape' ->
-                { t with
-                  other_parties = Call_forest.mask t.other_parties shape'
-                } ) )
-
-      module Valid = struct
-        module Stable = Stable
-
-        type t = Stable.Latest.t
-      end
-    end
-
-    let of_wire (w : Wire.t) : t =
-      { fee_payer = w.fee_payer
-      ; memo = w.memo
-      ; other_parties =
-          w.other_parties
-          |> Call_forest.add_callers
-               ~call_type:(fun (p : Party.Wire.t) -> p.body.caller)
-               ~add_caller ~null_id:Token_id.default
-               ~party_id:(fun (p : Party.Wire.t) ->
-                 Account_id.(
-                   derive_token_id
-                     ~owner:(create p.body.public_key p.body.token_id)) )
-          |> Call_forest.accumulate_hashes ~hash_party:(fun (p : Party.t) ->
-                 Digest.Party.create p )
-      }
-
-    let to_wire (t : t) : Wire.t =
-      { fee_payer = t.fee_payer
-      ; memo = t.memo
-      ; other_parties =
-          Call_forest.remove_callers ~equal_id:Token_id.equal
-            ~map_party_digest:ignore ~map_stack_hash:ignore
-            ~add_call_type:Party.to_wire ~null_id:Token_id.default
-            ~party_caller:(fun p -> p.body.caller)
-            t.other_parties
-      }
->>>>>>> 01100b6f
 
       let to_wire (t : t) : Wire.t =
         { fee_payer = t.fee_payer
         ; memo = t.memo
         ; other_parties =
-            Call_forest.to_parties_list
-              (Call_forest.remove_callers ~equal_id:Token_id.equal
-                 ~add_call_type:Party.to_wire ~null_id:Token_id.default
-                 ~party_caller:(fun p -> p.body.caller)
-                 t.other_parties )
+            Call_forest.remove_callers ~equal_id:Token_id.equal
+              ~map_party_digest:ignore ~map_stack_hash:ignore
+              ~add_call_type:Party.to_wire ~null_id:Token_id.default
+              ~party_caller:(fun p -> p.body.caller)
+              t.other_parties
         }
 
-<<<<<<< HEAD
       include
         Binable.Of_binable_without_uuid
           (Wire.Stable.V1)
           (struct
             type nonrec t = t
-=======
-          let of_binable t = Wire.check t ; of_wire t
->>>>>>> 01100b6f
-
-            let of_binable = of_wire
+
+            let of_binable t = Wire.check t ; of_wire t
 
             let to_binable = to_wire
           end)
