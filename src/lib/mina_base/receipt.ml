--- conflicted
+++ resolved
@@ -53,11 +53,7 @@
           Transaction_union_payload.(
             to_input_legacy (of_user_command_payload payload))
       | Parties s ->
-<<<<<<< HEAD
-          (receipt_chain_zkapp, Input.field s)
-=======
           Input.field s
->>>>>>> 750c7114
     in
     Input.(append x (field (t :> Field.t)))
     |> pack_input
@@ -91,11 +87,7 @@
             in
             payload
         | Parties s ->
-<<<<<<< HEAD
-            Let_syntax.return (receipt_chain_zkapp, Input.field s)
-=======
             Let_syntax.return (Input.field s)
->>>>>>> 750c7114
       in
       make_checked (fun () ->
           hash ~init:Hash_prefix.receipt_chain_user_command
