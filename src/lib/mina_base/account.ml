(* account.ml *)

[%%import "/src/config.mlh"]

open Core_kernel
open Mina_base_util
open Snark_params
open Tick
open Currency
open Mina_numbers
open Fold_lib
open Mina_base_import

module Index = struct
  [%%versioned
  module Stable = struct
    module V1 = struct
      module T = struct
        type t = int [@@deriving to_yojson, sexp, hash, compare]
      end

      include T

      let to_latest = Fn.id

      include Hashable.Make_binable (T)
    end
  end]

  include Hashable.Make_binable (Stable.Latest)

  let to_int = Int.to_int

  let gen ~ledger_depth = Int.gen_incl 0 ((1 lsl ledger_depth) - 1)

  module Vector = struct
    include Int

    let empty = zero

    let get t i = (t lsr i) land 1 = 1

    let set v i b = if b then v lor (one lsl i) else v land lnot (one lsl i)
  end

  let to_bits ~ledger_depth t = List.init ledger_depth ~f:(Vector.get t)

  let of_bits = List.foldi ~init:Vector.empty ~f:(fun i t b -> Vector.set t i b)

  let to_input ~ledger_depth x =
    List.map (to_bits ~ledger_depth x) ~f:(fun b -> (field_of_bool b, 1))
    |> List.to_array |> Random_oracle.Input.Chunked.packeds

  let fold_bits ~ledger_depth t =
    { Fold.fold =
        (fun ~init ~f ->
          let rec go acc i =
            if i = ledger_depth then acc else go (f acc (Vector.get t i)) (i + 1)
          in
          go init 0 )
    }

  let fold ~ledger_depth t =
    Fold.group3 ~default:false (fold_bits ~ledger_depth t)

  [%%ifdef consensus_mechanism]

  module Unpacked = struct
    type var = Tick.Boolean.var list

    type value = Vector.t

    let to_input x =
      List.map x ~f:(fun (b : Boolean.var) -> ((b :> Field.Var.t), 1))
      |> List.to_array |> Random_oracle.Input.Chunked.packeds

    let typ ~ledger_depth : (var, value) Tick.Typ.t =
      Typ.transport
        (Typ.list ~length:ledger_depth Boolean.typ)
        ~there:(to_bits ~ledger_depth) ~back:of_bits
  end

  [%%endif]
end

module Nonce = Account_nonce

module Token_symbol = struct
  [%%versioned_binable
  module Stable = struct
    module V1 = struct
      module T = struct
        type t = string [@@deriving sexp, equal, compare, hash, yojson]

        let to_latest = Fn.id

        let max_length = 6

        let check (x : t) = assert (String.length x <= max_length)

        let t_of_sexp sexp =
          let res = t_of_sexp sexp in
          check res ; res

        let of_yojson json =
          let res = of_yojson json in
          Result.bind res ~f:(fun res ->
              Result.try_with (fun () -> check res)
              |> Result.map ~f:(Fn.const res)
              |> Result.map_error
                   ~f:(Fn.const "Token_symbol.of_yojson: symbol is too long") )
      end

      include T

      include
        Binable.Of_binable_without_uuid
          (Core_kernel.String.Stable.V1)
          (struct
            type t = string

            let to_binable = Fn.id

            let of_binable x = check x ; x
          end)
    end
  end]

  [%%define_locally
  Stable.Latest.
    (sexp_of_t, t_of_sexp, equal, to_yojson, of_yojson, max_length, check)]

  let default = ""

  (* 48 = max_length * 8 *)
  module Num_bits = Pickles_types.Nat.N48

  let num_bits = Pickles_types.Nat.to_int Num_bits.n

  let to_bits (x : t) =
    Pickles_types.Vector.init Num_bits.n ~f:(fun i ->
        let byte_index = i / 8 in
        if byte_index < String.length x then
          let c = x.[byte_index] |> Char.to_int in
          c land (1 lsl (i mod 8)) <> 0
        else false )

  let of_bits x : t =
    let c, j, chars =
      Pickles_types.Vector.fold x ~init:(0, 0, []) ~f:(fun (c, j, chars) x ->
          let c = c lor ((if x then 1 else 0) lsl j) in
          if j = 7 then (0, 0, Char.of_int_exn c :: chars) else (c, j + 1, chars) )
    in
    assert (c = 0) ;
    assert (j = 0) ;
    let chars = List.drop_while ~f:(fun c -> Char.to_int c = 0) chars in
    String.of_char_list (List.rev chars)

  let%test_unit "to_bits of_bits roundtrip" =
    Quickcheck.test ~trials:30 ~seed:(`Deterministic "")
      (Quickcheck.Generator.list_with_length
         (Pickles_types.Nat.to_int Num_bits.n)
         Quickcheck.Generator.bool )
      ~f:(fun x ->
        let v = Pickles_types.Vector.of_list_and_length_exn x Num_bits.n in
        Pickles_types.Vector.iter2
          (to_bits (of_bits v))
          v
          ~f:(fun x y -> assert (Bool.equal x y)) )

  let%test_unit "of_bits to_bits roundtrip" =
    Quickcheck.test ~trials:30 ~seed:(`Deterministic "")
      (let open Quickcheck.Generator.Let_syntax in
      let%bind len = Int.gen_incl 0 max_length in
      String.gen_with_length len
        (Char.gen_uniform_inclusive Char.min_value Char.max_value))
      ~f:(fun x -> assert (String.equal (of_bits (to_bits x)) x))

  let to_field (x : t) : Field.t =
    Field.project (Pickles_types.Vector.to_list (to_bits x))

  let to_input (x : t) =
    Random_oracle_input.Chunked.packed (to_field x, num_bits)

  [%%ifdef consensus_mechanism]

  type var = Field.Var.t

  let range_check (t : var) =
    let%bind actual =
      make_checked (fun () ->
          let _, _, actual_packed =
            Pickles.Scalar_challenge.to_field_checked' ~num_bits m
              (Kimchi_backend_common.Scalar_challenge.create t)
          in
          actual_packed )
    in
    Field.Checked.Assert.equal t actual

  let var_of_value x =
    Pickles_types.Vector.map ~f:Boolean.var_of_value (to_bits x)

  let of_field (x : Field.t) : t =
    of_bits
      (Pickles_types.Vector.of_list_and_length_exn
         (List.take (Field.unpack x) num_bits)
         Num_bits.n )

  let typ : (var, t) Typ.t =
    let (Typ typ) = Field.typ in
    Typ.transport
      (Typ { typ with check = (fun x -> make_checked_ast @@ range_check x) })
      ~there:to_field ~back:of_field

  let var_to_input (x : var) = Random_oracle_input.Chunked.packed (x, num_bits)

  let if_ = Tick.Run.Field.if_

  [%%endif]
end

module Poly = struct
  [%%versioned
  module Stable = struct
    module V2 = struct
      type ( 'pk
           , 'id
           , 'token_symbol
           , 'amount
           , 'nonce
           , 'receipt_chain_hash
           , 'delegate
           , 'state_hash
           , 'timing
           , 'permissions
           , 'zkapp_opt )
           t =
        { public_key : 'pk
        ; token_id : 'id
        ; token_symbol : 'token_symbol
        ; balance : 'amount
        ; nonce : 'nonce
        ; receipt_chain_hash : 'receipt_chain_hash
        ; delegate : 'delegate
        ; voting_for : 'state_hash
        ; timing : 'timing
        ; permissions : 'permissions
        ; zkapp : 'zkapp_opt
        }
      [@@deriving sexp, equal, compare, hash, yojson, fields, hlist]

      let to_latest = Fn.id
    end
  end]
end

let token = Poly.token_id

module Key = struct
  [%%versioned
  module Stable = struct
    module V1 = struct
      type t = Public_key.Compressed.Stable.V1.t
      [@@deriving sexp, equal, hash, compare, yojson]

      let to_latest = Fn.id
    end
  end]
end

module Identifier = Account_id

type key = Key.t [@@deriving sexp, equal, hash, compare, yojson]

module Timing = Account_timing

module Binable_arg = struct
  [%%versioned
  module Stable = struct
    module V2 = struct
      type t =
        ( Public_key.Compressed.Stable.V1.t
<<<<<<< HEAD
        , Token_id.Stable.V1.t
=======
        , Token_id.Stable.V2.t
        , Token_permissions.Stable.V1.t
>>>>>>> 6cd97aa6
        , Token_symbol.Stable.V1.t
        , Balance.Stable.V1.t
        , Nonce.Stable.V1.t
        , Receipt.Chain_hash.Stable.V1.t
        , Public_key.Compressed.Stable.V1.t option
        , State_hash.Stable.V1.t
        , Timing.Stable.V1.t
        , Permissions.Stable.V2.t
        , Zkapp_account.Stable.V2.t option )
        (* TODO: Cache the digest of this? *)
        Poly.Stable.V2.t
      [@@deriving sexp, equal, hash, compare, yojson]

      let to_latest = Fn.id

      let public_key (t : t) : key = t.public_key
    end
  end]
end

let check = Fn.id

[%%versioned_binable
module Stable = struct
  module V2 = struct
    type t = Binable_arg.Stable.V2.t
    [@@deriving sexp, equal, hash, compare, yojson]

    include
      Binable.Of_binable_without_uuid
        (Binable_arg.Stable.V2)
        (struct
          type nonrec t = t

          let to_binable = check

          let of_binable = check
        end)

    let to_latest = Fn.id

    let public_key (t : t) : key = t.public_key
  end
end]

[%%define_locally Stable.Latest.(public_key)]

let identifier ({ public_key; token_id; _ } : t) =
  Account_id.create public_key token_id

type value =
  ( Public_key.Compressed.t
  , Token_id.t
  , Token_symbol.t
  , Balance.t
  , Nonce.t
  , Receipt.Chain_hash.t
  , Public_key.Compressed.t option
  , State_hash.t
  , Timing.t
  , Permissions.t
  , Zkapp_account.t option )
  Poly.t
[@@deriving sexp]

let key_gen = Public_key.Compressed.gen

let initialize account_id : t =
  let public_key = Account_id.public_key account_id in
  let token_id = Account_id.token_id account_id in
  let delegate =
    (* Only allow delegation if this account is for the default token. *)
    if Token_id.(equal default token_id) then Some public_key else None
  in
  { public_key
  ; token_id
  ; token_symbol = ""
  ; balance = Balance.zero
  ; nonce = Nonce.zero
  ; receipt_chain_hash = Receipt.Chain_hash.empty
  ; delegate
  ; voting_for = State_hash.dummy
  ; timing = Timing.Untimed
  ; permissions = Permissions.user_default
  ; zkapp = None
  }

let hash_zkapp_account_opt = function
  | None ->
      Lazy.force Zkapp_account.default_digest
  | Some (a : Zkapp_account.t) ->
      Zkapp_account.digest a

let delegate_opt = Option.value ~default:Public_key.Compressed.empty

let to_input (t : t) =
  let open Random_oracle.Input.Chunked in
  let f mk acc field = mk (Core_kernel.Field.get field t) :: acc in
  Poly.Fields.fold ~init:[]
    ~public_key:(f Public_key.Compressed.to_input)
    ~token_id:(f Token_id.to_input) ~balance:(f Balance.to_input)
    ~token_symbol:(f Token_symbol.to_input) ~nonce:(f Nonce.to_input)
    ~receipt_chain_hash:(f Receipt.Chain_hash.to_input)
    ~delegate:(f (Fn.compose Public_key.Compressed.to_input delegate_opt))
    ~voting_for:(f State_hash.to_input) ~timing:(f Timing.to_input)
    ~zkapp:(f (Fn.compose field hash_zkapp_account_opt))
    ~permissions:(f Permissions.to_input)
  |> List.reduce_exn ~f:append

let crypto_hash_prefix = Hash_prefix.account

let crypto_hash t =
  Random_oracle.hash ~init:crypto_hash_prefix
    (Random_oracle.pack_input (to_input t))

[%%ifdef consensus_mechanism]

type var =
  ( Public_key.Compressed.var
  , Token_id.Checked.t
  , Token_symbol.var
  , Balance.var
  , Nonce.Checked.t
  , Receipt.Chain_hash.var
  , Public_key.Compressed.var
  , State_hash.var
  , Timing.var
  , Permissions.Checked.t
    (* TODO: This is a hack that lets us avoid unhashing zkApp accounts when we don't need to *)
  , Field.Var.t * Zkapp_account.t option As_prover.Ref.t )
  Poly.t

let identifier_of_var ({ public_key; token_id; _ } : var) =
  Account_id.Checked.create public_key token_id

let typ' zkapp =
<<<<<<< HEAD
  let spec =
    Data_spec.
      [ Public_key.Compressed.typ
      ; Token_id.typ
      ; Token_symbol.typ
      ; Balance.typ
      ; Nonce.typ
      ; Receipt.Chain_hash.typ
      ; Typ.transport Public_key.Compressed.typ ~there:delegate_opt
          ~back:(fun delegate ->
            if Public_key.Compressed.(equal empty) delegate then None
            else Some delegate )
      ; State_hash.typ
      ; Timing.typ
      ; Permissions.typ
      ; zkapp
      ; Data_as_hash.typ ~hash:hash_zkapp_uri
      ]
  in
  Typ.of_hlistable spec ~var_to_hlist:Poly.to_hlist ~var_of_hlist:Poly.of_hlist
=======
  Typ.of_hlistable
    [ Public_key.Compressed.typ
    ; Token_id.typ
    ; Token_permissions.typ
    ; Token_symbol.typ
    ; Balance.typ
    ; Nonce.typ
    ; Receipt.Chain_hash.typ
    ; Typ.transport Public_key.Compressed.typ ~there:delegate_opt
        ~back:(fun delegate ->
          if Public_key.Compressed.(equal empty) delegate then None
          else Some delegate )
    ; State_hash.typ
    ; Timing.typ
    ; Permissions.typ
    ; zkapp
    ]
    ~var_to_hlist:Poly.to_hlist ~var_of_hlist:Poly.of_hlist
>>>>>>> 6cd97aa6
    ~value_to_hlist:Poly.to_hlist ~value_of_hlist:Poly.of_hlist

let typ : (var, value) Typ.t =
  let zkapp :
      ( Field.Var.t * Zkapp_account.t option As_prover.Ref.t
      , Zkapp_account.t option )
      Typ.t =
    let account :
        (Zkapp_account.t option As_prover.Ref.t, Zkapp_account.t option) Typ.t =
      Typ.Internal.ref ()
    in
    Typ.(Field.typ * account)
    |> Typ.transport ~there:(fun x -> (hash_zkapp_account_opt x, x)) ~back:snd
  in
  typ' zkapp

let var_of_t
    ({ public_key
     ; token_id
     ; token_symbol
     ; balance
     ; nonce
     ; receipt_chain_hash
     ; delegate
     ; voting_for
     ; timing
     ; permissions
     ; zkapp
     } :
      value ) =
  { Poly.public_key = Public_key.Compressed.var_of_t public_key
  ; token_id = Token_id.Checked.constant token_id
  ; token_symbol = Token_symbol.var_of_value token_symbol
  ; balance = Balance.var_of_t balance
  ; nonce = Nonce.Checked.constant nonce
  ; receipt_chain_hash = Receipt.Chain_hash.var_of_t receipt_chain_hash
  ; delegate = Public_key.Compressed.var_of_t (delegate_opt delegate)
  ; voting_for = State_hash.var_of_t voting_for
  ; timing = Timing.var_of_t timing
  ; permissions = Permissions.Checked.constant permissions
  ; zkapp = Field.Var.constant (hash_zkapp_account_opt zkapp)
  }

module Checked = struct
  module Unhashed = struct
    type t =
      ( Public_key.Compressed.var
      , Token_id.Checked.t
      , Token_symbol.var
      , Balance.var
      , Nonce.Checked.t
      , Receipt.Chain_hash.var
      , Public_key.Compressed.var
      , State_hash.var
      , Timing.var
      , Permissions.Checked.t
      , Zkapp_account.Checked.t )
      Poly.t

    let typ : (t, Stable.Latest.t) Typ.t =
      typ'
        (Typ.transport Zkapp_account.typ
           ~there:(fun t -> Option.value t ~default:Zkapp_account.default)
           ~back:(fun t -> Some t) )
  end

  let to_input (t : var) =
    let f mk acc field = mk (Core_kernel.Field.get field t) :: acc in
    let open Random_oracle.Input.Chunked in
    List.reduce_exn ~f:append
      (Poly.Fields.fold ~init:[]
         ~zkapp:(f (fun (x, _) -> field x))
         ~permissions:(f Permissions.Checked.to_input)
         ~public_key:(f Public_key.Compressed.Checked.to_input)
         ~token_id:(f Token_id.Checked.to_input)
         ~token_symbol:(f Token_symbol.var_to_input)
         ~balance:(f Balance.var_to_input) ~nonce:(f Nonce.Checked.to_input)
         ~receipt_chain_hash:(f Receipt.Chain_hash.var_to_input)
         ~delegate:(f Public_key.Compressed.Checked.to_input)
         ~voting_for:(f State_hash.var_to_input)
         ~timing:(f Timing.var_to_input) )

  let digest t =
    make_checked (fun () ->
        Random_oracle.Checked.(
          hash ~init:crypto_hash_prefix (pack_input (to_input t))) )

  let balance_upper_bound = Bignum_bigint.(one lsl Balance.length_in_bits)

  let amount_upper_bound = Bignum_bigint.(one lsl Amount.length_in_bits)

  let min_balance_at_slot ~global_slot ~cliff_time ~cliff_amount ~vesting_period
      ~vesting_increment ~initial_minimum_balance =
    let%bind before_cliff = Global_slot.Checked.(global_slot < cliff_time) in
    let%bind else_branch =
      make_checked (fun () ->
          let _, slot_diff =
            Tick.Run.run_checked
              (Global_slot.Checked.sub_or_zero global_slot cliff_time)
          in
          let cliff_decrement = cliff_amount in
          let min_balance_less_cliff_decrement, _ =
            Tick.Run.run_checked
              (Balance.Checked.sub_amount_flagged initial_minimum_balance
                 cliff_decrement )
          in
          let num_periods, _ =
            Tick.Run.run_checked
              (Global_slot.Checked.div_mod slot_diff vesting_period)
          in
          let vesting_decrement =
            Tick.Run.Field.mul
              (Global_slot.Checked.to_field num_periods)
              (Amount.pack_var vesting_increment)
          in
          let min_balance_less_cliff_and_vesting_decrements =
            Tick.Run.run_checked
              (Balance.Checked.sub_or_zero min_balance_less_cliff_decrement
                 (Balance.Checked.Unsafe.of_field vesting_decrement) )
          in
          min_balance_less_cliff_and_vesting_decrements )
    in
    Balance.Checked.if_ before_cliff ~then_:initial_minimum_balance
      ~else_:else_branch

  let has_locked_tokens ~global_slot (t : var) =
    let open Timing.As_record in
    let { is_timed = _
        ; initial_minimum_balance
        ; cliff_time
        ; cliff_amount
        ; vesting_period
        ; vesting_increment
        } =
      t.timing
    in
    let%bind cur_min_balance =
      min_balance_at_slot ~global_slot ~initial_minimum_balance ~cliff_time
        ~cliff_amount ~vesting_period ~vesting_increment
    in
    let%map zero_min_balance =
      Balance.equal_var Balance.(var_of_t zero) cur_min_balance
    in
    (*Note: Untimed accounts will always have zero min balance*)
    Boolean.not zero_min_balance

  let has_permission ~to_ (account : var) =
    match to_ with
    | `Send ->
        Permissions.Auth_required.Checked.eval_no_proof account.permissions.send
          ~signature_verifies:Boolean.true_
    | `Receive ->
        Permissions.Auth_required.Checked.eval_no_proof
          account.permissions.receive ~signature_verifies:Boolean.false_
    | `Set_delegate ->
        Permissions.Auth_required.Checked.eval_no_proof
          account.permissions.set_delegate ~signature_verifies:Boolean.true_
end

[%%endif]

let digest = crypto_hash

let empty =
  { Poly.public_key = Public_key.Compressed.empty
  ; token_id = Token_id.default
  ; token_symbol = Token_symbol.default
  ; balance = Balance.zero
  ; nonce = Nonce.zero
  ; receipt_chain_hash = Receipt.Chain_hash.empty
  ; delegate = None
  ; voting_for = State_hash.dummy
  ; timing = Timing.Untimed
  ; permissions =
      Permissions.user_default
      (* TODO: This should maybe be Permissions.empty *)
  ; zkapp = None
  }

let empty_digest = digest empty

let create account_id balance =
  let public_key = Account_id.public_key account_id in
  let token_id = Account_id.token_id account_id in
  let delegate =
    (* Only allow delegation if this account is for the default token. *)
    if Token_id.(equal default) token_id then Some public_key else None
  in
  { Poly.public_key
  ; token_id
  ; token_symbol = Token_symbol.default
  ; balance
  ; nonce = Nonce.zero
  ; receipt_chain_hash = Receipt.Chain_hash.empty
  ; delegate
  ; voting_for = State_hash.dummy
  ; timing = Timing.Untimed
  ; permissions = Permissions.user_default
  ; zkapp = None
  }

let create_timed account_id balance ~initial_minimum_balance ~cliff_time
    ~cliff_amount ~vesting_period ~vesting_increment =
  if Global_slot.(equal vesting_period zero) then
    Or_error.errorf
      !"Error creating timed account for account id %{sexp: Account_id.t}: \
        vesting period must be greater than zero"
      account_id
  else
    let public_key = Account_id.public_key account_id in
    let token_id = Account_id.token_id account_id in
    let delegate =
      (* Only allow delegation if this account is for the default token. *)
      if Token_id.(equal default) token_id then Some public_key else None
    in
    Or_error.return
      { Poly.public_key
      ; token_id
      ; token_symbol = Token_symbol.default
      ; balance
      ; nonce = Nonce.zero
      ; receipt_chain_hash = Receipt.Chain_hash.empty
      ; delegate
      ; voting_for = State_hash.dummy
      ; zkapp = None
      ; permissions = Permissions.user_default
      ; timing =
          Timing.Timed
            { initial_minimum_balance
            ; cliff_time
            ; cliff_amount
            ; vesting_period
            ; vesting_increment
            }
      }

(* no vesting after cliff time + 1 slot *)
let create_time_locked public_key balance ~initial_minimum_balance ~cliff_time =
  create_timed public_key balance ~initial_minimum_balance ~cliff_time
    ~vesting_period:Global_slot.(succ zero)
    ~vesting_increment:initial_minimum_balance

let min_balance_at_slot ~global_slot ~cliff_time ~cliff_amount ~vesting_period
    ~vesting_increment ~initial_minimum_balance =
  let open Unsigned in
  if Global_slot.(global_slot < cliff_time) then initial_minimum_balance
    (* If vesting period is zero then everything vests immediately at the cliff *)
  else if Global_slot.(equal vesting_period zero) then Balance.zero
  else
    match Balance.(initial_minimum_balance - cliff_amount) with
    | None ->
        Balance.zero
    | Some min_balance_past_cliff -> (
        (* take advantage of fact that global slots are uint32's *)
        let num_periods =
          UInt32.(
            Infix.((global_slot - cliff_time) / vesting_period)
            |> to_int64 |> UInt64.of_int64)
        in
        let vesting_decrement =
          let vesting_increment = Amount.to_uint64 vesting_increment in
          if
            try
              UInt64.(compare Infix.(max_int / num_periods) vesting_increment)
              < 0
            with Division_by_zero -> false
          then
            (* The vesting decrement will overflow, use [max_int] instead. *)
            UInt64.max_int |> Amount.of_uint64
          else
            UInt64.Infix.(num_periods * vesting_increment) |> Amount.of_uint64
        in
        match Balance.(min_balance_past_cliff - vesting_decrement) with
        | None ->
            Balance.zero
        | Some amt ->
            amt )

let incremental_balance_between_slots ~start_slot ~end_slot ~cliff_time
    ~cliff_amount ~vesting_period ~vesting_increment ~initial_minimum_balance :
    Unsigned.UInt64.t =
  let open Unsigned in
  let min_balance_at_start_slot =
    min_balance_at_slot ~global_slot:start_slot ~cliff_time ~cliff_amount
      ~vesting_period ~vesting_increment ~initial_minimum_balance
    |> Balance.to_amount |> Amount.to_uint64
  in
  let min_balance_at_end_slot =
    min_balance_at_slot ~global_slot:end_slot ~cliff_time ~cliff_amount
      ~vesting_period ~vesting_increment ~initial_minimum_balance
    |> Balance.to_amount |> Amount.to_uint64
  in
  UInt64.Infix.(min_balance_at_start_slot - min_balance_at_end_slot)

let has_locked_tokens ~global_slot (account : t) =
  match account.timing with
  | Untimed ->
      false
  | Timed
      { initial_minimum_balance
      ; cliff_time
      ; cliff_amount
      ; vesting_period
      ; vesting_increment
      } ->
      let curr_min_balance =
        min_balance_at_slot ~global_slot ~cliff_time ~cliff_amount
          ~vesting_period ~vesting_increment ~initial_minimum_balance
      in
      Balance.(curr_min_balance > zero)

let has_permission ~to_ (account : t) =
  match to_ with
  | `Send ->
      Permissions.Auth_required.check account.permissions.send
        Control.Tag.Signature
  | `Receive ->
      Permissions.Auth_required.check account.permissions.receive
        Control.Tag.None_given
  | `Set_delegate ->
      Permissions.Auth_required.check account.permissions.set_delegate
        Control.Tag.Signature

let liquid_balance_at_slot ~global_slot (account : t) =
  match account.timing with
  | Untimed ->
      account.balance
  | Timed
      { initial_minimum_balance
      ; cliff_time
      ; cliff_amount
      ; vesting_period
      ; vesting_increment
      } ->
      Balance.sub_amount account.balance
        (Balance.to_amount
           (min_balance_at_slot ~global_slot ~cliff_time ~cliff_amount
              ~vesting_period ~vesting_increment ~initial_minimum_balance ) )
      |> Option.value_exn

let gen =
  let open Quickcheck.Let_syntax in
  let%bind public_key = Public_key.Compressed.gen in
  let%bind token_id = Token_id.gen in
  let%map balance = Currency.Balance.gen in
  create (Account_id.create public_key token_id) balance

let gen_with_constrained_balance ~low ~high =
  let open Quickcheck.Let_syntax in
  let%bind public_key = Public_key.Compressed.gen in
  let%bind token_id = Token_id.gen in
  let%map balance = Currency.Balance.gen_incl low high in
  create (Account_id.create public_key token_id) balance

let gen_timed =
  let open Quickcheck.Let_syntax in
  let%bind public_key = Public_key.Compressed.gen in
  let%bind token_id = Token_id.gen in
  let account_id = Account_id.create public_key token_id in
  let%bind balance = Currency.Balance.gen in
  let%bind initial_minimum_balance = Currency.Balance.gen in
  let%bind cliff_time = Global_slot.gen in
  let%bind cliff_amount = Amount.gen in
  (* vesting period must be at least one to avoid division by zero *)
  let%bind vesting_period =
    Int.gen_incl 1 100 >>= Fn.compose return Global_slot.of_int
  in
  let%map vesting_increment = Amount.gen in
  create_timed account_id balance ~initial_minimum_balance ~cliff_time
    ~cliff_amount ~vesting_period ~vesting_increment<|MERGE_RESOLUTION|>--- conflicted
+++ resolved
@@ -280,12 +280,7 @@
     module V2 = struct
       type t =
         ( Public_key.Compressed.Stable.V1.t
-<<<<<<< HEAD
-        , Token_id.Stable.V1.t
-=======
         , Token_id.Stable.V2.t
-        , Token_permissions.Stable.V1.t
->>>>>>> 6cd97aa6
         , Token_symbol.Stable.V1.t
         , Balance.Stable.V1.t
         , Nonce.Stable.V1.t
@@ -422,32 +417,9 @@
   Account_id.Checked.create public_key token_id
 
 let typ' zkapp =
-<<<<<<< HEAD
-  let spec =
-    Data_spec.
-      [ Public_key.Compressed.typ
-      ; Token_id.typ
-      ; Token_symbol.typ
-      ; Balance.typ
-      ; Nonce.typ
-      ; Receipt.Chain_hash.typ
-      ; Typ.transport Public_key.Compressed.typ ~there:delegate_opt
-          ~back:(fun delegate ->
-            if Public_key.Compressed.(equal empty) delegate then None
-            else Some delegate )
-      ; State_hash.typ
-      ; Timing.typ
-      ; Permissions.typ
-      ; zkapp
-      ; Data_as_hash.typ ~hash:hash_zkapp_uri
-      ]
-  in
-  Typ.of_hlistable spec ~var_to_hlist:Poly.to_hlist ~var_of_hlist:Poly.of_hlist
-=======
   Typ.of_hlistable
     [ Public_key.Compressed.typ
     ; Token_id.typ
-    ; Token_permissions.typ
     ; Token_symbol.typ
     ; Balance.typ
     ; Nonce.typ
@@ -462,7 +434,6 @@
     ; zkapp
     ]
     ~var_to_hlist:Poly.to_hlist ~var_of_hlist:Poly.of_hlist
->>>>>>> 6cd97aa6
     ~value_to_hlist:Poly.to_hlist ~value_of_hlist:Poly.of_hlist
 
 let typ : (var, value) Typ.t =
