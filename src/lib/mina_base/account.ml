--- conflicted
+++ resolved
@@ -878,18 +878,9 @@
   let%map cliff_time = gen_incl (of_int 1) vesting_end in
   (cliff_time, vesting_end, vesting_period)
 
-<<<<<<< HEAD
-let gen_at_least_one_vesting_period ~min_vesting_periods =
-  let open Quickcheck.Generator.Let_syntax in
-  let open Global_slot in
-  (* vesting period must be at least one to avoid division by zero *)
-  assert (Int.(min_vesting_periods >= 1)) ;
-  let vesting_period = Global_slot.of_int min_vesting_periods in
-=======
 let gen_with_vesting_period vesting_period =
   let open Quickcheck.Generator.Let_syntax in
   let open Global_slot in
->>>>>>> 1184a6eb
   let min_vesting_end = succ vesting_period in
   let%bind vesting_end = gen_incl min_vesting_end max_value in
   let max_cliff_time = Option.value_exn @@ sub vesting_end vesting_period in
