--- conflicted
+++ resolved
@@ -133,19 +133,14 @@
         List.init 8 ~f:var.constructor @ acc )
       ~account_proved_state_precondition_unsatisfied:add
       ~account_is_new_precondition_unsatisfied:add
-<<<<<<< HEAD
-      ~protocol_state_precondition_unsatisfied:add ~incorrect_nonce:add
+      ~protocol_state_precondition_unsatisfied:add
+      ~valid_while_precondition_unsatisfied:add ~incorrect_nonce:add
       ~invalid_fee_excess:add
       ~incorrect_verification_key:(fun acc var ->
         var.constructor
           (`Expected_verification_key Side_loaded_verification_key.dummy)
         :: acc )
       ~cancelled:add
-=======
-      ~protocol_state_precondition_unsatisfied:add
-      ~valid_while_precondition_unsatisfied:add ~incorrect_nonce:add
-      ~invalid_fee_excess:add ~cancelled:add
->>>>>>> 7df96fc9
 
   let gen = Quickcheck.Generator.of_list all
 
