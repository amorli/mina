[%%import "/src/config.mlh"]

open Core_kernel

(* if these items change, please also change
   Transaction_snark.Base.User_command_failure.t
   and update the code following it
*)
module Failure = struct
  module Permission = struct
    [%%versioned
    module Stable = struct
      module V1 = struct
        type t =
          | Balance
          | Timing_existing_account
          | Delegate
          | App_state
          | Verification_key
          | Sequence_state
          | Snapp_uri
          | Token_symbol
          | Permissions
          | Nonce
          | Voting_for
        [@@deriving sexp, yojson, equal, compare, enum, hash, variants]

        let to_latest = Fn.id
      end
    end]

    let all =
      let add acc var = var.Variantslib.Variant.constructor :: acc in
      Variants.fold ~init:[] ~balance:add ~timing_existing_account:add
        ~delegate:add ~app_state:add ~verification_key:add ~sequence_state:add
        ~snapp_uri:add ~token_symbol:add ~permissions:add ~nonce:add
        ~voting_for:add

    let to_string x = Variants.to_name x

    let of_string = function
      | "Balance" ->
          Ok Balance
      | "Timing_existing_account" ->
          Ok Timing_existing_account
      | "Delegate" ->
          Ok Delegate
      | "App_state" ->
          Ok App_state
      | "Verification_key" ->
          Ok Verification_key
      | "Sequence_state" ->
          Ok Sequence_state
      | "Snapp_uri" ->
          Ok Snapp_uri
      | "Token_symbol" ->
          Ok Token_symbol
      | "Permissions" ->
          Ok Permissions
      | "Nonce" ->
          Ok Nonce
      | "Voting_for" ->
          Ok Voting_for
      | _ ->
          Error
            "Signed_command_status.Failure.Permission.of_string: Unknown value"

    let describe = function
      | Balance ->
          "balance"
      | Timing_existing_account ->
          "timing because the account already exists"
      | Delegate ->
          "delegate"
      | App_state ->
          "app state"
      | Verification_key ->
          "verification key"
      | Sequence_state ->
          "sequence state"
      | Snapp_uri ->
          "snapp URI"
      | Token_symbol ->
          "token symbol"
      | Permissions ->
          "permissions"
      | Nonce ->
          "nonce"
      | Voting_for ->
          "voted-for state hash"
  end

  [%%versioned
  module Stable = struct
    module V2 = struct
      type t =
        | Predicate [@value 1]
        | Source_not_present
        | Receiver_not_present
        | Amount_insufficient_to_create_account
        | Cannot_pay_creation_fee_in_token
        | Source_insufficient_balance
        | Source_minimum_balance_violation
        | Receiver_already_exists
        | Token_owner_not_caller
        | Overflow
<<<<<<< HEAD
        | Signed_command_on_snapp_account
        | Snapp_account_not_present
        | Update_not_permitted of Permission.Stable.V1.t
=======
        | Global_excess_overflow
        | Local_excess_overflow
        | Signed_command_on_zkapp_account
        | Zkapp_account_not_present
        | Update_not_permitted_balance
        | Update_not_permitted_timing_existing_account
        | Update_not_permitted_delegate
        | Update_not_permitted_app_state
        | Update_not_permitted_verification_key
        | Update_not_permitted_sequence_state
        | Update_not_permitted_zkapp_uri
        | Update_not_permitted_token_symbol
        | Update_not_permitted_permissions
        | Update_not_permitted_nonce
        | Update_not_permitted_voting_for
>>>>>>> e5be6eec
        | Parties_replay_check_failed
        | Fee_payer_nonce_must_increase
        | Fee_payer_must_be_signed
        | Account_balance_precondition_unsatisfied
        | Account_nonce_precondition_unsatisfied
        | Account_receipt_chain_hash_precondition_unsatisfied
        | Account_delegate_precondition_unsatisfied
        | Account_sequence_state_precondition_unsatisfied
        | Account_app_state_precondition_unsatisfied of int
        | Account_proved_state_precondition_unsatisfied
        | Protocol_state_precondition_unsatisfied
        | Incorrect_nonce
        | Invalid_fee_excess
      [@@deriving sexp, yojson, equal, compare, variants, hash]

      let to_latest = Fn.id
    end
  end]

  module Collection = struct
    (* bin_io used to archive extensional blocks, doesn't need versioning *)
    type display = (int * Stable.Latest.t list) list
    [@@deriving equal, yojson, sexp, bin_io_unversioned]

    [%%versioned
    module Stable = struct
      module V1 = struct
        type t = Stable.V2.t list list
        [@@deriving equal, compare, yojson, sexp, hash]

        let to_latest = Fn.id
      end
    end]

    let to_display t =
      let _, display =
        List.fold_right t ~init:(0, []) ~f:(fun bucket (index, acc) ->
            if List.is_empty bucket then (index + 1, acc)
            else (index + 1, (index, bucket) :: acc))
      in
      display

    let empty = []

    let of_single_failure f : t = [ [ f ] ]

    let is_empty : t -> bool = Fn.compose List.is_empty List.concat
  end

  type failure = t

  let failure_min = min

  let failure_max = max

  let all =
    let add acc var = var.Variantslib.Variant.constructor :: acc in
    Variants.fold ~init:[] ~predicate:add ~source_not_present:add
      ~receiver_not_present:add ~amount_insufficient_to_create_account:add
      ~cannot_pay_creation_fee_in_token:add ~source_insufficient_balance:add
      ~source_minimum_balance_violation:add ~receiver_already_exists:add
<<<<<<< HEAD
      ~not_token_owner:add ~mismatched_token_permissions:add ~overflow:add
      ~signed_command_on_snapp_account:add ~snapp_account_not_present:add
      ~update_not_permitted:(fun acc { Variantslib.Variant.constructor; _ } ->
        List.rev_append (List.rev_map ~f:constructor Permission.all) acc)
      ~parties_replay_check_failed:add ~fee_payer_nonce_must_increase:add
      ~incorrect_nonce:add ~invalid_fee_excess:add

  let gen = Quickcheck.Generator.of_list all

  let to_string x =
    match x with
    | Update_not_permitted permission ->
        sprintf "Update_not_permitted(%s)" (Permission.to_string permission)
    | _ ->
        Variants.to_name x
=======
      ~token_owner_not_caller:add ~overflow:add ~global_excess_overflow:add
      ~local_excess_overflow:add ~signed_command_on_zkapp_account:add
      ~zkapp_account_not_present:add ~update_not_permitted_balance:add
      ~update_not_permitted_timing_existing_account:add
      ~update_not_permitted_delegate:add ~update_not_permitted_app_state:add
      ~update_not_permitted_verification_key:add
      ~update_not_permitted_sequence_state:add
      ~update_not_permitted_zkapp_uri:add ~update_not_permitted_token_symbol:add
      ~update_not_permitted_permissions:add ~update_not_permitted_nonce:add
      ~update_not_permitted_voting_for:add ~parties_replay_check_failed:add
      ~fee_payer_nonce_must_increase:add ~fee_payer_must_be_signed:add
      ~account_balance_precondition_unsatisfied:add
      ~account_nonce_precondition_unsatisfied:add
      ~account_receipt_chain_hash_precondition_unsatisfied:add
      ~account_delegate_precondition_unsatisfied:add
      ~account_sequence_state_precondition_unsatisfied:add
      ~account_app_state_precondition_unsatisfied:(fun acc var ->
        List.init 8 ~f:var.constructor @ acc)
      ~account_proved_state_precondition_unsatisfied:add
      ~protocol_state_precondition_unsatisfied:add ~incorrect_nonce:add
      ~invalid_fee_excess:add

  let gen = Quickcheck.Generator.of_list all

  let to_string = function
    | Predicate ->
        "Predicate"
    | Source_not_present ->
        "Source_not_present"
    | Receiver_not_present ->
        "Receiver_not_present"
    | Amount_insufficient_to_create_account ->
        "Amount_insufficient_to_create_account"
    | Cannot_pay_creation_fee_in_token ->
        "Cannot_pay_creation_fee_in_token"
    | Source_insufficient_balance ->
        "Source_insufficient_balance"
    | Source_minimum_balance_violation ->
        "Source_minimum_balance_violation"
    | Receiver_already_exists ->
        "Receiver_already_exists"
    | Token_owner_not_caller ->
        "Token_owner_not_caller"
    | Overflow ->
        "Overflow"
    | Global_excess_overflow ->
        "Global_excess_overflow"
    | Local_excess_overflow ->
        "Local_excess_overflow"
    | Signed_command_on_zkapp_account ->
        "Signed_command_on_zkapp_account"
    | Zkapp_account_not_present ->
        "Zkapp_account_not_present"
    | Update_not_permitted_balance ->
        "Update_not_permitted_balance"
    | Update_not_permitted_timing_existing_account ->
        "Update_not_permitted_timing_existing_account"
    | Update_not_permitted_delegate ->
        "update_not_permitted_delegate"
    | Update_not_permitted_app_state ->
        "Update_not_permitted_app_state"
    | Update_not_permitted_verification_key ->
        "Update_not_permitted_verification_key"
    | Update_not_permitted_sequence_state ->
        "Update_not_permitted_sequence_state"
    | Update_not_permitted_zkapp_uri ->
        "Update_not_permitted_zkapp_uri"
    | Update_not_permitted_token_symbol ->
        "Update_not_permitted_token_symbol"
    | Update_not_permitted_permissions ->
        "Update_not_permitted_permissions"
    | Update_not_permitted_nonce ->
        "Update_not_permitted_nonce"
    | Update_not_permitted_voting_for ->
        "Update_not_permitted_voting_for"
    | Parties_replay_check_failed ->
        "Parties_replay_check_failed"
    | Fee_payer_nonce_must_increase ->
        "Fee_payer_nonce_must_increase"
    | Fee_payer_must_be_signed ->
        "Fee_payer_must_be_signed"
    | Account_balance_precondition_unsatisfied ->
        "Account_balance_precondition_unsatisfied"
    | Account_nonce_precondition_unsatisfied ->
        "Account_nonce_precondition_unsatisfied"
    | Account_receipt_chain_hash_precondition_unsatisfied ->
        "Account_receipt_chain_hash_precondition_unsatisfied"
    | Account_delegate_precondition_unsatisfied ->
        "Account_delegate_precondition_unsatisfied"
    | Account_sequence_state_precondition_unsatisfied ->
        "Account_sequence_state_precondition_unsatisfied"
    | Account_app_state_precondition_unsatisfied i ->
        sprintf "Account_app_state_%i_precondition_unsatisfied" i
    | Account_proved_state_precondition_unsatisfied ->
        "Account_proved_state_precondition_unsatisfied"
    | Protocol_state_precondition_unsatisfied ->
        "Protocol_state_precondition_unsatisfied"
    | Incorrect_nonce ->
        "Incorrect_nonce"
    | Invalid_fee_excess ->
        "Invalid_fee_excess"
>>>>>>> e5be6eec

  let of_string = function
    | "Predicate" ->
        Ok Predicate
    | "Source_not_present" ->
        Ok Source_not_present
    | "Receiver_not_present" ->
        Ok Receiver_not_present
    | "Amount_insufficient_to_create_account" ->
        Ok Amount_insufficient_to_create_account
    | "Cannot_pay_creation_fee_in_token" ->
        Ok Cannot_pay_creation_fee_in_token
    | "Source_insufficient_balance" ->
        Ok Source_insufficient_balance
    | "Source_minimum_balance_violation" ->
        Ok Source_minimum_balance_violation
    | "Receiver_already_exists" ->
        Ok Receiver_already_exists
    | "Token_owner_not_caller" ->
        Ok Token_owner_not_caller
    | "Overflow" ->
        Ok Overflow
<<<<<<< HEAD
    | "Signed_command_on_snapp_account" ->
        Ok Signed_command_on_snapp_account
    | "Snapp_account_not_present" ->
        Ok Snapp_account_not_present
=======
    | "Global_excess_overflow" ->
        Ok Global_excess_overflow
    | "Local_excess_overflow" ->
        Ok Local_excess_overflow
    | "Signed_command_on_zkapp_account" ->
        Ok Signed_command_on_zkapp_account
    | "Zkapp_account_not_present" ->
        Ok Zkapp_account_not_present
    | "Update_not_permitted_balance" ->
        Ok Update_not_permitted_balance
    | "Update_not_permitted_timing_existing_account" ->
        Ok Update_not_permitted_timing_existing_account
    | "update_not_permitted_delegate" ->
        Ok Update_not_permitted_delegate
    | "Update_not_permitted_app_state" ->
        Ok Update_not_permitted_app_state
    | "Update_not_permitted_verification_key" ->
        Ok Update_not_permitted_verification_key
    | "Update_not_permitted_sequence_state" ->
        Ok Update_not_permitted_sequence_state
    | "Update_not_permitted_zkapp_uri" ->
        Ok Update_not_permitted_zkapp_uri
    | "Update_not_permitted_token_symbol" ->
        Ok Update_not_permitted_token_symbol
    | "Update_not_permitted_permissions" ->
        Ok Update_not_permitted_permissions
    | "Update_not_permitted_nonce" ->
        Ok Update_not_permitted_nonce
    | "Update_not_permitted_voting_for" ->
        Ok Update_not_permitted_voting_for
>>>>>>> e5be6eec
    | "Parties_replay_check_failed" ->
        Ok Parties_replay_check_failed
    | "Fee_payer_nonce_must_increase" ->
        Ok Fee_payer_nonce_must_increase
    | "Fee_payer_must_be_signed" ->
        Ok Fee_payer_must_be_signed
    | "Account_balance_precondition_unsatisfied" ->
        Ok Account_balance_precondition_unsatisfied
    | "Account_nonce_precondition_unsatisfied" ->
        Ok Account_nonce_precondition_unsatisfied
    | "Account_receipt_chain_hash_precondition_unsatisfied" ->
        Ok Account_receipt_chain_hash_precondition_unsatisfied
    | "Account_delegate_precondition_unsatisfied" ->
        Ok Account_delegate_precondition_unsatisfied
    | "Account_sequence_state_precondition_unsatisfied" ->
        Ok Account_sequence_state_precondition_unsatisfied
    | "Account_proved_state_precondition_unsatisfied" ->
        Ok Account_proved_state_precondition_unsatisfied
    | "Protocol_state_precondition_unsatisfied" ->
        Ok Protocol_state_precondition_unsatisfied
    | "Incorrect_nonce" ->
        Ok Incorrect_nonce
    | "Invalid_fee_excess" ->
        Ok Invalid_fee_excess
<<<<<<< HEAD
    | s ->
        let open Result.Let_syntax in
        let failure =
          Error "Signed_command_status.Failure.of_string: Unknown value"
        in
        let prefix = "Update_not_permitted(" in
        if String.is_prefix s ~prefix then
          let%bind permission =
            Permission.of_string
              (String.sub s ~pos:(String.length prefix)
                 ~len:(String.length s - String.length prefix - 1))
          in
          if Char.equal s.[String.length s - 1] ')' then
            Ok (Update_not_permitted permission)
          else failure
        else failure
=======
    | str -> (
        let res =
          List.find_map
            ~f:(fun (prefix, suffix, parse) ->
              Option.try_with (fun () ->
                  assert (
                    String.length str
                    >= String.length prefix + String.length suffix ) ;
                  for i = 0 to String.length prefix - 1 do
                    assert (Char.equal prefix.[i] str.[i])
                  done ;
                  for
                    i = String.length str - String.length suffix
                    to String.length str - 1
                  do
                    assert (Char.equal suffix.[i] str.[i])
                  done ;
                  parse
                    (String.sub str ~pos:(String.length prefix)
                       ~len:(String.length str - String.length suffix))))
            [ ( "Account_app_state"
              , "precondition_unsatisfied"
              , fun str ->
                  Account_app_state_precondition_unsatisfied (int_of_string str)
              )
            ]
        in
        match res with
        | Some res ->
            Ok res
        | None ->
            Error "Transaction_status.Failure.of_string: Unknown value" )
>>>>>>> e5be6eec

  let%test_unit "of_string(to_string) roundtrip" =
    List.iter all ~f:(fun failure ->
        [%test_eq: (t, string) Result.t]
          (of_string (to_string failure))
          (Ok failure))

  let describe = function
    | Predicate ->
        "A predicate failed"
    | Source_not_present ->
        "The source account does not exist"
    | Receiver_not_present ->
        "The receiver account does not exist"
    | Amount_insufficient_to_create_account ->
        "Cannot create account: transaction amount is smaller than the account \
         creation fee"
    | Cannot_pay_creation_fee_in_token ->
        "Cannot create account: account creation fees cannot be paid in \
         non-default tokens"
    | Source_insufficient_balance ->
        "The source account has an insufficient balance"
    | Source_minimum_balance_violation ->
        "The source account requires a minimum balance"
    | Receiver_already_exists ->
        "Attempted to create an account that already exists"
    | Token_owner_not_caller ->
        "A party used a non-default token but its caller was not the token \
         owner"
    | Overflow ->
        "The resulting balance is too large to store"
    | Global_excess_overflow ->
        "The resulting global fee excess is too large to store"
    | Local_excess_overflow ->
        "The resulting local fee excess is too large to store"
    | Signed_command_on_zkapp_account ->
        "The source of a signed command cannot be a snapp account"
    | Zkapp_account_not_present ->
        "A snapp account does not exist"
<<<<<<< HEAD
    | Update_not_permitted permission ->
        sprintf
          "The authentication for an account didn't allow the requested update \
           to its %s"
          (Permission.describe permission)
=======
    | Update_not_permitted_balance ->
        "The authentication for an account didn't allow the requested update \
         to its balance"
    | Update_not_permitted_timing_existing_account ->
        "The timing of an existing account cannot be updated"
    | Update_not_permitted_delegate ->
        "The authentication for an account didn't allow the requested update \
         to its delegate"
    | Update_not_permitted_app_state ->
        "The authentication for an account didn't allow the requested update \
         to its app state"
    | Update_not_permitted_verification_key ->
        "The authentication for an account didn't allow the requested update \
         to its verification key"
    | Update_not_permitted_sequence_state ->
        "The authentication for an account didn't allow the requested update \
         to its sequence state"
    | Update_not_permitted_zkapp_uri ->
        "The authentication for an account didn't allow the requested update \
         to its snapp URI"
    | Update_not_permitted_token_symbol ->
        "The authentication for an account didn't allow the requested update \
         to its token symbol"
    | Update_not_permitted_permissions ->
        "The authentication for an account didn't allow the requested update \
         to its permissions"
    | Update_not_permitted_nonce ->
        "The authentication for an account didn't allow the requested update \
         to its nonce"
    | Update_not_permitted_voting_for ->
        "The authentication for an account didn't allow the requested update \
         to its voted-for state hash"
>>>>>>> e5be6eec
    | Parties_replay_check_failed ->
        "Check to avoid replays failed. The party must increment nonce or use \
         full commitment if the authorization is a signature"
    | Fee_payer_nonce_must_increase ->
        "Fee payer party must increment its nonce"
    | Fee_payer_must_be_signed ->
        "Fee payer party must have a valid signature"
    | Account_balance_precondition_unsatisfied ->
        "The party's account balance precondition was unsatisfied"
    | Account_nonce_precondition_unsatisfied ->
        "The party's account nonce precondition was unsatisfied"
    | Account_receipt_chain_hash_precondition_unsatisfied ->
        "The party's account receipt-chain hash precondition was unsatisfied"
    | Account_delegate_precondition_unsatisfied ->
        "The party's account delegate precondition was unsatisfied"
    | Account_sequence_state_precondition_unsatisfied ->
        "The party's account sequence state precondition was unsatisfied"
    | Account_app_state_precondition_unsatisfied i ->
        sprintf
          "The party's account app state (%i) precondition was unsatisfied" i
    | Account_proved_state_precondition_unsatisfied ->
        "The party's account proved state precondition was unsatisfied"
    | Protocol_state_precondition_unsatisfied ->
        "The party's protocol state precondition unsatisfied"
    | Incorrect_nonce ->
        "Incorrect nonce"
    | Invalid_fee_excess ->
        "Fee excess from parties transaction more than the transaction fees"
end

[%%versioned
module Stable = struct
  module V2 = struct
    type t = Applied | Failed of Failure.Collection.Stable.V1.t
    [@@deriving sexp, yojson, equal, compare]

    let to_latest = Fn.id
  end
end]<|MERGE_RESOLUTION|>--- conflicted
+++ resolved
@@ -18,7 +18,7 @@
           | App_state
           | Verification_key
           | Sequence_state
-          | Snapp_uri
+          | Zkapp_uri
           | Token_symbol
           | Permissions
           | Nonce
@@ -33,7 +33,7 @@
       let add acc var = var.Variantslib.Variant.constructor :: acc in
       Variants.fold ~init:[] ~balance:add ~timing_existing_account:add
         ~delegate:add ~app_state:add ~verification_key:add ~sequence_state:add
-        ~snapp_uri:add ~token_symbol:add ~permissions:add ~nonce:add
+        ~zkapp_uri:add ~token_symbol:add ~permissions:add ~nonce:add
         ~voting_for:add
 
     let to_string x = Variants.to_name x
@@ -51,8 +51,8 @@
           Ok Verification_key
       | "Sequence_state" ->
           Ok Sequence_state
-      | "Snapp_uri" ->
-          Ok Snapp_uri
+      | "Zkapp_uri" ->
+          Ok Zkapp_uri
       | "Token_symbol" ->
           Ok Token_symbol
       | "Permissions" ->
@@ -78,8 +78,8 @@
           "verification key"
       | Sequence_state ->
           "sequence state"
-      | Snapp_uri ->
-          "snapp URI"
+      | Zkapp_uri ->
+          "zkApp URI"
       | Token_symbol ->
           "token symbol"
       | Permissions ->
@@ -104,27 +104,11 @@
         | Receiver_already_exists
         | Token_owner_not_caller
         | Overflow
-<<<<<<< HEAD
-        | Signed_command_on_snapp_account
-        | Snapp_account_not_present
-        | Update_not_permitted of Permission.Stable.V1.t
-=======
         | Global_excess_overflow
         | Local_excess_overflow
         | Signed_command_on_zkapp_account
         | Zkapp_account_not_present
-        | Update_not_permitted_balance
-        | Update_not_permitted_timing_existing_account
-        | Update_not_permitted_delegate
-        | Update_not_permitted_app_state
-        | Update_not_permitted_verification_key
-        | Update_not_permitted_sequence_state
-        | Update_not_permitted_zkapp_uri
-        | Update_not_permitted_token_symbol
-        | Update_not_permitted_permissions
-        | Update_not_permitted_nonce
-        | Update_not_permitted_voting_for
->>>>>>> e5be6eec
+        | Update_not_permitted of Permission.Stable.V1.t
         | Parties_replay_check_failed
         | Fee_payer_nonce_must_increase
         | Fee_payer_must_be_signed
@@ -186,34 +170,13 @@
       ~receiver_not_present:add ~amount_insufficient_to_create_account:add
       ~cannot_pay_creation_fee_in_token:add ~source_insufficient_balance:add
       ~source_minimum_balance_violation:add ~receiver_already_exists:add
-<<<<<<< HEAD
-      ~not_token_owner:add ~mismatched_token_permissions:add ~overflow:add
-      ~signed_command_on_snapp_account:add ~snapp_account_not_present:add
+      ~token_owner_not_caller:add ~overflow:add ~global_excess_overflow:add
+      ~local_excess_overflow:add ~signed_command_on_zkapp_account:add
+      ~zkapp_account_not_present:add
       ~update_not_permitted:(fun acc { Variantslib.Variant.constructor; _ } ->
         List.rev_append (List.rev_map ~f:constructor Permission.all) acc)
       ~parties_replay_check_failed:add ~fee_payer_nonce_must_increase:add
-      ~incorrect_nonce:add ~invalid_fee_excess:add
-
-  let gen = Quickcheck.Generator.of_list all
-
-  let to_string x =
-    match x with
-    | Update_not_permitted permission ->
-        sprintf "Update_not_permitted(%s)" (Permission.to_string permission)
-    | _ ->
-        Variants.to_name x
-=======
-      ~token_owner_not_caller:add ~overflow:add ~global_excess_overflow:add
-      ~local_excess_overflow:add ~signed_command_on_zkapp_account:add
-      ~zkapp_account_not_present:add ~update_not_permitted_balance:add
-      ~update_not_permitted_timing_existing_account:add
-      ~update_not_permitted_delegate:add ~update_not_permitted_app_state:add
-      ~update_not_permitted_verification_key:add
-      ~update_not_permitted_sequence_state:add
-      ~update_not_permitted_zkapp_uri:add ~update_not_permitted_token_symbol:add
-      ~update_not_permitted_permissions:add ~update_not_permitted_nonce:add
-      ~update_not_permitted_voting_for:add ~parties_replay_check_failed:add
-      ~fee_payer_nonce_must_increase:add ~fee_payer_must_be_signed:add
+      ~fee_payer_must_be_signed:add
       ~account_balance_precondition_unsatisfied:add
       ~account_nonce_precondition_unsatisfied:add
       ~account_receipt_chain_hash_precondition_unsatisfied:add
@@ -227,84 +190,14 @@
 
   let gen = Quickcheck.Generator.of_list all
 
-  let to_string = function
-    | Predicate ->
-        "Predicate"
-    | Source_not_present ->
-        "Source_not_present"
-    | Receiver_not_present ->
-        "Receiver_not_present"
-    | Amount_insufficient_to_create_account ->
-        "Amount_insufficient_to_create_account"
-    | Cannot_pay_creation_fee_in_token ->
-        "Cannot_pay_creation_fee_in_token"
-    | Source_insufficient_balance ->
-        "Source_insufficient_balance"
-    | Source_minimum_balance_violation ->
-        "Source_minimum_balance_violation"
-    | Receiver_already_exists ->
-        "Receiver_already_exists"
-    | Token_owner_not_caller ->
-        "Token_owner_not_caller"
-    | Overflow ->
-        "Overflow"
-    | Global_excess_overflow ->
-        "Global_excess_overflow"
-    | Local_excess_overflow ->
-        "Local_excess_overflow"
-    | Signed_command_on_zkapp_account ->
-        "Signed_command_on_zkapp_account"
-    | Zkapp_account_not_present ->
-        "Zkapp_account_not_present"
-    | Update_not_permitted_balance ->
-        "Update_not_permitted_balance"
-    | Update_not_permitted_timing_existing_account ->
-        "Update_not_permitted_timing_existing_account"
-    | Update_not_permitted_delegate ->
-        "update_not_permitted_delegate"
-    | Update_not_permitted_app_state ->
-        "Update_not_permitted_app_state"
-    | Update_not_permitted_verification_key ->
-        "Update_not_permitted_verification_key"
-    | Update_not_permitted_sequence_state ->
-        "Update_not_permitted_sequence_state"
-    | Update_not_permitted_zkapp_uri ->
-        "Update_not_permitted_zkapp_uri"
-    | Update_not_permitted_token_symbol ->
-        "Update_not_permitted_token_symbol"
-    | Update_not_permitted_permissions ->
-        "Update_not_permitted_permissions"
-    | Update_not_permitted_nonce ->
-        "Update_not_permitted_nonce"
-    | Update_not_permitted_voting_for ->
-        "Update_not_permitted_voting_for"
-    | Parties_replay_check_failed ->
-        "Parties_replay_check_failed"
-    | Fee_payer_nonce_must_increase ->
-        "Fee_payer_nonce_must_increase"
-    | Fee_payer_must_be_signed ->
-        "Fee_payer_must_be_signed"
-    | Account_balance_precondition_unsatisfied ->
-        "Account_balance_precondition_unsatisfied"
-    | Account_nonce_precondition_unsatisfied ->
-        "Account_nonce_precondition_unsatisfied"
-    | Account_receipt_chain_hash_precondition_unsatisfied ->
-        "Account_receipt_chain_hash_precondition_unsatisfied"
-    | Account_delegate_precondition_unsatisfied ->
-        "Account_delegate_precondition_unsatisfied"
-    | Account_sequence_state_precondition_unsatisfied ->
-        "Account_sequence_state_precondition_unsatisfied"
+  let to_string x =
+    match x with
+    | Update_not_permitted permission ->
+        sprintf "Update_not_permitted(%s)" (Permission.to_string permission)
     | Account_app_state_precondition_unsatisfied i ->
         sprintf "Account_app_state_%i_precondition_unsatisfied" i
-    | Account_proved_state_precondition_unsatisfied ->
-        "Account_proved_state_precondition_unsatisfied"
-    | Protocol_state_precondition_unsatisfied ->
-        "Protocol_state_precondition_unsatisfied"
-    | Incorrect_nonce ->
-        "Incorrect_nonce"
-    | Invalid_fee_excess ->
-        "Invalid_fee_excess"
->>>>>>> e5be6eec
+    | _ ->
+        Variants.to_name x
 
   let of_string = function
     | "Predicate" ->
@@ -327,12 +220,6 @@
         Ok Token_owner_not_caller
     | "Overflow" ->
         Ok Overflow
-<<<<<<< HEAD
-    | "Signed_command_on_snapp_account" ->
-        Ok Signed_command_on_snapp_account
-    | "Snapp_account_not_present" ->
-        Ok Snapp_account_not_present
-=======
     | "Global_excess_overflow" ->
         Ok Global_excess_overflow
     | "Local_excess_overflow" ->
@@ -341,29 +228,6 @@
         Ok Signed_command_on_zkapp_account
     | "Zkapp_account_not_present" ->
         Ok Zkapp_account_not_present
-    | "Update_not_permitted_balance" ->
-        Ok Update_not_permitted_balance
-    | "Update_not_permitted_timing_existing_account" ->
-        Ok Update_not_permitted_timing_existing_account
-    | "update_not_permitted_delegate" ->
-        Ok Update_not_permitted_delegate
-    | "Update_not_permitted_app_state" ->
-        Ok Update_not_permitted_app_state
-    | "Update_not_permitted_verification_key" ->
-        Ok Update_not_permitted_verification_key
-    | "Update_not_permitted_sequence_state" ->
-        Ok Update_not_permitted_sequence_state
-    | "Update_not_permitted_zkapp_uri" ->
-        Ok Update_not_permitted_zkapp_uri
-    | "Update_not_permitted_token_symbol" ->
-        Ok Update_not_permitted_token_symbol
-    | "Update_not_permitted_permissions" ->
-        Ok Update_not_permitted_permissions
-    | "Update_not_permitted_nonce" ->
-        Ok Update_not_permitted_nonce
-    | "Update_not_permitted_voting_for" ->
-        Ok Update_not_permitted_voting_for
->>>>>>> e5be6eec
     | "Parties_replay_check_failed" ->
         Ok Parties_replay_check_failed
     | "Fee_payer_nonce_must_increase" ->
@@ -388,24 +252,6 @@
         Ok Incorrect_nonce
     | "Invalid_fee_excess" ->
         Ok Invalid_fee_excess
-<<<<<<< HEAD
-    | s ->
-        let open Result.Let_syntax in
-        let failure =
-          Error "Signed_command_status.Failure.of_string: Unknown value"
-        in
-        let prefix = "Update_not_permitted(" in
-        if String.is_prefix s ~prefix then
-          let%bind permission =
-            Permission.of_string
-              (String.sub s ~pos:(String.length prefix)
-                 ~len:(String.length s - String.length prefix - 1))
-          in
-          if Char.equal s.[String.length s - 1] ')' then
-            Ok (Update_not_permitted permission)
-          else failure
-        else failure
-=======
     | str -> (
         let res =
           List.find_map
@@ -431,6 +277,11 @@
               , fun str ->
                   Account_app_state_precondition_unsatisfied (int_of_string str)
               )
+            ; ( "Update_not_permitted("
+              , ")"
+              , fun x ->
+                  Update_not_permitted
+                    (Result.ok_or_failwith (Permission.of_string x)) )
             ]
         in
         match res with
@@ -438,7 +289,6 @@
             Ok res
         | None ->
             Error "Transaction_status.Failure.of_string: Unknown value" )
->>>>>>> e5be6eec
 
   let%test_unit "of_string(to_string) roundtrip" =
     List.iter all ~f:(fun failure ->
@@ -478,46 +328,11 @@
         "The source of a signed command cannot be a snapp account"
     | Zkapp_account_not_present ->
         "A snapp account does not exist"
-<<<<<<< HEAD
     | Update_not_permitted permission ->
         sprintf
           "The authentication for an account didn't allow the requested update \
            to its %s"
           (Permission.describe permission)
-=======
-    | Update_not_permitted_balance ->
-        "The authentication for an account didn't allow the requested update \
-         to its balance"
-    | Update_not_permitted_timing_existing_account ->
-        "The timing of an existing account cannot be updated"
-    | Update_not_permitted_delegate ->
-        "The authentication for an account didn't allow the requested update \
-         to its delegate"
-    | Update_not_permitted_app_state ->
-        "The authentication for an account didn't allow the requested update \
-         to its app state"
-    | Update_not_permitted_verification_key ->
-        "The authentication for an account didn't allow the requested update \
-         to its verification key"
-    | Update_not_permitted_sequence_state ->
-        "The authentication for an account didn't allow the requested update \
-         to its sequence state"
-    | Update_not_permitted_zkapp_uri ->
-        "The authentication for an account didn't allow the requested update \
-         to its snapp URI"
-    | Update_not_permitted_token_symbol ->
-        "The authentication for an account didn't allow the requested update \
-         to its token symbol"
-    | Update_not_permitted_permissions ->
-        "The authentication for an account didn't allow the requested update \
-         to its permissions"
-    | Update_not_permitted_nonce ->
-        "The authentication for an account didn't allow the requested update \
-         to its nonce"
-    | Update_not_permitted_voting_for ->
-        "The authentication for an account didn't allow the requested update \
-         to its voted-for state hash"
->>>>>>> e5be6eec
     | Parties_replay_check_failed ->
         "Check to avoid replays failed. The party must increment nonce or use \
          full commitment if the authorization is a signature"
