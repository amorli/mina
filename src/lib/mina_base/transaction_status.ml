--- conflicted
+++ resolved
@@ -21,11 +21,8 @@
         | Receiver_already_exists
         | Token_owner_not_caller
         | Overflow
-<<<<<<< HEAD
-=======
         | Global_excess_overflow
         | Local_excess_overflow
->>>>>>> 392c8fa1
         | Signed_command_on_zkapp_account
         | Zkapp_account_not_present
         | Update_not_permitted_balance
@@ -53,13 +50,9 @@
   end]
 
   module Collection = struct
-<<<<<<< HEAD
-    type display = (int * t list) list [@@deriving to_yojson, sexp]
-=======
     (* bin_io used to archive extensional blocks, doesn't need versioning *)
     type display = (int * Stable.Latest.t list) list
     [@@deriving equal, yojson, sexp, bin_io_unversioned]
->>>>>>> 392c8fa1
 
     [%%versioned
     module Stable = struct
@@ -123,13 +116,10 @@
         "Token_owner_not_caller"
     | Overflow ->
         "Overflow"
-<<<<<<< HEAD
-=======
     | Global_excess_overflow ->
         "Global_excess_overflow"
     | Local_excess_overflow ->
         "Local_excess_overflow"
->>>>>>> 392c8fa1
     | Signed_command_on_zkapp_account ->
         "Signed_command_on_zkapp_account"
     | Zkapp_account_not_present ->
@@ -192,13 +182,10 @@
         Ok Token_owner_not_caller
     | "Overflow" ->
         Ok Overflow
-<<<<<<< HEAD
-=======
     | "Global_excess_overflow" ->
         Ok Global_excess_overflow
     | "Local_excess_overflow" ->
         Ok Local_excess_overflow
->>>>>>> 392c8fa1
     | "Signed_command_on_zkapp_account" ->
         Ok Signed_command_on_zkapp_account
     | "Zkapp_account_not_present" ->
@@ -274,13 +261,10 @@
          owner"
     | Overflow ->
         "The resulting balance is too large to store"
-<<<<<<< HEAD
-=======
     | Global_excess_overflow ->
         "The resulting global fee excess is too large to store"
     | Local_excess_overflow ->
         "The resulting local fee excess is too large to store"
->>>>>>> 392c8fa1
     | Signed_command_on_zkapp_account ->
         "The source of a signed command cannot be a snapp account"
     | Zkapp_account_not_present ->
@@ -332,160 +316,12 @@
         "Incorrect nonce"
     | Invalid_fee_excess ->
         "Fee excess from parties transaction more than the transaction fees"
-<<<<<<< HEAD
-end
-
-module Balance_data = struct
-  [%%versioned
-  module Stable = struct
-    module V1 = struct
-      type t =
-        { fee_payer_balance : Currency.Balance.Stable.V1.t option
-        ; source_balance : Currency.Balance.Stable.V1.t option
-        ; receiver_balance : Currency.Balance.Stable.V1.t option
-        }
-      [@@deriving sexp, yojson, equal, compare]
-
-      let to_latest = Fn.id
-    end
-  end]
-
-  let empty =
-    { fee_payer_balance = None; source_balance = None; receiver_balance = None }
-end
-
-module Coinbase_balance_data = struct
-  [%%versioned
-  module Stable = struct
-    module V1 = struct
-      type t =
-        { coinbase_receiver_balance : Currency.Balance.Stable.V1.t
-        ; fee_transfer_receiver_balance : Currency.Balance.Stable.V1.t option
-        }
-      [@@deriving sexp, yojson, equal, compare]
-
-      let to_latest = Fn.id
-    end
-  end]
-
-  let of_balance_data_exn
-      { Balance_data.fee_payer_balance; source_balance; receiver_balance } =
-    ( match source_balance with
-    | Some _ ->
-        failwith
-          "Unexpected source balance for Coinbase_balance_data.of_balance_data"
-    | None ->
-        () ) ;
-    let coinbase_receiver_balance =
-      match fee_payer_balance with
-      | Some balance ->
-          balance
-      | None ->
-          failwith
-            "Missing fee-payer balance for \
-             Coinbase_balance_data.of_balance_data"
-    in
-    { coinbase_receiver_balance
-    ; fee_transfer_receiver_balance = receiver_balance
-    }
-
-  let to_balance_data
-      { coinbase_receiver_balance; fee_transfer_receiver_balance } =
-    { Balance_data.fee_payer_balance = Some coinbase_receiver_balance
-    ; source_balance = None
-    ; receiver_balance = fee_transfer_receiver_balance
-    }
-end
-
-module Fee_transfer_balance_data = struct
-  [%%versioned
-  module Stable = struct
-    module V1 = struct
-      type t =
-        { receiver1_balance : Currency.Balance.Stable.V1.t
-        ; receiver2_balance : Currency.Balance.Stable.V1.t option
-        }
-      [@@deriving sexp, yojson, equal, compare]
-
-      let to_latest = Fn.id
-    end
-  end]
-
-  let of_balance_data_exn
-      { Balance_data.fee_payer_balance; source_balance; receiver_balance } =
-    ( match source_balance with
-    | Some _ ->
-        failwith
-          "Unexpected source balance for \
-           Fee_transfer_balance_data.of_balance_data"
-    | None ->
-        () ) ;
-    let receiver1_balance =
-      match fee_payer_balance with
-      | Some balance ->
-          balance
-      | None ->
-          failwith
-            "Missing fee-payer balance for \
-             Fee_transfer_balance_data.of_balance_data"
-    in
-    { receiver1_balance; receiver2_balance = receiver_balance }
-
-  let to_balance_data { receiver1_balance; receiver2_balance } =
-    { Balance_data.fee_payer_balance = Some receiver1_balance
-    ; source_balance = None
-    ; receiver_balance = receiver2_balance
-    }
-end
-
-module Internal_command_balance_data = struct
-  [%%versioned
-  module Stable = struct
-    module V1 = struct
-      type t =
-        | Coinbase of Coinbase_balance_data.Stable.V1.t
-        | Fee_transfer of Fee_transfer_balance_data.Stable.V1.t
-      [@@deriving sexp, yojson, equal, compare]
-
-      let to_latest = Fn.id
-    end
-  end]
-end
-
-module Auxiliary_data = struct
-  [%%versioned
-  module Stable = struct
-    module V2 = struct
-      type t =
-        { fee_payer_account_creation_fee_paid :
-            Currency.Amount.Stable.V1.t option
-        ; receiver_account_creation_fee_paid :
-            Currency.Amount.Stable.V1.t option
-        }
-      [@@deriving sexp, yojson, equal, compare]
-
-      let to_latest = Fn.id
-    end
-  end]
-
-  let empty =
-    { fee_payer_account_creation_fee_paid = None
-    ; receiver_account_creation_fee_paid = None
-    }
-=======
->>>>>>> 392c8fa1
 end
 
 [%%versioned
 module Stable = struct
   module V2 = struct
-<<<<<<< HEAD
-    type t =
-      | Applied of Auxiliary_data.Stable.V2.t * Balance_data.Stable.V1.t
-      | Failed of Failure.Collection.Stable.V1.t * Balance_data.Stable.V1.t
-=======
     type t = Applied | Failed of Failure.Collection.Stable.V1.t
->>>>>>> 392c8fa1
     [@@deriving sexp, yojson, equal, compare]
 
     let to_latest = Fn.id
