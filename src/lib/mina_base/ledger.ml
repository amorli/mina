open Core
open Signature_lib
open Merkle_ledger

module Ledger_inner = struct
  module Location_at_depth : Merkle_ledger.Location_intf.S =
    Merkle_ledger.Location.T

  module Location_binable = struct
    module Arg = struct
      type t = Location_at_depth.t =
        | Generic of Location.Bigstring.Stable.Latest.t
        | Account of Location_at_depth.Addr.Stable.Latest.t
        | Hash of Location_at_depth.Addr.Stable.Latest.t
      [@@deriving bin_io_unversioned, hash, sexp, compare]
    end

    type t = Arg.t =
      | Generic of Location.Bigstring.t
      | Account of Location_at_depth.Addr.t
      | Hash of Location_at_depth.Addr.t
    [@@deriving hash, sexp, compare]

    include Hashable.Make_binable (Arg) [@@deriving sexp, compare, hash, yojson]
  end

  module Kvdb : Intf.Key_value_database with type config := string =
    Rocksdb.Database

  module Storage_locations : Intf.Storage_locations = struct
    let key_value_db_dir = "coda_key_value_db"
  end

  module Hash = struct
    module Arg = struct
      type t = Ledger_hash.Stable.Latest.t
      [@@deriving sexp, compare, hash, bin_io_unversioned]
    end

    [%%versioned
    module Stable = struct
      module V1 = struct
        type t = Ledger_hash.Stable.V1.t
        [@@deriving sexp, compare, hash, equal, yojson]

        type _unused = unit constraint t = Arg.t

        let to_latest = Fn.id

        include Hashable.Make_binable (Arg)

        let to_string = Ledger_hash.to_string

        let merge = Ledger_hash.merge

        let hash_account = Fn.compose Ledger_hash.of_digest Account.digest

        let empty_account = Ledger_hash.of_digest Account.empty_digest
      end
    end]
  end

  module Account = struct
    [%%versioned
    module Stable = struct
      module V1 = struct
        type t = Account.Stable.V1.t [@@deriving equal, compare, sexp]

        let to_latest = Fn.id

        let identifier = Account.identifier

        let balance Account.Poly.{ balance; _ } = balance

        let token Account.Poly.{ token_id; _ } = token_id

        let empty = Account.empty

        let token_owner ({ token_permissions; _ } : t) =
          match token_permissions with
          | Token_owned _ ->
              true
          | Not_owned _ ->
              false
      end
    end]

    let empty = Stable.Latest.empty

    let initialize = Account.initialize
  end

  module Inputs = struct
    module Key = Public_key.Compressed
    module Token_id = Token_id
    module Account_id = Account_id
    module Balance = Currency.Balance
    module Account = Account.Stable.Latest
    module Hash = Hash.Stable.Latest
    module Kvdb = Kvdb
    module Location = Location_at_depth
    module Location_binable = Location_binable
    module Storage_locations = Storage_locations
  end

  module Db :
    Merkle_ledger.Database_intf.S
      with module Location = Location_at_depth
      with module Addr = Location_at_depth.Addr
      with type root_hash := Ledger_hash.t
       and type hash := Ledger_hash.t
       and type key := Public_key.Compressed.t
       and type token_id := Token_id.t
       and type token_id_set := Token_id.Set.t
       and type account := Account.t
       and type account_id_set := Account_id.Set.t
       and type account_id := Account_id.t =
    Database.Make (Inputs)

  module Null = Null_ledger.Make (Inputs)

  module Any_ledger :
    Merkle_ledger.Any_ledger.S
      with module Location = Location_at_depth
      with type account := Account.t
       and type key := Public_key.Compressed.t
       and type token_id := Token_id.t
       and type token_id_set := Token_id.Set.t
       and type account_id := Account_id.t
       and type account_id_set := Account_id.Set.t
       and type hash := Hash.t =
    Merkle_ledger.Any_ledger.Make_base (Inputs)

  module Mask :
    Merkle_mask.Masking_merkle_tree_intf.S
      with module Location = Location_at_depth
       and module Attached.Addr = Location_at_depth.Addr
      with type account := Account.t
       and type key := Public_key.Compressed.t
       and type token_id := Token_id.t
       and type token_id_set := Token_id.Set.t
       and type account_id := Account_id.t
       and type account_id_set := Account_id.Set.t
       and type hash := Hash.t
       and type location := Location_at_depth.t
       and type parent := Any_ledger.M.t =
  Merkle_mask.Masking_merkle_tree.Make (struct
    include Inputs
    module Base = Any_ledger.M
  end)

  module Maskable :
    Merkle_mask.Maskable_merkle_tree_intf.S
      with module Location = Location_at_depth
      with module Addr = Location_at_depth.Addr
      with type account := Account.t
       and type key := Public_key.Compressed.t
       and type token_id := Token_id.t
       and type token_id_set := Token_id.Set.t
       and type account_id := Account_id.t
       and type account_id_set := Account_id.Set.t
       and type hash := Hash.t
       and type root_hash := Hash.t
       and type unattached_mask := Mask.t
       and type attached_mask := Mask.Attached.t
       and type t := Any_ledger.M.t =
  Merkle_mask.Maskable_merkle_tree.Make (struct
    include Inputs
    module Base = Any_ledger.M
    module Mask = Mask

    let mask_to_base m = Any_ledger.cast (module Mask.Attached) m
  end)

  include Mask.Attached
  module Debug = Maskable.Debug

  type maskable_ledger = t

  let of_database db =
    let casted = Any_ledger.cast (module Db) db in
    let mask = Mask.create ~depth:(Db.depth db) () in
    Maskable.register_mask casted mask

  (* Mask.Attached.create () fails, can't create an attached mask directly
     shadow create in order to create an attached mask
  *)
  let create ?directory_name ~depth () =
    of_database (Db.create ?directory_name ~depth ())

  let create_ephemeral_with_base ~depth () =
    let maskable = Null.create ~depth () in
    let casted = Any_ledger.cast (module Null) maskable in
    let mask = Mask.create ~depth () in
    (casted, Maskable.register_mask casted mask)

  let create_ephemeral ~depth () =
    let _base, mask = create_ephemeral_with_base ~depth () in
    mask

  let with_ledger ~depth ~f =
    let ledger = create ~depth () in
    try
      let result = f ledger in
      close ledger ; result
    with exn -> close ledger ; raise exn

  let with_ephemeral_ledger ~depth ~f =
    let _base_ledger, masked_ledger = create_ephemeral_with_base ~depth () in
    try
      let result = f masked_ledger in
      let (_ : Mask.t) =
        Maskable.unregister_mask_exn ~loc:__LOC__ ~grandchildren:`Recursive
          masked_ledger
      in
      result
    with exn ->
      let (_ : Mask.t) =
        Maskable.unregister_mask_exn ~loc:__LOC__ ~grandchildren:`Recursive
          masked_ledger
      in
      raise exn

  let packed t = Any_ledger.cast (module Mask.Attached) t

  let register_mask t mask = Maskable.register_mask (packed t) mask

  let unregister_mask_exn ~loc mask = Maskable.unregister_mask_exn ~loc mask

  let remove_and_reparent_exn t t_as_mask =
    Maskable.remove_and_reparent_exn (packed t) t_as_mask

  type unattached_mask = Mask.t

  type attached_mask = Mask.Attached.t

  (* inside MaskedLedger, the functor argument has assigned to location, account, and path
     but the module signature for the functor result wants them, so we declare them here *)
  type location = Location.t

  (* TODO: Don't allocate: see Issue #1191 *)
  let fold_until t ~init ~f ~finish =
    let accounts = to_list t in
    List.fold_until accounts ~init ~f ~finish

  let create_new_account_exn t account_id account =
    let action, _ =
      get_or_create_account t account_id account |> Or_error.ok_exn
    in
    if [%equal: [ `Existed | `Added ]] action `Existed then
      failwith
        (sprintf
           !"Could not create a new account with pk \
             %{sexp:Public_key.Compressed.t}: Account already exists"
           (Account_id.public_key account_id))

  (* shadows definition in MaskedLedger, extra assurance hash is of right type  *)
  let merkle_root t =
    Ledger_hash.of_hash (merkle_root t :> Random_oracle.Digest.t)

  let get_or_create ledger account_id =
    let open Or_error.Let_syntax in
    let%bind action, loc =
      get_or_create_account ledger account_id (Account.initialize account_id)
    in
    let%map account =
      Result.of_option (get ledger loc)
        ~error:
          (Error.of_string
             "get_or_create: Account was not found in the ledger after creation")
    in
    (action, account, loc)

  let create_empty_exn ledger account_id =
    let start_hash = merkle_root ledger in
    match
      get_or_create_account ledger account_id Account.empty |> Or_error.ok_exn
    with
    | `Existed, _ ->
        failwith "create_empty for a key already present"
    | `Added, new_loc ->
        Debug_assert.debug_assert (fun () ->
            [%test_eq: Ledger_hash.t] start_hash (merkle_root ledger)) ;
        (merkle_path ledger new_loc, Account.empty)

  let _handler t =
    let open Snark_params.Tick in
    let path_exn idx =
      List.map (merkle_path_at_index_exn t idx) ~f:(function
        | `Left h ->
            h
        | `Right h ->
            h)
    in
    stage (fun (With { request; respond }) ->
        match request with
        | Ledger_hash.Get_element idx ->
            let elt = get_at_index_exn t idx in
            let path = (path_exn idx :> Random_oracle.Digest.t list) in
            respond (Provide (elt, path))
        | Ledger_hash.Get_path idx ->
            let path = (path_exn idx :> Random_oracle.Digest.t list) in
            respond (Provide path)
        | Ledger_hash.Set (idx, account) ->
            set_at_index_exn t idx account ;
            respond (Provide ())
        | Ledger_hash.Find_index pk ->
            let index = index_of_account_exn t pk in
            respond (Provide index)
        | _ ->
            unhandled)
end

include Ledger_inner
include Transaction_logic.Make (Ledger_inner)

type init_state =
  ( Signature_lib.Keypair.t
  * Currency.Amount.t
  * Mina_numbers.Account_nonce.t
  * Account_timing.t )
  array
[@@deriving sexp_of]

let gen_initial_ledger_state : init_state Quickcheck.Generator.t =
  let open Quickcheck.Generator.Let_syntax in
  let%bind n_accounts = Int.gen_incl 2 10 in
  let%bind keypairs = Quickcheck_lib.replicate_gen Keypair.gen n_accounts in
  let%bind balances =
    let gen_balance =
      let%map whole_balance = Int.gen_incl 500_000_000 1_000_000_000 in
      Currency.Amount.of_int (whole_balance * 1_000_000_000)
    in
    Quickcheck_lib.replicate_gen gen_balance n_accounts
  in
  let%bind nonces =
    Quickcheck_lib.replicate_gen
      ( Quickcheck.Generator.map ~f:Mina_numbers.Account_nonce.of_int
      @@ Int.gen_incl 0 1000 )
      n_accounts
  in
  let rec zip3_exn a b c =
    match (a, b, c) with
    | [], [], [] ->
        []
    | x :: xs, y :: ys, z :: zs ->
        (x, y, z, Account_timing.Untimed) :: zip3_exn xs ys zs
    | _ ->
        failwith "zip3 unequal lengths"
  in
  return @@ Array.of_list @@ zip3_exn keypairs balances nonces

let apply_initial_ledger_state : t -> init_state -> unit =
 fun t accounts ->
  Array.iter accounts ~f:(fun (kp, balance, nonce, timing) ->
      let pk_compressed = Public_key.compress kp.public_key in
      let account_id = Account_id.create pk_compressed Token_id.default in
      let account = Account.initialize account_id in
      let account' =
        { account with
          balance = Currency.Balance.of_int (Currency.Amount.to_int balance)
        ; nonce
        ; timing
        }
      in
<<<<<<< HEAD
      create_new_account_exn t account_id account' )

let%test_unit "parties payment test" =
  let open Transaction_logic.For_tests in
  let module L = Ledger_inner in
  Quickcheck.test ~trials:1 Test_spec.gen ~f:(fun {init_ledger; specs} ->
      let ts1 : Signed_command.t list = List.map specs ~f:command_send in
      let ts2 : Parties.t list = List.map specs ~f:party_send in
      L.with_ledger ~depth ~f:(fun l1 ->
          L.with_ledger ~depth ~f:(fun l2 ->
              Init_ledger.init (module L) init_ledger l1 ;
              Init_ledger.init (module L) init_ledger l2 ;
              let open Result.Let_syntax in
              let%bind () =
                iter_err ts1 ~f:(fun t ->
                    apply_user_command_unchecked l1 t ~constraint_constants
                      ~txn_global_slot )
              in
              let%bind () =
                iter_err ts2 ~f:(fun t ->
                    apply_parties_unchecked l2 t ~constraint_constants
                      ~state_view:view )
              in
              let accounts =
                List.concat_map ~f:Parties.accounts_accessed ts2
              in
              test_eq (module L) accounts l1 l2 ) )
      |> Or_error.ok_exn )
=======
      create_new_account_exn t account_id account')
>>>>>>> 5f12ad48
<|MERGE_RESOLUTION|>--- conflicted
+++ resolved
@@ -363,13 +363,12 @@
         ; timing
         }
       in
-<<<<<<< HEAD
-      create_new_account_exn t account_id account' )
+      create_new_account_exn t account_id account')
 
 let%test_unit "parties payment test" =
   let open Transaction_logic.For_tests in
   let module L = Ledger_inner in
-  Quickcheck.test ~trials:1 Test_spec.gen ~f:(fun {init_ledger; specs} ->
+  Quickcheck.test ~trials:1 Test_spec.gen ~f:(fun { init_ledger; specs } ->
       let ts1 : Signed_command.t list = List.map specs ~f:command_send in
       let ts2 : Parties.t list = List.map specs ~f:party_send in
       L.with_ledger ~depth ~f:(fun l1 ->
@@ -380,18 +379,13 @@
               let%bind () =
                 iter_err ts1 ~f:(fun t ->
                     apply_user_command_unchecked l1 t ~constraint_constants
-                      ~txn_global_slot )
+                      ~txn_global_slot)
               in
               let%bind () =
                 iter_err ts2 ~f:(fun t ->
                     apply_parties_unchecked l2 t ~constraint_constants
-                      ~state_view:view )
+                      ~state_view:view)
               in
-              let accounts =
-                List.concat_map ~f:Parties.accounts_accessed ts2
-              in
-              test_eq (module L) accounts l1 l2 ) )
-      |> Or_error.ok_exn )
-=======
-      create_new_account_exn t account_id account')
->>>>>>> 5f12ad48
+              let accounts = List.concat_map ~f:Parties.accounts_accessed ts2 in
+              test_eq (module L) accounts l1 l2))
+      |> Or_error.ok_exn)