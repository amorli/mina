open Core
open Mina_base
open Snark_params
module Global_slot = Mina_numbers.Global_slot
open Currency

let top_hash_logging_enabled = ref false

module Wire_types = Mina_wire_types.Mina_state.Snarked_ledger_state

module Make_sig (A : Wire_types.Types.S) = struct
  module type S =
    Snarked_ledger_state_intf.Full
      with type ( 'ledger_hash
                , 'amount
                , 'pending_coinbase
                , 'fee_excess
                , 'sok_digest
                , 'local_state
                , 'bool )
                Poly.Stable.V2.t =
        ( 'ledger_hash
        , 'amount
        , 'pending_coinbase
        , 'fee_excess
        , 'sok_digest
        , 'local_state
        , 'bool )
        A.Poly.V2.t
       and type Stable.V2.t = A.V2.t
       and type With_sok.Stable.V2.t = A.With_sok.V2.t
end

module Make_str (A : Wire_types.Concrete) = struct
  module Pending_coinbase_stack_state = struct
    module Init_stack = struct
      [%%versioned
      module Stable = struct
        module V1 = struct
          type t =
            | Base of Pending_coinbase.Stack_versioned.Stable.V1.t
            | Merge
          [@@deriving sexp, hash, compare, equal, yojson]

          let to_latest = Fn.id
        end
      end]
    end

    module Poly = struct
      [%%versioned
      module Stable = struct
        module V1 = struct
          type 'pending_coinbase t =
            { source : 'pending_coinbase; target : 'pending_coinbase }
          [@@deriving sexp, hash, compare, equal, fields, yojson, hlist]

          let to_latest pending_coinbase { source; target } =
            { source = pending_coinbase source
            ; target = pending_coinbase target
            }
        end
      end]

      let typ pending_coinbase =
        Tick.Typ.of_hlistable
          [ pending_coinbase; pending_coinbase ]
          ~var_to_hlist:to_hlist ~var_of_hlist:of_hlist ~value_to_hlist:to_hlist
          ~value_of_hlist:of_hlist
    end

    type 'pending_coinbase poly = 'pending_coinbase Poly.t =
      { source : 'pending_coinbase; target : 'pending_coinbase }
    [@@deriving sexp, hash, compare, equal, fields, yojson]

    (* State of the coinbase stack for the current transaction snark *)
    [%%versioned
    module Stable = struct
      module V1 = struct
        type t = Pending_coinbase.Stack_versioned.Stable.V1.t Poly.Stable.V1.t
        [@@deriving sexp, hash, compare, equal, yojson]

        let to_latest = Fn.id
      end
    end]

    type var = Pending_coinbase.Stack.var Poly.t

    let typ = Poly.typ Pending_coinbase.Stack.typ

    let to_input ({ source; target } : t) =
      Random_oracle.Input.Chunked.append
        (Pending_coinbase.Stack.to_input source)
        (Pending_coinbase.Stack.to_input target)

    let var_to_input ({ source; target } : var) =
      Random_oracle.Input.Chunked.append
        (Pending_coinbase.Stack.var_to_input source)
        (Pending_coinbase.Stack.var_to_input target)

    include Hashable.Make_binable (Stable.Latest)
    include Comparable.Make (Stable.Latest)
  end

  module Poly = struct
    [%%versioned
    module Stable = struct
      module V2 = struct
        type ( 'ledger_hash
             , 'amount
             , 'pending_coinbase
             , 'fee_excess
             , 'sok_digest
             , 'local_state
             , 'bool )
             t =
              ( 'ledger_hash
              , 'amount
              , 'pending_coinbase
              , 'fee_excess
              , 'sok_digest
              , 'local_state
              , 'bool )
              A.Poly.V2.t =
          { source :
              ( 'ledger_hash
              , 'pending_coinbase
              , 'local_state )
              Registers.Stable.V1.t
          ; target :
              ( 'ledger_hash
              , 'pending_coinbase
              , 'local_state )
              Registers.Stable.V1.t
          ; connecting_ledger_left : 'ledger_hash
          ; connecting_ledger_right : 'ledger_hash
          ; supply_increase : 'amount
          ; fee_excess : 'fee_excess
          ; zkapp_updates_applied : 'bool
          ; sok_digest : 'sok_digest
          }
        [@@deriving compare, equal, hash, sexp, yojson, hlist]
      end
    end]

    let with_empty_local_state ~supply_increase ~fee_excess ~sok_digest
        ~source_first_pass_ledger ~target_first_pass_ledger
        ~source_second_pass_ledger ~target_second_pass_ledger
        ~connecting_ledger_left ~connecting_ledger_right
        ~pending_coinbase_stack_state ~zkapp_updates_applied : _ t =
      { supply_increase
      ; fee_excess
      ; sok_digest
      ; zkapp_updates_applied
      ; connecting_ledger_left
      ; connecting_ledger_right
      ; source =
          { first_pass_ledger = source_first_pass_ledger
          ; second_pass_ledger = source_second_pass_ledger
          ; pending_coinbase_stack =
              pending_coinbase_stack_state.Pending_coinbase_stack_state.source
          ; local_state = Local_state.empty ()
          }
      ; target =
          { first_pass_ledger = target_first_pass_ledger
          ; second_pass_ledger = target_second_pass_ledger
          ; pending_coinbase_stack = pending_coinbase_stack_state.target
          ; local_state = Local_state.empty ()
          }
      }

    let typ ledger_hash amount pending_coinbase fee_excess sok_digest
        local_state_typ zkapp_updates_applied =
      let registers =
        let open Registers in
        Tick.Typ.of_hlistable
          [ ledger_hash; ledger_hash; pending_coinbase; local_state_typ ]
          ~var_to_hlist:to_hlist ~var_of_hlist:of_hlist ~value_to_hlist:to_hlist
          ~value_of_hlist:of_hlist
      in
      Tick.Typ.of_hlistable
        [ registers
        ; registers
        ; ledger_hash
        ; ledger_hash
        ; amount
        ; fee_excess
        ; zkapp_updates_applied
        ; sok_digest
        ]
        ~var_to_hlist:to_hlist ~var_of_hlist:of_hlist ~value_to_hlist:to_hlist
        ~value_of_hlist:of_hlist
  end

  [%%versioned
  module Stable = struct
    module V2 = struct
      type t =
        ( Frozen_ledger_hash.Stable.V1.t
        , (Amount.Stable.V1.t, Sgn.Stable.V1.t) Signed_poly.Stable.V1.t
        , Pending_coinbase.Stack_versioned.Stable.V1.t
        , Fee_excess.Stable.V1.t
        , unit
        , Local_state.Stable.V1.t
        , bool )
        Poly.Stable.V2.t
      [@@deriving compare, equal, hash, sexp, yojson]

      let to_latest = Fn.id
    end
  end]

  type var =
    ( Frozen_ledger_hash.var
    , Currency.Amount.Signed.var
    , Pending_coinbase.Stack.var
    , Fee_excess.var
    , unit
    , Local_state.Checked.t
    , Tick.Boolean.var )
    Poly.t

  let typ : (var, t) Tick.Typ.t =
    Poly.typ Frozen_ledger_hash.typ Currency.Amount.Signed.typ
      Pending_coinbase.Stack.typ Fee_excess.typ Tick.Typ.unit Local_state.typ
      Tick.Boolean.typ

  module With_sok = struct
    [%%versioned
    module Stable = struct
      module V2 = struct
        type t =
          ( Frozen_ledger_hash.Stable.V1.t
          , (Amount.Stable.V1.t, Sgn.Stable.V1.t) Signed_poly.Stable.V1.t
          , Pending_coinbase.Stack_versioned.Stable.V1.t
          , Fee_excess.Stable.V1.t
          , Sok_message.Digest.Stable.V1.t
          , Local_state.Stable.V1.t
          , bool )
          Poly.Stable.V2.t
        [@@deriving compare, equal, hash, sexp, yojson]

        let to_latest = Fn.id
      end
    end]

    type display =
<<<<<<< HEAD
      (string, string, string, string, string, Local_state.display) Poly.t
=======
      (string, string, string, int, string, Local_state.display, bool) Poly.t
>>>>>>> 73c5d3d1

    let display (t : t) : display =
      let display_ledger_hash t =
        Visualization.display_prefix_of_string
        @@ Frozen_ledger_hash.to_base58_check t
      in
      let display_register (t : _ Registers.t) =
        { Registers.first_pass_ledger = display_ledger_hash t.first_pass_ledger
        ; second_pass_ledger = display_ledger_hash t.second_pass_ledger
        ; pending_coinbase_stack =
            Pending_coinbase.Stack.to_yojson t.pending_coinbase_stack
            |> Yojson.Safe.to_string
        ; local_state = Local_state.display t.local_state
        }
      in
      { Poly.source = display_register t.source
      ; target = display_register t.target
      ; connecting_ledger_left = display_ledger_hash t.connecting_ledger_left
      ; connecting_ledger_right = display_ledger_hash t.connecting_ledger_right
      ; supply_increase =
          Currency.Amount.Signed.to_yojson t.supply_increase
          |> Yojson.Safe.to_string
      ; fee_excess = Fee_excess.to_yojson t.fee_excess |> Yojson.Safe.to_string
      ; sok_digest =
          Sok_message.Digest.to_yojson t.sok_digest |> Yojson.Safe.to_string
      }

    let genesis ~genesis_ledger_hash : t =
      let registers =
        { Registers.first_pass_ledger = genesis_ledger_hash
        ; second_pass_ledger = genesis_ledger_hash
        ; pending_coinbase_stack = Pending_coinbase.Stack.empty
        ; local_state = Local_state.dummy ()
        }
      in
      { source = registers
      ; target = registers
      ; connecting_ledger_left = Frozen_ledger_hash.empty_hash
      ; connecting_ledger_right = Frozen_ledger_hash.empty_hash
      ; supply_increase = Currency.Amount.Signed.zero
      ; fee_excess = Fee_excess.empty
      ; sok_digest = Sok_message.Digest.default
      ; zkapp_updates_applied = false
      }

    type var =
      ( Frozen_ledger_hash.var
      , Currency.Amount.Signed.var
      , Pending_coinbase.Stack.var
      , Fee_excess.var
      , Sok_message.Digest.Checked.t
      , Local_state.Checked.t
      , Tick.Boolean.var )
      Poly.t

    let typ : (var, t) Tick.Typ.t =
      Poly.typ Frozen_ledger_hash.typ Currency.Amount.Signed.typ
        Pending_coinbase.Stack.typ Fee_excess.typ Sok_message.Digest.typ
        Local_state.typ Tick.Boolean.typ

    let to_input
        ({ source
         ; target
         ; connecting_ledger_left
         ; connecting_ledger_right
         ; supply_increase
         ; fee_excess
         ; sok_digest
         ; zkapp_updates_applied
         } :
          t ) =
      let input =
        Array.reduce_exn ~f:Random_oracle.Input.Chunked.append
          [| Sok_message.Digest.to_input sok_digest
           ; Registers.to_input source
           ; Registers.to_input target
           ; Frozen_ledger_hash.to_input connecting_ledger_left
           ; Frozen_ledger_hash.to_input connecting_ledger_right
           ; Amount.Signed.to_input supply_increase
           ; Fee_excess.to_input fee_excess
           ; Random_oracle.Input.Chunked.packed
               (Mina_base.Util.field_of_bool zkapp_updates_applied, 1)
          |]
      in
      if !top_hash_logging_enabled then
        Format.eprintf
          !"Generating unchecked top hash from:@.%{sexp: Tick.Field.t \
            Random_oracle.Input.Chunked.t}@."
          input ;
      input

    let to_field_elements t = Random_oracle.pack_input (to_input t)

    module Checked = struct
      type t = var

      let to_input
          ({ source
           ; target
           ; connecting_ledger_left
           ; connecting_ledger_right
           ; supply_increase
           ; fee_excess
           ; sok_digest
           ; zkapp_updates_applied
           } :
            t ) =
        let open Tick in
        let open Checked.Let_syntax in
        let%bind fee_excess = Fee_excess.to_input_checked fee_excess in
        let source = Registers.Checked.to_input source
        and target = Registers.Checked.to_input target in
        let%bind supply_increase =
          Amount.Signed.Checked.to_input supply_increase
        in
        let input =
          Array.reduce_exn ~f:Random_oracle.Input.Chunked.append
            [| Sok_message.Digest.Checked.to_input sok_digest
             ; source
             ; target
             ; Frozen_ledger_hash.var_to_input connecting_ledger_left
             ; Frozen_ledger_hash.var_to_input connecting_ledger_right
             ; supply_increase
             ; fee_excess
             ; Random_oracle.Input.Chunked.packed
                 ((zkapp_updates_applied :> Tick.Field.Var.t), 1)
            |]
        in
        let%map () =
          as_prover
            As_prover.(
              if !top_hash_logging_enabled then
                let%map input = Random_oracle.read_typ' input in
                Format.eprintf
                  !"Generating checked top hash from:@.%{sexp: Field.t \
                    Random_oracle.Input.Chunked.t}@."
                  input
              else return ())
        in
        input

      let to_field_elements t =
        let open Tick.Checked.Let_syntax in
        Tick.Run.run_checked (to_input t >>| Random_oracle.Checked.pack_input)
    end
  end

  let option lab =
    Option.value_map ~default:(Or_error.error_string lab) ~f:(fun x -> Ok x)

  module type Ledger_hash_intf = sig
    type t

    type bool

    type error

    val if_ : bool -> then_:t -> else_:t -> t

    val all : bool list -> bool

    val equal : t -> t -> bool

    val accumulate_failures : (bool * string) list -> error
  end

  module Ledger_hash_checked :
    Ledger_hash_intf
      with type t = Frozen_ledger_hash.var
       and type error = unit Tick.Checked.t
       and type bool = Tick.Boolean.var = struct
    type t = Frozen_ledger_hash.var

    type bool = Tick.Boolean.var

    type error = unit Tick.Checked.t

    let if_ b ~then_ ~else_ =
      Tick.Run.run_checked (Frozen_ledger_hash.if_ b ~then_ ~else_)

    let all bs = Tick.(Run.run_checked (Boolean.all bs))

    let equal t t' = Tick.Run.run_checked (Frozen_ledger_hash.equal_var t t')

    let accumulate_failures _bs = Tick.Checked.return ()
  end

  module Ledger_hash_unchecked :
    Ledger_hash_intf
      with type t = Frozen_ledger_hash.t
       and type error = unit Or_error.t = struct
    type t = Frozen_ledger_hash.t

    type bool = Bool.t

    type error = unit Or_error.t

    let if_ b ~then_ ~else_ = if b then then_ else else_

    let all = List.fold ~init:true ~f:( && )

    let equal = Frozen_ledger_hash.equal

    let accumulate_failures bs =
      let constraints_failed =
        List.filter_map bs ~f:(fun (b, str) -> if b then Some str else None)
      in
      if List.is_empty constraints_failed then Ok ()
      else
        Error
          (Error.createf "Constraints failed: %s"
             (String.concat ~sep:"," constraints_failed) )
  end

  module Statement_ledgers = struct
    type 'a t =
      { first_pass_ledger_source : 'a
      ; first_pass_ledger_target : 'a
      ; second_pass_ledger_source : 'a
      ; second_pass_ledger_target : 'a
      ; connecting_ledger_left : 'a
      ; connecting_ledger_right : 'a
      }
    [@@deriving compare, equal, hash, sexp, yojson]

    let of_statement (s : _ Poly.t) : _ t =
      { first_pass_ledger_source = s.source.first_pass_ledger
      ; first_pass_ledger_target = s.target.first_pass_ledger
      ; second_pass_ledger_source = s.source.second_pass_ledger
      ; second_pass_ledger_target = s.target.second_pass_ledger
      ; connecting_ledger_left = s.connecting_ledger_left
      ; connecting_ledger_right = s.connecting_ledger_right
      }
  end

  let validate_ledgers_at_merge (type a error bool)
      (module L : Ledger_hash_intf
        with type t = a
         and type error = error
         and type bool = bool ) (s1 : a Statement_ledgers.t)
      (s2 : a Statement_ledgers.t) =
    (*Check ledgers are valid based on the rules descibed in https://github.com/MinaProtocol/mina/discussions/12000*)
    let is_same_block_at_shared_boundary =
      (*First statement ends and the second statement starts in the same block. It could be within a single scan state tree or across two scan state trees*)
      L.equal s1.connecting_ledger_right s2.connecting_ledger_left
    in
    (*Rule 1*)
    let l1 =
      L.if_ is_same_block_at_shared_boundary
        ~then_:(*first pass ledger continues*) s2.first_pass_ledger_source
        ~else_:
          (*s1's first pass ledger stops at the end of a block's transactions, check that it is equal to the start of the block's second pass ledger*)
          s1.connecting_ledger_right
    in
    let rule1 =
      "First pass ledger continues or first pass ledger connects to the same \
       block's start of the second pass ledger"
    in
    let res1 = L.equal s1.first_pass_ledger_target l1 in
    (*Rule 2*)
    (*s1's second pass ledger ends at say, block B1. s2 is in the next block, say B2*)
    let l2 =
      L.if_ is_same_block_at_shared_boundary
        ~then_:(*second pass ledger continues*) s1.second_pass_ledger_target
        ~else_:
          (*s2's second pass ledger starts where B2's first pass ledger ends*)
          s2.connecting_ledger_left
    in
    let rule2 =
      "Second pass ledger continues or second pass ledger of the statement on \
       the right connects to the same block's end of first pass ledger"
    in
    let res2 = L.equal s2.second_pass_ledger_source l2 in
    (*Rule 3*)
    let l3 =
      L.if_ is_same_block_at_shared_boundary
        ~then_:(*no-op*) s1.second_pass_ledger_target
        ~else_:
          (*s2's first pass ledger starts where B1's second pass ledger ends*)
          s2.first_pass_ledger_source
    in
    let rule3 =
      "First pass ledger of the statement on the right does not connect to the \
       second pass ledger of the statement on the left"
    in
    let res3 = L.equal s1.second_pass_ledger_target l3 in
    let failures =
      L.accumulate_failures [ (res1, rule1); (res2, rule2); (res3, rule3) ]
    in
    let res = L.all [ res1; res2; res3 ] in
    (res, failures)

  let valid_ledgers_at_merge_checked
      (s1 : Frozen_ledger_hash.var Statement_ledgers.t)
      (s2 : Frozen_ledger_hash.var Statement_ledgers.t) =
    validate_ledgers_at_merge (module Ledger_hash_checked) s1 s2 |> fst

  let valid_ledgers_at_merge_unchecked
      (s1 : Frozen_ledger_hash.t Statement_ledgers.t)
      (s2 : Frozen_ledger_hash.t Statement_ledgers.t) =
    validate_ledgers_at_merge (module Ledger_hash_unchecked) s1 s2

  let merge (s1 : _ Poly.t) (s2 : _ Poly.t) =
    let open Or_error.Let_syntax in
    let or_error_of_bool ~error b =
      if b then return ()
      else
        Error
          (Error.createf "Error merging statements left: %s right %s: %s"
             (Yojson.Safe.to_string (to_yojson s1))
             (Yojson.Safe.to_string (to_yojson s2))
             error )
    in
    (*check ledgers are connected*)
    let s1_ledger = Statement_ledgers.of_statement s1 in
    let s2_ledger = Statement_ledgers.of_statement s2 in
    let%bind () = valid_ledgers_at_merge_unchecked s1_ledger s2_ledger |> snd in
    (*Check pending coinbase stack is connected*)
    let%bind () =
      or_error_of_bool ~error:"Pending coinbase stacks are not connected"
        (Pending_coinbase.Stack.connected
           ~first:s1.target.pending_coinbase_stack
           ~second:s2.source.pending_coinbase_stack () )
    in
    (*Check local states are equal*)
    let%bind () =
      or_error_of_bool ~error:"Local states are not connected"
        (Local_state.equal s1.target.local_state s2.source.local_state)
    in
    let connecting_ledger_left = s1.connecting_ledger_left in
    let connecting_ledger_right = s2.connecting_ledger_right in
    let%map fee_excess = Fee_excess.combine s1.fee_excess s2.fee_excess
    and supply_increase =
      Currency.Amount.Signed.add s1.supply_increase s2.supply_increase
      |> option "Error adding supply_increase"
    in
    (*Ignore [zkapp_updates_applied] in merge statements since we don't care
      whether or not account updates were applied, just that they were computed correctly.
      If one of the updates fail, then none are applied*)
    let zkapp_updates_applied =
      s1.target.local_state.success && s2.target.local_state.success
    in
    ( { source = s1.source
      ; target = s2.target
      ; connecting_ledger_left
      ; connecting_ledger_right
      ; fee_excess
      ; supply_increase
      ; sok_digest = ()
      ; zkapp_updates_applied
      }
      : t )

  include Hashable.Make_binable (Stable.Latest)
  include Comparable.Make (Stable.Latest)

  let gen =
    let open Quickcheck.Generator.Let_syntax in
    let%map source = Registers.gen
    and target = Registers.gen
    and connecting_ledger_left = Frozen_ledger_hash.gen
    and connecting_ledger_right = Frozen_ledger_hash.gen
    and fee_excess = Fee_excess.gen
    and supply_increase = Currency.Amount.Signed.gen
    and zkapp_updates_applied = Quickcheck.Generator.bool in
    ( { source
      ; target
      ; connecting_ledger_left
      ; connecting_ledger_right
      ; fee_excess
      ; supply_increase
      ; sok_digest = ()
      ; zkapp_updates_applied
      }
      : t )
end

include Wire_types.Make (Make_sig) (Make_str)<|MERGE_RESOLUTION|>--- conflicted
+++ resolved
@@ -245,11 +245,7 @@
     end]
 
     type display =
-<<<<<<< HEAD
-      (string, string, string, string, string, Local_state.display) Poly.t
-=======
-      (string, string, string, int, string, Local_state.display, bool) Poly.t
->>>>>>> 73c5d3d1
+      (string, string, string, string, string, Local_state.display, bool) Poly.t
 
     let display (t : t) : display =
       let display_ledger_hash t =
@@ -275,6 +271,7 @@
       ; fee_excess = Fee_excess.to_yojson t.fee_excess |> Yojson.Safe.to_string
       ; sok_digest =
           Sok_message.Digest.to_yojson t.sok_digest |> Yojson.Safe.to_string
+      ; zkapp_updates_applied = t.zkapp_updates_applied
       }
 
     let genesis ~genesis_ledger_hash : t =
