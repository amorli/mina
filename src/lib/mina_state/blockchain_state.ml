open Core_kernel
open Mina_base
open Snark_params.Tick

module Poly = struct
  [%%versioned
  module Stable = struct
    module V2 = struct
      type ( 'staged_ledger_hash
           , 'snarked_ledger_hash
           , 'local_state
           , 'time
           , 'body_reference )
           t =
        { staged_ledger_hash : 'staged_ledger_hash
        ; genesis_ledger_hash : 'snarked_ledger_hash
        ; registers :
            ('snarked_ledger_hash, unit, 'local_state) Registers.Stable.V1.t
        ; timestamp : 'time
        ; body_reference : 'body_reference
        }
      [@@deriving sexp, fields, equal, compare, hash, yojson, hlist]
    end
  end]
end

[%%define_locally
Poly.
  ( staged_ledger_hash
  , genesis_ledger_hash
  , timestamp
  , body_reference
  , registers
  , to_hlist
  , of_hlist )]

let snarked_ledger_hash (t : _ Poly.t) = t.registers.second_pass_ledger

module Value = struct
  [%%versioned
  module Stable = struct
    module V2 = struct
      type t =
        ( Staged_ledger_hash.Stable.V1.t
        , Frozen_ledger_hash.Stable.V1.t
        , Local_state.Stable.V1.t
        , Block_time.Stable.V1.t
        , Consensus.Body_reference.Stable.V1.t )
        Poly.Stable.V2.t
      [@@deriving sexp, equal, compare, hash, yojson]

      let to_latest = Fn.id
    end
  end]
end

type var =
  ( Staged_ledger_hash.var
  , Frozen_ledger_hash.var
  , Local_state.Checked.t
  , Block_time.Checked.t
  , Consensus.Body_reference.var )
  Poly.t

let create_value ~staged_ledger_hash ~genesis_ledger_hash ~registers ~timestamp
    ~body_reference =
  { Poly.staged_ledger_hash
  ; timestamp
  ; genesis_ledger_hash
  ; registers
  ; body_reference
  }

<<<<<<< HEAD
let data_spec =
  let open Data_spec in
  [ Staged_ledger_hash.typ
  ; Frozen_ledger_hash.typ
  ; Registers.typ
      [ Frozen_ledger_hash.typ
      ; Frozen_ledger_hash.typ
      ; Typ.unit
      ; Local_state.typ
      ]
  ; Block_time.Checked.typ
  ; Consensus.Body_reference.typ
  ]

=======
>>>>>>> 5cb29066
let typ : (var, Value.t) Typ.t =
  Typ.of_hlistable
    [ Staged_ledger_hash.typ
    ; Frozen_ledger_hash.typ
    ; Registers.typ [ Frozen_ledger_hash.typ; Typ.unit; Local_state.typ ]
    ; Block_time.Checked.typ
    ; Consensus.Body_reference.typ
    ]
    ~var_to_hlist:to_hlist ~var_of_hlist:of_hlist ~value_to_hlist:to_hlist
    ~value_of_hlist:of_hlist

module Impl = Pickles.Impls.Step

let var_to_input
    ({ staged_ledger_hash
     ; genesis_ledger_hash
     ; registers
     ; timestamp
     ; body_reference
     } :
      var ) : Field.Var.t Random_oracle.Input.Chunked.t =
  let open Random_oracle.Input.Chunked in
  let registers =
    (* TODO: If this were the actual Registers itself (without the unit arg)
       then we could more efficiently deal with the transaction SNARK input
       (as we could reuse the hash)
    *)
    let { first_pass_ledger
        ; second_pass_ledger
        ; pending_coinbase_stack = ()
        ; local_state
        } =
      registers
    in
    Array.reduce_exn ~f:append
      [| Frozen_ledger_hash.var_to_input first_pass_ledger
       ; Frozen_ledger_hash.var_to_input second_pass_ledger
       ; Local_state.Checked.to_input local_state
      |]
  in
  List.reduce_exn ~f:append
    [ Staged_ledger_hash.var_to_input staged_ledger_hash
    ; Frozen_ledger_hash.var_to_input genesis_ledger_hash
    ; registers
    ; Block_time.Checked.to_input timestamp
    ; Consensus.Body_reference.var_to_input body_reference
    ]

let to_input
    ({ staged_ledger_hash
     ; genesis_ledger_hash
     ; registers
     ; timestamp
     ; body_reference
     } :
      Value.t ) =
  let open Random_oracle.Input.Chunked in
  let registers =
    (* TODO: If this were the actual Registers itself (without the unit arg)
       then we could more efficiently deal with the transaction SNARK input
       (as we could reuse the hash)
    *)
    let { first_pass_ledger
        ; second_pass_ledger
        ; pending_coinbase_stack = ()
        ; local_state
        } =
      registers
    in
    Array.reduce_exn ~f:append
      [| Frozen_ledger_hash.to_input first_pass_ledger
       ; Frozen_ledger_hash.to_input second_pass_ledger
       ; Local_state.to_input local_state
      |]
  in
  List.reduce_exn ~f:append
    [ Staged_ledger_hash.to_input staged_ledger_hash
    ; Frozen_ledger_hash.to_input genesis_ledger_hash
    ; registers
    ; Block_time.to_input timestamp
    ; Consensus.Body_reference.to_input body_reference
    ]

let set_timestamp t timestamp = { t with Poly.timestamp }

let negative_one
    ~(constraint_constants : Genesis_constants.Constraint_constants.t)
    ~(consensus_constants : Consensus.Constants.t) ~genesis_ledger_hash
    ~genesis_body_reference : Value.t =
  { staged_ledger_hash =
      Staged_ledger_hash.genesis ~constraint_constants ~genesis_ledger_hash
  ; genesis_ledger_hash
  ; registers =
      { first_pass_ledger = genesis_ledger_hash
      ; second_pass_ledger = genesis_ledger_hash
      ; pending_coinbase_stack = ()
      ; local_state = Local_state.dummy ()
      }
  ; timestamp = consensus_constants.genesis_state_timestamp
  ; body_reference = genesis_body_reference
  }

(* negative_one and genesis blockchain states are equivalent *)
let genesis = negative_one

type display = (string, string, Local_state.display, string, string) Poly.t
[@@deriving yojson]

let display
    ({ staged_ledger_hash
     ; genesis_ledger_hash
     ; registers =
         { first_pass_ledger
         ; second_pass_ledger
         ; pending_coinbase_stack = ()
         ; local_state
         }
     ; timestamp
     ; body_reference
     } :
      Value.t ) : display =
  { Poly.staged_ledger_hash =
      Visualization.display_prefix_of_string @@ Ledger_hash.to_base58_check
      @@ Staged_ledger_hash.ledger_hash staged_ledger_hash
  ; genesis_ledger_hash =
      Visualization.display_prefix_of_string
      @@ Frozen_ledger_hash.to_base58_check @@ genesis_ledger_hash
  ; registers =
      { first_pass_ledger =
          Visualization.display_prefix_of_string
          @@ Frozen_ledger_hash.to_base58_check first_pass_ledger
      ; second_pass_ledger =
          Visualization.display_prefix_of_string
          @@ Frozen_ledger_hash.to_base58_check second_pass_ledger
      ; pending_coinbase_stack = ()
      ; local_state = Local_state.display local_state
      }
  ; timestamp =
      Time.to_string_trimmed ~zone:Time.Zone.utc
        (Block_time.to_time_exn timestamp)
  ; body_reference =
      Visualization.display_prefix_of_string
      @@ Consensus.Body_reference.to_hex body_reference
  }<|MERGE_RESOLUTION|>--- conflicted
+++ resolved
@@ -71,28 +71,16 @@
   ; body_reference
   }
 
-<<<<<<< HEAD
-let data_spec =
-  let open Data_spec in
-  [ Staged_ledger_hash.typ
-  ; Frozen_ledger_hash.typ
-  ; Registers.typ
-      [ Frozen_ledger_hash.typ
-      ; Frozen_ledger_hash.typ
-      ; Typ.unit
-      ; Local_state.typ
-      ]
-  ; Block_time.Checked.typ
-  ; Consensus.Body_reference.typ
-  ]
-
-=======
->>>>>>> 5cb29066
 let typ : (var, Value.t) Typ.t =
   Typ.of_hlistable
     [ Staged_ledger_hash.typ
     ; Frozen_ledger_hash.typ
-    ; Registers.typ [ Frozen_ledger_hash.typ; Typ.unit; Local_state.typ ]
+    ; Registers.typ
+        [ Frozen_ledger_hash.typ
+        ; Frozen_ledger_hash.typ
+        ; Typ.unit
+        ; Local_state.typ
+        ]
     ; Block_time.Checked.typ
     ; Consensus.Body_reference.typ
     ]
