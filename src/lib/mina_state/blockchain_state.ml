--- conflicted
+++ resolved
@@ -72,38 +72,6 @@
 module Impl = Pickles.Impls.Step
 
 let var_to_input
-<<<<<<< HEAD
-    ({ staged_ledger_hash
-     ; snarked_ledger_hash
-     ; genesis_ledger_hash
-     ; snarked_next_available_token
-     ; timestamp
-     } :
-      var ) =
-  let open Random_oracle.Input in
-  let%map.Checked snarked_next_available_token =
-    Token_id.Checked.to_input snarked_next_available_token
-  in
-  List.reduce_exn ~f:append
-    [ Staged_ledger_hash.var_to_input staged_ledger_hash
-    ; field (Frozen_ledger_hash.var_to_hash_packed snarked_ledger_hash)
-    ; field (Frozen_ledger_hash.var_to_hash_packed genesis_ledger_hash)
-    ; snarked_next_available_token
-    ; bitstring
-        (Bitstring_lib.Bitstring.Lsb_first.to_list
-           (Block_time.Unpacked.var_to_bits timestamp) )
-    ]
-
-let to_input
-    ({ staged_ledger_hash
-     ; snarked_ledger_hash
-     ; genesis_ledger_hash
-     ; snarked_next_available_token
-     ; timestamp
-     } :
-      Value.t ) =
-  let open Random_oracle.Input in
-=======
     ({ staged_ledger_hash; genesis_ledger_hash; registers; timestamp } : var) :
     Field.Var.t Random_oracle.Input.Chunked.t =
   let open Random_oracle.Input.Chunked in
@@ -126,8 +94,8 @@
     ]
 
 let to_input
-    ({ staged_ledger_hash; genesis_ledger_hash; registers; timestamp } :
-      Value.t) =
+    ({ staged_ledger_hash; genesis_ledger_hash; registers; timestamp } : Value.t)
+    =
   let open Random_oracle.Input.Chunked in
   let registers =
     (* TODO: If this were the actual Registers itself (without the unit arg)
@@ -138,7 +106,6 @@
     Array.reduce_exn ~f:append
       [| Frozen_ledger_hash.to_input ledger; Local_state.to_input local_state |]
   in
->>>>>>> ea6c7ee8
   List.reduce_exn ~f:append
     [ Staged_ledger_hash.to_input staged_ledger_hash
     ; Frozen_ledger_hash.to_input genesis_ledger_hash
@@ -175,7 +142,7 @@
      ; registers = { ledger; pending_coinbase_stack = (); local_state }
      ; timestamp
      } :
-      Value.t) : display =
+      Value.t ) : display =
   { Poly.staged_ledger_hash =
       Visualization.display_prefix_of_string @@ Ledger_hash.to_base58_check
       @@ Staged_ledger_hash.ledger_hash staged_ledger_hash
