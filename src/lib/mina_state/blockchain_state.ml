--- conflicted
+++ resolved
@@ -6,22 +6,12 @@
   [%%versioned
   module Stable = struct
     module V2 = struct
-<<<<<<< HEAD
       type ('staged_ledger_hash, 'snarked_ledger_hash, 'time, 'body_reference) t =
-=======
-      type ( 'staged_ledger_hash
-           , 'snarked_ledger_hash
-           , 'local_state
-           , 'time
-           , 'body_reference )
-           t =
             ( 'staged_ledger_hash
             , 'snarked_ledger_hash
-            , 'local_state
             , 'time
             , 'body_reference )
             Mina_wire_types.Mina_state.Blockchain_state.Poly.V2.t =
->>>>>>> 6ffad562
         { staged_ledger_hash : 'staged_ledger_hash
         ; genesis_ledger_hash : 'snarked_ledger_hash
         ; registers :
@@ -79,23 +69,11 @@
   ; body_reference
   }
 
-<<<<<<< HEAD
-let data_spec =
-  let open Data_spec in
-  [ Staged_ledger_hash.typ
-  ; Frozen_ledger_hash.typ
-  ; Registers.Blockchain.typ [ Frozen_ledger_hash.typ; Typ.unit ]
-  ; Block_time.Checked.typ
-  ; Consensus.Body_reference.typ
-  ]
-
-=======
->>>>>>> 6ffad562
 let typ : (var, Value.t) Typ.t =
   Typ.of_hlistable
     [ Staged_ledger_hash.typ
     ; Frozen_ledger_hash.typ
-    ; Registers.typ [ Frozen_ledger_hash.typ; Typ.unit; Local_state.typ ]
+    ; Registers.Blockchain.typ [ Frozen_ledger_hash.typ; Typ.unit ]
     ; Block_time.Checked.typ
     ; Consensus.Body_reference.typ
     ]
