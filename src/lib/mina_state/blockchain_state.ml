open Core_kernel
open Mina_base
open Snark_params.Tick

module Poly = struct
  [%%versioned
  module Stable = struct
    module V2 = struct
      type ('staged_ledger_hash, 'snarked_ledger_hash, 'local_state, 'time) t =
        { staged_ledger_hash : 'staged_ledger_hash
        ; genesis_ledger_hash : 'snarked_ledger_hash
        ; registers :
            ('snarked_ledger_hash, unit, 'local_state) Registers.Stable.V1.t
        ; timestamp : 'time
        }
      [@@deriving sexp, fields, equal, compare, hash, yojson, hlist]
    end
<<<<<<< HEAD

    module V1 = struct
      type ('staged_ledger_hash, 'snarked_ledger_hash, 'token_id, 'time) t =
        { staged_ledger_hash : 'staged_ledger_hash
        ; snarked_ledger_hash : 'snarked_ledger_hash
        ; genesis_ledger_hash : 'snarked_ledger_hash
        ; snarked_next_available_token : 'token_id
        ; timestamp : 'time
        }
      [@@deriving sexp, fields, equal, compare, hash, yojson, hlist]

      let to_latest
          { staged_ledger_hash
          ; snarked_ledger_hash
          ; genesis_ledger_hash
          ; snarked_next_available_token
          ; timestamp
          } =
        { V2.staged_ledger_hash
        ; genesis_ledger_hash
        ; timestamp
        ; registers =
            { Registers.ledger =
                { tree = snarked_ledger_hash
                ; next_available_token = snarked_next_available_token
                }
            ; pending_coinbase_stack = ()
            ; local_state = Local_state.dummy
            }
        }
    end
=======
>>>>>>> ba204584
  end]
end

[%%define_locally
Poly.
  ( staged_ledger_hash
  , genesis_ledger_hash
  , timestamp
  , registers
  , to_hlist
  , of_hlist )]

let snarked_ledger_hash (t : _ Poly.t) = t.registers.ledger.tree

<<<<<<< HEAD
let snarked_next_available_token (t : _ Poly.t) =
  t.registers.ledger.next_available_token

=======
>>>>>>> ba204584
module Value = struct
  [%%versioned
  module Stable = struct
    module V2 = struct
      type t =
        ( Staged_ledger_hash.Stable.V1.t
        , Frozen_ledger_hash.Stable.V1.t
        , Local_state.Stable.V1.t
        , Block_time.Stable.V1.t )
        Poly.Stable.V2.t
      [@@deriving sexp, equal, compare, hash, yojson]

      let to_latest = Fn.id
    end
  end]
end

type var =
  ( Staged_ledger_hash.var
  , Frozen_ledger_hash.var
  , Local_state.Checked.t
  , Block_time.Checked.t )
  Poly.t

let create_value ~staged_ledger_hash ~genesis_ledger_hash ~registers ~timestamp
    =
  { Poly.staged_ledger_hash; timestamp; genesis_ledger_hash; registers }

let data_spec =
  let open Data_spec in
  [ Staged_ledger_hash.typ
  ; Frozen_ledger_hash.typ
<<<<<<< HEAD
  ; Registers.typ [ Ledger_commitment.typ; Typ.unit; Local_state.typ ]
=======
  ; Registers.typ [ Frozen_ledger_hash.typ; Typ.unit; Local_state.typ ]
>>>>>>> ba204584
  ; Block_time.Checked.typ
  ]

let typ : (var, Value.t) Typ.t =
  Typ.of_hlistable data_spec ~var_to_hlist:to_hlist ~var_of_hlist:of_hlist
    ~value_to_hlist:to_hlist ~value_of_hlist:of_hlist

module Impl = Pickles.Impls.Step

let var_to_input
    ({ staged_ledger_hash; genesis_ledger_hash; registers; timestamp } : var) :
    Field.Var.t Random_oracle.Input.Chunked.t =
  let open Random_oracle.Input.Chunked in
  let registers =
    (* TODO: If this were the actual Registers itself (without the unit arg)
       then we could more efficiently deal with the transaction SNARK input
       (as we could reuse the hash)
    *)
    let { ledger; pending_coinbase_stack = (); local_state } = registers in
    Array.reduce_exn ~f:append
<<<<<<< HEAD
      [| Ledger_commitment.Checked.to_input ledger
=======
      [| Frozen_ledger_hash.var_to_input ledger
>>>>>>> ba204584
       ; Local_state.Checked.to_input local_state
      |]
  in
  List.reduce_exn ~f:append
    [ Staged_ledger_hash.var_to_input staged_ledger_hash
    ; Frozen_ledger_hash.var_to_input genesis_ledger_hash
    ; registers
    ; Block_time.Checked.to_input timestamp
    ]

let to_input
    ({ staged_ledger_hash; genesis_ledger_hash; registers; timestamp } :
      Value.t) =
  let open Random_oracle.Input.Chunked in
  let registers =
    (* TODO: If this were the actual Registers itself (without the unit arg)
       then we could more efficiently deal with the transaction SNARK input
       (as we could reuse the hash)
    *)
    let { ledger; pending_coinbase_stack = (); local_state } = registers in
    Array.reduce_exn ~f:append
<<<<<<< HEAD
      [| Ledger_commitment.to_input ledger; Local_state.to_input local_state |]
=======
      [| Frozen_ledger_hash.to_input ledger; Local_state.to_input local_state |]
>>>>>>> ba204584
  in
  List.reduce_exn ~f:append
    [ Staged_ledger_hash.to_input staged_ledger_hash
    ; Frozen_ledger_hash.to_input genesis_ledger_hash
    ; registers
    ; Block_time.to_input timestamp
    ]

let set_timestamp t timestamp = { t with Poly.timestamp }

let negative_one
    ~(constraint_constants : Genesis_constants.Constraint_constants.t)
    ~(consensus_constants : Consensus.Constants.t) ~genesis_ledger_hash :
    Value.t =
  { staged_ledger_hash =
      Staged_ledger_hash.genesis ~constraint_constants ~genesis_ledger_hash
  ; genesis_ledger_hash
  ; registers =
      { ledger =
          { tree = genesis_ledger_hash
          ; next_available_token = snarked_next_available_token
          }
      ; pending_coinbase_stack = ()
      ; local_state = Local_state.dummy
      }
  ; timestamp = consensus_constants.genesis_state_timestamp
  }

(* negative_one and genesis blockchain states are equivalent *)
let genesis = negative_one

type display = (string, string, Local_state.display, string) Poly.t
[@@deriving yojson]

let display
    ({ staged_ledger_hash
     ; genesis_ledger_hash
     ; registers = { ledger; pending_coinbase_stack = (); local_state }
     ; timestamp
     } :
      Value.t) : display =
  { Poly.staged_ledger_hash =
      Visualization.display_prefix_of_string @@ Ledger_hash.to_base58_check
      @@ Staged_ledger_hash.ledger_hash staged_ledger_hash
  ; genesis_ledger_hash =
      Visualization.display_prefix_of_string
      @@ Frozen_ledger_hash.to_base58_check @@ genesis_ledger_hash
  ; registers =
      { ledger =
          { Ledger_commitment.tree =
              Visualization.display_prefix_of_string
              @@ Frozen_ledger_hash.to_base58_check ledger.tree
          ; next_available_token =
              Token_id.to_string ledger.next_available_token
          }
      ; pending_coinbase_stack = ()
      ; local_state = Local_state.display local_state
      }
  ; timestamp =
      Time.to_string_trimmed ~zone:Time.Zone.utc (Block_time.to_time timestamp)
  }<|MERGE_RESOLUTION|>--- conflicted
+++ resolved
@@ -15,40 +15,6 @@
         }
       [@@deriving sexp, fields, equal, compare, hash, yojson, hlist]
     end
-<<<<<<< HEAD
-
-    module V1 = struct
-      type ('staged_ledger_hash, 'snarked_ledger_hash, 'token_id, 'time) t =
-        { staged_ledger_hash : 'staged_ledger_hash
-        ; snarked_ledger_hash : 'snarked_ledger_hash
-        ; genesis_ledger_hash : 'snarked_ledger_hash
-        ; snarked_next_available_token : 'token_id
-        ; timestamp : 'time
-        }
-      [@@deriving sexp, fields, equal, compare, hash, yojson, hlist]
-
-      let to_latest
-          { staged_ledger_hash
-          ; snarked_ledger_hash
-          ; genesis_ledger_hash
-          ; snarked_next_available_token
-          ; timestamp
-          } =
-        { V2.staged_ledger_hash
-        ; genesis_ledger_hash
-        ; timestamp
-        ; registers =
-            { Registers.ledger =
-                { tree = snarked_ledger_hash
-                ; next_available_token = snarked_next_available_token
-                }
-            ; pending_coinbase_stack = ()
-            ; local_state = Local_state.dummy
-            }
-        }
-    end
-=======
->>>>>>> ba204584
   end]
 end
 
@@ -61,14 +27,8 @@
   , to_hlist
   , of_hlist )]
 
-let snarked_ledger_hash (t : _ Poly.t) = t.registers.ledger.tree
+let snarked_ledger_hash (t : _ Poly.t) = t.registers.ledger
 
-<<<<<<< HEAD
-let snarked_next_available_token (t : _ Poly.t) =
-  t.registers.ledger.next_available_token
-
-=======
->>>>>>> ba204584
 module Value = struct
   [%%versioned
   module Stable = struct
@@ -101,11 +61,7 @@
   let open Data_spec in
   [ Staged_ledger_hash.typ
   ; Frozen_ledger_hash.typ
-<<<<<<< HEAD
-  ; Registers.typ [ Ledger_commitment.typ; Typ.unit; Local_state.typ ]
-=======
   ; Registers.typ [ Frozen_ledger_hash.typ; Typ.unit; Local_state.typ ]
->>>>>>> ba204584
   ; Block_time.Checked.typ
   ]
 
@@ -126,11 +82,7 @@
     *)
     let { ledger; pending_coinbase_stack = (); local_state } = registers in
     Array.reduce_exn ~f:append
-<<<<<<< HEAD
-      [| Ledger_commitment.Checked.to_input ledger
-=======
       [| Frozen_ledger_hash.var_to_input ledger
->>>>>>> ba204584
        ; Local_state.Checked.to_input local_state
       |]
   in
@@ -152,11 +104,7 @@
     *)
     let { ledger; pending_coinbase_stack = (); local_state } = registers in
     Array.reduce_exn ~f:append
-<<<<<<< HEAD
-      [| Ledger_commitment.to_input ledger; Local_state.to_input local_state |]
-=======
       [| Frozen_ledger_hash.to_input ledger; Local_state.to_input local_state |]
->>>>>>> ba204584
   in
   List.reduce_exn ~f:append
     [ Staged_ledger_hash.to_input staged_ledger_hash
@@ -175,10 +123,7 @@
       Staged_ledger_hash.genesis ~constraint_constants ~genesis_ledger_hash
   ; genesis_ledger_hash
   ; registers =
-      { ledger =
-          { tree = genesis_ledger_hash
-          ; next_available_token = snarked_next_available_token
-          }
+      { ledger = genesis_ledger_hash
       ; pending_coinbase_stack = ()
       ; local_state = Local_state.dummy
       }
@@ -206,12 +151,8 @@
       @@ Frozen_ledger_hash.to_base58_check @@ genesis_ledger_hash
   ; registers =
       { ledger =
-          { Ledger_commitment.tree =
-              Visualization.display_prefix_of_string
-              @@ Frozen_ledger_hash.to_base58_check ledger.tree
-          ; next_available_token =
-              Token_id.to_string ledger.next_available_token
-          }
+          Visualization.display_prefix_of_string
+          @@ Frozen_ledger_hash.to_base58_check ledger
       ; pending_coinbase_stack = ()
       ; local_state = Local_state.display local_state
       }
