--- conflicted
+++ resolved
@@ -227,28 +227,17 @@
   { Poly.staged_ledger_hash =
       Visualization.display_prefix_of_string @@ Ledger_hash.to_base58_check
       @@ Staged_ledger_hash.ledger_hash staged_ledger_hash
-<<<<<<< HEAD
   ; genesis_ledger_hash =
-      Visualization.display_prefix_of_string @@ Frozen_ledger_hash.to_string
-      @@ genesis_ledger_hash
+      Visualization.display_prefix_of_string
+      @@ Frozen_ledger_hash.to_base58_check @@ genesis_ledger_hash
   ; registers =
       { ledger =
           Visualization.display_prefix_of_string
-          @@ Frozen_ledger_hash.to_string ledger
+          @@ Frozen_ledger_hash.to_base58_check ledger
       ; pending_coinbase_stack = ()
       ; next_available_token = Token_id.to_string next_available_token
       ; local_state = Local_state.display local_state
       }
-=======
-  ; snarked_ledger_hash =
-      Visualization.display_prefix_of_string
-      @@ Frozen_ledger_hash.to_base58_check snarked_ledger_hash
-  ; genesis_ledger_hash =
-      Visualization.display_prefix_of_string
-      @@ Frozen_ledger_hash.to_base58_check genesis_ledger_hash
-  ; snarked_next_available_token =
-      Token_id.to_string snarked_next_available_token
->>>>>>> 9dd0c963
   ; timestamp =
       Time.to_string_trimmed ~zone:Time.Zone.utc (Block_time.to_time timestamp)
   }