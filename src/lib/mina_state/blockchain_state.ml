open Core_kernel
open Mina_base
open Snark_params.Tick
open Currency

module Poly = struct
  [%%versioned
  module Stable = struct
    module V2 = struct
      type ( 'staged_ledger_hash
           , 'snarked_ledger_hash
           , 'local_state
           , 'time
           , 'body_reference
           , 'signed_amount
           , 'pending_coinbase_stack
           , 'fee_excess
           , 'sok_digest
           , 'bool )
           t =
            ( 'staged_ledger_hash
            , 'snarked_ledger_hash
            , 'local_state
            , 'time
            , 'body_reference
            , 'signed_amount
            , 'pending_coinbase_stack
            , 'fee_excess
            , 'sok_digest
            , 'bool )
            Mina_wire_types.Mina_state.Blockchain_state.Poly.V2.t =
        { staged_ledger_hash : 'staged_ledger_hash
        ; genesis_ledger_hash : 'snarked_ledger_hash
        ; ledger_proof_statement :
            ( 'snarked_ledger_hash
            , 'signed_amount
            , 'pending_coinbase_stack
            , 'fee_excess
            , 'sok_digest
            , 'local_state
            , 'bool )
            Snarked_ledger_state.Poly.Stable.V2.t
        ; timestamp : 'time
        ; body_reference : 'body_reference
        }
      [@@deriving sexp, fields, equal, compare, hash, yojson, hlist]
    end
  end]
end

[%%define_locally
Poly.
  ( staged_ledger_hash
  , genesis_ledger_hash
  , timestamp
  , body_reference
  , ledger_proof_statement
  , to_hlist
  , of_hlist )]

let snarked_ledger_hash (t : _ Poly.t) =
  t.ledger_proof_statement.target.first_pass_ledger

let snarked_local_state (t : _ Poly.t) =
  t.ledger_proof_statement.target.local_state

module Value = struct
  [%%versioned
  module Stable = struct
    module V2 = struct
      type t =
        ( Staged_ledger_hash.Stable.V1.t
        , Frozen_ledger_hash.Stable.V1.t
        , Local_state.Stable.V1.t
        , Block_time.Stable.V1.t
        , Consensus.Body_reference.Stable.V1.t
        , (Amount.Stable.V1.t, Sgn.Stable.V1.t) Signed_poly.Stable.V1.t
        , Pending_coinbase.Stack_versioned.Stable.V1.t
        , Fee_excess.Stable.V1.t
        , Sok_message.Digest.Stable.V1.t
        , bool )
        Poly.Stable.V2.t
      [@@deriving sexp, equal, compare, hash, yojson]

      let to_latest = Fn.id
    end
  end]
end

type var =
  ( Staged_ledger_hash.var
  , Frozen_ledger_hash.var
  , Local_state.Checked.t
  , Block_time.Checked.t
  , Consensus.Body_reference.var
  , Currency.Amount.Signed.var
  , Pending_coinbase.Stack.var
  , Fee_excess.var
  , Sok_message.Digest.Checked.t
  , Boolean.var )
  Poly.t

let create_value ~staged_ledger_hash ~genesis_ledger_hash ~timestamp
    ~body_reference ~ledger_proof_statement =
  { Poly.staged_ledger_hash
  ; timestamp
  ; genesis_ledger_hash
  ; body_reference
  ; ledger_proof_statement
  }

let typ : (var, Value.t) Typ.t =
  Typ.of_hlistable
    [ Staged_ledger_hash.typ
    ; Frozen_ledger_hash.typ
    ; Snarked_ledger_state.With_sok.typ
    ; Block_time.Checked.typ
    ; Consensus.Body_reference.typ
    ]
    ~var_to_hlist:to_hlist ~var_of_hlist:of_hlist ~value_to_hlist:to_hlist
    ~value_of_hlist:of_hlist

module Impl = Pickles.Impls.Step

let var_to_input
    ({ staged_ledger_hash
     ; genesis_ledger_hash
     ; timestamp
     ; body_reference
     ; ledger_proof_statement
     } :
      var ) : Field.Var.t Random_oracle.Input.Chunked.t Checked.t =
  let open Random_oracle.Input.Chunked in
  let open Checked.Let_syntax in
  let%map ledger_proof_statement =
    Snarked_ledger_state.With_sok.Checked.to_input ledger_proof_statement
  in
  List.reduce_exn ~f:append
    [ Staged_ledger_hash.var_to_input staged_ledger_hash
    ; Frozen_ledger_hash.var_to_input genesis_ledger_hash
    ; ledger_proof_statement
    ; Block_time.Checked.to_input timestamp
    ; Consensus.Body_reference.var_to_input body_reference
    ]

let to_input
    ({ staged_ledger_hash
     ; genesis_ledger_hash
     ; timestamp
     ; body_reference
     ; ledger_proof_statement
     } :
      Value.t ) =
  let open Random_oracle.Input.Chunked in
  List.reduce_exn ~f:append
    [ Staged_ledger_hash.to_input staged_ledger_hash
    ; Frozen_ledger_hash.to_input genesis_ledger_hash
    ; Snarked_ledger_state.With_sok.to_input ledger_proof_statement
    ; Block_time.to_input timestamp
    ; Consensus.Body_reference.to_input body_reference
    ]

let set_timestamp t timestamp = { t with Poly.timestamp }

let negative_one
    ~(constraint_constants : Genesis_constants.Constraint_constants.t)
    ~(consensus_constants : Consensus.Constants.t) ~genesis_ledger_hash
    ~genesis_body_reference : Value.t =
  { staged_ledger_hash =
      Staged_ledger_hash.genesis ~constraint_constants ~genesis_ledger_hash
  ; genesis_ledger_hash
  ; ledger_proof_statement =
      Snarked_ledger_state.With_sok.genesis ~genesis_ledger_hash
  ; timestamp = consensus_constants.genesis_state_timestamp
  ; body_reference = genesis_body_reference
  }

(* negative_one and genesis blockchain states are equivalent *)
let genesis = negative_one

type display =
  ( string
  , string
  , Local_state.display
  , string
  , string
  , string
  , string
<<<<<<< HEAD
  , string
  , string )
=======
  , int
  , string
  , bool )
>>>>>>> 73c5d3d1
  Poly.t
[@@deriving yojson]

let display
    ({ staged_ledger_hash
     ; genesis_ledger_hash
     ; ledger_proof_statement
     ; timestamp
     ; body_reference
     } :
      Value.t ) : display =
  { Poly.staged_ledger_hash =
      Visualization.display_prefix_of_string @@ Ledger_hash.to_base58_check
      @@ Staged_ledger_hash.ledger_hash staged_ledger_hash
  ; genesis_ledger_hash =
      Visualization.display_prefix_of_string
      @@ Frozen_ledger_hash.to_base58_check @@ genesis_ledger_hash
  ; ledger_proof_statement =
      Snarked_ledger_state.With_sok.display ledger_proof_statement
  ; timestamp =
      Time.to_string_trimmed ~zone:Time.Zone.utc
        (Block_time.to_time_exn timestamp)
  ; body_reference =
      Visualization.display_prefix_of_string
      @@ Consensus.Body_reference.to_hex body_reference
  }<|MERGE_RESOLUTION|>--- conflicted
+++ resolved
@@ -186,14 +186,9 @@
   , string
   , string
   , string
-<<<<<<< HEAD
-  , string
-  , string )
-=======
-  , int
+  , string
   , string
   , bool )
->>>>>>> 73c5d3d1
   Poly.t
 [@@deriving yojson]
 
