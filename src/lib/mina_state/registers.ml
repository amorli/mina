--- conflicted
+++ resolved
@@ -6,16 +6,12 @@
 module Stable = struct
   module V1 = struct
     type ('ledger, 'pending_coinbase_stack, 'local_state) t =
-<<<<<<< HEAD
-      { first_pass_ledger : 'ledger
-      ; second_pass_ledger : 'ledger
-=======
           ( 'ledger
           , 'pending_coinbase_stack
           , 'local_state )
           Mina_wire_types.Mina_state.Registers.V1.t =
-      { ledger : 'ledger
->>>>>>> 3afb634a
+      { first_pass_ledger : 'ledger
+      ; second_pass_ledger : 'ledger
       ; pending_coinbase_stack : 'pending_coinbase_stack
       ; local_state : 'local_state
       }
