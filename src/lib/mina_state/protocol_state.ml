[%%import "/src/config.mlh"]

open Core_kernel
open Mina_base

[%%ifdef consensus_mechanism]

open Snark_params.Tick

[%%endif]

module Wire_types = Mina_wire_types.Mina_state.Protocol_state

module Make_sig (A : Wire_types.Types.S) = struct
  module type S =
    Protocol_state_intf.Full
      with type ( 'state_hash
                , 'blockchain_state
                , 'consensus_state
                , 'constants )
                Body.Poly.Stable.V1.t =
        ( 'state_hash
        , 'blockchain_state
        , 'consensus_state
        , 'constants )
        A.Body.Poly.V1.t
       and type Body.Value.Stable.V2.t = A.Body.Value.V2.t
       and type ('state_hash, 'body) Poly.Stable.V1.t =
        ('state_hash, 'body) A.Poly.V1.t
       and type Value.Stable.V2.t = A.Value.V2.t
end

module Make_str (A : Wire_types.Concrete) = struct
  module Poly = struct
    [%%versioned
    module Stable = struct
      module V1 = struct
        type ('state_hash, 'body) t = ('state_hash, 'body) A.Poly.V1.t =
          { previous_state_hash : 'state_hash; body : 'body }
        [@@deriving equal, ord, hash, sexp, yojson, hlist]
      end
    end]
  end

  let hashes_abstract ~hash_body
      ({ previous_state_hash; body } : (State_hash.t, _) Poly.t) =
    let state_body_hash : State_body_hash.t = hash_body body in
    let state_hash =
      Random_oracle.hash ~init:Hash_prefix.protocol_state
        [| (previous_state_hash :> Field.t); (state_body_hash :> Field.t) |]
      |> State_hash.of_hash
    in
    { State_hash.State_hashes.state_hash
    ; state_body_hash = Some state_body_hash
    }

  module Body = struct
    module Poly = struct
      [%%versioned
      module Stable = struct
        module V1 = struct
          type ('state_hash, 'blockchain_state, 'consensus_state, 'constants) t =
                ( 'state_hash
                , 'blockchain_state
                , 'consensus_state
                , 'constants )
                A.Body.Poly.V1.t =
            { genesis_state_hash : 'state_hash
            ; blockchain_state : 'blockchain_state
            ; consensus_state : 'consensus_state
            ; constants : 'constants
            }
          [@@deriving sexp, equal, compare, yojson, hash, version, hlist]
        end
      end]
    end

    module Value = struct
      [%%versioned
      module Stable = struct
        module V2 = struct
          type t =
            ( State_hash.Stable.V1.t
            , Blockchain_state.Value.Stable.V2.t
            , Consensus.Data.Consensus_state.Value.Stable.V1.t
            , Protocol_constants_checked.Value.Stable.V1.t )
            Poly.Stable.V1.t
          [@@deriving equal, ord, bin_io, hash, sexp, yojson, version]

          let to_latest = Fn.id
        end
      end]
    end

    type ('state_hash, 'blockchain_state, 'consensus_state, 'constants) t =
      ('state_hash, 'blockchain_state, 'consensus_state, 'constants) Poly.t

    type value = Value.t [@@deriving sexp, yojson]

    [%%ifdef consensus_mechanism]

    type var =
      ( State_hash.var
      , Blockchain_state.var
      , Consensus.Data.Consensus_state.var
      , Protocol_constants_checked.var )
      Poly.t

    let typ ~constraint_constants =
      Typ.of_hlistable
        [ State_hash.typ
        ; Blockchain_state.typ
        ; Consensus.Data.Consensus_state.typ ~constraint_constants
        ; Protocol_constants_checked.typ
        ]
        ~var_to_hlist:Poly.to_hlist ~var_of_hlist:Poly.of_hlist
        ~value_to_hlist:Poly.to_hlist ~value_of_hlist:Poly.of_hlist

    let to_input
        { Poly.genesis_state_hash : State_hash.t
        ; blockchain_state
        ; consensus_state
        ; constants
        } =
      Random_oracle.Input.Chunked.(
        append
          (Blockchain_state.to_input blockchain_state)
          (Consensus.Data.Consensus_state.to_input consensus_state)
        |> append (field (genesis_state_hash :> Field.t))
        |> append (Protocol_constants_checked.to_input constants))

    let var_to_input
        { Poly.genesis_state_hash
        ; blockchain_state
        ; consensus_state
        ; constants
        } =
      let blockchain_state = Blockchain_state.var_to_input blockchain_state in
      let constants = Protocol_constants_checked.var_to_input constants in
      let consensus_state =
        Consensus.Data.Consensus_state.var_to_input consensus_state
      in
      Random_oracle.Input.Chunked.(
        append blockchain_state consensus_state
        |> append (field (State_hash.var_to_hash_packed genesis_state_hash))
        |> append constants)

    let hash_checked (t : var) =
      let input = var_to_input t in
      make_checked (fun () ->
          Random_oracle.Checked.(
            hash ~init:Hash_prefix.protocol_state_body (pack_input input)
            |> State_body_hash.var_of_hash_packed) )

    let consensus_state { Poly.consensus_state; _ } = consensus_state

    let view_checked (t : var) :
        Zkapp_precondition.Protocol_state.View.Checked.t =
      let module C = Consensus.Proof_of_stake.Exported.Consensus_state in
      let cs : Consensus.Data.Consensus_state.var = t.consensus_state in
      { snarked_ledger_hash = t.blockchain_state.registers.ledger
      ; timestamp = t.blockchain_state.timestamp
      ; blockchain_length = C.blockchain_length_var cs
      ; min_window_density = C.min_window_density_var cs
      ; last_vrf_output = ()
      ; total_currency = C.total_currency_var cs
      ; global_slot_since_hard_fork = C.curr_global_slot_var cs
      ; global_slot_since_genesis = C.global_slot_since_genesis_var cs
      ; staking_epoch_data = C.staking_epoch_data_var cs
      ; next_epoch_data = C.next_epoch_data_var cs
      }

    [%%endif]

    let hash s =
      Random_oracle.hash ~init:Hash_prefix.protocol_state_body
        (Random_oracle.pack_input (to_input s))
      |> State_body_hash.of_hash

    let view (t : Value.t) : Zkapp_precondition.Protocol_state.View.t =
      let module C = Consensus.Proof_of_stake.Exported.Consensus_state in
      let cs = t.consensus_state in
      { snarked_ledger_hash = t.blockchain_state.registers.ledger
      ; timestamp = t.blockchain_state.timestamp
      ; blockchain_length = C.blockchain_length cs
      ; min_window_density = C.min_window_density cs
      ; last_vrf_output = ()
      ; total_currency = C.total_currency cs
      ; global_slot_since_hard_fork = C.curr_global_slot cs
      ; global_slot_since_genesis = C.global_slot_since_genesis cs
      ; staking_epoch_data = C.staking_epoch_data cs
      ; next_epoch_data = C.next_epoch_data cs
      }

    module For_tests = struct
      let with_consensus_state (t : Value.t) consensus_state =
        { t with consensus_state }
    end
  end

  module Value = struct
    [%%versioned
    module Stable = struct
      module V2 = struct
        type t =
          (State_hash.Stable.V1.t, Body.Value.Stable.V2.t) Poly.Stable.V1.t
        [@@deriving sexp, hash, compare, equal, yojson]

        let to_latest = Fn.id
      end
    end]

    include Hashable.Make (Stable.Latest)
  end

  type value = Value.t [@@deriving sexp, yojson]

  [%%ifdef consensus_mechanism]

<<<<<<< HEAD
  type var =
    ( State_hash.var
    , Blockchain_state.var
    , Consensus.Data.Consensus_state.var
    , Protocol_constants_checked.var )
    Poly.t

  let typ ~constraint_constants =
    Typ.of_hlistable
      [ State_hash.typ
      ; Blockchain_state.typ
      ; Consensus.Data.Consensus_state.typ ~constraint_constants
      ; Protocol_constants_checked.typ
      ]
      ~var_to_hlist:Poly.to_hlist ~var_of_hlist:Poly.of_hlist
      ~value_to_hlist:Poly.to_hlist ~value_of_hlist:Poly.of_hlist

  let to_input
      { Poly.genesis_state_hash : State_hash.t
      ; blockchain_state
      ; consensus_state
      ; constants
      } =
    Random_oracle.Input.Chunked.(
      append
        (Blockchain_state.to_input blockchain_state)
        (Consensus.Data.Consensus_state.to_input consensus_state)
      |> append (field (genesis_state_hash :> Field.t))
      |> append (Protocol_constants_checked.to_input constants))

  let var_to_input
      { Poly.genesis_state_hash; blockchain_state; consensus_state; constants }
      =
    let blockchain_state = Blockchain_state.var_to_input blockchain_state in
    let constants = Protocol_constants_checked.var_to_input constants in
    let consensus_state =
      Consensus.Data.Consensus_state.var_to_input consensus_state
    in
    Random_oracle.Input.Chunked.(
      append blockchain_state consensus_state
      |> append (field (State_hash.var_to_hash_packed genesis_state_hash))
      |> append constants)

  let hash_checked (t : var) =
    let input = var_to_input t in
    make_checked (fun () ->
        Random_oracle.Checked.(
          hash ~init:Hash_prefix.protocol_state_body (pack_input input)
          |> State_body_hash.var_of_hash_packed) )

  let consensus_state { Poly.consensus_state; _ } = consensus_state

  let view_checked (t : var) : Zkapp_precondition.Protocol_state.View.Checked.t
      =
    let module C = Consensus.Proof_of_stake.Exported.Consensus_state in
    let cs : Consensus.Data.Consensus_state.var = t.consensus_state in
    { snarked_ledger_hash = t.blockchain_state.registers.second_pass_ledger
    ; timestamp = t.blockchain_state.timestamp
    ; blockchain_length = C.blockchain_length_var cs
    ; min_window_density = C.min_window_density_var cs
    ; last_vrf_output = ()
    ; total_currency = C.total_currency_var cs
    ; global_slot_since_hard_fork = C.curr_global_slot_var cs
    ; global_slot_since_genesis = C.global_slot_since_genesis_var cs
    ; staking_epoch_data = C.staking_epoch_data_var cs
    ; next_epoch_data = C.next_epoch_data_var cs
    }

  [%%endif]

  let hash s =
    Random_oracle.hash ~init:Hash_prefix.protocol_state_body
      (Random_oracle.pack_input (to_input s))
    |> State_body_hash.of_hash

  let view (t : Value.t) : Zkapp_precondition.Protocol_state.View.t =
    let module C = Consensus.Proof_of_stake.Exported.Consensus_state in
    let cs = t.consensus_state in
    { snarked_ledger_hash = t.blockchain_state.registers.second_pass_ledger
    ; timestamp = t.blockchain_state.timestamp
    ; blockchain_length = C.blockchain_length cs
    ; min_window_density = C.min_window_density cs
    ; last_vrf_output = ()
    ; total_currency = C.total_currency cs
    ; global_slot_since_hard_fork = C.curr_global_slot cs
    ; global_slot_since_genesis = C.global_slot_since_genesis cs
    ; staking_epoch_data = C.staking_epoch_data cs
    ; next_epoch_data = C.next_epoch_data cs
=======
  type var = (State_hash.var, Body.var) Poly.t

  [%%endif]

  module Proof = Proof
  module Hash = State_hash

  let create ~previous_state_hash ~body =
    { Poly.Stable.Latest.previous_state_hash; body }

  let create' ~previous_state_hash ~genesis_state_hash ~blockchain_state
      ~consensus_state ~constants =
    { Poly.Stable.Latest.previous_state_hash
    ; body =
        { Body.Poly.genesis_state_hash
        ; blockchain_state
        ; consensus_state
        ; constants
        }
>>>>>>> 3afb634a
    }

  let create_value = create'

  let body { Poly.Stable.Latest.body; _ } = body

  let previous_state_hash { Poly.Stable.Latest.previous_state_hash; _ } =
    previous_state_hash

  let blockchain_state
      { Poly.Stable.Latest.body = { Body.Poly.blockchain_state; _ }; _ } =
    blockchain_state

  let consensus_state
      { Poly.Stable.Latest.body = { Body.Poly.consensus_state; _ }; _ } =
    consensus_state

  let constants { Poly.Stable.Latest.body = { Body.Poly.constants; _ }; _ } =
    constants

  [%%ifdef consensus_mechanism]

  let create_var = create'

  let typ ~constraint_constants =
    Typ.of_hlistable
      [ State_hash.typ; Body.typ ~constraint_constants ]
      ~var_to_hlist:Poly.to_hlist ~var_of_hlist:Poly.of_hlist
      ~value_to_hlist:Poly.to_hlist ~value_of_hlist:Poly.of_hlist

  let hash_checked ({ previous_state_hash; body } : var) =
    let%bind body = Body.hash_checked body in
    let%map hash =
      make_checked (fun () ->
          Random_oracle.Checked.hash ~init:Hash_prefix.protocol_state
            [| Hash.var_to_hash_packed previous_state_hash
             ; State_body_hash.var_to_hash_packed body
            |]
          |> State_hash.var_of_hash_packed )
    in
    (hash, body)

  let genesis_state_hash_checked ~state_hash state =
    let%bind is_genesis =
      (*if state is in global_slot = 0 then this is the genesis state*)
      Consensus.Data.Consensus_state.is_genesis_state_var
        (consensus_state state)
    in
    (*get the genesis state hash from this state unless the state itself is the
      genesis state*)
    State_hash.if_ is_genesis ~then_:state_hash
      ~else_:state.body.genesis_state_hash

  [%%endif]

  let hashes = hashes_abstract ~hash_body:Body.hash

  let hashes_with_body t ~body_hash =
    hashes_abstract ~hash_body:Fn.id
      { Poly.previous_state_hash = t.Poly.previous_state_hash
      ; body = body_hash
      }

  let genesis_state_hash ?(state_hash = None) state =
    (*If this is the genesis state then simply return its hash
      otherwise return its the genesis_state_hash*)
    if Consensus.Data.Consensus_state.is_genesis_state (consensus_state state)
    then
      match state_hash with
      | None ->
          (hashes state).state_hash
      | Some hash ->
          hash
    else state.body.genesis_state_hash

  [%%if call_logger]

  let hash s =
    Mina_debug.Call_logger.record_call "Protocol_state.hash" ;
    hash s

  [%%endif]

  let negative_one ~genesis_ledger ~genesis_epoch_data ~constraint_constants
      ~consensus_constants ~genesis_body_reference =
    { Poly.Stable.Latest.previous_state_hash =
        State_hash.of_hash Outside_hash_image.t
    ; body =
        { Body.Poly.blockchain_state =
            Blockchain_state.negative_one ~constraint_constants
              ~consensus_constants
              ~genesis_ledger_hash:
                (Mina_ledger.Ledger.merkle_root (Lazy.force genesis_ledger))
              ~genesis_body_reference
        ; genesis_state_hash = State_hash.of_hash Outside_hash_image.t
        ; consensus_state =
            Consensus.Data.Consensus_state.negative_one ~genesis_ledger
              ~genesis_epoch_data ~constants:consensus_constants
              ~constraint_constants
        ; constants =
            Consensus.Constants.to_protocol_constants consensus_constants
        }
    }
end

include Wire_types.Make (Make_sig) (Make_str)<|MERGE_RESOLUTION|>--- conflicted
+++ resolved
@@ -158,7 +158,7 @@
         Zkapp_precondition.Protocol_state.View.Checked.t =
       let module C = Consensus.Proof_of_stake.Exported.Consensus_state in
       let cs : Consensus.Data.Consensus_state.var = t.consensus_state in
-      { snarked_ledger_hash = t.blockchain_state.registers.ledger
+      { snarked_ledger_hash = t.blockchain_state.registers.second_pass_ledger
       ; timestamp = t.blockchain_state.timestamp
       ; blockchain_length = C.blockchain_length_var cs
       ; min_window_density = C.min_window_density_var cs
@@ -180,7 +180,7 @@
     let view (t : Value.t) : Zkapp_precondition.Protocol_state.View.t =
       let module C = Consensus.Proof_of_stake.Exported.Consensus_state in
       let cs = t.consensus_state in
-      { snarked_ledger_hash = t.blockchain_state.registers.ledger
+      { snarked_ledger_hash = t.blockchain_state.registers.second_pass_ledger
       ; timestamp = t.blockchain_state.timestamp
       ; blockchain_length = C.blockchain_length cs
       ; min_window_density = C.min_window_density cs
@@ -217,96 +217,6 @@
 
   [%%ifdef consensus_mechanism]
 
-<<<<<<< HEAD
-  type var =
-    ( State_hash.var
-    , Blockchain_state.var
-    , Consensus.Data.Consensus_state.var
-    , Protocol_constants_checked.var )
-    Poly.t
-
-  let typ ~constraint_constants =
-    Typ.of_hlistable
-      [ State_hash.typ
-      ; Blockchain_state.typ
-      ; Consensus.Data.Consensus_state.typ ~constraint_constants
-      ; Protocol_constants_checked.typ
-      ]
-      ~var_to_hlist:Poly.to_hlist ~var_of_hlist:Poly.of_hlist
-      ~value_to_hlist:Poly.to_hlist ~value_of_hlist:Poly.of_hlist
-
-  let to_input
-      { Poly.genesis_state_hash : State_hash.t
-      ; blockchain_state
-      ; consensus_state
-      ; constants
-      } =
-    Random_oracle.Input.Chunked.(
-      append
-        (Blockchain_state.to_input blockchain_state)
-        (Consensus.Data.Consensus_state.to_input consensus_state)
-      |> append (field (genesis_state_hash :> Field.t))
-      |> append (Protocol_constants_checked.to_input constants))
-
-  let var_to_input
-      { Poly.genesis_state_hash; blockchain_state; consensus_state; constants }
-      =
-    let blockchain_state = Blockchain_state.var_to_input blockchain_state in
-    let constants = Protocol_constants_checked.var_to_input constants in
-    let consensus_state =
-      Consensus.Data.Consensus_state.var_to_input consensus_state
-    in
-    Random_oracle.Input.Chunked.(
-      append blockchain_state consensus_state
-      |> append (field (State_hash.var_to_hash_packed genesis_state_hash))
-      |> append constants)
-
-  let hash_checked (t : var) =
-    let input = var_to_input t in
-    make_checked (fun () ->
-        Random_oracle.Checked.(
-          hash ~init:Hash_prefix.protocol_state_body (pack_input input)
-          |> State_body_hash.var_of_hash_packed) )
-
-  let consensus_state { Poly.consensus_state; _ } = consensus_state
-
-  let view_checked (t : var) : Zkapp_precondition.Protocol_state.View.Checked.t
-      =
-    let module C = Consensus.Proof_of_stake.Exported.Consensus_state in
-    let cs : Consensus.Data.Consensus_state.var = t.consensus_state in
-    { snarked_ledger_hash = t.blockchain_state.registers.second_pass_ledger
-    ; timestamp = t.blockchain_state.timestamp
-    ; blockchain_length = C.blockchain_length_var cs
-    ; min_window_density = C.min_window_density_var cs
-    ; last_vrf_output = ()
-    ; total_currency = C.total_currency_var cs
-    ; global_slot_since_hard_fork = C.curr_global_slot_var cs
-    ; global_slot_since_genesis = C.global_slot_since_genesis_var cs
-    ; staking_epoch_data = C.staking_epoch_data_var cs
-    ; next_epoch_data = C.next_epoch_data_var cs
-    }
-
-  [%%endif]
-
-  let hash s =
-    Random_oracle.hash ~init:Hash_prefix.protocol_state_body
-      (Random_oracle.pack_input (to_input s))
-    |> State_body_hash.of_hash
-
-  let view (t : Value.t) : Zkapp_precondition.Protocol_state.View.t =
-    let module C = Consensus.Proof_of_stake.Exported.Consensus_state in
-    let cs = t.consensus_state in
-    { snarked_ledger_hash = t.blockchain_state.registers.second_pass_ledger
-    ; timestamp = t.blockchain_state.timestamp
-    ; blockchain_length = C.blockchain_length cs
-    ; min_window_density = C.min_window_density cs
-    ; last_vrf_output = ()
-    ; total_currency = C.total_currency cs
-    ; global_slot_since_hard_fork = C.curr_global_slot cs
-    ; global_slot_since_genesis = C.global_slot_since_genesis cs
-    ; staking_epoch_data = C.staking_epoch_data cs
-    ; next_epoch_data = C.next_epoch_data cs
-=======
   type var = (State_hash.var, Body.var) Poly.t
 
   [%%endif]
@@ -326,7 +236,6 @@
         ; consensus_state
         ; constants
         }
->>>>>>> 3afb634a
     }
 
   let create_value = create'
