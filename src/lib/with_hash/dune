(library
 (name with_hash)
 (public_name with_hash)
 (libraries
   ;; opam libraries
   bin_prot.shape sexplib0 base.caml core_kernel
   ;; local libraries
<<<<<<< HEAD
=======
   mina_wire_types
>>>>>>> a5d2b57c
   ppx_version.runtime
 )
 (instrumentation
  (backend bisect_ppx))
 (preprocess
  (pps
   ppx_annot
   ppx_jane
   ppx_deriving_yojson
   ppx_deriving.std
   ppx_version
   ppx_fields_conv)))<|MERGE_RESOLUTION|>--- conflicted
+++ resolved
@@ -5,10 +5,7 @@
    ;; opam libraries
    bin_prot.shape sexplib0 base.caml core_kernel
    ;; local libraries
-<<<<<<< HEAD
-=======
    mina_wire_types
->>>>>>> a5d2b57c
    ppx_version.runtime
  )
  (instrumentation
