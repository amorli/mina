--- conflicted
+++ resolved
@@ -27,13 +27,9 @@
   module G2 : sig
     type t [@@deriving sexp, bin_io]
 
-<<<<<<< HEAD
     val one : t
 
-    val to_affine_coordinates : t -> Fqe.t * Fqe.t
-=======
     val to_affine_exn : t -> Fqe.t * Fqe.t
->>>>>>> 9fb2dbbb
 
     val ( + ) : t -> t -> t
 
