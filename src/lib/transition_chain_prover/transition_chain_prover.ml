--- conflicted
+++ resolved
@@ -29,11 +29,7 @@
 
     type proof_elem = State_body_hash.t
 
-<<<<<<< HEAD
-    let to_proof_elem = Mina_block.Validated.state_hash
-=======
     let to_proof_elem = Mina_block.Validated.state_body_hash
->>>>>>> 192d5676
 
     let get_previous ~context transition =
       let parent_hash =
