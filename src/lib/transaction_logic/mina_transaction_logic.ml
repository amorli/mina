--- conflicted
+++ resolved
@@ -997,53 +997,6 @@
     apply_user_command_unchecked ~constraint_constants ~txn_global_slot ledger
       (Signed_command.forget_check user_command)
 
-<<<<<<< HEAD
-=======
-  let apply_body ~is_start
-      ({ public_key = _
-       ; token_id = _
-       ; update =
-           { app_state = _
-           ; delegate = _
-           ; verification_key = _
-           ; permissions = _
-           ; zkapp_uri = _
-           ; token_symbol = _
-           ; timing = _
-           ; voting_for = _
-           }
-       ; caller = _
-       ; balance_change = _
-       ; increment_nonce
-       ; events = _ (* This is for the snapp to use, we don't need it. *)
-       ; call_data = _ (* This is for the snapp to use, we don't need it. *)
-       ; sequence_events = _
-       ; call_depth = _ (* This is used to build the 'stack of stacks'. *)
-       ; protocol_state_precondition = _
-       ; account_precondition
-       ; use_full_commitment
-       } :
-        Party.Body.t) (a : Account.t) : (Account.t, _) Result.t =
-    let open Result.Let_syntax in
-    (* enforce that either the account_precondition is `Accept`,
-         the nonce is incremented,
-         or the full commitment is used to avoid replays. *)
-    let%map () =
-      let account_precondition_is_accept =
-        Zkapp_precondition.Account.is_accept
-        @@ Party.Account_precondition.to_full account_precondition
-      in
-      List.exists ~f:Fn.id
-        [ account_precondition_is_accept
-        ; increment_nonce
-        ; use_full_commitment && not is_start
-        ]
-      |> Result.ok_if_true
-           ~error:Transaction_status.Failure.Parties_replay_check_failed
-    in
-    a
-
->>>>>>> 98d492f0
   module Global_state = struct
     type t =
       { ledger : L.t
@@ -1456,7 +1409,6 @@
     module Party = struct
       include Party
 
-<<<<<<< HEAD
       module Account_precondition = struct
         include Party.Account_precondition
 
@@ -1465,14 +1417,11 @@
 
       type 'a or_ignore = 'a Zkapp_basic.Or_ignore.t
 
-      type parties = (Party.t, unit) Parties.Call_forest.t
-=======
       type parties =
         ( Party.t
         , Parties.Digest.Party.t
         , Parties.Digest.Forest.t )
         Parties.Call_forest.t
->>>>>>> 98d492f0
 
       type transaction_commitment = Transaction_commitment.t
 
