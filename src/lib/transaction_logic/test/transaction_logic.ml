--- conflicted
+++ resolved
@@ -605,7 +605,6 @@
                   String.is_substring (Error.to_string_hum e)
                     ~substring:"Overflow" )
             (run_zkapp_cmd ~fee_payer ~fee ~accounts txns) )
-<<<<<<< HEAD
 
     let%test_unit "Funds from a single subtraction can be distributed." =
       Quickcheck.test ~trials
@@ -821,8 +820,6 @@
                  && Predicates.verify_balances_unchanged ~ledger ~txn accounts )
             )
             (run_zkapp_cmd ~fee_payer ~fee ~accounts txns) )
-=======
->>>>>>> 1799b230
   end )
 
 (* This module tests Inputs.Stack *)
@@ -866,4 +863,47 @@
         return (pushed, pushed'))
         ~f:(fun (pushed, pushed') ->
           assert (List.equal Int.equal pushed pushed') )
+  end )
+
+(* This module tests Inputs.Stack *)
+let%test_module "Test stack module" =
+  ( module struct
+    module Stack = Transaction_logic.For_tests.Stack (Int)
+
+    let%test_unit "Ensure pop works on non-empty list." =
+      Quickcheck.test ~trials
+        (let open Quickcheck in
+        let open Generator.Let_syntax in
+        let%map stack = Generator.list_non_empty Generator.size in
+        let top = List.hd_exn stack in
+        let tail = List.tl_exn stack in
+        (stack, top, tail))
+        ~f:(fun (stack, top, tail) ->
+          match Stack.pop stack with
+          | Some (x, xs) ->
+              assert (Int.equal x top && List.equal Int.equal xs tail)
+          | None ->
+              assert false )
+
+    let%test_unit "Ensure pop works on empty list." =
+      match Stack.pop (Stack.empty ()) with
+      | Some _ ->
+          assert false
+      | None ->
+          assert true
+
+    let%test_unit "Ensure push functionality works." =
+      Quickcheck.test ~trials
+        (let open Quickcheck in
+        let open Generator.Let_syntax in
+        let%bind stack = Generator.list_non_empty Generator.size in
+        let%bind stack' = Generator.list_non_empty Generator.size in
+        let pushed =
+          List.fold_right stack' ~init:stack ~f:(fun x s ->
+              Stack.push x ~onto:s )
+        in
+        let pushed' = List.append stack' stack in
+        return (pushed, pushed'))
+        ~f:(fun (pushed, pushed') ->
+          assert (List.equal Int.equal pushed pushed') )
   end )