--- conflicted
+++ resolved
@@ -1217,17 +1217,6 @@
         (a, inclusion_proof)
     in
     (* delegate to public key if new account using default token *)
-<<<<<<< HEAD
-    let self_delegate =
-      let account_update_token_id = Account_update.token_id account_update in
-      Bool.(
-        account_is_new
-        &&& Token_id.equal account_update_token_id Token_id.default)
-    in
-    let a =
-      Account.set_delegate
-        (Public_key.if_ self_delegate ~then_:(Account.public_key a)
-=======
     let a =
       let self_delegate =
         let account_update_token_id = Account_update.token_id account_update in
@@ -1241,7 +1230,6 @@
       Account.set_delegate
         (Public_key.if_ self_delegate
            ~then_:(Account_update.public_key account_update)
->>>>>>> b1c45668
            ~else_:(Account.delegate a) )
         a
     in
