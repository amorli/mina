(* parties_logic.ml *)

open Core_kernel
open Mina_base

module type Iffable = sig
  type bool

  type t

  val if_ : bool -> then_:t -> else_:t -> t
end

module type Bool_intf = sig
  type t

  include Iffable with type t := t and type bool := t

  val true_ : t

  val false_ : t

  val equal : t -> t -> t

  val not : t -> t

  val ( ||| ) : t -> t -> t

  val ( &&& ) : t -> t -> t

  module Assert : sig
    val is_true : t -> unit

    val any : t list -> unit
  end

  val display : t -> label:string -> string

  val all : t list -> t

  type failure_status

  type failure_status_tbl

  val assert_with_failure_status_tbl : t -> failure_status_tbl -> unit
end

module type Balance_intf = sig
  include Iffable

  type amount

  type signed_amount

  val sub_amount_flagged : t -> amount -> t * [ `Underflow of bool ]

  val add_signed_amount_flagged : t -> signed_amount -> t * [ `Overflow of bool ]
end

module type Amount_intf = sig
  include Iffable

  type unsigned = t

  module Signed : sig
    include Iffable with type bool := bool

    val equal : t -> t -> bool

    val is_pos : t -> bool

    val negate : t -> t

    val add_flagged : t -> t -> t * [ `Overflow of bool ]

    val of_unsigned : unsigned -> t
  end

  val zero : t

  val equal : t -> t -> bool

  val add_flagged : t -> t -> t * [ `Overflow of bool ]

  val add_signed_flagged : t -> Signed.t -> t * [ `Overflow of bool ]

  val of_constant_fee : Currency.Fee.t -> t
end

module type Account_id_intf = sig
  include Iffable

  type public_key

  type token_id

  val invalid : t

  val equal : t -> t -> bool

  val create : public_key -> token_id -> t

  val derive_token_id : owner:t -> token_id
end

module type Global_slot_intf = sig
  include Iffable

  val zero : t

  val ( > ) : t -> t -> bool

  val equal : t -> t -> bool
end

module type Timing_intf = sig
  include Iffable

  type global_slot

  val vesting_period : t -> global_slot
end

module type Token_id_intf = sig
  include Iffable

  val equal : t -> t -> bool

  val default : t
end

module type Events_intf = sig
  type t

  type bool

  type field

  val is_empty : t -> bool

  val push_events : field -> t -> field
end

module type Protocol_state_precondition_intf = sig
  type t
end

module Local_state = struct
  open Core_kernel

  [%%versioned
  module Stable = struct
    module V1 = struct
      type ( 'stack_frame
           , 'call_stack
           , 'token_id
           , 'excess
           , 'ledger
           , 'bool
           , 'comm
           , 'failure_status_tbl )
           t =
        { stack_frame : 'stack_frame
        ; call_stack : 'call_stack
        ; transaction_commitment : 'comm
        ; full_transaction_commitment : 'comm
        ; token_id : 'token_id
        ; excess : 'excess
        ; ledger : 'ledger
        ; success : 'bool
        ; failure_status_tbl : 'failure_status_tbl
        }
      [@@deriving compare, equal, hash, sexp, yojson, fields, hlist]
    end
  end]

  let typ stack_frame call_stack token_id excess ledger bool comm
      failure_status_tbl =
    Pickles.Impls.Step.Typ.of_hlistable
      [ stack_frame
      ; call_stack
      ; comm
      ; comm
      ; token_id
      ; excess
      ; ledger
      ; bool
      ; failure_status_tbl
      ]
      ~var_to_hlist:to_hlist ~var_of_hlist:of_hlist ~value_to_hlist:to_hlist
      ~value_of_hlist:of_hlist

  module Value = struct
    [%%versioned
    module Stable = struct
      module V1 = struct
        type t =
          ( Mina_base.Stack_frame.Digest.Stable.V1.t
          , Mina_base.Call_stack_digest.Stable.V1.t
          , Token_id.Stable.V1.t
          , Currency.Amount.Stable.V1.t
          , Ledger_hash.Stable.V1.t
          , bool
          , Parties.Transaction_commitment.Stable.V1.t
          , Transaction_status.Failure.Collection.Stable.V1.t )
          Stable.V1.t
        [@@deriving equal, compare, hash, yojson, sexp]

        let to_latest = Fn.id
      end
    end]
  end

  module Checked = struct
    open Pickles.Impls.Step

    type t =
      ( Stack_frame.Digest.Checked.t
      , Call_stack_digest.Checked.t
      , Token_id.Checked.t
      , Currency.Amount.Checked.t
      , Ledger_hash.var
      , Boolean.var
      , Parties.Transaction_commitment.Checked.t
      , unit )
      Stable.Latest.t
  end
end

module type Set_or_keep_intf = sig
  type _ t

  type bool

  val is_set : _ t -> bool

  val is_keep : _ t -> bool

  val set_or_keep : if_:(bool -> then_:'a -> else_:'a -> 'a) -> 'a t -> 'a -> 'a
end

module type Party_intf = sig
  type t

  type bool

  type parties

  type signed_amount

  type transaction_commitment

  type protocol_state_precondition

  type public_key

  type token_id

  type account_id

  type account

  type nonce

  type _ or_ignore

  val balance_change : t -> signed_amount

  val protocol_state_precondition : t -> protocol_state_precondition

  val public_key : t -> public_key

  val token_id : t -> token_id

  val account_id : t -> account_id

  val caller : t -> token_id

  val use_full_commitment : t -> bool

  val increment_nonce : t -> bool

  val check_authorization :
       commitment:transaction_commitment
    -> at_party:parties
    -> t
    -> [ `Proof_verifies of bool ] * [ `Signature_verifies of bool ]

  module Update : sig
    type _ set_or_keep

    type timing

    val timing : t -> timing set_or_keep

    type field

    val app_state : t -> field set_or_keep Zkapp_state.V.t

    type verification_key

    val verification_key : t -> verification_key set_or_keep

    type events

    val sequence_events : t -> events

    type zkapp_uri

    val zkapp_uri : t -> zkapp_uri set_or_keep

    type token_symbol

    val token_symbol : t -> token_symbol set_or_keep

    val delegate : t -> public_key set_or_keep

    type state_hash

    val voting_for : t -> state_hash set_or_keep

    type permissions

    val permissions : t -> permissions set_or_keep
  end

  module Account_precondition : sig
    val nonce : t -> nonce Zkapp_precondition.Closed_interval.t or_ignore
  end
end

module type Opt_intf = sig
  type bool

  type 'a t

  val is_some : 'a t -> bool

  val map : 'a t -> f:('a -> 'b) -> 'b t

  val or_default :
    if_:(bool -> then_:'a -> else_:'a -> 'a) -> 'a t -> default:'a -> 'a

  val or_exn : 'a t -> 'a
end

module type Stack_intf = sig
  include Iffable

  module Opt : Opt_intf with type bool := bool

  type elt

  val empty : unit -> t

  val is_empty : t -> bool

  val pop_exn : t -> elt * t

  val pop : t -> (elt * t) Opt.t

  val push : elt -> onto:t -> t
end

module type Parties_intf = sig
  include Iffable

  type party

  module Opt : Opt_intf with type bool := bool

  val empty : unit -> t

  val is_empty : t -> bool

  val pop_exn : t -> (party * t) * t
end

module type Stack_frame_intf = sig
  type caller

  type parties

  include Iffable

  val caller : t -> caller

  val caller_caller : t -> caller

  val calls : t -> parties

  val make : caller:caller -> caller_caller:caller -> calls:parties -> t
end

module type Call_stack_intf = sig
  type stack_frame

  include Stack_intf with type elt := stack_frame
end

module type Ledger_intf = sig
  include Iffable

  type public_key

  type token_id

  type party

  type account

  type inclusion_proof

  val empty : depth:int -> unit -> t

  val get_account : party -> t -> account * inclusion_proof

  val set_account : t -> account * inclusion_proof -> t

  val check_inclusion : t -> account * inclusion_proof -> unit

  val check_account :
    public_key -> token_id -> account * inclusion_proof -> [ `Is_new of bool ]
end

module type Controller_intf = sig
  include Iffable

  val check : proof_verifies:bool -> signature_verifies:bool -> t -> bool
end

module type Account_intf = sig
  type bool

  type t

  type public_key

  module Permissions : sig
    type controller

    val edit_state : t -> controller

    val send : t -> controller

    val receive : t -> controller

    val set_delegate : t -> controller

    val set_permissions : t -> controller

    val set_verification_key : t -> controller

    val set_zkapp_uri : t -> controller

    val edit_sequence_state : t -> controller

    val set_token_symbol : t -> controller

    val increment_nonce : t -> controller

    val set_voting_for : t -> controller

    include Iffable with type bool := bool
  end

  type timing

  type token_id

  val timing : t -> timing

  val set_timing : t -> timing -> t

  val set_token_id : t -> token_id -> t

  type balance

  val balance : t -> balance

  val set_balance : balance -> t -> t

  type global_slot

  val check_timing :
       txn_global_slot:global_slot
    -> t
    -> [ `Invalid_timing of bool | `Insufficient_balance of bool ] * timing

  (** Fill the snapp field of the account if it's currently [None] *)
  val make_zkapp : t -> t

  (** If the current account has no snapp fields set, reset its snapp field to
      [None].
  *)
  val unmake_zkapp : t -> t

  val proved_state : t -> bool

  val set_proved_state : bool -> t -> t

  type field

  val app_state : t -> field Zkapp_state.V.t

  val set_app_state : field Zkapp_state.V.t -> t -> t

  val register_verification_key : t -> unit

  type verification_key

  val verification_key : t -> verification_key

  val set_verification_key : verification_key -> t -> t

  val last_sequence_slot : t -> global_slot

  val set_last_sequence_slot : global_slot -> t -> t

  val sequence_state : t -> field Pickles_types.Vector.Vector_5.t

  val set_sequence_state : field Pickles_types.Vector.Vector_5.t -> t -> t

  type zkapp_uri

  val zkapp_uri : t -> zkapp_uri

  val set_zkapp_uri : zkapp_uri -> t -> t

  type token_symbol

  val token_symbol : t -> token_symbol

  val set_token_symbol : token_symbol -> t -> t

  val public_key : t -> public_key

  val set_public_key : public_key -> t -> t

  val delegate : t -> public_key

  val set_delegate : public_key -> t -> t

  type nonce

  val nonce : t -> nonce

  val set_nonce : nonce -> t -> t

  type state_hash

  val voting_for : t -> state_hash

  val set_voting_for : state_hash -> t -> t

  val permissions : t -> Permissions.t

  val set_permissions : Permissions.t -> t -> t
end

module Eff = struct
  type (_, _) t =
    | Check_account_precondition :
        'bool * 'party * 'account * 'global_state
        -> ( 'bool
           , < bool : 'bool
             ; party : 'party
             ; account : 'account
             ; global_state : 'global_state
             ; .. > )
           t
    | Check_protocol_state_precondition :
        'protocol_state_pred * 'global_state
        -> ( 'bool
           , < bool : 'bool
             ; global_state : 'global_state
             ; protocol_state_precondition : 'protocol_state_pred
             ; .. > )
           t
    | Init_account :
        { party : 'party; account : 'account }
        -> ('account, < party : 'party ; account : 'account ; .. >) t
end

type 'e handler = { perform : 'r. ('r, 'e) Eff.t -> 'r }

module type Inputs_intf = sig
  val with_label : label:string -> (unit -> 'a) -> 'a

  module Bool : Bool_intf

  module Field : Iffable with type bool := Bool.t

  module Amount : Amount_intf with type bool := Bool.t

  module Balance :
    Balance_intf
      with type bool := Bool.t
       and type amount := Amount.t
       and type signed_amount := Amount.Signed.t

  module Public_key : Iffable with type bool := Bool.t

  module Token_id : Token_id_intf with type bool := Bool.t

  module Account_id :
    Account_id_intf
      with type bool := Bool.t
       and type public_key := Public_key.t
       and type token_id := Token_id.t

  module Set_or_keep : Set_or_keep_intf with type bool := Bool.t

  module Protocol_state_precondition : Protocol_state_precondition_intf

  module Controller : Controller_intf with type bool := Bool.t

  module Global_slot : Global_slot_intf with type bool := Bool.t

  module Nonce : sig
    include Iffable with type bool := Bool.t

    val succ : t -> t
  end

  module State_hash : Iffable with type bool := Bool.t

  module Timing :
    Timing_intf with type bool := Bool.t and type global_slot := Global_slot.t

  module Verification_key : Iffable with type bool := Bool.t

  module Zkapp_uri : Iffable with type bool := Bool.t

  module Token_symbol : Iffable with type bool := Bool.t

  module Account :
    Account_intf
      with type Permissions.controller := Controller.t
       and type timing := Timing.t
       and type balance := Balance.t
       and type bool := Bool.t
       and type global_slot := Global_slot.t
       and type field := Field.t
       and type verification_key := Verification_key.t
       and type zkapp_uri := Zkapp_uri.t
       and type token_symbol := Token_symbol.t
       and type public_key := Public_key.t
       and type nonce := Nonce.t
       and type state_hash := State_hash.t
       and type token_id := Token_id.t

  module Events : Events_intf with type bool := Bool.t and type field := Field.t

  module Party :
    Party_intf
      with type signed_amount := Amount.Signed.t
       and type protocol_state_precondition := Protocol_state_precondition.t
       and type token_id := Token_id.t
       and type bool := Bool.t
       and type account := Account.t
       and type public_key := Public_key.t
       and type nonce := Nonce.t
       and type account_id := Account_id.t
       and type Update.timing := Timing.t
       and type 'a Update.set_or_keep := 'a Set_or_keep.t
       and type Update.field := Field.t
       and type Update.verification_key := Verification_key.t
       and type Update.events := Events.t
       and type Update.zkapp_uri := Zkapp_uri.t
       and type Update.token_symbol := Token_symbol.t
       and type Update.state_hash := State_hash.t
       and type Update.permissions := Account.Permissions.t

  module Nonce_precondition : sig
    val is_constant :
      Nonce.t Zkapp_precondition.Closed_interval.t Party.or_ignore -> Bool.t
  end

  module Ledger :
    Ledger_intf
      with type bool := Bool.t
       and type account := Account.t
       and type party := Party.t
       and type token_id := Token_id.t
       and type public_key := Public_key.t

  module Opt : Opt_intf with type bool := Bool.t

  module Parties :
    Parties_intf
      with type t = Party.parties
       and type bool := Bool.t
       and type party := Party.t
       and module Opt := Opt

  module Stack_frame :
    Stack_frame_intf
      with type bool := Bool.t
       and type parties := Parties.t
       and type caller := Token_id.t

  module Call_stack :
    Call_stack_intf
      with type stack_frame := Stack_frame.t
       and type bool := Bool.t
       and module Opt := Opt

  module Transaction_commitment : sig
    include
      Iffable with type bool := Bool.t and type t = Party.transaction_commitment

    val empty : t

    val commitment : other_parties:Parties.t -> t

    val full_commitment :
      party:Party.t -> memo_hash:Field.t -> commitment:t -> t
  end

  module Local_state : sig
    type t =
      ( Stack_frame.t
      , Call_stack.t
      , Token_id.t
      , Amount.t
      , Ledger.t
      , Bool.t
      , Transaction_commitment.t
      , Bool.failure_status_tbl )
      Local_state.t

    val add_check : t -> Transaction_status.Failure.t -> Bool.t -> t

    val update_failure_status_tbl : t -> Bool.failure_status -> Bool.t -> t

    val add_new_failure_status_bucket : t -> t
  end

  module Global_state : sig
    type t

    val ledger : t -> Ledger.t

    val set_ledger : should_update:Bool.t -> t -> Ledger.t -> t

    val fee_excess : t -> Amount.Signed.t

    val set_fee_excess : t -> Amount.Signed.t -> t

    val global_slot_since_genesis : t -> Global_slot.t
  end
end

module Start_data = struct
  open Core_kernel

  [%%versioned
  module Stable = struct
    module V1 = struct
      type ('parties, 'field) t = { parties : 'parties; memo_hash : 'field }
      [@@deriving sexp, yojson]
    end
  end]
end

module Make (Inputs : Inputs_intf) = struct
  open Inputs
  module Ps = Inputs.Parties

  let default_caller = Token_id.default

  let stack_frame_default () =
    Stack_frame.make ~caller:default_caller ~caller_caller:default_caller
      ~calls:(Ps.empty ())

  let assert_ = Bool.Assert.is_true

  (* Pop from the call stack, returning dummy values if the stack is empty. *)
  let pop_call_stack (s : Call_stack.t) : Stack_frame.t * Call_stack.t =
    let res = Call_stack.pop s in
    (* Split out the option returned by Call_stack.pop into two options *)
    let next_frame, next_call_stack =
      (Opt.map ~f:fst res, Opt.map ~f:snd res)
    in
    (* Handle the None cases *)
    ( Opt.or_default ~if_:Stack_frame.if_ ~default:(stack_frame_default ())
        next_frame
    , Opt.or_default ~if_:Call_stack.if_ ~default:(Call_stack.empty ())
        next_call_stack )

  type get_next_party_result =
    { party : Party.t
    ; new_call_stack : Call_stack.t
    ; new_frame : Stack_frame.t
    }

  let get_next_party (current_forest : Stack_frame.t)
      (* The stack for the most recent snapp *)
        (call_stack : Call_stack.t) (* The partially-completed parent stacks *)
      : get_next_party_result =
    (* If the current stack is complete, 'return' to the previous
       partially-completed one.
    *)
    let current_forest, call_stack =
      let next_forest, next_call_stack =
        (* Invariant: call_stack contains only non-empty forests. *)
        pop_call_stack call_stack
      in
      (* TODO: I believe current should only be empty for the first party in
         a transaction. *)
      let current_is_empty = Ps.is_empty (Stack_frame.calls current_forest) in
      ( Stack_frame.if_ current_is_empty ~then_:next_forest ~else_:current_forest
      , Call_stack.if_ current_is_empty ~then_:next_call_stack ~else_:call_stack
      )
    in
    let (party, party_forest), remainder_of_current_forest =
      Ps.pop_exn (Stack_frame.calls current_forest)
    in
    let party_caller = Party.caller party in
    let is_normal_call =
      Token_id.equal party_caller (Stack_frame.caller current_forest)
    in
    let () =
      with_label ~label:"check valid caller" (fun () ->
          let is_delegate_call =
            Token_id.equal party_caller
              (Stack_frame.caller_caller current_forest)
          in
          (* Check that party has a valid caller. *)
          assert_ Bool.(is_normal_call ||| is_delegate_call))
    in
    (* Cases:
       - [party_forest] is empty, [remainder_of_current_forest] is empty.
       Pop from the call stack to get another forest, which is guaranteed to be non-empty.
       The result of popping becomes the "current forest".
       - [party_forest] is empty, [remainder_of_current_forest] is non-empty.
       Push nothing to the stack. [remainder_of_current_forest] becomes new "current forest"
       - [party_forest] is non-empty, [remainder_of_current_forest] is empty.
       Push nothing to the stack. [party_forest] becomes new "current forest"
       - [party_forest] is non-empty, [remainder_of_current_forest] is non-empty:
       Push [remainder_of_current_forest] to the stack. [party_forest] becomes new "current forest".
    *)
    let party_forest_empty = Ps.is_empty party_forest in
    let remainder_of_current_forest_empty =
      Ps.is_empty remainder_of_current_forest
    in
    let newly_popped_frame, popped_call_stack = pop_call_stack call_stack in
    let remainder_of_current_forest_frame : Stack_frame.t =
      Stack_frame.make
        ~caller:(Stack_frame.caller current_forest)
        ~caller_caller:(Stack_frame.caller_caller current_forest)
        ~calls:remainder_of_current_forest
    in
    let new_call_stack =
      Call_stack.if_ party_forest_empty
        ~then_:
          (Call_stack.if_ remainder_of_current_forest_empty
             ~then_:
               (* Don't actually need the or_default used in this case. *)
               popped_call_stack ~else_:call_stack)
        ~else_:
          (Call_stack.if_ remainder_of_current_forest_empty ~then_:call_stack
             ~else_:
               (Call_stack.push remainder_of_current_forest_frame
                  ~onto:call_stack))
    in
    let new_frame =
      Stack_frame.if_ party_forest_empty
        ~then_:
          (Stack_frame.if_ remainder_of_current_forest_empty
             ~then_:newly_popped_frame ~else_:remainder_of_current_forest_frame)
        ~else_:
          (let caller =
             Token_id.if_ is_normal_call
               ~then_:
                 (Account_id.derive_token_id ~owner:(Party.account_id party))
               ~else_:(Stack_frame.caller current_forest)
           and caller_caller = party_caller in
           Stack_frame.make ~calls:party_forest ~caller ~caller_caller)
    in
    { party; new_frame; new_call_stack }

  let apply ~(constraint_constants : Genesis_constants.Constraint_constants.t)
      ~(is_start :
         [ `Yes of _ Start_data.t | `No | `Compute of _ Start_data.t ])
      (h :
        (< global_state : Global_state.t
         ; transaction_commitment : Transaction_commitment.t
         ; full_transaction_commitment : Transaction_commitment.t
         ; amount : Amount.t
         ; bool : Bool.t
         ; failure : Bool.failure_status
         ; .. >
         as
         'env)
        handler) ((global_state : Global_state.t), (local_state : Local_state.t))
      =
    let open Inputs in
    let is_start' =
      let is_start' = Ps.is_empty (Stack_frame.calls local_state.stack_frame) in
      ( match is_start with
      | `Compute _ ->
          ()
      | `Yes _ ->
          assert_ is_start'
      | `No ->
          assert_ (Bool.not is_start') ) ;
      match is_start with
      | `Yes _ ->
          Bool.true_
      | `No ->
          Bool.false_
      | `Compute _ ->
          is_start'
    in
    let local_state =
      { local_state with
        ledger =
          Inputs.Ledger.if_ is_start'
            ~then_:(Inputs.Global_state.ledger global_state)
            ~else_:local_state.ledger
      }
    in
    let ( (party, remaining, call_stack)
        , at_party
        , local_state
        , (a, inclusion_proof) ) =
      let to_pop, call_stack =
        match is_start with
        | `Compute start_data ->
            ( Stack_frame.if_ is_start'
                ~then_:
                  (Stack_frame.make ~calls:start_data.parties
                     ~caller:default_caller ~caller_caller:default_caller)
                ~else_:local_state.stack_frame
            , Call_stack.if_ is_start' ~then_:(Call_stack.empty ())
                ~else_:local_state.call_stack )
        | `Yes start_data ->
            ( Stack_frame.make ~calls:start_data.parties ~caller:default_caller
                ~caller_caller:default_caller
            , Call_stack.empty () )
        | `No ->
            (local_state.stack_frame, local_state.call_stack)
      in
      let { party; new_frame = remaining; new_call_stack = call_stack } =
        with_label ~label:"get next party" (fun () ->
            (* TODO: Make the stack frame hashed inside of the local state *)
            get_next_party to_pop call_stack)
      in
      let local_state =
        with_label ~label:"token owner not caller" (fun () ->
            let default_token_or_token_owner_was_caller =
              (* Check that the token owner was consulted if using a non-default
                 token *)
              let party_token_id = Party.token_id party in
              Bool.( ||| )
                (Token_id.equal party_token_id Token_id.default)
                (Token_id.equal party_token_id (Party.caller party))
            in
            Local_state.add_check local_state Token_owner_not_caller
              default_token_or_token_owner_was_caller)
      in
      let ((a, inclusion_proof) as acct) =
        with_label ~label:"get account" (fun () ->
            Inputs.Ledger.get_account party local_state.ledger)
      in
      Inputs.Ledger.check_inclusion local_state.ledger (a, inclusion_proof) ;
      let transaction_commitment, full_transaction_commitment =
        match is_start with
        | `No ->
            ( local_state.transaction_commitment
            , local_state.full_transaction_commitment )
        | `Yes start_data | `Compute start_data ->
            let tx_commitment_on_start =
              Transaction_commitment.commitment
                ~other_parties:(Stack_frame.calls remaining)
            in
            let full_tx_commitment_on_start =
              Transaction_commitment.full_commitment ~party
                ~memo_hash:start_data.memo_hash
                ~commitment:tx_commitment_on_start
            in
            let tx_commitment =
              Transaction_commitment.if_ is_start' ~then_:tx_commitment_on_start
                ~else_:local_state.transaction_commitment
            in
            let full_tx_commitment =
              Transaction_commitment.if_ is_start'
                ~then_:full_tx_commitment_on_start
                ~else_:local_state.full_transaction_commitment
            in
            (tx_commitment, full_tx_commitment)
      in
      let local_state =
        { local_state with
          transaction_commitment
        ; full_transaction_commitment
        ; token_id =
            Token_id.if_ is_start' ~then_:Token_id.default
              ~else_:local_state.token_id
        }
      in
      ((party, remaining, call_stack), to_pop, local_state, acct)
    in
    let local_state =
      { local_state with stack_frame = remaining; call_stack }
    in
    let local_state = Local_state.add_new_failure_status_bucket local_state in
    Inputs.Ledger.check_inclusion local_state.ledger (a, inclusion_proof) ;
    (* Register verification key, in case it needs to be 'side-loaded' to
       verify a snapp proof.
    *)
    Account.register_verification_key a ;
    let account_precondition_satisfied =
      h.perform (Check_account_precondition (is_start', party, a, global_state))
    in
    let local_state =
      Local_state.add_check local_state Account_precondition_unsatisfied
        account_precondition_satisfied
    in
    let protocol_state_predicate_satisfied =
      h.perform
        (Check_protocol_state_precondition
           (Party.protocol_state_precondition party, global_state))
    in
    let local_state =
      Local_state.add_check local_state Protocol_state_precondition_unsatisfied
        protocol_state_predicate_satisfied
    in
    let `Proof_verifies proof_verifies, `Signature_verifies signature_verifies =
      let commitment =
        Inputs.Transaction_commitment.if_
          (Inputs.Party.use_full_commitment party)
          ~then_:local_state.full_transaction_commitment
          ~else_:local_state.transaction_commitment
      in
      Inputs.Party.check_authorization ~commitment
        ~at_party:(Stack_frame.calls at_party)
        party
    in
    (* The fee-payer must increment their nonce. *)
    let local_state =
      Local_state.add_check local_state Fee_payer_nonce_must_increase
        Inputs.Bool.(Inputs.Party.increment_nonce party ||| not is_start')
    in
    let local_state =
      Local_state.add_check local_state Fee_payer_must_be_signed
        Inputs.Bool.(signature_verifies ||| not is_start')
    in
    let local_state =
      let precondition_has_constant_nonce =
        Inputs.Party.Account_precondition.nonce party
        |> Inputs.Nonce_precondition.is_constant
      in
      let increments_nonce_and_constrains_its_old_value =
        Inputs.Bool.(
          Inputs.Party.increment_nonce party &&& precondition_has_constant_nonce)
      in
      let depends_on_the_fee_payers_nonce_and_isnt_the_fee_payer =
        Inputs.Bool.(Inputs.Party.use_full_commitment party &&& not is_start')
      in
      let does_not_use_a_signature = Inputs.Bool.not signature_verifies in
      Local_state.add_check local_state Parties_replay_check_failed
        Inputs.Bool.(
          increments_nonce_and_constrains_its_old_value
          ||| depends_on_the_fee_payers_nonce_and_isnt_the_fee_payer
          ||| does_not_use_a_signature)
    in
    let (`Is_new account_is_new) =
      Inputs.Ledger.check_account (Party.public_key party)
        (Party.token_id party) (a, inclusion_proof)
    in
    let a = Account.set_token_id a (Party.token_id party) in
    let party_token = Party.token_id party in
    let party_token_is_default = Token_id.(equal default) party_token in
    (* Set account timing for new accounts, if specified. *)
    let a, local_state =
      let timing = Party.Update.timing party in
      let local_state =
        Local_state.add_check local_state
          Update_not_permitted_timing_existing_account
          Bool.(account_is_new ||| Set_or_keep.is_keep timing)
      in
      let timing =
        Set_or_keep.set_or_keep ~if_:Timing.if_ timing (Account.timing a)
      in
      let vesting_period = Timing.vesting_period timing in
      (* Assert that timing is valid, otherwise we may have a division by 0. *)
      assert_ Global_slot.(vesting_period > zero) ;
      let a = Account.set_timing a timing in
      (a, local_state)
    in
    (* Apply balance change. *)
    let a, local_state =
      let balance_change = Party.balance_change party in
      let balance, `Overflow failed1 =
        Balance.add_signed_amount_flagged (Account.balance a) balance_change
      in
      (* TODO: Should this report 'insufficient balance'? *)
      let local_state =
        Local_state.add_check local_state Overflow (Bool.not failed1)
      in
      let local_state =
        (* Conditionally subtract account creation fee from fee excess *)
        let account_creation_fee =
          Amount.of_constant_fee constraint_constants.account_creation_fee
        in
        let excess_minus_creation_fee, `Overflow excess_update_failed =
          Amount.add_signed_flagged local_state.excess
            Amount.Signed.(negate (of_unsigned account_creation_fee))
        in
        let local_state =
          Local_state.add_check local_state
            Amount_insufficient_to_create_account
            Bool.(not (account_is_new &&& excess_update_failed))
        in
        { local_state with
          excess =
            Amount.if_ account_is_new ~then_:excess_minus_creation_fee
              ~else_:local_state.excess
        }
      in
      let is_receiver = Amount.Signed.is_pos balance_change in
      let local_state =
        let controller =
          Controller.if_ is_receiver
            ~then_:(Account.Permissions.receive a)
            ~else_:(Account.Permissions.send a)
        in
        let has_permission =
          Controller.check ~proof_verifies ~signature_verifies controller
        in
        Local_state.add_check local_state Update_not_permitted_balance
          Bool.(
            has_permission
            ||| Amount.Signed.(equal (of_unsigned Amount.zero) balance_change))
      in
      let a = Account.set_balance balance a in
      (a, local_state)
    in
    let txn_global_slot = Global_state.global_slot_since_genesis global_state in
    (* Check timing with current balance *)
    let a, local_state =
      let `Invalid_timing invalid_timing, timing =
        match Account.check_timing ~txn_global_slot a with
        | `Insufficient_balance _, _ ->
            failwith "Did not propose a balance change at this timing check!"
        | `Invalid_timing invalid_timing, timing ->
            (* NB: Have to destructure to remove the possibility of
               [`Insufficient_balance _] in the type.
            *)
            (`Invalid_timing invalid_timing, timing)
      in
      let local_state =
        Local_state.add_check local_state Source_minimum_balance_violation
          (Bool.not invalid_timing)
      in
      let a = Account.set_timing a timing in
      (a, local_state)
    in
    (* Transform into a snapp account.
       This must be done before updating snapp fields!
    *)
    let a = Account.make_zkapp a in
    (* Update app state. *)
    let a, local_state =
      let app_state = Party.Update.app_state party in
      let keeping_app_state =
        Bool.all
          (List.map ~f:Set_or_keep.is_keep
             (Pickles_types.Vector.to_list app_state))
      in
      let changing_entire_app_state =
        Bool.all
          (List.map ~f:Set_or_keep.is_set
             (Pickles_types.Vector.to_list app_state))
      in
      let proved_state =
        (* The [proved_state] tracks whether the app state has been entirely
           determined by proofs ([true] if so), to allow snapp authors to be
           confident that their initialization logic has been run, rather than
           some malicious deployer instantiating the snapp in an account with
           some fake non-initial state.
           The logic here is:
           * if the state is unchanged, keep the previous value;
           * if the state has been entriely replaced, and the authentication
             was a proof, the state has been 'proved' and [proved_state] is set
             to [true];
           * if the state has been partially updated by a proof, the
             [proved_state] is unchanged;
           * if the state has been changed by some authentication other than a
             proof, the state is considered to have been tampered with, and
             [proved_state] is reset to [false].
        *)
        Bool.if_ keeping_app_state ~then_:(Account.proved_state a)
          ~else_:
            (Bool.if_ proof_verifies
               ~then_:
                 (Bool.if_ changing_entire_app_state ~then_:Bool.true_
                    ~else_:(Account.proved_state a))
               ~else_:Bool.false_)
      in
      let a = Account.set_proved_state proved_state a in
      let has_permission =
        Controller.check ~proof_verifies ~signature_verifies
          (Account.Permissions.edit_state a)
      in
      let local_state =
        Local_state.add_check local_state Update_not_permitted_app_state
          Bool.(keeping_app_state ||| has_permission)
      in
      let app_state =
        Pickles_types.Vector.map2 app_state (Account.app_state a)
          ~f:(Set_or_keep.set_or_keep ~if_:Field.if_)
      in
      let a = Account.set_app_state app_state a in
      (a, local_state)
    in
    (* Set verification key. *)
    let a, local_state =
      let verification_key = Party.Update.verification_key party in
      let has_permission =
        Controller.check ~proof_verifies ~signature_verifies
          (Account.Permissions.set_verification_key a)
      in
      let local_state =
        Local_state.add_check local_state Update_not_permitted_verification_key
          Bool.(Set_or_keep.is_keep verification_key ||| has_permission)
      in
      let verification_key =
        Set_or_keep.set_or_keep ~if_:Verification_key.if_ verification_key
          (Account.verification_key a)
      in
      let a = Account.set_verification_key verification_key a in
      (a, local_state)
    in
    (* Update sequence state. *)
    let a, local_state =
      let sequence_events = Party.Update.sequence_events party in
      let [ s1'; s2'; s3'; s4'; s5' ] = Account.sequence_state a in
      let last_sequence_slot = Account.last_sequence_slot a in
      (* Push events to s1. *)
      let is_empty = Events.is_empty sequence_events in
      let s1_updated = Events.push_events s1' sequence_events in
      let s1 = Field.if_ is_empty ~then_:s1' ~else_:s1_updated in
      (* Shift along if last update wasn't this slot *)
      let is_this_slot = Global_slot.equal txn_global_slot last_sequence_slot in
      let is_full_and_different_slot = Bool.((not is_empty) &&& is_this_slot) in
      let s5 = Field.if_ is_full_and_different_slot ~then_:s5' ~else_:s4' in
      let s4 = Field.if_ is_full_and_different_slot ~then_:s4' ~else_:s3' in
      let s3 = Field.if_ is_full_and_different_slot ~then_:s3' ~else_:s2' in
      let s2 = Field.if_ is_full_and_different_slot ~then_:s2' ~else_:s1' in
      let last_sequence_slot =
        Global_slot.if_ is_empty ~then_:last_sequence_slot
          ~else_:txn_global_slot
      in
      let sequence_state =
        ([ s1; s2; s3; s4; s5 ] : _ Pickles_types.Vector.t)
      in
      let has_permission =
        Controller.check ~proof_verifies ~signature_verifies
          (Account.Permissions.edit_sequence_state a)
      in
      let local_state =
        Local_state.add_check local_state Update_not_permitted_sequence_state
          Bool.(is_empty ||| has_permission)
      in
      let a =
        a
        |> Account.set_sequence_state sequence_state
        |> Account.set_last_sequence_slot last_sequence_slot
      in
      (a, local_state)
    in
    (* Reset snapp state to [None] if it is unmodified. *)
    let a = Account.unmake_zkapp a in
    (* Update snapp URI. *)
    let a, local_state =
      let zkapp_uri = Party.Update.zkapp_uri party in
      let has_permission =
        Controller.check ~proof_verifies ~signature_verifies
          (Account.Permissions.set_zkapp_uri a)
      in
      let local_state =
        Local_state.add_check local_state Update_not_permitted_zkapp_uri
          Bool.(Set_or_keep.is_keep zkapp_uri ||| has_permission)
      in
      let zkapp_uri =
        Set_or_keep.set_or_keep ~if_:Zkapp_uri.if_ zkapp_uri
          (Account.zkapp_uri a)
      in
      let a = Account.set_zkapp_uri zkapp_uri a in
      (a, local_state)
    in
    (* Update token symbol. *)
    let a, local_state =
      let token_symbol = Party.Update.token_symbol party in
      let has_permission =
        Controller.check ~proof_verifies ~signature_verifies
          (Account.Permissions.set_token_symbol a)
      in
      let local_state =
        Local_state.add_check local_state Update_not_permitted_token_symbol
          Bool.(Set_or_keep.is_keep token_symbol ||| has_permission)
      in
      let token_symbol =
        Set_or_keep.set_or_keep ~if_:Token_symbol.if_ token_symbol
          (Account.token_symbol a)
      in
      let a = Account.set_token_symbol token_symbol a in
      (a, local_state)
    in
    (* Update delegate. *)
    let a, local_state =
      let delegate = Party.Update.delegate party in
      let base_delegate =
        let should_set_new_account_delegate =
          (* Only accounts for the default token may delegate. *)
          Bool.(account_is_new &&& party_token_is_default)
        in
        (* New accounts should have the delegate equal to the public key of the
           account.
        *)
        Public_key.if_ should_set_new_account_delegate
          ~then_:(Party.public_key party) ~else_:(Account.delegate a)
      in
      let has_permission =
        Controller.check ~proof_verifies ~signature_verifies
          (Account.Permissions.set_delegate a)
      in
      let local_state =
        (* Note: only accounts for the default token can delegate. *)
        Local_state.add_check local_state Update_not_permitted_delegate
          Bool.(
            Set_or_keep.is_keep delegate
            ||| (has_permission &&& party_token_is_default))
      in
      let delegate =
        Set_or_keep.set_or_keep ~if_:Public_key.if_ delegate base_delegate
      in
      let a = Account.set_delegate delegate a in
      (a, local_state)
    in
    (* Update nonce. *)
    let a, local_state =
      let nonce = Account.nonce a in
      let increment_nonce = Party.increment_nonce party in
      let nonce =
        Nonce.if_ increment_nonce ~then_:(Nonce.succ nonce) ~else_:nonce
      in
      let has_permission =
        Controller.check ~proof_verifies ~signature_verifies
          (Account.Permissions.increment_nonce a)
      in
      let local_state =
        Local_state.add_check local_state Update_not_permitted_nonce
          Bool.((not increment_nonce) ||| has_permission)
      in
      let a = Account.set_nonce nonce a in
      (a, local_state)
    in
    (* Update voting-for. *)
    let a, local_state =
      let voting_for = Party.Update.voting_for party in
      let has_permission =
        Controller.check ~proof_verifies ~signature_verifies
          (Account.Permissions.set_voting_for a)
      in
      let local_state =
        Local_state.add_check local_state Update_not_permitted_voting_for
          Bool.(Set_or_keep.is_keep voting_for ||| has_permission)
      in
      let voting_for =
        Set_or_keep.set_or_keep ~if_:State_hash.if_ voting_for
          (Account.voting_for a)
      in
      let a = Account.set_voting_for voting_for a in
      (a, local_state)
    in
    (* Finally, update permissions.
       This should be the last update applied, to ensure that any earlier
       updates use the account's existing permissions, and not permissions that
       are specified by the party!
    *)
    let a, local_state =
      let permissions = Party.Update.permissions party in
      let has_permission =
        Controller.check ~proof_verifies ~signature_verifies
          (Account.Permissions.set_permissions a)
      in
      let local_state =
        Local_state.add_check local_state Update_not_permitted_permissions
          Bool.(Set_or_keep.is_keep permissions ||| has_permission)
      in
      let permissions =
        Set_or_keep.set_or_keep ~if_:Account.Permissions.if_ permissions
          (Account.permissions a)
      in
      let a = Account.set_permissions permissions a in
      (a, local_state)
    in
    (* Initialize account's pk, in case it is new. *)
    let a = h.perform (Init_account { party; account = a }) in
    (* DO NOT ADD ANY UPDATES HERE. They must be earlier in the code.
       See comment above.
    *)
    let local_delta =
      (* NOTE: It is *not* correct to use the actual change in balance here.
         Indeed, if the account creation fee is paid, using that amount would
         be equivalent to paying it out to the block producer.
         In the case of a failure that prevents any updates from being applied,
         every other party in this transaction will also fail, and the excess
         will never be promoted to the global excess, so this amount is
         irrelevant.
      *)
      Amount.Signed.negate (Party.balance_change party)
    in
    let new_local_fee_excess, `Overflow overflowed =
      let curr_token : Token_id.t = local_state.token_id in
      let curr_is_default = Token_id.(equal default) curr_token in
      (* We only allow the default token for fees. *)
      assert_ curr_is_default ;
      Bool.(
        assert_
          ( (not is_start')
          ||| (party_token_is_default &&& Amount.Signed.is_pos local_delta) )) ;
      let new_local_fee_excess, `Overflow overflow =
        Amount.add_signed_flagged local_state.excess local_delta
      in
      ( Amount.if_ party_token_is_default ~then_:new_local_fee_excess
          ~else_:local_state.excess
      , (* No overflow if we aren't using the result of the addition (which we don't in the case that party token is not default). *)
        `Overflow (Bool.( &&& ) party_token_is_default overflow) )
    in
<<<<<<< HEAD
=======
    (* The first party must succeed. *)
    Bool.(assert_ (not (is_start' &&& overflowed))) ;
    let local_state = { local_state with excess = new_local_fee_excess } in
>>>>>>> cf858b4f
    let local_state =
      Local_state.add_check local_state Local_excess_overflow
        (Bool.not overflowed)
    in

    (* If a's token ID differs from that in the local state, then
       the local state excess gets moved into the execution state's fee excess.

       If there are more parties to execute after this one, then the local delta gets
       accumulated in the local state.

       If there are no more parties to execute, then we do the same as if we switch tokens.
       The local state excess (plus the local delta) gets moved to the fee excess if it is default token.
    *)
    let new_ledger =
      Inputs.Ledger.set_account local_state.ledger (a, inclusion_proof)
    in
    let is_last_party = Ps.is_empty (Stack_frame.calls remaining) in
    let local_state =
      { local_state with
        ledger = new_ledger
      ; transaction_commitment =
          Transaction_commitment.if_ is_last_party
            ~then_:Transaction_commitment.empty
            ~else_:local_state.transaction_commitment
      ; full_transaction_commitment =
          Transaction_commitment.if_ is_last_party
            ~then_:Transaction_commitment.empty
            ~else_:local_state.full_transaction_commitment
      }
    in
    let valid_fee_excess =
      let delta_settled = Amount.equal local_state.excess Amount.zero in
      Bool.((not is_last_party) ||| delta_settled)
    in
    let local_state =
      Local_state.add_check local_state Invalid_fee_excess valid_fee_excess
    in
    let update_local_excess = Bool.(is_start' ||| is_last_party) in
    let update_global_state =
      Bool.(update_local_excess &&& local_state.success)
    in
    let global_state, global_excess_update_failed, update_global_state =
      let amt = Global_state.fee_excess global_state in
      let res, `Overflow overflow =
        Amount.Signed.add_flagged amt
          (Amount.Signed.of_unsigned local_state.excess)
      in
      let global_excess_update_failed =
        Bool.(update_global_state &&& overflow)
      in
      let update_global_state = Bool.(update_global_state &&& not overflow) in
      let new_amt =
        Amount.Signed.if_ update_global_state ~then_:res ~else_:amt
      in
      ( Global_state.set_fee_excess global_state new_amt
      , global_excess_update_failed
      , update_global_state )
    in
    let local_state =
      { local_state with
        excess =
          Amount.if_ update_local_excess ~then_:Amount.zero
            ~else_:local_state.excess
      }
    in
    let local_state =
      Local_state.add_check local_state Global_excess_overflow
        Bool.(not global_excess_update_failed)
    in
    (* The first party must succeed. *)
    Bool.(
      assert_with_failure_status_tbl
        ((not is_start') ||| local_state.success)
        local_state.failure_status_tbl) ;
    let global_state =
      Global_state.set_ledger ~should_update:update_global_state global_state
        local_state.ledger
    in
    let local_state =
      (* Make sure to reset the local_state at the end of a transaction.
         The following fields are already reset
         - parties
         - transaction_commitment
         - full_transaction_commitment
         - excess
         so we need to reset
         - token_id = Token_id.default
         - ledger = Frozen_ledger_hash.empty_hash
         - success = true
      *)
      { local_state with
        token_id =
          Token_id.if_ is_last_party ~then_:Token_id.default
            ~else_:local_state.token_id
      ; ledger =
          Inputs.Ledger.if_ is_last_party
            ~then_:
              (Inputs.Ledger.empty ~depth:constraint_constants.ledger_depth ())
            ~else_:local_state.ledger
      ; success =
          Bool.if_ is_last_party ~then_:Bool.true_ ~else_:local_state.success
      }
    in
    (global_state, local_state)

  let step h state = apply ~is_start:`No h state

  let start start_data h state = apply ~is_start:(`Yes start_data) h state
end<|MERGE_RESOLUTION|>--- conflicted
+++ resolved
@@ -1433,12 +1433,7 @@
       , (* No overflow if we aren't using the result of the addition (which we don't in the case that party token is not default). *)
         `Overflow (Bool.( &&& ) party_token_is_default overflow) )
     in
-<<<<<<< HEAD
-=======
-    (* The first party must succeed. *)
-    Bool.(assert_ (not (is_start' &&& overflowed))) ;
     let local_state = { local_state with excess = new_local_fee_excess } in
->>>>>>> cf858b4f
     let local_state =
       Local_state.add_check local_state Local_excess_overflow
         (Bool.not overflowed)
