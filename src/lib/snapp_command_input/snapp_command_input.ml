open Core_kernel
open Async
open Coda_numbers
open Signature_lib
open Coda_base

module Sign_choice = struct
  [%%versioned
  module Stable = struct
    module V1 = struct
      type t = Signature of Signature.Stable.V1.t | Other
      [@@deriving sexp, to_yojson]

      let to_latest = Fn.id
    end
  end]
end

module Authorization = struct
  [%%versioned
  module Stable = struct
    module V1 = struct
      type t =
        | Proved of Snapp_predicate.Stable.V1.t * Control.Stable.V1.t
        | Signed of Sign_choice.Stable.V1.t
      [@@deriving sexp, to_yojson]

      let to_latest = Fn.id
    end
  end]
end

module Party = struct
  [%%versioned
  module Stable = struct
    module V1 = struct
      type t =
        ( Snapp_command.Party.Body.Stable.V1.t
        , Authorization.Stable.V1.t )
        Snapp_command.Party.Predicated.Poly.Stable.V1.t
      [@@deriving sexp, to_yojson]

      let to_latest = Fn.id
    end
  end]
end

module Second_party = struct
  [%%versioned
  module Stable = struct
    module V1 = struct
      type t =
        | Existing of Party.Stable.V1.t
        | New of Snapp_command.Party.Body.Stable.V1.t
        | Not_given
      [@@deriving sexp, to_yojson]

      let to_latest = Fn.id
    end
  end]
end

module Other_fee_payer = struct
  [%%versioned
  module Stable = struct
    module V1 = struct
      type t =
        { payload:
            ( Public_key.Compressed.Stable.V1.t
            , Token_id.Stable.V1.t
            , Coda_numbers.Account_nonce.Stable.V1.t option
            , Currency.Fee.Stable.V1.t )
            Coda_base.Other_fee_payer.Payload.Poly.Stable.V1.t
        ; sign_choice: Sign_choice.Stable.V1.t }
      [@@deriving sexp]

      let to_latest = Fn.id
    end
  end]
end

[%%versioned
module Stable = struct
  module V1 = struct
    type t =
<<<<<<< HEAD
      ( Party.Stable.V1.t
      , Second_party.Stable.V1.t )
      Snapp_command.Inner.Stable.V1.t
    [@@deriving sexp, to_yojson]
=======
      { token_id: Token_id.Stable.V1.t
      ; fee_payment: Other_fee_payer.Stable.V1.t option
      ; one: Party.Stable.V1.t
      ; two: Second_party.Stable.V1.t }
    [@@deriving sexp]
>>>>>>> 585b68f2

    let to_latest = Fn.id
  end
end]

[%%define_locally
Stable.Latest.(to_yojson)]

let sign ~find_identity ~signer ~(snapp_command : Snapp_command.t) = function
  | Sign_choice.Signature signature ->
      Deferred.Result.return signature
  | Other -> (
    match find_identity ~needle:signer with
    | None ->
        Deferred.Result.fail
          "Couldn't find an unlocked key for specified `sender`. Did you \
           unlock the account you're making a transaction from?"
    | Some (`Keypair {Keypair.private_key; _}) ->
        Deferred.Result.return (Snapp_command.sign snapp_command private_key)
    | Some (`Hd_index hd_index) ->
        Secrets.Hardware_wallets.sign_snapp ~hd_index
          ~public_key:(Public_key.decompress_exn signer)
          ~snapp_payload_digest:(Snapp_command.payload_digest snapp_command) )

(* TODO: Deduplicate with User_command_input *)
let inferred_nonce ~get_current_nonce ~(account_id : Account_id.t) ~nonce_map =
  let open Result.Let_syntax in
  let update_map = Map.set nonce_map ~key:account_id in
  match Map.find nonce_map account_id with
  | Some nonce ->
      (* Multiple commands from the same fee-payer. *)
      let next_nonce = Account_nonce.succ nonce in
      let updated_map = update_map ~data:next_nonce in
      Ok (next_nonce, updated_map)
  | None ->
      let%map txn_pool_or_account_nonce = get_current_nonce account_id in
      let updated_map = update_map ~data:txn_pool_or_account_nonce in
      (txn_pool_or_account_nonce, updated_map)

(* TODO: [nonce_map] may need to be updated regardless of whether we actually
   use it or not. *)
let to_snapp_command ?(nonce_map = Account_id.Map.empty) ~get_current_nonce
    ~find_identity ({token_id; fee_payment; one; two} as snapp_input : t) :
    (Snapp_command.t * Account_nonce.t Account_id.Map.t, _) Deferred.Result.t =
  Deferred.Result.map_error ~f:(fun str ->
      Error.createf "Error creating snapp command: %s Error: %s"
        (Yojson.Safe.to_string (to_yojson snapp_input))
        str )
  @@
  let open Deferred.Result.Let_syntax in
  let empty body : Snapp_command.Party.Authorized.Empty.t =
    {data= {body; predicate= ()}; authorization= ()}
  in
  let proved body predicate control : Snapp_command.Party.Authorized.Proved.t =
    {data= {body; predicate}; authorization= control}
  in
  let signed ?(nonce_map = nonce_map) ~sign (body : Snapp_command.Party.Body.t)
      sign_choice =
    let%bind authorization = sign ~signer:body.pk sign_choice in
    Deferred.return
    @@ let%map.Result.Let_syntax nonce, nonce_map =
         inferred_nonce ~get_current_nonce ~nonce_map
           ~account_id:(Account_id.create body.pk token_id)
       in
       ( ( {data= {body; predicate= nonce}; authorization}
           : Snapp_command.Party.Authorized.Signed.t )
       , nonce_map )
  in
  (* TODO: A fee_payment from one of the snapp accounts will mess up our nonce
     calculation and result in an invalid transaction.
  *)
  let fee_payment ?(nonce_map = nonce_map) ~sign () =
    match fee_payment with
    | Some {payload= {pk; token_id; nonce; fee}; sign_choice} ->
        let%bind nonce, nonce_map =
          match nonce with
          | Some nonce ->
              let next_nonce = Account_nonce.succ nonce in
              return
                ( nonce
                , Map.set nonce_map
                    ~key:(Account_id.create pk token_id)
                    ~data:next_nonce )
          | None ->
              Deferred.return
              @@ inferred_nonce ~get_current_nonce ~nonce_map
                   ~account_id:(Account_id.create pk token_id)
        in
        let%map signature = sign ~signer:pk sign_choice in
        ( ( Some {payload= {pk; token_id; nonce; fee}; signature}
            : Coda_base.Other_fee_payer.t option )
        , nonce_map )
    | None ->
        return (None, nonce_map)
  in
  (* TODO: Make this less bad. *)
  let sign_payload ~f =
    let%bind snapp_command, _ =
      f ~sign:(fun ~signer:_ _ -> Deferred.Result.return Signature.dummy)
    in
    f ~sign:(sign ~find_identity ~snapp_command)
  in
  match (one, two) with
  | {body; predicate= Proved (predicate, control)}, Not_given ->
      sign_payload ~f:(fun ~sign ->
          let%map fee_payment, nonce_map = fee_payment ~sign () in
          ( Snapp_command.Proved_empty
              { token_id
              ; fee_payment
              ; one= proved body predicate control
              ; two= None }
          , nonce_map ) )
  | {body= body1; predicate= Proved (predicate, control)}, New body2 ->
      sign_payload ~f:(fun ~sign ->
          let%map fee_payment, nonce_map = fee_payment ~sign () in
          ( Snapp_command.Proved_empty
              { token_id
              ; fee_payment
              ; one= proved body1 predicate control
              ; two= Some (empty body2) }
          , nonce_map ) )
  | ( {body= body1; predicate= Proved (predicate1, control1)}
    , Existing {body= body2; predicate= Proved (predicate2, control2)} ) ->
      sign_payload ~f:(fun ~sign ->
          let%map fee_payment, nonce_map = fee_payment ~sign () in
          ( Snapp_command.Proved_proved
              { token_id
              ; fee_payment
              ; one= proved body1 predicate1 control1
              ; two= proved body2 predicate2 control2 }
          , nonce_map ) )
  | ( {body= body1; predicate= Proved (predicate, control)}
    , Existing {body= body2; predicate= Signed sign_choice} )
  | ( {body= body2; predicate= Signed sign_choice}
    , Existing {body= body1; predicate= Proved (predicate, control)} ) ->
      sign_payload ~f:(fun ~sign ->
          let%bind two, nonce_map = signed ~sign body2 sign_choice in
          let%map fee_payment, nonce_map = fee_payment ~nonce_map ~sign () in
          ( Snapp_command.Proved_signed
              {token_id; fee_payment; one= proved body1 predicate control; two}
          , nonce_map ) )
  | {body; predicate= Signed sign_choice}, Not_given ->
      sign_payload ~f:(fun ~sign ->
          let%bind one, nonce_map = signed ~sign body sign_choice in
          let%map fee_payment, nonce_map = fee_payment ~nonce_map ~sign () in
          ( Snapp_command.Signed_empty {token_id; fee_payment; one; two= None}
          , nonce_map ) )
  | {body= body1; predicate= Signed sign_choice}, New body2 ->
      sign_payload ~f:(fun ~sign ->
          let%bind one, nonce_map = signed ~sign body1 sign_choice in
          let%map fee_payment, nonce_map = fee_payment ~nonce_map ~sign () in
          ( Snapp_command.Signed_empty
              {token_id; fee_payment; one; two= Some (empty body2)}
          , nonce_map ) )
  | ( {body= body1; predicate= Signed sign_choice1}
    , Existing {body= body2; predicate= Signed sign_choice2} ) ->
      sign_payload ~f:(fun ~sign ->
          let%bind one, nonce_map = signed ~sign body1 sign_choice1 in
          let%bind two, nonce_map =
            signed ~nonce_map ~sign body2 sign_choice2
          in
          let%map fee_payment, nonce_map = fee_payment ~sign ~nonce_map () in
          ( Snapp_command.Signed_signed {token_id; fee_payment; one; two}
          , nonce_map ) )

let to_snapp_commands ?(nonce_map = Account_id.Map.empty) ~get_current_nonce
    ~find_identity uc_inputs : Snapp_command.t list Deferred.Or_error.t =
  (* When batching multiple user commands, keep track of the nonces and send
      all the user commands if they are valid or none if there is an error in
      one of them.
  *)
  let open Deferred.Or_error.Let_syntax in
  let%map snapp_commands, _ =
    Deferred.Or_error.List.fold ~init:([], nonce_map) uc_inputs
      ~f:(fun (valid_snapp_commands, nonce_map) uc_input ->
        let%map res, updated_nonce_map =
          to_snapp_command ~nonce_map ~get_current_nonce ~find_identity
            uc_input
        in
        (res :: valid_snapp_commands, updated_nonce_map) )
  in
  List.rev snapp_commands<|MERGE_RESOLUTION|>--- conflicted
+++ resolved
@@ -72,7 +72,7 @@
             , Currency.Fee.Stable.V1.t )
             Coda_base.Other_fee_payer.Payload.Poly.Stable.V1.t
         ; sign_choice: Sign_choice.Stable.V1.t }
-      [@@deriving sexp]
+      [@@deriving sexp, to_yojson]
 
       let to_latest = Fn.id
     end
@@ -83,18 +83,11 @@
 module Stable = struct
   module V1 = struct
     type t =
-<<<<<<< HEAD
-      ( Party.Stable.V1.t
-      , Second_party.Stable.V1.t )
-      Snapp_command.Inner.Stable.V1.t
-    [@@deriving sexp, to_yojson]
-=======
       { token_id: Token_id.Stable.V1.t
       ; fee_payment: Other_fee_payer.Stable.V1.t option
       ; one: Party.Stable.V1.t
       ; two: Second_party.Stable.V1.t }
-    [@@deriving sexp]
->>>>>>> 585b68f2
+    [@@deriving sexp, to_yojson]
 
     let to_latest = Fn.id
   end
