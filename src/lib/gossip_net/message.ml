--- conflicted
+++ resolved
@@ -36,19 +36,11 @@
       | Transaction_pool_diff of Transaction_pool.Diff_versioned.Stable.V2.t
     [@@deriving bin_io, sexp, version { rpc }]
 
-<<<<<<< HEAD
-    type state_msg = External_transition.Stable.V1.t
-
-    type snark_pool_diff_msg = Snark_pool.Diff_versioned.Stable.V1.t
-
-    type transaction_pool_diff_msg = Transaction_pool.Diff_versioned.Stable.V1.t
-=======
     type state_msg = External_transition.Stable.V2.t
 
     type snark_pool_diff_msg = Snark_pool.Diff_versioned.Stable.V2.t
 
     type transaction_pool_diff_msg = Transaction_pool.Diff_versioned.Stable.V2.t
->>>>>>> 8eb2e109
 
     let callee_model_of_msg = Fn.id
 
@@ -100,39 +92,4 @@
       and type Snark_sink.t = 'sink_snark
       and type Tx_sink.t = 'sink_tx)
 
-<<<<<<< HEAD
-[%%define_locally Latest.(summary)]
-
-type block_sink_msg =
-  [ `Transition of state_msg Envelope.Incoming.t ]
-  * [ `Time_received of Block_time.t ]
-  * [ `Valid_cb of Mina_net2.Validation_callback.t ]
-
-type tx_sink_msg =
-  transaction_pool_diff_msg Envelope.Incoming.t
-  * Mina_net2.Validation_callback.t
-
-type snark_sink_msg =
-  snark_pool_diff_msg Envelope.Incoming.t * Mina_net2.Validation_callback.t
-
-type 'msg push_modifier = ('msg -> unit Deferred.t) -> 'msg -> unit Deferred.t
-
-module type Sinks_intf = sig
-  module Block_sink : Mina_net2.Sink.S with type msg := block_sink_msg
-
-  module Tx_sink : Mina_net2.Sink.S with type msg := tx_sink_msg
-
-  module Snark_sink : Mina_net2.Sink.S with type msg := snark_sink_msg
-
-  type t = Block_sink.t * Tx_sink.t * Snark_sink.t
-end
-
-type ('sink_block, 'sink_tx, 'sink_snark) sinks_impl =
-  (module Sinks_intf
-     with type Block_sink.t = 'sink_block
-      and type Snark_sink.t = 'sink_snark
-      and type Tx_sink.t = 'sink_tx)
-
-=======
->>>>>>> 8eb2e109
 type sinks = Any_sinks : ('a, 'b, 'c) sinks_impl * ('a * 'b * 'c) -> sinks