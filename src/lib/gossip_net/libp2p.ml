open Core
open Async
open Network_peer
open Pipe_lib
open Network_peer.Rpc_intf

type ('q, 'r) dispatch =
  Versioned_rpc.Connection_with_menu.t -> 'q -> 'r Deferred.Or_error.t

module Connection_with_state = struct
  type t = Banned | Allowed of Rpc.Connection.t Ivar.t

  let value_map ~when_allowed ~when_banned t =
    match t with Allowed c -> when_allowed c | _ -> when_banned
end

module Config = struct
  type t =
    { timeout : Time.Span.t
    ; initial_peers : Mina_net2.Multiaddr.t list
    ; addrs_and_ports : Node_addrs_and_ports.t
    ; metrics_port : int option
    ; conf_dir : string
    ; chain_id : string
    ; logger : Logger.t
    ; unsafe_no_trust_ip : bool
    ; isolate : bool
    ; trust_system : Trust_system.t
    ; flooding : bool
    ; direct_peers : Mina_net2.Multiaddr.t list
    ; peer_exchange : bool
    ; mina_peer_exchange : bool
    ; seed_peer_list_url : Uri.t option
    ; min_connections : int
    ; time_controller : Block_time.Controller.t
    ; max_connections : int
    ; validation_queue_size : int
    ; mutable keypair : Mina_net2.Keypair.t option
    ; all_peers_seen_metric : bool
    ; known_private_ip_nets : Core.Unix.Cidr.t list
    }
  [@@deriving make]
end

module type S = sig
  include Intf.Gossip_net_intf

  val create :
       Config.t
    -> pids:Child_processes.Termination.t
    -> Rpc_intf.rpc_handler list
    -> Message.sinks
    -> t Deferred.t
end

let rpc_transport_proto = "coda/rpcs/0.0.1"

let download_seed_peer_list uri =
  let%bind _resp, body = Cohttp_async.Client.get uri in
  let%map contents = Cohttp_async.Body.to_string body in
  Mina_net2.Multiaddr.of_file_contents contents

<<<<<<< HEAD
module Make (Rpc_intf : Network_peer.Rpc_intf.Rpc_interface_intf) :
=======
type publish_functions = { publish_v0 : Message.msg -> unit Deferred.t }

let empty_publish_functions logger =
  { publish_v0 =
      Fn.const
      @@ Deferred.return ([%log warn] "Call of uninitialized publish_v0")
  }

let validate_gossip_base ~fn my_peer_id envelope validation_callback =
  (* Messages from ourselves are valid. Don't try and reingest them. *)
  match Envelope.Incoming.sender envelope with
  | Local ->
      Mina_net2.Validation_callback.fire_if_not_already_fired
        validation_callback `Accept ;
      Deferred.unit
  | Remote sender ->
      if not (Peer.Id.equal sender.peer_id my_peer_id) then
        (* Match on different cases *)
        fn (envelope, validation_callback)
      else (
        Mina_net2.Validation_callback.fire_if_not_already_fired
          validation_callback `Accept ;
        Deferred.unit )

let on_gossip_decode_failure (config : Config.t) envelope (err : Error.t) =
  let peer = Envelope.Incoming.sender envelope |> Envelope.Sender.remote_exn in
  let metadata =
    [ ("sender_peer_id", `String peer.peer_id)
    ; ("error", Error_json.error_to_yojson err)
    ]
  in
  Trust_system.(
    record config.trust_system config.logger peer
      Actions.
        (Decoding_failed, Some ("failed to decode gossip message", metadata)))
  |> don't_wait_for ;
  ()

module Make (Rpc_intf : Mina_base.Rpc_intf.Rpc_interface_intf) :
>>>>>>> b8a521cb
  S with module Rpc_intf := Rpc_intf = struct
  open Rpc_intf

  module T = struct
    type t =
      { config : Config.t
      ; mutable added_seeds : Peer.Hash_set.t
      ; net2 : Mina_net2.t Deferred.t ref
      ; first_peer_ivar : unit Ivar.t
      ; high_connectivity_ivar : unit Ivar.t
      ; ban_reader : Intf.ban_notification Linear_pipe.Reader.t
      ; publish_functions : publish_functions ref
      ; restart_helper : unit -> unit
      }

    let create_rpc_implementations
        (Rpc_handler { rpc; f = handler; cost; budget }) =
      let (module Impl) = implementation_of_rpc rpc in
      let logger = Logger.create () in
      let log_rate_limiter_occasionally rl =
        let t = Time.Span.of_min 1. in
        every t (fun () ->
            [%log' debug logger]
              ~metadata:
                [ ("rate_limiter", Network_pool.Rate_limiter.summary rl) ]
              !"%s $rate_limiter" Impl.name)
      in
      let rl = Network_pool.Rate_limiter.create ~capacity:budget in
      log_rate_limiter_occasionally rl ;
      let handler (peer : Network_peer.Peer.t) ~version q =
        Mina_metrics.(Counter.inc_one Network.rpc_requests_received) ;
        Mina_metrics.(Counter.inc_one @@ fst Impl.received_counter) ;
        Mina_metrics.(Gauge.inc_one @@ snd Impl.received_counter) ;
        let score = cost q in
        match
          Network_pool.Rate_limiter.add rl (Remote peer) ~now:(Time.now ())
            ~score
        with
        | `Capacity_exceeded ->
            failwithf "peer exceeded capacity: %s"
              (Network_peer.Peer.to_multiaddr_string peer)
              ()
        | `Within_capacity ->
            O1trace.thread (Printf.sprintf "handle_rpc_%s" Impl.name) (fun () ->
                handler peer ~version q)
      in
      Impl.implement_multi handler

    let prepare_stream_transport stream =
      (* Closing the connection calls close_read on the read
          pipe, which mina_net2 does not expect. To avoid this, add
          an extra pipe and don't propagate the close. We still want
          to close the connection because it flushes all the internal
          state machines and fills the `closed` ivar.

          Pipe.transfer isn't appropriate because it will close the
          real_r when read_w is closed, precisely what we don't want.
      *)
      let read_r, read_w = Pipe.create () in
      let underlying_r, underlying_w = Mina_net2.Libp2p_stream.pipes stream in
      don't_wait_for
        (Pipe.iter underlying_r ~f:(fun msg ->
             Pipe.write_without_pushback_if_open read_w msg ;
             Deferred.unit)) ;
      let transport =
        Async_rpc_kernel.Pipe_transport.(create Kind.string read_r underlying_w)
      in
      transport

    (* peers_snapshot is updated every 30 seconds.
*)
    let peers_snapshot = ref []

    let peers_snapshot_max_staleness = Time.Span.of_sec 30.

    (* Creates just the helper, making sure to register everything
       BEFORE we start listening/advertise ourselves for discovery. *)
    let create_libp2p (config : Config.t) rpc_handlers first_peer_ivar
        high_connectivity_ivar ~added_seeds ~pids ~on_unexpected_termination
        ~sinks:
          (Message.Any_sinks (sinksM, (sink_block, sink_tx, sink_snark_work))) =
      let module Sinks = (val sinksM) in
      let ctr = ref 0 in
      let record_peer_connection () =
        [%log' trace config.logger] "Fired peer_connected callback" ;
        Ivar.fill_if_empty first_peer_ivar () ;
        if !ctr < 4 then incr ctr
        else Ivar.fill_if_empty high_connectivity_ivar ()
      in
      let handle_mina_net2_exception exn =
        match exn with
        | Mina_net2.Libp2p_helper_died_unexpectedly ->
            on_unexpected_termination ()
        | _ ->
            raise exn
      in
      let%bind seeds_from_url =
        match config.seed_peer_list_url with
        | None ->
            Deferred.return []
        | Some u ->
            download_seed_peer_list u
      in
      let fail err =
        Error.tag err ~tag:"Failed to connect to libp2p_helper process"
        |> Error.raise
      in
      let conf_dir = config.conf_dir ^/ "mina_net2" in
      let%bind () = Unix.mkdir ~p:() conf_dir in
      match%bind
        Monitor.try_with ~here:[%here] ~rest:(`Call handle_mina_net2_exception)
          (fun () ->
            O1trace.thread "mina_net2" (fun () ->
                Mina_net2.create
                  ~all_peers_seen_metric:config.all_peers_seen_metric
                  ~on_peer_connected:(fun _ -> record_peer_connection ())
                  ~on_peer_disconnected:ignore ~logger:config.logger ~conf_dir
                  ~pids))
      with
      | Ok (Ok net2) -> (
          let open Mina_net2 in
          (* Make an ephemeral keypair for this session TODO: persist in the config dir *)
          let%bind me =
            match config.keypair with
            | Some kp ->
                return kp
            | None ->
                Mina_net2.generate_random_keypair net2
          in
          let my_peer_id = Keypair.to_peer_id me |> Peer.Id.to_string in
          Logger.append_to_global_metadata
            [ ("peer_id", `String my_peer_id)
            ; ( "host"
              , `String
                  (Unix.Inet_addr.to_string config.addrs_and_ports.external_ip)
              )
            ; ("port", `Int config.addrs_and_ports.libp2p_port)
            ] ;
          ( match config.addrs_and_ports.peer with
          | Some _ ->
              ()
          | None ->
              config.addrs_and_ports.peer <-
                Some
                  (Peer.create config.addrs_and_ports.bind_ip
                     ~libp2p_port:config.addrs_and_ports.libp2p_port
                     ~peer_id:my_peer_id) ) ;
          [%log' info config.logger] "libp2p peer ID this session is $peer_id"
            ~metadata:[ ("peer_id", `String my_peer_id) ] ;
          let initializing_libp2p_result : _ Deferred.Or_error.t =
            [%log' debug config.logger] "(Re)initializing libp2p result" ;
            let open Deferred.Or_error.Let_syntax in
            let seed_peers =
              List.dedup_and_sort ~compare:Mina_net2.Multiaddr.compare
                (List.concat
                   [ config.initial_peers
                   ; seeds_from_url
                   ; List.map
                       ~f:
                         (Fn.compose Mina_net2.Multiaddr.of_string
                            Peer.to_multiaddr_string)
                       (Hash_set.to_list added_seeds)
                   ])
            in
            let%bind () =
              configure net2 ~me ~metrics_port:config.metrics_port
                ~maddrs:
                  [ Multiaddr.of_string
                      (sprintf "/ip4/0.0.0.0/tcp/%d"
                         (Option.value_exn config.addrs_and_ports.peer)
                           .libp2p_port)
                  ]
                ~external_maddr:
                  (Multiaddr.of_string
                     (sprintf "/ip4/%s/tcp/%d"
                        (Unix.Inet_addr.to_string
                           config.addrs_and_ports.external_ip)
                        (Option.value_exn config.addrs_and_ports.peer)
                          .libp2p_port))
                ~network_id:config.chain_id
                ~unsafe_no_trust_ip:config.unsafe_no_trust_ip ~seed_peers
                ~direct_peers:config.direct_peers
                ~peer_exchange:config.peer_exchange
                ~mina_peer_exchange:config.mina_peer_exchange
                ~flooding:config.flooding
                ~min_connections:config.min_connections
                ~max_connections:config.max_connections
                ~validation_queue_size:config.validation_queue_size
                ~known_private_ip_nets:config.known_private_ip_nets
                ~initial_gating_config:
                  Mina_net2.
                    { banned_peers =
                        Trust_system.peer_statuses config.trust_system
                        |> List.filter_map ~f:(fun (peer, status) ->
                               match status.banned with
                               | Banned_until _ ->
                                   Some peer
                               | _ ->
                                   None)
                    ; trusted_peers =
                        List.filter_map ~f:Mina_net2.Multiaddr.to_peer
                          config.initial_peers
                    ; isolate = config.isolate
                    }
            in
            let implementation_list =
              List.bind rpc_handlers ~f:create_rpc_implementations
            in
            let implementations =
              let handle_unknown_rpc conn_state ~rpc_tag ~version =
                Deferred.don't_wait_for
                  Trust_system.(
                    record config.trust_system config.logger conn_state
                      Actions.
                        ( Unknown_rpc
                        , Some
                            ( "Attempt to make unknown (fixed-version) RPC \
                               call \"$rpc\" with version $version"
                            , [ ("rpc", `String rpc_tag)
                              ; ("version", `Int version)
                              ] ) )) ;
                `Close_connection
              in
              Rpc.Implementations.create_exn
                ~implementations:(Versioned_rpc.Menu.add implementation_list)
                ~on_unknown_rpc:(`Call handle_unknown_rpc)
            in
            let%bind () =
              O1trace.thread "handle_protocol_streams" (fun () ->
                  Mina_net2.open_protocol net2 ~on_handler_error:`Raise
                    ~protocol:rpc_transport_proto (fun stream ->
                      let peer = Mina_net2.Libp2p_stream.remote_peer stream in
                      let transport = prepare_stream_transport stream in
                      let open Deferred.Let_syntax in
                      match%bind
                        Async_rpc_kernel.Rpc.Connection.create ~implementations
                          ~connection_state:(Fn.const peer)
                          ~description:
                            (Info.of_thunk (fun () ->
                                 sprintf "stream from %s" peer.peer_id))
                          transport
                      with
                      | Error handshake_error ->
                          let%bind () =
                            Async_rpc_kernel.Rpc.Transport.close transport
                          in
                          don't_wait_for
                            (Mina_net2.reset_stream net2 stream >>| ignore) ;
                          Trust_system.(
                            record config.trust_system config.logger peer
                              Actions.
                                ( Incoming_connection_error
                                , Some
                                    ( "Handshake error: $exn"
                                    , [ ( "exn"
                                        , `String
                                            (Exn.to_string handshake_error) )
                                      ] ) ))
                      | Ok rpc_connection -> (
                          let%bind () =
                            Async_rpc_kernel.Rpc.Connection.close_finished
                              rpc_connection
                          in
                          let%bind () =
                            Async_rpc_kernel.Rpc.Connection.close
                              ~reason:(Info.of_string "connection completed")
                              rpc_connection
                          in
                          match%map Mina_net2.reset_stream net2 stream with
                          | Error e ->
                              [%log' warn config.logger]
                                "failed to reset stream (this means it was \
                                 probably closed successfully): $error"
                                ~metadata:
                                  [ ("error", Error_json.error_to_yojson e) ]
                          | Ok () ->
                              () )))
            in
            let subscribe ~fn topic bin_prot =
              Mina_net2.Pubsub.subscribe_encode net2
                topic
                (* Fix for #4097: validation is tied into a lot of complex control flow.
                   Instead of refactoring it to have validation up-front and decoupled,
                   we pass along a validation callback with the message. This ends up
                   ignoring the actual subscription message pipe, so drain it separately. *)
                ~handle_and_validate_incoming_message:
                  (validate_gossip_base ~fn my_peer_id)
                ~bin_prot
                ~on_decode_failure:(`Call (on_gossip_decode_failure config))
            in
            let subscribe_v0_impl =
              subscribe
                ~fn:(fun (env, vc) ->
                  match Envelope.Incoming.data env with
                  | Message.New_state state ->
                      Sinks.Block_sink.push sink_block
                        ( `Transition
                            (Envelope.Incoming.map ~f:(fun _ -> state) env)
                        , `Time_received (Block_time.now config.time_controller)
                        , `Valid_cb vc )
                  | Message.Transaction_pool_diff diff ->
                      Sinks.Tx_sink.push sink_tx
                        (Envelope.Incoming.map ~f:(fun _ -> diff) env, vc)
                  | Message.Snark_pool_diff diff ->
                      Sinks.Snark_sink.push sink_snark_work
                        (Envelope.Incoming.map ~f:(fun _ -> diff) env, vc))
                "coda/consensus-messages/0.0.1" Message.Latest.T.bin_msg
            in
            let%bind publish_v0 = subscribe_v0_impl >>| Pubsub.publish net2 in
            let%map _ =
              (* XXX: this ALWAYS needs to be AFTER handle_protocol/subscribe
                 or it is possible to miss connections! *)
              listen_on net2
                (Multiaddr.of_string
                   (sprintf "/ip4/%s/tcp/%d"
                      ( config.addrs_and_ports.bind_ip
                      |> Unix.Inet_addr.to_string )
                      (Option.value_exn config.addrs_and_ports.peer).libp2p_port))
            in
            let add_many xs ~is_seed =
              Deferred.map
                (Deferred.List.iter ~how:`Parallel xs ~f:(fun x ->
                     let open Deferred.Let_syntax in
                     Mina_net2.add_peer ~is_seed net2 x >>| ignore))
                ~f:(fun () -> Ok ())
            in
            don't_wait_for
              (Deferred.map
                 (let%bind () = add_many seed_peers ~is_seed:true
                  and () =
                    let seeds =
                      String.Hash_set.of_list
                        (List.map ~f:Multiaddr.to_string seed_peers)
                    in
                    add_many ~is_seed:false
                      (List.filter !peers_snapshot ~f:(fun p ->
                           not (Hash_set.mem seeds (Multiaddr.to_string p))))
                  in
                  let%bind () = Mina_net2.begin_advertising net2 in
                  return ())
                 ~f:(function
                   | Ok () ->
                       ()
                   | Error e ->
                       [%log' warn config.logger]
                         "starting libp2p up failed: $error"
                         ~metadata:[ ("error", Error_json.error_to_yojson e) ])) ;
            { publish_v0 }
          in
          match%map initializing_libp2p_result with
          | Ok pfs ->
              (net2, pfs, me)
          | Error e ->
              fail e )
      | Ok (Error e) ->
          fail e
      | Error e ->
          fail (Error.of_exn e)

    let peers t = !(t.net2) >>= Mina_net2.peers

    let bandwidth_info t = !(t.net2) >>= Mina_net2.bandwidth_info

    let create (config : Config.t) ~pids rpc_handlers (sinks : Message.sinks) =
      let first_peer_ivar = Ivar.create () in
      let high_connectivity_ivar = Ivar.create () in
      let net2_ref = ref (Deferred.never ()) in
      let pfs_ref = ref @@ empty_publish_functions config.logger in
      let restarts_r, restarts_w =
        Strict_pipe.create ~name:"libp2p-restarts"
          (Strict_pipe.Buffered
             (`Capacity 0, `Overflow (Strict_pipe.Drop_head ignore)))
      in
      let added_seeds = Peer.Hash_set.create () in
      let%bind () =
        let rec on_libp2p_create res =
          net2_ref :=
            Deferred.map res ~f:(fun (n, _, _) ->
                ( match
                    Sys.getenv "MINA_LIBP2P_HELPER_RESTART_INTERVAL_BASE"
                  with
                | Some base_time ->
                    let restart_after =
                      let plus_or_minus initial ~delta =
                        initial +. (Random.float (2. *. delta) -. delta)
                      in
                      let base_time = Float.of_string base_time in
                      let delta =
                        Option.value_map ~f:Float.of_string
                          (Sys.getenv
                             "MINA_LIBP2P_HELPER_RESTART_INTERVAL_DELTA")
                          ~default:2.5
                        |> Float.min (base_time /. 2.)
                      in
                      Time.Span.(of_min (base_time |> plus_or_minus ~delta))
                    in
                    don't_wait_for
                      ( after restart_after
                      >>= fun () -> Mina_net2.shutdown n >>| restart_libp2p )
                | None ->
                    () ) ;
                n) ;
          let pf_impl f msg =
            let%bind _, pf, _ = res in
            f pf msg
          in
          pfs_ref := { publish_v0 = pf_impl (fun pf -> pf.publish_v0) } ;
          upon res (fun (_, _, me) ->
              (* This is a hack so that we keep the same keypair across restarts. *)
              config.keypair <- Some me ;
              let logger = config.logger in
              [%log trace] ~metadata:[] "Successfully restarted libp2p")
        and start_libp2p () =
          let libp2p =
            create_libp2p config rpc_handlers first_peer_ivar
              high_connectivity_ivar ~added_seeds ~pids
              ~on_unexpected_termination:restart_libp2p ~sinks
          in
          on_libp2p_create libp2p ; Deferred.ignore_m libp2p
        and restart_libp2p () = don't_wait_for (start_libp2p ()) in
        don't_wait_for
          (Strict_pipe.Reader.iter restarts_r ~f:(fun () ->
               let%bind n = !net2_ref in
               let%bind () = Mina_net2.shutdown n in
               restart_libp2p () ; !net2_ref >>| ignore)) ;
        start_libp2p ()
      in
      let ban_configuration =
        ref { Mina_net2.banned_peers = []; trusted_peers = []; isolate = false }
      in
      let do_ban (banned_peer, expiration) =
        O1trace.thread "execute_gossip_net_bans" (fun () ->
            don't_wait_for
              ( Clock.at expiration
              >>= fun () ->
              let%bind net2 = !net2_ref in
              ban_configuration :=
                { !ban_configuration with
                  banned_peers =
                    List.filter !ban_configuration.banned_peers ~f:(fun p ->
                        not (Peer.equal p banned_peer))
                } ;
              Mina_net2.set_connection_gating_config net2 !ban_configuration
              |> Deferred.ignore_m ) ;
            (let%bind net2 = !net2_ref in
             ban_configuration :=
               { !ban_configuration with
                 banned_peers = banned_peer :: !ban_configuration.banned_peers
               } ;
             Mina_net2.set_connection_gating_config net2 !ban_configuration)
            |> Deferred.ignore_m)
      in
      let%map () =
        Deferred.List.iter (Trust_system.peer_statuses config.trust_system)
          ~f:(function
          | ( addr
            , { banned = Trust_system.Banned_status.Banned_until expiration; _ }
            ) ->
              do_ban (addr, expiration)
          | _ ->
              Deferred.unit)
      in
      let ban_reader, ban_writer = Linear_pipe.create () in
      don't_wait_for
        (let%map () =
           Strict_pipe.Reader.iter
             (Trust_system.ban_pipe config.trust_system)
             ~f:do_ban
         in
         Linear_pipe.close ban_writer) ;
      let t =
        { config
        ; added_seeds
        ; net2 = net2_ref
        ; first_peer_ivar
        ; high_connectivity_ivar
        ; publish_functions = pfs_ref
        ; ban_reader
        ; restart_helper = (fun () -> Strict_pipe.Writer.write restarts_w ())
        }
      in
      Clock.every' peers_snapshot_max_staleness (fun () ->
          O1trace.thread "snapshot_peers" (fun () ->
              let%map peers = peers t in
              Mina_metrics.(
                Gauge.set Network.peers (List.length peers |> Int.to_float)) ;
              peers_snapshot :=
                List.map peers
                  ~f:
                    (Fn.compose Mina_net2.Multiaddr.of_string
                       Peer.to_multiaddr_string))) ;
      t

    let set_node_status t data =
      !(t.net2) >>= Fn.flip Mina_net2.set_node_status data

    let get_peer_node_status t peer =
      !(t.net2)
      >>= Fn.flip Mina_net2.get_peer_node_status
            (Peer.to_multiaddr_string peer |> Mina_net2.Multiaddr.of_string)

    let initial_peers t = t.config.initial_peers

    let add_peer t p ~is_seed =
      let open Mina_net2 in
      if is_seed then Hash_set.add t.added_seeds p ;
      !(t.net2)
      >>= Fn.flip (add_peer ~is_seed)
            (Multiaddr.of_string (Peer.to_multiaddr_string p))

    (* OPTIMIZATION: use fast n choose k implementation - see python or old flow code *)
    let random_sublist xs n = List.take (List.permute xs) n

    let random_peers t n =
      let%map peers = peers t in
      random_sublist peers n

    let random_peers_except t n ~except =
      let%map peers = peers t in
      random_sublist
        Hash_set.(diff (Peer.Hash_set.of_list peers) except |> to_list)
        n

    let try_call_rpc_with_dispatch :
        type r q.
           ?heartbeat_timeout:Time_ns.Span.t
        -> ?timeout:Time.Span.t
        -> rpc_counter:Mina_metrics.Counter.t * Mina_metrics.Gauge.t
        -> rpc_failed_counter:Mina_metrics.Counter.t
        -> rpc_name:string
        -> t
        -> Peer.t
        -> Async.Rpc.Transport.t
        -> (r, q) dispatch
        -> r
        -> q Deferred.Or_error.t =
     fun ?heartbeat_timeout ?timeout ~rpc_counter ~rpc_failed_counter ~rpc_name
         t peer transport dispatch query ->
      let call () =
        Monitor.try_with ~here:[%here] (fun () ->
            (* Async_rpc_kernel takes a transport instead of a Reader.t *)
            Async_rpc_kernel.Rpc.Connection.with_close
              ~heartbeat_config:
                (Async_rpc_kernel.Rpc.Connection.Heartbeat_config.create
                   ~send_every:(Time_ns.Span.of_sec 10.)
                   ~timeout:
                     (Option.value ~default:(Time_ns.Span.of_sec 120.)
                        heartbeat_timeout)
                   ())
              ~connection_state:(Fn.const ())
              ~dispatch_queries:(fun conn ->
                Versioned_rpc.Connection_with_menu.create conn
                >>=? fun conn' ->
                Mina_metrics.(Counter.inc_one Network.rpc_requests_sent) ;
                Mina_metrics.(Counter.inc_one @@ fst rpc_counter) ;
                Mina_metrics.(Gauge.inc_one @@ snd rpc_counter) ;
                let d = dispatch conn' query in
                match timeout with
                | None ->
                    d
                | Some timeout ->
                    Deferred.choose
                      [ Deferred.choice d Fn.id
                      ; choice (after timeout) (fun () ->
                            Or_error.error_string "rpc timed out")
                      ])
              transport
              ~on_handshake_error:
                (`Call
                  (fun exn ->
                    let%map () =
                      Trust_system.(
                        record t.config.trust_system t.config.logger peer
                          Actions.
                            ( Outgoing_connection_error
                            , Some
                                ( "Handshake error: $exn"
                                , [ ("exn", `String (Exn.to_string exn)) ] ) ))
                    in
                    Or_error.error_string "handshake error")))
        >>= function
        | Ok (Ok result) ->
            (* call succeeded, result is valid *)
            Deferred.return (Ok result)
        | Ok (Error err) -> (
            (* call succeeded, result is an error *)
            [%log' warn t.config.logger] "RPC call error for $rpc"
              ~metadata:
                [ ("rpc", `String rpc_name)
                ; ("error", Error_json.error_to_yojson err)
                ] ;
            Mina_metrics.(Counter.inc_one rpc_failed_counter) ;
            match (Error.to_exn err, Error.sexp_of_t err) with
            | ( _
              , Sexp.List
                  [ Sexp.List
                      [ Sexp.Atom "rpc_error"
                      ; Sexp.List [ Sexp.Atom "Connection_closed"; _ ]
                      ]
                  ; _connection_description
                  ; _rpc_tag
                  ; _rpc_version
                  ] ) ->
                Mina_metrics.(Counter.inc_one Network.rpc_connections_failed) ;
                let%map () =
                  Trust_system.(
                    record t.config.trust_system t.config.logger peer
                      Actions.
                        ( Outgoing_connection_error
                        , Some ("Closed connection", []) ))
                in
                Error err
            | _ ->
                let%map () =
                  Trust_system.(
                    record t.config.trust_system t.config.logger peer
                      Actions.
                        ( Outgoing_connection_error
                        , Some
                            ( "RPC call failed, reason: $exn"
                            , [ ("exn", Error_json.error_to_yojson err) ] ) ))
                in
                Error err )
        | Error monitor_exn ->
            (* call itself failed *)
            (* TODO: learn what other exceptions are raised here *)
            Mina_metrics.(Counter.inc_one rpc_failed_counter) ;
            let exn = Monitor.extract_exn monitor_exn in
            let () =
              match Error.sexp_of_t (Error.of_exn exn) with
              | Sexp.List (Sexp.Atom "connection attempt timeout" :: _) ->
                  [%log' debug t.config.logger]
                    "RPC call for $rpc raised an exception"
                    ~metadata:
                      [ ("rpc", `String rpc_name)
                      ; ("exn", `String (Exn.to_string exn))
                      ]
              | _ ->
                  [%log' warn t.config.logger]
                    "RPC call for $rpc raised an exception"
                    ~metadata:
                      [ ("rpc", `String rpc_name)
                      ; ("exn", `String (Exn.to_string exn))
                      ]
            in
            Deferred.return (Or_error.of_exn exn)
      in
      call ()

    let try_call_rpc :
        type q r.
           ?heartbeat_timeout:Time_ns.Span.t
        -> ?timeout:Time.Span.t
        -> t
        -> Peer.t
        -> _
        -> (q, r) rpc
        -> q
        -> r Deferred.Or_error.t =
     fun ?heartbeat_timeout ?timeout t peer transport rpc query ->
      let (module Impl) = implementation_of_rpc rpc in
      try_call_rpc_with_dispatch ?heartbeat_timeout ?timeout
        ~rpc_counter:Impl.sent_counter
        ~rpc_failed_counter:Impl.failed_request_counter ~rpc_name:Impl.name t
        peer transport Impl.dispatch_multi query

    let query_peer ?heartbeat_timeout ?timeout t (peer_id : Peer.Id.t) rpc
        rpc_input =
      let%bind net2 = !(t.net2) in
      match%bind
        Mina_net2.open_stream net2 ~protocol:rpc_transport_proto ~peer:peer_id
      with
      | Ok stream ->
          let peer = Mina_net2.Libp2p_stream.remote_peer stream in
          let transport = prepare_stream_transport stream in
          try_call_rpc ?heartbeat_timeout ?timeout t peer transport rpc
            rpc_input
          >>| fun data ->
          Connected (Envelope.Incoming.wrap_peer ~data ~sender:peer)
      | Error e ->
          Mina_metrics.(Counter.inc_one Network.rpc_connections_failed) ;
          return (Failed_to_connect e)

    let query_peer' (type q r) ?how ?heartbeat_timeout ?timeout t
        (peer_id : Peer.Id.t) (rpc : (q, r) rpc) (qs : q list) =
      let%bind net2 = !(t.net2) in
      match%bind
        Mina_net2.open_stream net2 ~protocol:rpc_transport_proto ~peer:peer_id
      with
      | Ok stream ->
          let peer = Mina_net2.Libp2p_stream.remote_peer stream in
          let transport = prepare_stream_transport stream in
          let (module Impl) = implementation_of_rpc rpc in
          try_call_rpc_with_dispatch ?heartbeat_timeout ?timeout
            ~rpc_counter:Impl.sent_counter
            ~rpc_failed_counter:Impl.failed_request_counter ~rpc_name:Impl.name
            t peer transport
            (fun conn qs ->
              Deferred.Or_error.List.map ?how qs ~f:(fun q ->
                  Impl.dispatch_multi conn q))
            qs
          >>| fun data ->
          Connected (Envelope.Incoming.wrap_peer ~data ~sender:peer)
      | Error e ->
          Mina_metrics.(Counter.inc_one Network.rpc_connections_failed) ;
          return (Failed_to_connect e)

    let query_random_peers t n rpc query =
      let%map peers = random_peers t n in
      [%log' trace t.config.logger]
        !"Querying random peers: %s"
        (Peer.pretty_list peers) ;
      List.map peers ~f:(fun peer -> query_peer t peer.peer_id rpc query)

    let broadcast_state t state =
      let pfs = !(t.publish_functions) in
      pfs.publish_v0 (Message.New_state state)

    let broadcast_transaction_pool_diff t diff =
      let pfs = !(t.publish_functions) in
      pfs.publish_v0 (Message.Transaction_pool_diff diff)

    let broadcast_snark_pool_diff t diff =
      let pfs = !(t.publish_functions) in
      pfs.publish_v0 (Message.Snark_pool_diff diff)

    let on_first_connect t ~f = Deferred.map (Ivar.read t.first_peer_ivar) ~f

    let on_first_high_connectivity t ~f =
      Deferred.map (Ivar.read t.high_connectivity_ivar) ~f

    let ban_notification_reader t = t.ban_reader

    let connection_gating t =
      let%map net2 = !(t.net2) in
      Mina_net2.connection_gating_config net2

    let set_connection_gating t config =
      let%bind net2 = !(t.net2) in
      Mina_net2.set_connection_gating_config net2 config

    let restart_helper t = t.restart_helper ()
  end

  include T
end<|MERGE_RESOLUTION|>--- conflicted
+++ resolved
@@ -60,9 +60,6 @@
   let%map contents = Cohttp_async.Body.to_string body in
   Mina_net2.Multiaddr.of_file_contents contents
 
-<<<<<<< HEAD
-module Make (Rpc_intf : Network_peer.Rpc_intf.Rpc_interface_intf) :
-=======
 type publish_functions = { publish_v0 : Message.msg -> unit Deferred.t }
 
 let empty_publish_functions logger =
@@ -101,8 +98,7 @@
   |> don't_wait_for ;
   ()
 
-module Make (Rpc_intf : Mina_base.Rpc_intf.Rpc_interface_intf) :
->>>>>>> b8a521cb
+module Make (Rpc_intf : Network_peer.Rpc_intf.Rpc_interface_intf) :
   S with module Rpc_intf := Rpc_intf = struct
   open Rpc_intf
 
