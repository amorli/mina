--- conflicted
+++ resolved
@@ -106,7 +106,6 @@
 let party_cons = salt party_cons
 
 let party_with_protocol_state_predicate =
-<<<<<<< HEAD
   salt party_with_protocol_state_predicate
 
 let snapp_uri = salt snapp_uri
@@ -115,7 +114,4 @@
 
 let snapp_events = salt snapp_events
 
-let snapp_rollup_events = salt snapp_rollup_events
-=======
-  salt party_with_protocol_state_predicate
->>>>>>> 9f8d8fb7
+let snapp_rollup_events = salt snapp_rollup_events