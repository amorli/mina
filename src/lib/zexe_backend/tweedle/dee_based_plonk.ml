--- conflicted
+++ resolved
@@ -91,32 +91,8 @@
 
     let batch_verify = with_lagranges batch_verify
 
-<<<<<<< HEAD
-    let create_async (pk : Keypair.t) primary auxiliary prev_chals prev_comms =
-      let external_values i =
-        let open Field.Vector in
-        if i = 0 then Field.one
-        else if i - 1 < length primary then get primary (i - 1)
-        else get auxiliary (i - 1 - length primary)
-      in
-      let w = R1CS_constraint_system.compute_witness pk.cs external_values in
-      let n = Tweedle_fp_index.domain_d1_size pk.index in
-      let witness = Field.Vector.create () in
-      for i = 0 to Array.length w.(0) - 1 do
-        for j = 0 to n - 1 do
-          Field.Vector.emplace_back witness
-            (if j < Array.length w then w.(j).(i) else Field.zero)
-        done
-      done ;
-      Async.In_thread.run (fun () ->
-          create pk.index (Field.Vector.create ()) witness prev_chals
-            prev_comms )
-
-    let create (pk : Keypair.t) primary auxiliary prev_chals prev_comms =
-=======
     let create_aux ~f:create (pk : Keypair.t) primary auxiliary prev_chals
         prev_comms =
->>>>>>> bc778608
       let external_values i =
         let open Field.Vector in
         if i = 0 then Field.one
