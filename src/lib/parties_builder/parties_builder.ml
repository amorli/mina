--- conflicted
+++ resolved
@@ -128,21 +128,8 @@
                       (Snarky_backendless.Request.With { request; respond }) =
                     match request with _ -> respond Unhandled
                   in
-<<<<<<< HEAD
                   let%map (), (), proof =
-                    prover ?handler:(Some handler)
-                      ( []
-                        : ( unit
-                          , unit
-                          , unit )
-                          Pickles_types.Hlist.H3.T(Pickles.Statement_with_proof)
-                          .t )
-                      txn_stmt
-=======
-                  let (), (), proof =
-                    Async_unix.Thread_safe.block_on_async_exn (fun () ->
-                        prover ?handler:(Some handler) txn_stmt )
->>>>>>> e8b28936
+                    prover ?handler:(Some handler) txn_stmt
                   in
                   Control.Proof proof )
           | None_given ->
