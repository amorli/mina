--- conflicted
+++ resolved
@@ -4225,23 +4225,15 @@
           ; update = Account_update.Update.noop
           ; token_id = Token_id.default
           ; balance_change
-<<<<<<< HEAD
-          ; increment_nonce = false
-=======
           ; increment_nonce =
               (if sender_is_the_same_as_fee_payer then false else true)
->>>>>>> b1c45668
           ; events = []
           ; actions = []
           ; call_data = Field.zero
           ; call_depth = 0
           ; preconditions = preconditions'
-<<<<<<< HEAD
-          ; use_full_commitment = true
-=======
           ; use_full_commitment =
               (if sender_is_the_same_as_fee_payer then true else false)
->>>>>>> b1c45668
           ; implicit_account_creation_fee = false
           ; may_use_token = No
           ; authorization_kind = Signature
