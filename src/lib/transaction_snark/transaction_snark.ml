--- conflicted
+++ resolved
@@ -137,64 +137,6 @@
         (Pending_coinbase.Stack.var_to_input source)
         (Pending_coinbase.Stack.var_to_input target)
 
-<<<<<<< HEAD
-module Statement = struct
-  module Poly = struct
-    [%%versioned
-    module Stable = struct
-      module V2 = struct
-        type ( 'ledger_hash
-             , 'amount
-             , 'pending_coinbase
-             , 'fee_excess
-             , 'sok_digest
-             , 'local_state )
-             t =
-          { source :
-              ( 'ledger_hash
-              , 'pending_coinbase
-              , 'local_state )
-              Registers.Stable.V1.t
-          ; target :
-              ( 'ledger_hash
-              , 'pending_coinbase
-              , 'local_state )
-              Registers.Stable.V1.t
-          ; connecting_ledger_left : 'ledger_hash
-          ; connecting_ledger_right : 'ledger_hash
-          ; supply_increase : 'amount
-          ; fee_excess : 'fee_excess
-          ; sok_digest : 'sok_digest
-          }
-        [@@deriving compare, equal, hash, sexp, yojson, hlist]
-      end
-    end]
-
-    let with_empty_local_state ~supply_increase ~fee_excess ~sok_digest
-        ~source_first_pass_ledger ~target_first_pass_ledger
-        ~source_second_pass_ledger ~target_second_pass_ledger
-        ~connecting_ledger_left ~connecting_ledger_right
-        ~pending_coinbase_stack_state : _ t =
-      { supply_increase
-      ; fee_excess
-      ; sok_digest
-      ; connecting_ledger_left
-      ; connecting_ledger_right
-      ; source =
-          { first_pass_ledger = source_first_pass_ledger
-          ; second_pass_ledger = source_second_pass_ledger
-          ; pending_coinbase_stack =
-              pending_coinbase_stack_state.Pending_coinbase_stack_state.source
-          ; local_state = Local_state.empty ()
-          }
-      ; target =
-          { first_pass_ledger = target_first_pass_ledger
-          ; second_pass_ledger = target_second_pass_ledger
-          ; pending_coinbase_stack = pending_coinbase_stack_state.target
-          ; local_state = Local_state.empty ()
-          }
-      }
-=======
     include Hashable.Make_binable (Stable.Latest)
     include Comparable.Make (Stable.Latest)
   end
@@ -228,6 +170,8 @@
                 , 'pending_coinbase
                 , 'local_state )
                 Registers.Stable.V1.t
+            ; connecting_ledger_left : 'ledger_hash
+            ; connecting_ledger_right : 'ledger_hash
             ; supply_increase : 'amount
             ; fee_excess : 'fee_excess
             ; sok_digest : 'sok_digest
@@ -239,10 +183,13 @@
       let with_empty_local_state ~supply_increase ~fee_excess ~sok_digest
           ~source_first_pass_ledger ~target_first_pass_ledger
           ~source_second_pass_ledger ~target_second_pass_ledger
+          ~connecting_ledger_left ~connecting_ledger_right
           ~pending_coinbase_stack_state : _ t =
         { supply_increase
         ; fee_excess
         ; sok_digest
+        ; connecting_ledger_left
+        ; connecting_ledger_right
         ; source =
             { first_pass_ledger = source_first_pass_ledger
             ; second_pass_ledger = source_second_pass_ledger
@@ -257,7 +204,6 @@
             ; local_state = Local_state.empty ()
             }
         }
->>>>>>> c9b2df86
 
       let typ ledger_hash amount pending_coinbase fee_excess sok_digest
           local_state_typ =
@@ -269,64 +215,16 @@
             ~value_to_hlist:to_hlist ~value_of_hlist:of_hlist
         in
         Tick.Typ.of_hlistable
-          [ registers; registers; amount; fee_excess; sok_digest ]
+          [ registers
+          ; registers
+          ; ledger_hash
+          ; ledger_hash
+          ; amount
+          ; fee_excess
+          ; sok_digest
+          ]
           ~var_to_hlist:to_hlist ~var_of_hlist:of_hlist ~value_to_hlist:to_hlist
           ~value_of_hlist:of_hlist
-<<<<<<< HEAD
-      in
-      Tick.Typ.of_hlistable
-        [ registers
-        ; registers
-        ; ledger_hash
-        ; ledger_hash
-        ; amount
-        ; fee_excess
-        ; sok_digest
-        ]
-        ~var_to_hlist:to_hlist ~var_of_hlist:of_hlist ~value_to_hlist:to_hlist
-        ~value_of_hlist:of_hlist
-  end
-
-  type ( 'ledger_hash
-       , 'amount
-       , 'pending_coinbase
-       , 'fee_excess
-       , 'sok_digest
-       , 'local_state )
-       poly =
-        ( 'ledger_hash
-        , 'amount
-        , 'pending_coinbase
-        , 'fee_excess
-        , 'sok_digest
-        , 'local_state )
-        Poly.t =
-    { source : ('ledger_hash, 'pending_coinbase, 'local_state) Registers.t
-    ; target : ('ledger_hash, 'pending_coinbase, 'local_state) Registers.t
-    ; connecting_ledger_left : 'ledger_hash
-    ; connecting_ledger_right : 'ledger_hash
-    ; supply_increase : 'amount
-    ; fee_excess : 'fee_excess
-    ; sok_digest : 'sok_digest
-    }
-  [@@deriving compare, equal, hash, sexp, yojson]
-
-  [%%versioned
-  module Stable = struct
-    module V2 = struct
-      type t =
-        ( Frozen_ledger_hash.Stable.V1.t
-        , (Amount.Stable.V1.t, Sgn.Stable.V1.t) Signed_poly.Stable.V1.t
-        , Pending_coinbase.Stack_versioned.Stable.V1.t
-        , Fee_excess.Stable.V1.t
-        , unit
-        , Local_state.Stable.V1.t )
-        Poly.Stable.V2.t
-      [@@deriving compare, equal, hash, sexp, yojson]
-
-      let to_latest = Fn.id
-=======
->>>>>>> c9b2df86
     end
 
     type ( 'ledger_hash
@@ -345,6 +243,8 @@
           Poly.t =
       { source : ('ledger_hash, 'pending_coinbase, 'local_state) Registers.t
       ; target : ('ledger_hash, 'pending_coinbase, 'local_state) Registers.t
+      ; connecting_ledger_left : 'ledger_hash
+      ; connecting_ledger_right : 'ledger_hash
       ; supply_increase : 'amount
       ; fee_excess : 'fee_excess
       ; sok_digest : 'sok_digest
@@ -368,80 +268,6 @@
       end
     end]
 
-<<<<<<< HEAD
-    type var =
-      ( Frozen_ledger_hash.var
-      , Currency.Amount.Signed.var
-      , Pending_coinbase.Stack.var
-      , Fee_excess.var
-      , Sok_message.Digest.Checked.t
-      , Local_state.Checked.t )
-      Poly.t
-
-    let typ : (var, t) Tick.Typ.t =
-      Poly.typ Frozen_ledger_hash.typ Currency.Amount.Signed.typ
-        Pending_coinbase.Stack.typ Fee_excess.typ Sok_message.Digest.typ
-        Local_state.typ
-
-    let to_input
-        { source
-        ; target
-        ; connecting_ledger_left
-        ; connecting_ledger_right
-        ; supply_increase
-        ; fee_excess
-        ; sok_digest
-        } =
-      let input =
-        Array.reduce_exn ~f:Random_oracle.Input.Chunked.append
-          [| Sok_message.Digest.to_input sok_digest
-           ; Registers.to_input source
-           ; Registers.to_input target
-           ; Frozen_ledger_hash.to_input connecting_ledger_left
-           ; Frozen_ledger_hash.to_input connecting_ledger_right
-           ; Amount.Signed.to_input supply_increase
-           ; Fee_excess.to_input fee_excess
-          |]
-      in
-      if !top_hash_logging_enabled then
-        Format.eprintf
-          !"Generating unchecked top hash from:@.%{sexp: Tick.Field.t \
-            Random_oracle.Input.Chunked.t}@."
-          input ;
-      input
-
-    let to_field_elements t = Random_oracle.pack_input (to_input t)
-
-    module Checked = struct
-      type t = var
-
-      let to_input
-          { source
-          ; target
-          ; connecting_ledger_left
-          ; connecting_ledger_right
-          ; supply_increase
-          ; fee_excess
-          ; sok_digest
-          } =
-        let open Tick in
-        let open Checked.Let_syntax in
-        let%bind fee_excess = Fee_excess.to_input_checked fee_excess in
-        let source = Registers.Checked.to_input source
-        and target = Registers.Checked.to_input target in
-        let%bind supply_increase =
-          Amount.Signed.Checked.to_input supply_increase
-        in
-        let input =
-          Array.reduce_exn ~f:Random_oracle.Input.Chunked.append
-            [| Sok_message.Digest.Checked.to_input sok_digest
-             ; source
-             ; target
-             ; Frozen_ledger_hash.var_to_input connecting_ledger_left
-             ; Frozen_ledger_hash.var_to_input connecting_ledger_right
-             ; supply_increase
-             ; fee_excess
-=======
     module With_sok = struct
       [%%versioned
       module Stable = struct
@@ -474,15 +300,24 @@
           Pending_coinbase.Stack.typ Fee_excess.typ Sok_message.Digest.typ
           Local_state.typ
 
-      let to_input { source; target; supply_increase; fee_excess; sok_digest } =
+      let to_input
+          { source
+          ; target
+          ; connecting_ledger_left
+          ; connecting_ledger_right
+          ; supply_increase
+          ; fee_excess
+          ; sok_digest
+          } =
         let input =
           Array.reduce_exn ~f:Random_oracle.Input.Chunked.append
             [| Sok_message.Digest.to_input sok_digest
              ; Registers.to_input source
              ; Registers.to_input target
+             ; Frozen_ledger_hash.to_input connecting_ledger_left
+             ; Frozen_ledger_hash.to_input connecting_ledger_right
              ; Amount.Signed.to_input supply_increase
              ; Fee_excess.to_input fee_excess
->>>>>>> c9b2df86
             |]
         in
         if !top_hash_logging_enabled then
@@ -497,8 +332,15 @@
       module Checked = struct
         type t = var
 
-        let to_input { source; target; supply_increase; fee_excess; sok_digest }
-            =
+        let to_input
+            { source
+            ; target
+            ; connecting_ledger_left
+            ; connecting_ledger_right
+            ; supply_increase
+            ; fee_excess
+            ; sok_digest
+            } =
           let open Tick in
           let open Checked.Let_syntax in
           let%bind fee_excess = Fee_excess.to_input_checked fee_excess in
@@ -512,6 +354,8 @@
               [| Sok_message.Digest.Checked.to_input sok_digest
                ; source
                ; target
+               ; Frozen_ledger_hash.var_to_input connecting_ledger_left
+               ; Frozen_ledger_hash.var_to_input connecting_ledger_right
                ; supply_increase
                ; fee_excess
               |]
@@ -575,59 +419,8 @@
           ~local_state:(check (module Local_state))
         |> Or_error.combine_errors_unit
       in
-<<<<<<< HEAD
-      let module PC = struct
-        type t = Pending_coinbase.Stack.t [@@deriving sexp_of]
-
-        let equal t1 t2 =
-          Pending_coinbase.Stack.connected ~first:t1 ~second:t2 ()
-      end in
-      Registers.Fields.to_list
-        ~first_pass_ledger:(check (module Ledger_hash))
-        ~second_pass_ledger:(check (module Ledger_hash))
-        ~pending_coinbase_stack:(check (module PC))
-        ~local_state:(check (module Local_state))
-      |> Or_error.combine_errors_unit
-    in
-    let connecting_ledger_left = failwith "TODO merge rule" in
-    let connecting_ledger_right = failwith "TODO merge rule" in
-    let%map fee_excess = Fee_excess.combine s1.fee_excess s2.fee_excess
-    and supply_increase =
-      Currency.Amount.Signed.add s1.supply_increase s2.supply_increase
-      |> option "Error adding supply_increase"
-    and () = registers_check_equal s1.target s2.source in
-    ( { source = s1.source
-      ; target = s2.target
-      ; connecting_ledger_left
-      ; connecting_ledger_right
-      ; fee_excess
-      ; supply_increase
-      ; sok_digest = ()
-      }
-      : t )
-
-  include Hashable.Make_binable (Stable.Latest)
-  include Comparable.Make (Stable.Latest)
-
-  let gen =
-    let open Quickcheck.Generator.Let_syntax in
-    let%map source = Registers.gen
-    and target = Registers.gen
-    and connecting_ledger_left = Frozen_ledger_hash.gen
-    and connecting_ledger_right = Frozen_ledger_hash.gen
-    and fee_excess = Fee_excess.gen
-    and supply_increase = Currency.Amount.Signed.gen in
-    ( { source
-      ; target
-      ; connecting_ledger_left
-      ; connecting_ledger_right
-      ; fee_excess
-      ; supply_increase
-      ; sok_digest = ()
-      }
-      : t )
-end
-=======
+      let connecting_ledger_left = failwith "TODO merge rule" in
+      let connecting_ledger_right = failwith "TODO merge rule" in
       let%map fee_excess = Fee_excess.combine s1.fee_excess s2.fee_excess
       and supply_increase =
         Currency.Amount.Signed.add s1.supply_increase s2.supply_increase
@@ -635,6 +428,8 @@
       and () = registers_check_equal s1.target s2.source in
       ( { source = s1.source
         ; target = s2.target
+        ; connecting_ledger_left
+        ; connecting_ledger_right
         ; fee_excess
         ; supply_increase
         ; sok_digest = ()
@@ -648,9 +443,19 @@
       let open Quickcheck.Generator.Let_syntax in
       let%map source = Registers.gen
       and target = Registers.gen
+      and connecting_ledger_left = Frozen_ledger_hash.gen
+      and connecting_ledger_right = Frozen_ledger_hash.gen
       and fee_excess = Fee_excess.gen
       and supply_increase = Currency.Amount.Signed.gen in
-      ({ source; target; fee_excess; supply_increase; sok_digest = () } : t)
+      ( { source
+        ; target
+        ; connecting_ledger_left
+        ; connecting_ledger_right
+        ; fee_excess
+        ; supply_increase
+        ; sok_digest = ()
+        }
+        : t )
   end
 
   module Proof = struct
@@ -664,7 +469,6 @@
       end
     end]
   end
->>>>>>> c9b2df86
 
   [%%versioned
   module Stable = struct
@@ -3544,512 +3348,6 @@
        - apply a transaction and stuff in the wrong target hash
     *)
 
-<<<<<<< HEAD
-let check_transaction_union ?(preeval = false) ~constraint_constants
-    ~supply_increase ~source_first_pass_ledger ~target_first_pass_ledger
-    sok_message init_stack pending_coinbase_stack_state transaction state_body
-    handler =
-  if preeval then failwith "preeval currently disabled" ;
-  let sok_digest = Sok_message.digest sok_message in
-  let handler =
-    Base.transaction_union_handler handler transaction state_body init_stack
-  in
-  let statement : Statement.With_sok.t =
-    Statement.Poly.with_empty_local_state ~source_first_pass_ledger
-      ~target_first_pass_ledger
-      ~source_second_pass_ledger:target_first_pass_ledger
-      ~target_second_pass_ledger:target_first_pass_ledger ~supply_increase
-      ~pending_coinbase_stack_state
-      ~fee_excess:(Transaction_union.fee_excess transaction)
-      ~sok_digest ~connecting_ledger_left:target_first_pass_ledger
-      ~connecting_ledger_right:target_first_pass_ledger
-  in
-  let open Tick in
-  ignore
-    ( Or_error.ok_exn
-        (run_and_check
-           (handle
-              (Checked.map ~f:As_prover.return
-                 (let open Checked in
-                 exists Statement.With_sok.typ
-                   ~compute:(As_prover.return statement)
-                 >>= Base.main ~constraint_constants) )
-              handler ) )
-      : unit )
-
-let check_transaction ?preeval ~constraint_constants ~sok_message
-    ~source_first_pass_ledger ~target_first_pass_ledger ~init_stack
-    ~pending_coinbase_stack_state ~supply_increase
-    (transaction_in_block : Transaction.Valid.t Transaction_protocol_state.t)
-    handler =
-  let transaction =
-    Transaction_protocol_state.transaction transaction_in_block
-  in
-  let state_body = Transaction_protocol_state.block_data transaction_in_block in
-  match to_preunion (Transaction.forget transaction) with
-  | `Zkapp_command _ ->
-      failwith "Cannot check zkapp transaction"
-  | `Transaction t ->
-      check_transaction_union ?preeval ~constraint_constants ~supply_increase
-        ~source_first_pass_ledger ~target_first_pass_ledger sok_message
-        init_stack pending_coinbase_stack_state
-        (Transaction_union.of_transaction t)
-        state_body handler
-
-let check_signed_command ~constraint_constants ~sok_message
-    ~source_first_pass_ledger ~target_first_pass_ledger ~init_stack
-    ~pending_coinbase_stack_state ~supply_increase t_in_block handler =
-  let user_command = Transaction_protocol_state.transaction t_in_block in
-  check_transaction ~constraint_constants ~sok_message ~source_first_pass_ledger
-    ~target_first_pass_ledger ~init_stack ~pending_coinbase_stack_state
-    ~supply_increase
-    { t_in_block with transaction = Command (Signed_command user_command) }
-    handler
-
-let generate_transaction_union_witness ?(preeval = false) ~constraint_constants
-    ~supply_increase ~source_first_pass_ledger ~target_first_pass_ledger
-    sok_message transaction_in_block init_stack pending_coinbase_stack_state
-    handler =
-  if preeval then failwith "preeval currently disabled" ;
-  let transaction =
-    Transaction_protocol_state.transaction transaction_in_block
-  in
-  let state_body = Transaction_protocol_state.block_data transaction_in_block in
-  let sok_digest = Sok_message.digest sok_message in
-  let handler =
-    Base.transaction_union_handler handler transaction state_body init_stack
-  in
-  let statement : Statement.With_sok.t =
-    Statement.Poly.with_empty_local_state ~source_first_pass_ledger
-      ~target_first_pass_ledger
-      ~source_second_pass_ledger:target_first_pass_ledger
-      ~target_second_pass_ledger:target_first_pass_ledger
-      ~connecting_ledger_left:target_first_pass_ledger
-      ~connecting_ledger_right:target_first_pass_ledger ~supply_increase
-      ~pending_coinbase_stack_state
-      ~fee_excess:(Transaction_union.fee_excess transaction)
-      ~sok_digest
-  in
-  let open Tick in
-  let main x = handle (Base.main ~constraint_constants x) handler in
-  generate_auxiliary_input ~input_typ:Statement.With_sok.typ
-    ~return_typ:(Snarky_backendless.Typ.unit ())
-    main statement
-
-let generate_transaction_witness ?preeval ~constraint_constants ~sok_message
-    ~source_first_pass_ledger ~target_first_pass_ledger ~init_stack
-    ~pending_coinbase_stack_state ~supply_increase
-    (transaction_in_block : Transaction.Valid.t Transaction_protocol_state.t)
-    handler =
-  match
-    to_preunion
-      (Transaction.forget
-         (Transaction_protocol_state.transaction transaction_in_block) )
-  with
-  | `Zkapp_command _ ->
-      failwith
-        "Called non-account_update transaction with zkapp_command transaction"
-  | `Transaction t ->
-      generate_transaction_union_witness ?preeval ~constraint_constants
-        ~supply_increase ~source_first_pass_ledger ~target_first_pass_ledger
-        sok_message
-        { transaction_in_block with
-          transaction = Transaction_union.of_transaction t
-        }
-        init_stack pending_coinbase_stack_state handler
-
-let verify (ts : (t * _) list) ~key =
-  if
-    List.for_all ts ~f:(fun ({ statement; _ }, message) ->
-        Sok_message.Digest.equal
-          (Sok_message.digest message)
-          statement.sok_digest )
-  then
-    Pickles.verify
-      (module Nat.N2)
-      (module Statement.With_sok)
-      key
-      (List.map ts ~f:(fun ({ statement; proof }, _) -> (statement, proof)))
-  else Async.return false
-
-let constraint_system_digests ~constraint_constants () =
-  let digest = Tick.R1CS_constraint_system.digest in
-  [ ( "transaction-merge"
-    , digest
-        Merge.(
-          Tick.constraint_system ~input_typ:Statement.With_sok.typ
-            ~return_typ:(Snarky_backendless.Typ.unit ()) (fun x ->
-              let open Tick in
-              Checked.map ~f:ignore @@ main x )) )
-  ; ( "transaction-base"
-    , digest
-        Base.(
-          Tick.constraint_system ~input_typ:Statement.With_sok.typ
-            ~return_typ:(Snarky_backendless.Typ.unit ())
-            (main ~constraint_constants)) )
-  ]
-
-module Account_update_group = Zkapp_command.Make_update_group (struct
-  type local_state =
-    ( Stack_frame.value
-    , Stack_frame.value list
-    , Token_id.t
-    , Currency.Amount.Signed.t
-    , Sparse_ledger.t
-    , bool
-    , Zkapp_command.Transaction_commitment.t
-    , Mina_numbers.Index.t
-    , Transaction_status.Failure.Collection.t )
-    Mina_transaction_logic.Zkapp_command_logic.Local_state.t
-
-  type global_state = Sparse_ledger.Global_state.t
-
-  type spec = Zkapp_command_segment.Basic.t
-
-  let zkapp_segment_of_controls = Zkapp_command_segment.Basic.of_controls
-end)
-
-let rec accumulate_call_stack_hashes
-    ~(hash_frame : 'frame -> Stack_frame.Digest.t) (frames : 'frame list) :
-    ('frame, Call_stack_digest.t) With_stack_hash.t list =
-  match frames with
-  | [] ->
-      []
-  | f :: fs ->
-      let h_f = hash_frame f in
-      let tl = accumulate_call_stack_hashes ~hash_frame fs in
-      let h_tl =
-        match tl with [] -> Call_stack_digest.empty | t :: _ -> t.stack_hash
-      in
-      { stack_hash = Call_stack_digest.cons h_f h_tl; elt = f } :: tl
-
-let zkapp_command_witnesses_exn ~constraint_constants ~state_body ~fee_excess
-    ledger
-    (zkapp_commands :
-      ( [ `Pending_coinbase_init_stack of Pending_coinbase.Stack.t ]
-      * [ `Pending_coinbase_of_statement of Pending_coinbase_stack_state.t ]
-      * Zkapp_command.t )
-      list ) =
-  let sparse_ledger =
-    match ledger with
-    | `Ledger ledger ->
-        Sparse_ledger.of_ledger_subset_exn ledger
-          (List.concat_map
-             ~f:(fun (_, _, zkapp_command) ->
-               Zkapp_command.accounts_referenced zkapp_command )
-             zkapp_commands )
-    | `Sparse_ledger sparse_ledger ->
-        sparse_ledger
-  in
-  let supply_increase = Amount.(Signed.of_unsigned zero) in
-  let state_view = Mina_state.Protocol_state.Body.view state_body in
-  let _, _, _, states_rev =
-    List.fold_left ~init:(fee_excess, supply_increase, sparse_ledger, [])
-      zkapp_commands
-      ~f:(fun
-           (fee_excess, supply_increase, sparse_ledger, statess_rev)
-           (_, _, zkapp_command)
-         ->
-        let _, states =
-          Sparse_ledger.apply_zkapp_command_unchecked_with_states sparse_ledger
-            ~constraint_constants ~state_view ~fee_excess ~supply_increase
-            zkapp_command
-          |> Or_error.ok_exn
-        in
-        let final_state = fst (List.last_exn states) in
-        ( final_state.fee_excess
-        , final_state.supply_increase
-        , final_state.second_pass_ledger
-        , states :: statess_rev ) )
-  in
-  let states = List.rev states_rev in
-  let states_rev =
-    Account_update_group.group_by_zkapp_command_rev
-      ( []
-      :: List.map
-           ~f:(fun (_, _, zkapp_command) ->
-             Zkapp_command.zkapp_command_list zkapp_command )
-           zkapp_commands )
-      ([ List.hd_exn (List.hd_exn states) ] :: states)
-  in
-  let commitment = ref (Local_state.dummy ()).transaction_commitment in
-  let full_commitment =
-    ref (Local_state.dummy ()).full_transaction_commitment
-  in
-  let remaining_zkapp_command =
-    let zkapp_commands =
-      List.map zkapp_commands
-        ~f:(fun
-             ( pending_coinbase_init_stack
-             , pending_coinbase_stack_state
-             , zkapp_command )
-           ->
-          ( pending_coinbase_init_stack
-          , pending_coinbase_stack_state
-          , { Mina_transaction_logic.Zkapp_command_logic.Start_data
-              .zkapp_command
-            ; memo_hash = Signed_command_memo.hash zkapp_command.memo
-            } ) )
-    in
-    ref zkapp_commands
-  in
-  let pending_coinbase_init_stack = ref Pending_coinbase.Stack.empty in
-  let pending_coinbase_stack_state =
-    ref
-      { Pending_coinbase_stack_state.source = Pending_coinbase.Stack.empty
-      ; target = Pending_coinbase.Stack.empty
-      }
-  in
-  let final_ledger =
-    match states_rev with
-    | [] ->
-        sparse_ledger
-    | { Account_update_group.Zkapp_command_intermediate_state.state_after =
-          { global = { second_pass_ledger; _ }; _ }
-      ; _
-      }
-      :: _ ->
-        second_pass_ledger
-  in
-  ( List.fold_right states_rev ~init:[]
-      ~f:(fun
-           ({ kind
-            ; spec
-            ; state_before = { global = source_global; local = source_local }
-            ; state_after = { global = target_global; local = target_local }
-            } :
-             Account_update_group.Zkapp_command_intermediate_state.t )
-           witnesses
-         ->
-        (*Transaction snark says nothing about failure status*)
-        let source_local = { source_local with failure_status_tbl = [] } in
-        let target_local = { target_local with failure_status_tbl = [] } in
-        let current_commitment = !commitment in
-        let current_full_commitment = !full_commitment in
-        let ( start_zkapp_command
-            , next_commitment
-            , next_full_commitment
-            , pending_coinbase_init_stack
-            , pending_coinbase_stack_state ) =
-          let empty_if_last (mk : unit -> field * field) : field * field =
-            match (target_local.stack_frame.calls, target_local.call_stack) with
-            | [], [] ->
-                (* The commitment will be cleared, because this is the last
-                   account_update.
-                *)
-                Zkapp_command.Transaction_commitment.(empty, empty)
-            | _ ->
-                mk ()
-          in
-          let mk_next_commitments (zkapp_command : Zkapp_command.t) =
-            empty_if_last (fun () ->
-                let next_commitment = Zkapp_command.commitment zkapp_command in
-                let memo_hash = Signed_command_memo.hash zkapp_command.memo in
-                let fee_payer_hash =
-                  Zkapp_command.Digest.Account_update.create
-                    (Account_update.of_fee_payer zkapp_command.fee_payer)
-                in
-                let next_full_commitment =
-                  Zkapp_command.Transaction_commitment.create_complete
-                    next_commitment ~memo_hash ~fee_payer_hash
-                in
-                (next_commitment, next_full_commitment) )
-          in
-          match kind with
-          | `Same ->
-              let next_commitment, next_full_commitment =
-                empty_if_last (fun () ->
-                    (current_commitment, current_full_commitment) )
-              in
-              ( []
-              , next_commitment
-              , next_full_commitment
-              , !pending_coinbase_init_stack
-              , !pending_coinbase_stack_state )
-          | `New -> (
-              match !remaining_zkapp_command with
-              | ( `Pending_coinbase_init_stack pending_coinbase_init_stack1
-                , `Pending_coinbase_of_statement pending_coinbase_stack_state1
-                , zkapp_command )
-                :: rest ->
-                  let commitment', full_commitment' =
-                    mk_next_commitments zkapp_command.zkapp_command
-                  in
-                  remaining_zkapp_command := rest ;
-                  commitment := commitment' ;
-                  full_commitment := full_commitment' ;
-                  pending_coinbase_init_stack := pending_coinbase_init_stack1 ;
-                  pending_coinbase_stack_state := pending_coinbase_stack_state1 ;
-                  ( [ zkapp_command ]
-                  , commitment'
-                  , full_commitment'
-                  , !pending_coinbase_init_stack
-                  , !pending_coinbase_stack_state )
-              | _ ->
-                  failwith "Not enough remaining zkapp_command" )
-          | `Two_new -> (
-              match !remaining_zkapp_command with
-              | ( `Pending_coinbase_init_stack pending_coinbase_init_stack1
-                , `Pending_coinbase_of_statement pending_coinbase_stack_state1
-                , zkapp_command1 )
-                :: ( `Pending_coinbase_init_stack _pending_coinbase_init_stack2
-                   , `Pending_coinbase_of_statement
-                       pending_coinbase_stack_state2
-                   , zkapp_command2 )
-                   :: rest ->
-                  let commitment', full_commitment' =
-                    mk_next_commitments zkapp_command2.zkapp_command
-                  in
-                  remaining_zkapp_command := rest ;
-                  commitment := commitment' ;
-                  full_commitment := full_commitment' ;
-                  (*TODO: Remove `Two_new case because the resulting pending_coinbase_init_stack will not be correct for zkapp_command2 if it is in a different scan state tree*)
-                  pending_coinbase_init_stack := pending_coinbase_init_stack1 ;
-                  pending_coinbase_stack_state :=
-                    { pending_coinbase_stack_state1 with
-                      Pending_coinbase_stack_state.target =
-                        pending_coinbase_stack_state2
-                          .Pending_coinbase_stack_state.target
-                    } ;
-                  ( [ zkapp_command1; zkapp_command2 ]
-                  , commitment'
-                  , full_commitment'
-                  , !pending_coinbase_init_stack
-                  , !pending_coinbase_stack_state )
-              | _ ->
-                  failwith "Not enough remaining zkapp_command" )
-        in
-        let hash_local_state
-            (local :
-              ( Stack_frame.value
-              , Stack_frame.value list
-              , _
-              , _
-              , _
-              , _
-              , _
-              , _
-              , _ )
-              Mina_transaction_logic.Zkapp_command_logic.Local_state.t ) =
-          { local with
-            stack_frame = local.stack_frame
-          ; call_stack =
-              List.map local.call_stack
-                ~f:(With_hash.of_data ~hash_data:Stack_frame.Digest.create)
-              |> accumulate_call_stack_hashes ~hash_frame:(fun x ->
-                     x.With_hash.hash )
-          }
-        in
-        let source_local =
-          { (hash_local_state source_local) with
-            transaction_commitment = current_commitment
-          ; full_transaction_commitment = current_full_commitment
-          }
-        in
-        let target_local =
-          { (hash_local_state target_local) with
-            transaction_commitment = next_commitment
-          ; full_transaction_commitment = next_full_commitment
-          }
-        in
-        let w : Zkapp_command_segment.Witness.t =
-          { global_first_pass_ledger = source_global.first_pass_ledger
-          ; global_second_pass_ledger = source_global.second_pass_ledger
-          ; local_state_init = source_local
-          ; start_zkapp_command
-          ; state_body
-          ; init_stack = pending_coinbase_init_stack
-          }
-        in
-        let connecting_ledger_left = failwith "todo" in
-        let connecting_ledger_right = failwith "todo" in
-        let fee_excess =
-          (* capture only the difference in the fee excess *)
-          let fee_excess =
-            match
-              Amount.Signed.(
-                add target_global.fee_excess (negate source_global.fee_excess))
-            with
-            | None ->
-                failwith
-                  (sprintf
-                     !"unexpected fee excess. source %{sexp: Amount.Signed.t} \
-                       target %{sexp: Amount.Signed.t}"
-                     target_global.fee_excess source_global.fee_excess )
-            | Some balance_change ->
-                balance_change
-          in
-          { fee_token_l = Token_id.default
-          ; fee_excess_l = Amount.Signed.to_fee fee_excess
-          ; Mina_base.Fee_excess.fee_token_r = Token_id.default
-          ; fee_excess_r = Fee.Signed.zero
-          }
-        in
-        let supply_increase =
-          (* capture only the difference in supply increase *)
-          match
-            Amount.Signed.(
-              add target_global.supply_increase
-                (negate source_global.supply_increase))
-          with
-          | None ->
-              failwith
-                (sprintf
-                   !"unexpected supply increase. source %{sexp: \
-                     Amount.Signed.t} target %{sexp: Amount.Signed.t}"
-                   target_global.supply_increase source_global.supply_increase )
-          | Some supply_increase ->
-              supply_increase
-        in
-        let call_stack_hash s =
-          List.hd s
-          |> Option.value_map ~default:Call_stack_digest.empty
-               ~f:With_stack_hash.stack_hash
-        in
-        let statement : Statement.With_sok.t =
-          (* empty ledger hash in the local state at the beginning of each
-             transaction
-             `zkapp_command` in local state is empty for the first segment*)
-          let source_local_ledger =
-            if Zkapp_command.Call_forest.is_empty source_local.stack_frame.calls
-            then Frozen_ledger_hash.empty_hash
-            else Sparse_ledger.merkle_root source_local.ledger
-          in
-          { source =
-              { first_pass_ledger =
-                  Sparse_ledger.merkle_root source_global.first_pass_ledger
-              ; second_pass_ledger =
-                  Sparse_ledger.merkle_root source_global.second_pass_ledger
-              ; pending_coinbase_stack = pending_coinbase_stack_state.source
-              ; local_state =
-                  { source_local with
-                    stack_frame =
-                      Stack_frame.Digest.create source_local.stack_frame
-                  ; call_stack = call_stack_hash source_local.call_stack
-                  ; ledger = source_local_ledger
-                  }
-              }
-          ; target =
-              { first_pass_ledger =
-                  Sparse_ledger.merkle_root target_global.first_pass_ledger
-              ; second_pass_ledger =
-                  Sparse_ledger.merkle_root target_global.second_pass_ledger
-              ; pending_coinbase_stack = pending_coinbase_stack_state.target
-              ; local_state =
-                  { target_local with
-                    stack_frame =
-                      Stack_frame.Digest.create target_local.stack_frame
-                  ; call_stack = call_stack_hash target_local.call_stack
-                  ; ledger = Sparse_ledger.merkle_root target_local.ledger
-                  }
-              }
-          ; connecting_ledger_left
-          ; connecting_ledger_right
-          ; supply_increase
-          ; fee_excess
-          ; sok_digest = Sok_message.Digest.default
-          }
-=======
     (* spec for [main statement]:
        constraints pass iff there exists
           t : Tagged_transaction.t
@@ -4106,7 +3404,6 @@
               Token_id.Checked.if_ fee_excess_zero
                 ~then_:Token_id.(Checked.constant default)
                 ~else_:t.payload.common.fee_token )
->>>>>>> c9b2df86
         in
         { Fee_excess.fee_token_l
         ; fee_excess_l = Amount.Signed.Checked.to_fee fee_excess
@@ -4392,8 +3689,8 @@
 
   let check_transaction_union ?(preeval = false) ~constraint_constants
       ~supply_increase ~source_first_pass_ledger ~target_first_pass_ledger
-      ~source_second_pass_ledger ~target_second_pass_ledger sok_message
-      init_stack pending_coinbase_stack_state transaction state_body handler =
+      sok_message init_stack pending_coinbase_stack_state transaction state_body
+      handler =
     if preeval then failwith "preeval currently disabled" ;
     let sok_digest = Sok_message.digest sok_message in
     let handler =
@@ -4402,10 +3699,12 @@
     let statement : Statement.With_sok.t =
       Statement.Poly.with_empty_local_state ~supply_increase
         ~source_first_pass_ledger ~target_first_pass_ledger
-        ~source_second_pass_ledger ~target_second_pass_ledger
+        ~source_second_pass_ledger:target_first_pass_ledger
+        ~target_second_pass_ledger:target_first_pass_ledger
         ~pending_coinbase_stack_state
         ~fee_excess:(Transaction_union.fee_excess transaction)
-        ~sok_digest
+        ~sok_digest ~connecting_ledger_left:target_first_pass_ledger
+        ~connecting_ledger_right:target_first_pass_ledger
     in
     let open Tick in
     ignore
@@ -4422,10 +3721,8 @@
         : unit )
 
   let check_transaction ?preeval ~constraint_constants ~sok_message
-      ~source_first_pass_ledger ~target_first_pass_ledger
-      ~source_second_pass_ledger ~target_second_pass_ledger ~init_stack
-      ~pending_coinbase_stack_state ~zkapp_account1:_ ~zkapp_account2:_
-      ~supply_increase
+      ~source_first_pass_ledger ~target_first_pass_ledger ~init_stack
+      ~pending_coinbase_stack_state ~supply_increase
       (transaction_in_block : Transaction.Valid.t Transaction_protocol_state.t)
       handler =
     let transaction =
@@ -4440,29 +3737,24 @@
           "Called non-account_update transaction with zkapp_command transaction"
     | `Transaction t ->
         check_transaction_union ?preeval ~constraint_constants ~supply_increase
-          ~source_first_pass_ledger ~target_first_pass_ledger
-          ~source_second_pass_ledger ~target_second_pass_ledger sok_message
+          ~source_first_pass_ledger ~target_first_pass_ledger sok_message
           init_stack pending_coinbase_stack_state
           (Transaction_union.of_transaction t)
           state_body handler
 
   let check_user_command ~constraint_constants ~sok_message
-      ~source_first_pass_ledger ~target_first_pass_ledger
-      ~source_second_pass_ledger ~target_second_pass_ledger ~init_stack
+      ~source_first_pass_ledger ~target_first_pass_ledger ~init_stack
       ~pending_coinbase_stack_state ~supply_increase t_in_block handler =
     let user_command = Transaction_protocol_state.transaction t_in_block in
     check_transaction ~constraint_constants ~sok_message
-      ~source_first_pass_ledger ~target_first_pass_ledger
-      ~source_second_pass_ledger ~target_second_pass_ledger ~init_stack
-      ~pending_coinbase_stack_state ~zkapp_account1:None ~zkapp_account2:None
-      ~supply_increase
+      ~source_first_pass_ledger ~target_first_pass_ledger ~init_stack
+      ~pending_coinbase_stack_state ~supply_increase
       { t_in_block with transaction = Command (Signed_command user_command) }
       handler
 
   let generate_transaction_union_witness ?(preeval = false)
       ~constraint_constants ~supply_increase ~source_first_pass_ledger
-      ~target_first_pass_ledger ~source_second_pass_ledger
-      ~target_second_pass_ledger sok_message transaction_in_block init_stack
+      ~target_first_pass_ledger sok_message transaction_in_block init_stack
       pending_coinbase_stack_state handler =
     if preeval then failwith "preeval currently disabled" ;
     let transaction =
@@ -4479,7 +3771,10 @@
       Statement.Poly.with_empty_local_state ~supply_increase
         ~fee_excess:(Transaction_union.fee_excess transaction)
         ~sok_digest ~source_first_pass_ledger ~target_first_pass_ledger
-        ~source_second_pass_ledger ~target_second_pass_ledger
+        ~source_second_pass_ledger:target_first_pass_ledger
+        ~target_second_pass_ledger:target_first_pass_ledger
+        ~connecting_ledger_left:target_first_pass_ledger
+        ~connecting_ledger_right:target_first_pass_ledger
         ~pending_coinbase_stack_state
     in
     let open Tick in
@@ -4489,10 +3784,8 @@
       main statement
 
   let generate_transaction_witness ?preeval ~constraint_constants ~sok_message
-      ~source_first_pass_ledger ~target_first_pass_ledger
-      ~source_second_pass_ledger ~target_second_pass_ledger ~init_stack
-      ~pending_coinbase_stack_state ~zkapp_account1:_ ~zkapp_account2:_
-      ~supply_increase
+      ~source_first_pass_ledger ~target_first_pass_ledger ~init_stack
+      ~pending_coinbase_stack_state ~supply_increase
       (transaction_in_block : Transaction.Valid.t Transaction_protocol_state.t)
       handler =
     match
@@ -4506,7 +3799,7 @@
     | `Transaction t ->
         generate_transaction_union_witness ?preeval ~constraint_constants
           ~supply_increase ~source_first_pass_ledger ~target_first_pass_ledger
-          ~source_second_pass_ledger ~target_second_pass_ledger sok_message
+          sok_message
           { transaction_in_block with
             transaction = Transaction_union.of_transaction t
           }
@@ -4823,6 +4116,8 @@
             ; init_stack = pending_coinbase_init_stack
             }
           in
+          let connecting_ledger_left = failwith "todo" in
+          let connecting_ledger_right = failwith "todo" in
           let fee_excess =
             (* capture only the difference in the fee excess *)
             let fee_excess =
@@ -4905,6 +4200,8 @@
                     ; ledger = Sparse_ledger.merkle_root target_local.ledger
                     }
                 }
+            ; connecting_ledger_left
+            ; connecting_ledger_right
             ; supply_increase
             ; fee_excess
             ; sok_digest = Sok_message.Digest.default
