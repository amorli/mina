--- conflicted
+++ resolved
@@ -4259,31 +4259,8 @@
       in
       Ok { statement = s; proof }
 
-<<<<<<< HEAD
-module For_tests = struct
-  module Spec = struct
-    type t =
-      { fee : Currency.Fee.t
-      ; sender : Signature_lib.Keypair.t * Mina_base.Account.Nonce.t
-      ; fee_payer : (Signature_lib.Keypair.t * Mina_base.Account.Nonce.t) option
-      ; receivers : (Signature_lib.Keypair.t * Currency.Amount.t) list
-      ; amount : Currency.Amount.t
-      ; zkapp_account_keypairs : Signature_lib.Keypair.t list
-      ; memo : Signed_command_memo.t
-      ; new_zkapp_account : bool
-      ; snapp_update : Party.Update.t
-            (* Authorization for the update being performed *)
-      ; current_auth : Permissions.Auth_required.t
-      ; sequence_events : Tick.Field.t array list
-      ; events : Tick.Field.t array list
-      ; call_data : Tick.Field.t
-      ; preconditions : Party.Preconditions.t option
-      }
-    [@@deriving sexp]
-=======
     let constraint_system_digests =
       lazy (constraint_system_digests ~constraint_constants ())
->>>>>>> a65d8d42
   end
 
   module For_tests = struct
@@ -4293,8 +4270,7 @@
         ; sender : Signature_lib.Keypair.t * Mina_base.Account.Nonce.t
         ; fee_payer :
             (Signature_lib.Keypair.t * Mina_base.Account.Nonce.t) option
-        ; receivers :
-            (Signature_lib.Public_key.Compressed.t * Currency.Amount.t) list
+        ; receivers : (Signature_lib.Keypair.t * Currency.Amount.t) list
         ; amount : Currency.Amount.t
         ; zkapp_account_keypairs : Signature_lib.Keypair.t list
         ; memo : Signed_command_memo.t
@@ -4305,160 +4281,6 @@
         ; preconditions : Account_update.Preconditions.t option
         ; authorization_kind : Account_update.Authorization_kind.t
         }
-<<<<<<< HEAD
-      in
-      Pickles.compile () ~cache:Cache_dir.cache
-        ~public_input:(Input Zkapp_statement.typ) ~auxiliary_typ:Typ.unit
-        ~branches:(module Nat.N2)
-        ~max_proofs_verified:(module Nat.N2) (* You have to put 2 here... *)
-        ~name:"trivial"
-        ~constraint_constants:
-          (Genesis_constants.Constraint_constants.to_snark_keys_header
-             constraint_constants )
-        ~choices:(fun ~self ->
-          [ trivial_rule
-          ; { identifier = "dummy"
-            ; prevs = [ self; self ]
-            ; main =
-                (fun { public_input = _ } ->
-                  let s =
-                    Run.exists Field.typ ~compute:(fun () ->
-                        Run.Field.Constant.zero )
-                  in
-                  let public_input =
-                    Run.exists Zkapp_statement.typ ~compute:(fun () ->
-                        assert false )
-                  in
-                  let proof =
-                    Run.exists (Typ.Internal.ref ()) ~compute:(fun () ->
-                        assert false )
-                  in
-                  Impl.run_checked (dummy_constraints ()) ;
-                  (* Unsatisfiable. *)
-                  Run.Field.(Assert.equal s (s + one)) ;
-                  { previous_proof_statements =
-                      [ { public_input
-                        ; proof
-                        ; proof_must_verify = Boolean.true_
-                        }
-                      ; { public_input
-                        ; proof
-                        ; proof_must_verify = Boolean.true_
-                        }
-                      ]
-                  ; public_output = ()
-                  ; auxiliary_output = ()
-                  } )
-            ; uses_lookup = false
-            }
-          ] )
-    in
-    let vk = Pickles.Side_loaded.Verification_key.of_compiled tag in
-    ( `VK (With_hash.of_data ~hash_data:Zkapp_account.digest_vk vk)
-    , `Prover trivial_prover )
-
-  let rec interleave left right dir acc =
-    if List.length left = 0 && List.length right = 0 then List.rev acc
-    else
-      match dir with
-      | `Left -> (
-          match left with
-          | [] ->
-              interleave [] right `Right acc
-          | l :: ls ->
-              interleave ls right `Right (l :: acc) )
-      | `Right -> (
-          match right with
-          | [] ->
-              interleave left [] `Left acc
-          | r :: rs ->
-              interleave left rs `Left (r :: acc) )
-
-  let create_parties ?receiver_auth ?empty_sender
-      ~(constraint_constants : Genesis_constants.Constraint_constants.t) spec
-      ~update ~receiver_update =
-    let { Spec.fee
-        ; sender = sender, sender_nonce
-        ; fee_payer = fee_payer_opt
-        ; receivers
-        ; amount
-        ; new_zkapp_account
-        ; zkapp_account_keypairs
-        ; memo
-        ; sequence_events
-        ; events
-        ; call_data
-        ; preconditions
-        ; _
-        } =
-      spec
-    in
-    let sender_pk = sender.public_key |> Public_key.compress in
-    let fee_payer : Party.Fee_payer.t =
-      let public_key, nonce =
-        match fee_payer_opt with
-        | None ->
-            (sender_pk, sender_nonce)
-        | Some (fee_payer_kp, fee_payer_nonce) ->
-            (fee_payer_kp.public_key |> Public_key.compress, fee_payer_nonce)
-      in
-      { body =
-          { public_key
-          ; fee
-          ; valid_until =
-              Option.bind preconditions ~f:(fun { network; _ } ->
-                  match network.global_slot_since_genesis with
-                  | Ignore ->
-                      None
-                  | Check { upper; _ } ->
-                      Some upper )
-          ; nonce
-          }
-      ; authorization = Signature.dummy
-      }
-    in
-    let preconditions' =
-      Option.value preconditions
-        ~default:
-          { Party.Preconditions.network =
-              Option.value_map preconditions
-                ~f:(fun { network; _ } -> network)
-                ~default:Zkapp_precondition.Protocol_state.accept
-          ; account =
-              ( if Option.is_none fee_payer_opt then
-                Nonce (Account.Nonce.succ sender_nonce)
-              else Nonce sender_nonce )
-          }
-    in
-
-    let sender_party : Party.Simple.t option =
-      let empty_sender = Option.value ~default:false empty_sender in
-      if empty_sender then assert (List.is_empty receivers) ;
-      let balance_change =
-        if empty_sender then Amount.Signed.zero
-        else Amount.(Signed.(negate (of_unsigned amount)))
-      in
-      let sender_party_body : Party.Body.Simple.t =
-        { public_key = sender_pk
-        ; update = Party.Update.noop
-        ; token_id = Token_id.default
-        ; balance_change
-        ; increment_nonce = true
-        ; events = []
-        ; sequence_events = []
-        ; call_data = Field.zero
-        ; call_depth = 0
-        ; preconditions = preconditions'
-        ; use_full_commitment = false
-        ; caller = Call
-        }
-      in
-      Option.some_if
-        ((not (List.is_empty receivers)) || new_zkapp_account || empty_sender)
-        ( { body = sender_party_body
-          ; authorization =
-              Control.Signature Signature.dummy (*To be updated later*)
-=======
       [@@deriving sexp]
     end
 
@@ -4534,9 +4356,26 @@
       ( `VK (With_hash.of_data ~hash_data:Zkapp_account.digest_vk vk)
       , `Prover trivial_prover )
 
-    let create_zkapp_command
+    let rec interleave left right dir acc =
+      if List.length left = 0 && List.length right = 0 then List.rev acc
+      else
+        match dir with
+        | `Left -> (
+            match left with
+            | [] ->
+                interleave [] right `Right acc
+            | l :: ls ->
+                interleave ls right `Right (l :: acc) )
+        | `Right -> (
+            match right with
+            | [] ->
+                interleave left [] `Left acc
+            | r :: rs ->
+                interleave left rs `Left (r :: acc) )
+
+    let create_zkapp_command ?receiver_auth ?empty_sender
         ~(constraint_constants : Genesis_constants.Constraint_constants.t) spec
-        ~update =
+        ~update ~receiver_update =
       let { Spec.fee
           ; sender = sender, sender_nonce
           ; fee_payer = fee_payer_opt
@@ -4592,11 +4431,17 @@
       in
 
       let sender_account_update : Account_update.Simple.t option =
+        let empty_sender = Option.value ~default:false empty_sender in
+        if empty_sender then assert (List.is_empty receivers) ;
+        let balance_change =
+          if empty_sender then Amount.Signed.zero
+          else Amount.(Signed.(negate (of_unsigned amount)))
+        in
         let sender_account_update_body : Account_update.Body.Simple.t =
           { public_key = sender_pk
           ; update = Account_update.Update.noop
           ; token_id = Token_id.default
-          ; balance_change = Amount.(Signed.(negate (of_unsigned amount)))
+          ; balance_change
           ; increment_nonce = true
           ; events = []
           ; sequence_events = []
@@ -4606,11 +4451,10 @@
           ; use_full_commitment = false
           ; caller = Call
           ; authorization_kind = Signature
->>>>>>> a65d8d42
           }
         in
         Option.some_if
-          ((not (List.is_empty receivers)) || new_zkapp_account)
+          ((not (List.is_empty receivers)) || new_zkapp_account || empty_sender)
           ( { body = sender_account_update_body
             ; authorization =
                 Control.Signature Signature.dummy (*To be updated later*)
@@ -4680,10 +4524,25 @@
               : Account_update.Simple.t ) )
       in
       let other_receivers =
-        List.map receivers ~f:(fun (receiver, amt) : Account_update.Simple.t ->
+        List.map receivers
+          ~f:(fun (receiver_kp, amt) : Account_update.Simple.t ->
+            let receiver =
+              Signature_lib.Public_key.compress receiver_kp.public_key
+            in
+            let receiver_auth, use_full_commitment =
+              match receiver_auth with
+              | Some Control.Tag.Signature ->
+                  (Control.Signature Signature.dummy, true)
+              | Some Proof ->
+                  failwith
+                    "Not implemented. Pickles_types.Nat.N2.n \
+                     Pickles_types.Nat.N2.n ~domain_log2:15)"
+              | Some None_given | None ->
+                  (None_given, false)
+            in
             { body =
                 { public_key = receiver
-                ; update
+                ; update = receiver_update
                 ; token_id = Token_id.default
                 ; balance_change = Amount.Signed.of_unsigned amt
                 ; increment_nonce = false
@@ -4692,168 +4551,19 @@
                 ; call_data = Field.zero
                 ; call_depth = 0
                 ; preconditions = { preconditions' with account = Accept }
-                ; use_full_commitment = false
+                ; use_full_commitment
                 ; caller = Call
                 ; authorization_kind = None_given
                 }
-<<<<<<< HEAD
-            ; authorization =
-                Control.Signature Signature.dummy (*To be updated later*)
-            }
-            : Party.Simple.t ) )
-    in
-    let other_receivers =
-      List.map receivers ~f:(fun (receiver_kp, amt) : Party.Simple.t ->
-          let receiver =
-            Signature_lib.Public_key.compress receiver_kp.public_key
-          in
-          let receiver_auth, use_full_commitment =
-            match receiver_auth with
-            | Some Control.Tag.Signature ->
-                (Control.Signature Signature.dummy, true)
-            | Some Proof ->
-                failwith
-                  "Not implemented. Pickles_types.Nat.N2.n \
-                   Pickles_types.Nat.N2.n ~domain_log2:15)"
-            | Some None_given | None ->
-                (None_given, false)
-          in
-          { body =
-              { public_key = receiver
-              ; update = receiver_update
-              ; token_id = Token_id.default
-              ; balance_change = Amount.Signed.of_unsigned amt
-              ; increment_nonce = false
-              ; events = []
-              ; sequence_events = []
-              ; call_data = Field.zero
-              ; call_depth = 0
-              ; preconditions = { preconditions' with account = Accept }
-              ; use_full_commitment
-              ; caller = Call
-              }
-          ; authorization = receiver_auth
-          } )
-    in
-    let other_parties_data =
-      interleave snapp_parties
-        ( Option.value_map ~default:[] sender_party ~f:(fun p -> [ p ])
-        @ other_receivers )
-        `Left []
-    in
-    let ps =
-      Parties.Call_forest.With_hashes.of_parties_simple_list other_parties_data
-    in
-    let other_parties_hash = Parties.Call_forest.hash ps in
-    let commitment : Parties.Transaction_commitment.t =
-      Parties.Transaction_commitment.create ~other_parties_hash
-    in
-    let full_commitment =
-      Parties.Transaction_commitment.create_complete commitment
-        ~memo_hash:(Signed_command_memo.hash memo)
-        ~fee_payer_hash:
-          (Parties.Digest.Party.create (Party.of_fee_payer fee_payer))
-    in
-    let fee_payer =
-      let fee_payer_signature_auth =
-        match fee_payer_opt with
-        | None ->
-            Signature_lib.Schnorr.Chunked.sign sender.private_key
-              (Random_oracle.Input.Chunked.field full_commitment)
-        | Some (fee_payer_kp, _) ->
-            Signature_lib.Schnorr.Chunked.sign fee_payer_kp.private_key
-              (Random_oracle.Input.Chunked.field full_commitment)
-      in
-      { fee_payer with authorization = fee_payer_signature_auth }
-    in
-    let sender_party =
-      Option.map sender_party ~f:(fun s : Party.Simple.t ->
-          let commitment =
-            if s.body.use_full_commitment then full_commitment else commitment
-          in
-          let sender_signature_auth =
-            Signature_lib.Schnorr.Chunked.sign sender.private_key
-              (Random_oracle.Input.Chunked.field commitment)
-          in
-          { body = s.body; authorization = Signature sender_signature_auth } )
-    in
-    let other_receivers =
-      List.map2_exn other_receivers receivers ~f:(fun s receiver_kp ->
-          match s.authorization with
-          | Control.Signature _ ->
-              let commitment =
-                if s.body.use_full_commitment then full_commitment
-                else commitment
-              in
-              let receiver_signature_auth =
-                Signature_lib.Schnorr.Chunked.sign (fst receiver_kp).private_key
-                  (Random_oracle.Input.Chunked.field commitment)
-              in
-              { Party.Simple.body = s.body
-              ; authorization = Signature receiver_signature_auth
-              }
-          | Control.Proof _ ->
-              failwith ""
-          | Control.None_given ->
-              s )
-    in
-    ( `Parties
-        (Parties.of_simple { fee_payer; other_parties = other_receivers; memo })
-    , `Sender_party sender_party
-    , `Proof_parties snapp_parties
-    , `Txn_commitment commitment
-    , `Full_txn_commitment full_commitment )
-
-  let deploy_snapp ?(no_auth = false) ~constraint_constants (spec : Spec.t) =
-    let `VK vk, `Prover _trivial_prover =
-      create_trivial_snapp ~constraint_constants ()
-    in
-    (* only allow timing on a single new snapp account
-       balance changes for other new snapp accounts are just the account creation fee
-    *)
-    assert (
-      Zkapp_basic.Set_or_keep.is_keep spec.snapp_update.timing
-      || (spec.new_zkapp_account && List.length spec.zkapp_account_keypairs = 1) ) ;
-    let update_vk =
-      let update = spec.snapp_update in
-      if no_auth then update
-      else
-        { update with
-          verification_key = Zkapp_basic.Set_or_keep.Set vk
-        ; permissions =
-            Zkapp_basic.Set_or_keep.Set
-              { Permissions.user_default with
-                edit_state = Permissions.Auth_required.Proof
-              ; edit_sequence_state = Proof
-              }
-        }
-    in
-    let ( `Parties { Parties.fee_payer; other_parties; memo }
-        , `Sender_party sender_party
-        , `Proof_parties snapp_parties
-        , `Txn_commitment commitment
-        , `Full_txn_commitment full_commitment ) =
-      create_parties ~constraint_constants spec ~update:update_vk
-        ~receiver_update:Party.Update.noop
-    in
-    assert (List.is_empty other_parties) ;
-    (* invariant: same number of keypairs, snapp_parties *)
-    let snapp_parties_keypairs =
-      List.zip_exn snapp_parties spec.zkapp_account_keypairs
-    in
-    let snapp_parties =
-      List.map snapp_parties_keypairs ~f:(fun (snapp_party, keypair) ->
-          if no_auth then
-            ( { body = snapp_party.body; authorization = None_given }
-              : Party.Simple.t )
-          else
-=======
-            ; authorization = Control.None_given
+            ; authorization = receiver_auth
             } )
       in
       let account_updates_data =
-        Option.value_map ~default:[] sender_account_update ~f:(fun p -> [ p ])
-        @ snapp_zkapp_command @ other_receivers
+        interleave snapp_zkapp_command
+          ( Option.value_map ~default:[] sender_account_update ~f:(fun p ->
+                [ p ] )
+          @ other_receivers )
+          `Left []
       in
       let ps =
         Zkapp_command.Call_forest.With_hashes.of_zkapp_command_simple_list
@@ -4884,7 +4594,6 @@
       in
       let sender_account_update =
         Option.map sender_account_update ~f:(fun s : Account_update.Simple.t ->
->>>>>>> a65d8d42
             let commitment =
               if s.body.use_full_commitment then full_commitment else commitment
             in
@@ -4892,67 +4601,28 @@
               Signature_lib.Schnorr.Chunked.sign sender.private_key
                 (Random_oracle.Input.Chunked.field commitment)
             in
-<<<<<<< HEAD
-            ( { body = snapp_party.body; authorization = Signature signature }
-              : Party.Simple.t ) )
-    in
-    let other_parties = Option.to_list sender_party @ snapp_parties in
-    let parties : Parties.t =
-      Parties.of_simple { fee_payer; other_parties; memo }
-    in
-    parties
-
-  let update_states ?receiver_auth ?zkapp_prover ?empty_sender
-      ~constraint_constants (spec : Spec.t) =
-    let ( `Parties ({ Parties.fee_payer; memo; _ } as p)
-        , `Sender_party sender_party
-        , `Proof_parties snapp_parties
-        , `Txn_commitment commitment
-        , `Full_txn_commitment full_commitment ) =
-      create_parties ~constraint_constants spec ~update:spec.snapp_update
-        ~receiver_update:Party.Update.noop ?receiver_auth ?empty_sender
-    in
-    let receivers = (Parties.to_simple p).other_parties in
-    let snapp_parties =
-      snapp_parties
-      |> List.map ~f:(fun p -> (p, p))
-      |> Parties.Call_forest.With_hashes_and_data.of_parties_simple_list
-      |> Zkapp_statement.zkapp_statements_of_forest
-      |> Parties.Call_forest.to_parties_list
-    in
-    let snapp_parties_keypairs =
-      List.zip_exn snapp_parties spec.zkapp_account_keypairs
-    in
-    let%map.Async.Deferred snapp_parties =
-      Async.Deferred.List.map snapp_parties_keypairs
-        ~f:(fun
-             (((snapp_party, simple_snapp_party), tx_statement), snapp_keypair)
-           ->
-          match spec.current_auth with
-          | Permissions.Auth_required.Proof ->
-              let handler (Snarky_backendless.Request.With { request; respond })
-                  =
-                match request with _ -> respond Unhandled
-              in
-              let prover =
-                match zkapp_prover with
-                | Some prover ->
-                    prover
-                | None ->
-                    let _, `Prover p =
-                      create_trivial_snapp ~constraint_constants ()
-                    in
-                    p
-              in
-              let%map.Async.Deferred (), (), (pi : Pickles.Side_loaded.Proof.t)
-                  =
-                prover ~handler tx_statement
-              in
-              ( { body = simple_snapp_party.body; authorization = Proof pi }
-                : Party.Simple.t )
-          | Signature ->
-=======
             { body = s.body; authorization = Signature sender_signature_auth } )
+      in
+      let other_receivers =
+        List.map2_exn other_receivers receivers ~f:(fun s receiver_kp ->
+            match s.authorization with
+            | Control.Signature _ ->
+                let commitment =
+                  if s.body.use_full_commitment then full_commitment
+                  else commitment
+                in
+                let receiver_signature_auth =
+                  Signature_lib.Schnorr.Chunked.sign
+                    (fst receiver_kp).private_key
+                    (Random_oracle.Input.Chunked.field commitment)
+                in
+                { Account_update.Simple.body = s.body
+                ; authorization = Signature receiver_signature_auth
+                }
+            | Control.Proof _ ->
+                failwith ""
+            | Control.None_given ->
+                s )
       in
       ( `Zkapp_command
           (Zkapp_command.of_simple
@@ -5041,6 +4711,7 @@
         create_zkapp_command ~constraint_constants
           (Deploy_snapp_spec.spec_of_t spec)
           ~update:update_vk
+          ~receiver_update:Mina_base.Account_update.Update.noop
       in
       assert (List.is_empty account_updates) ;
       (* invariant: same number of keypairs, snapp_zkapp_command *)
@@ -5054,7 +4725,6 @@
               ( { body = snapp_account_update.body; authorization = None_given }
                 : Account_update.Simple.t )
             else
->>>>>>> a65d8d42
               let commitment =
                 if snapp_account_update.body.use_full_commitment then
                   full_commitment
@@ -5100,8 +4770,7 @@
         ; sender : Signature_lib.Keypair.t * Mina_base.Account.Nonce.t
         ; fee_payer :
             (Signature_lib.Keypair.t * Mina_base.Account.Nonce.t) option
-        ; receivers :
-            (Signature_lib.Public_key.Compressed.t * Currency.Amount.t) list
+        ; receivers : (Signature_lib.Keypair.t * Currency.Amount.t) list
         ; amount : Currency.Amount.t
         ; zkapp_account_keypairs : Signature_lib.Keypair.t list
         ; memo : Signed_command_memo.t
@@ -5157,9 +4826,9 @@
         }
     end
 
-    let update_states ?zkapp_prover ~constraint_constants
-        (spec : Update_states_spec.t) =
-      let ( `Zkapp_command { Zkapp_command.fee_payer; account_updates; memo }
+    let update_states ?receiver_auth ?zkapp_prover ?empty_sender
+        ~constraint_constants (spec : Update_states_spec.t) =
+      let ( `Zkapp_command ({ Zkapp_command.fee_payer; memo; _ } as p)
           , `Sender_account_update sender_account_update
           , `Proof_zkapp_command snapp_zkapp_command
           , `Txn_commitment commitment
@@ -5167,10 +4836,10 @@
         create_zkapp_command ~constraint_constants
           (Update_states_spec.spec_of_t spec)
           ~update:spec.snapp_update
-      in
-      assert (List.is_empty account_updates) ;
-      assert (Option.is_none sender_account_update) ;
-      assert (not @@ List.is_empty snapp_zkapp_command) ;
+          ~receiver_update:Mina_base.Account_update.Update.noop ?receiver_auth
+          ?empty_sender
+      in
+      let receivers = (Zkapp_command.to_simple p).account_updates in
       let snapp_zkapp_command =
         snapp_zkapp_command
         |> List.map ~f:(fun p -> (p, p))
@@ -5212,78 +4881,6 @@
                 ( { body = simple_snapp_account_update.body
                   ; authorization = Proof pi
                   }
-<<<<<<< HEAD
-                  : Party.Simple.t )
-          | None ->
-              Async.Deferred.return
-                ( { body = simple_snapp_party.body; authorization = None_given }
-                  : Party.Simple.t )
-          | _ ->
-              failwith
-                "Current authorization not Proof or Signature or None_given" )
-    in
-    let other_parties =
-      interleave snapp_parties
-        ( Option.value_map ~default:[] ~f:(fun p -> [ p ]) sender_party
-        @ receivers )
-        `Left []
-    in
-    let parties : Parties.t =
-      Parties.of_simple { fee_payer; other_parties; memo }
-    in
-    parties
-
-  let multiple_transfers (spec : Spec.t) =
-    let ( `Parties parties
-        , `Sender_party sender_party
-        , `Proof_parties snapp_parties
-        , `Txn_commitment _commitment
-        , `Full_txn_commitment _full_commitment ) =
-      create_parties
-        ~constraint_constants:Genesis_constants.Constraint_constants.compiled
-        spec ~update:spec.snapp_update ~receiver_update:spec.snapp_update
-    in
-    assert (Option.is_some sender_party) ;
-    assert (List.is_empty snapp_parties) ;
-    let other_parties =
-      let sender_party = Option.value_exn sender_party in
-      Parties.Call_forest.cons
-        (Parties.add_caller_simple sender_party Token_id.default)
-        parties.other_parties
-    in
-    { parties with other_parties }
-
-  let trivial_zkapp_account ?(permissions = Permissions.user_default) ~vk pk =
-    let id = Account_id.create pk Token_id.default in
-    { (Account.create id Balance.(of_int 1_000_000_000_000_000)) with
-      permissions
-    ; zkapp = Some { Zkapp_account.default with verification_key = Some vk }
-    }
-
-  let create_trivial_zkapp_account ?(permissions = Permissions.user_default) ~vk
-      ~ledger pk =
-    let create ledger id account =
-      match Ledger.location_of_account ledger id with
-      | Some _loc ->
-          failwith "Account already present"
-      | None ->
-          let _loc, _new =
-            Ledger.get_or_create_account ledger id account |> Or_error.ok_exn
-          in
-          ()
-    in
-    let id = Account_id.create pk Token_id.default in
-    let account : Account.t = trivial_zkapp_account ~permissions ~vk pk in
-    create ledger id account
-
-  let create_trivial_predicate_snapp ~constraint_constants
-      ?(protocol_state_predicate = Zkapp_precondition.Protocol_state.accept)
-      ~(snapp_kp : Signature_lib.Keypair.t) spec ledger =
-    let { Mina_transaction_logic.For_tests.Transaction_spec.fee
-        ; sender = sender, sender_nonce
-        ; receiver = _
-        ; receiver_is_new = _
-=======
                   : Account_update.Simple.t )
             | Signature ->
                 let commitment =
@@ -5310,7 +4907,14 @@
                 failwith
                   "Current authorization not Proof or Signature or None_given" )
       in
-      let account_updates = snapp_zkapp_command in
+      let account_updates =
+        interleave snapp_zkapp_command
+          ( Option.value_map ~default:[]
+              ~f:(fun p -> [ p ])
+              sender_account_update
+          @ receivers )
+          `Left []
+      in
       let zkapp_command : Zkapp_command.t =
         Zkapp_command.of_simple { fee_payer; account_updates; memo }
       in
@@ -5322,8 +4926,7 @@
         ; sender : Signature_lib.Keypair.t * Mina_base.Account.Nonce.t
         ; fee_payer :
             (Signature_lib.Keypair.t * Mina_base.Account.Nonce.t) option
-        ; receivers :
-            (Signature_lib.Public_key.Compressed.t * Currency.Amount.t) list
+        ; receivers : (Signature_lib.Keypair.t * Currency.Amount.t) list
         ; amount : Currency.Amount.t
         ; zkapp_account_keypairs : Signature_lib.Keypair.t list
         ; memo : Signed_command_memo.t
@@ -5356,7 +4959,6 @@
         ; sender
         ; fee_payer
         ; receivers
->>>>>>> a65d8d42
         ; amount
         ; zkapp_account_keypairs
         ; memo
@@ -5378,7 +4980,7 @@
         create_zkapp_command
           ~constraint_constants:Genesis_constants.Constraint_constants.compiled
           (Multiple_transfers_spec.spec_of_t spec)
-          ~update:spec.snapp_update
+          ~update:spec.snapp_update ~receiver_update:spec.snapp_update
       in
       assert (Option.is_some sender_account_update) ;
       assert (List.is_empty snapp_zkapp_command) ;
