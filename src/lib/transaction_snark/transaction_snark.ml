--- conflicted
+++ resolved
@@ -4377,12 +4377,8 @@
           ; call_depth = 0
           ; preconditions = preconditions'
           ; use_full_commitment = false
-<<<<<<< HEAD
+          ; implicit_account_creation_fee = false
           ; call_type = Blind_call
-=======
-          ; implicit_account_creation_fee = false
-          ; call_type = Call
->>>>>>> 8fa98e41
           ; authorization_kind = Signature
           }
         in
@@ -4448,12 +4444,8 @@
                           |> Option.value ~default:Accept
                       }
                   ; use_full_commitment = true
-<<<<<<< HEAD
+                  ; implicit_account_creation_fee = false
                   ; call_type = Blind_call
-=======
-                  ; implicit_account_creation_fee = false
-                  ; call_type = Call
->>>>>>> 8fa98e41
                   ; authorization_kind
                   }
               ; authorization =
@@ -4495,12 +4487,8 @@
                 ; call_depth = 0
                 ; preconditions = { preconditions' with account = Accept }
                 ; use_full_commitment
-<<<<<<< HEAD
+                ; implicit_account_creation_fee = false
                 ; call_type = Blind_call
-=======
-                ; implicit_account_creation_fee = false
-                ; call_type = Call
->>>>>>> 8fa98e41
                 ; authorization_kind
                 }
             ; authorization = receiver_auth
@@ -5027,12 +5015,8 @@
                 ; account = Nonce (Account.Nonce.succ sender_nonce)
                 }
             ; use_full_commitment = false
-<<<<<<< HEAD
+            ; implicit_account_creation_fee = false
             ; call_type = Blind_call
-=======
-            ; implicit_account_creation_fee = false
-            ; call_type = Call
->>>>>>> 8fa98e41
             ; authorization_kind = Signature
             }
         ; authorization = Signature Signature.dummy
@@ -5054,12 +5038,8 @@
                 ; account = Full Zkapp_precondition.Account.accept
                 }
             ; use_full_commitment = false
-<<<<<<< HEAD
+            ; implicit_account_creation_fee = false
             ; call_type = Blind_call
-=======
-            ; implicit_account_creation_fee = false
-            ; call_type = Call
->>>>>>> 8fa98e41
             ; authorization_kind = Proof
             }
         ; authorization = Proof Mina_base.Proof.blockchain_dummy
