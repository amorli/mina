--- conflicted
+++ resolved
@@ -3768,20 +3768,12 @@
   in
   ( List.fold_right states_rev ~init:[]
       ~f:(fun
-<<<<<<< HEAD
-           { Account_update_group.Zkapp_command_intermediate_state.kind
-           ; spec
-           ; state_before = { global = source_global; local = source_local }
-           ; state_after = { global = target_global; local = target_local }
-           }
-=======
            ({ kind
             ; spec
             ; state_before = { global = source_global; local = source_local }
             ; state_after = { global = target_global; local = target_local }
             } :
              Account_update_group.Zkapp_command_intermediate_state.t )
->>>>>>> b4e712b6
            witnesses
          ->
         (*Transaction snark says nothing about failure status*)
