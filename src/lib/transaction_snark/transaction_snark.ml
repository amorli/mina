--- conflicted
+++ resolved
@@ -4631,3752 +4631,4 @@
     in
     let parties : Parties.t = { fee_payer; other_parties; memo } in
     parties
-<<<<<<< HEAD
-end
-
-let%test_module "transaction_snark" =
-  ( module struct
-    let constraint_constants = Genesis_constants.Constraint_constants.compiled
-
-    let genesis_constants = Genesis_constants.compiled
-
-    let proof_level = Genesis_constants.Proof_level.compiled
-
-    let consensus_constants =
-      Consensus.Constants.create ~constraint_constants
-        ~protocol_constants:genesis_constants.protocol
-
-    include Make (struct
-      let constraint_constants = constraint_constants
-
-      let proof_level = proof_level
-    end)
-
-    open For_tests
-
-    (* For tests let's just monkey patch ledger and sparse ledger to freeze their
-     * ledger_hashes. The nominal type is just so we don't mix this up in our
-     * real code. *)
-    module Ledger = struct
-      include Ledger
-
-      let merkle_root t = Frozen_ledger_hash.of_ledger_hash @@ merkle_root t
-
-      let merkle_root_after_parties_exn t ~txn_state_view txn =
-        let hash, `Next_available_token tid =
-          merkle_root_after_parties_exn ~constraint_constants ~txn_state_view t
-            txn
-        in
-        (Frozen_ledger_hash.of_ledger_hash hash, `Next_available_token tid)
-
-      let merkle_root_after_user_command_exn t ~txn_global_slot txn =
-        let hash, `Next_available_token tid =
-          merkle_root_after_user_command_exn ~constraint_constants
-            ~txn_global_slot t txn
-        in
-        (Frozen_ledger_hash.of_ledger_hash hash, `Next_available_token tid)
-    end
-
-    module Sparse_ledger = struct
-      include Sparse_ledger
-
-      let merkle_root t = Frozen_ledger_hash.of_ledger_hash @@ merkle_root t
-    end
-
-    type wallet = { private_key : Private_key.t; account : Account.t }
-
-    let ledger_depth = constraint_constants.ledger_depth
-
-    let random_wallets ?(n = min (Int.pow 2 ledger_depth) (1 lsl 10)) () =
-      let random_wallet () : wallet =
-        let private_key = Private_key.create () in
-        let public_key =
-          Public_key.compress (Public_key.of_private_key_exn private_key)
-        in
-        let account_id = Account_id.create public_key Token_id.default in
-        { private_key
-        ; account =
-            Account.create account_id
-              (Balance.of_int ((50 + Random.int 100) * 1_000_000_000))
-        }
-      in
-      Array.init n ~f:(fun _ -> random_wallet ())
-
-    let user_command ~fee_payer ~source_pk ~receiver_pk ~fee_token ~token amt
-        fee nonce memo =
-      let payload : Signed_command.Payload.t =
-        Signed_command.Payload.create ~fee ~fee_token
-          ~fee_payer_pk:(Account.public_key fee_payer.account)
-          ~nonce ~memo ~valid_until:None
-          ~body:
-            (Payment
-               { source_pk
-               ; receiver_pk
-               ; token_id = token
-               ; amount = Amount.of_int amt
-               })
-      in
-      let signature =
-        Signed_command.sign_payload fee_payer.private_key payload
-      in
-      Signed_command.check
-        Signed_command.Poly.Stable.Latest.
-          { payload
-          ; signer = Public_key.of_private_key_exn fee_payer.private_key
-          ; signature
-          }
-      |> Option.value_exn
-
-    let user_command_with_wallet wallets ~sender:i ~receiver:j amt fee
-        ~fee_token ~token nonce memo =
-      let fee_payer = wallets.(i) in
-      let receiver = wallets.(j) in
-      user_command ~fee_payer
-        ~source_pk:(Account.public_key fee_payer.account)
-        ~receiver_pk:(Account.public_key receiver.account)
-        ~fee_token ~token amt fee nonce memo
-
-    let state_body =
-      let compile_time_genesis =
-        (*not using Precomputed_values.for_unit_test because of dependency cycle*)
-        Mina_state.Genesis_protocol_state.t
-          ~genesis_ledger:Genesis_ledger.(Packed.t for_unit_tests)
-          ~genesis_epoch_data:Consensus.Genesis_epoch_data.for_unit_tests
-          ~constraint_constants ~consensus_constants
-      in
-      compile_time_genesis.data |> Mina_state.Protocol_state.body
-
-    let state_body_hash = Mina_state.Protocol_state.Body.hash state_body
-
-    (** Each transaction pushes the previous protocol state (used to validate
-    the transaction) to the pending coinbase stack of protocol states*)
-    let pending_coinbase_state_update state_body_hash stack =
-      Pending_coinbase.Stack.(push_state state_body_hash stack)
-
-    let init_stack = Pending_coinbase.Stack.empty
-
-    (** Push protocol state and coinbase if it is a coinbase transaction to the
-      pending coinbase stacks (coinbase stack and state stack)*)
-    let pending_coinbase_stack_target (t : Transaction.Valid.t) state_body_hash
-        stack =
-      let stack_with_state =
-        pending_coinbase_state_update state_body_hash stack
-      in
-      match t with
-      | Coinbase c ->
-          Pending_coinbase.(Stack.push_coinbase c stack_with_state)
-      | _ ->
-          stack_with_state
-
-    let check_balance pk balance ledger =
-      let loc = Ledger.location_of_account ledger pk |> Option.value_exn in
-      let acc = Ledger.get ledger loc |> Option.value_exn in
-      [%test_eq: Balance.t] acc.balance (Balance.of_int balance)
-
-    let of_user_command' sok_digest ledger
-        (user_command : Signed_command.With_valid_signature.t) init_stack
-        pending_coinbase_stack_state state_body handler =
-      let source = Ledger.merkle_root ledger in
-      let current_global_slot =
-        Mina_state.Protocol_state.Body.consensus_state state_body
-        |> Consensus.Data.Consensus_state.global_slot_since_genesis
-      in
-      let next_available_token_before = Ledger.next_available_token ledger in
-      let target, `Next_available_token next_available_token_after =
-        Ledger.merkle_root_after_user_command_exn ledger
-          ~txn_global_slot:current_global_slot user_command
-      in
-      let user_command_in_block =
-        { Transaction_protocol_state.Poly.transaction = user_command
-        ; block_data = state_body
-        }
-      in
-      Async.Thread_safe.block_on_async_exn (fun () ->
-          let statement =
-            let txn =
-              Transaction.Command
-                (User_command.Signed_command
-                   (Signed_command.forget_check user_command))
-            in
-            Statement.Poly.to_latest
-              { source
-              ; target
-              ; sok_digest
-              ; next_available_token_before
-              ; next_available_token_after
-              ; fee_excess = Or_error.ok_exn (Transaction.fee_excess txn)
-              ; supply_increase =
-                  Or_error.ok_exn (Transaction.supply_increase txn)
-              ; pending_coinbase_stack_state
-              }
-          in
-          of_user_command ~init_stack ~statement user_command_in_block handler)
-
-    let coinbase_test state_body ~carryforward =
-      let mk_pubkey () =
-        Public_key.(compress (of_private_key_exn (Private_key.create ())))
-      in
-      let state_body_hash = Mina_state.Protocol_state.Body.hash state_body in
-      let producer = mk_pubkey () in
-      let producer_id = Account_id.create producer Token_id.default in
-      let receiver = mk_pubkey () in
-      let receiver_id = Account_id.create receiver Token_id.default in
-      let other = mk_pubkey () in
-      let other_id = Account_id.create other Token_id.default in
-      let pending_coinbase_init = Pending_coinbase.Stack.empty in
-      let cb =
-        Coinbase.create
-          ~amount:(Currency.Amount.of_int 10_000_000_000)
-          ~receiver
-          ~fee_transfer:
-            (Some
-               (Coinbase.Fee_transfer.create ~receiver_pk:other
-                  ~fee:constraint_constants.account_creation_fee))
-        |> Or_error.ok_exn
-      in
-      let transaction = Transaction.Coinbase cb in
-      let source_stack =
-        if carryforward then
-          Pending_coinbase.Stack.(
-            push_state state_body_hash pending_coinbase_init)
-        else pending_coinbase_init
-      in
-      let pending_coinbase_stack_target =
-        pending_coinbase_stack_target transaction state_body_hash
-          pending_coinbase_init
-      in
-      let txn_in_block =
-        { Transaction_protocol_state.Poly.transaction; block_data = state_body }
-      in
-      Ledger.with_ledger ~depth:ledger_depth ~f:(fun ledger ->
-          Ledger.create_new_account_exn ledger producer_id
-            (Account.create receiver_id Balance.zero) ;
-          let sparse_ledger =
-            Sparse_ledger.of_ledger_subset_exn ledger
-              [ producer_id; receiver_id; other_id ]
-          in
-          let sparse_ledger_after, _ =
-            Sparse_ledger.apply_transaction ~constraint_constants sparse_ledger
-              ~txn_state_view:
-                (txn_in_block.block_data |> Mina_state.Protocol_state.Body.view)
-              txn_in_block.transaction
-            |> Or_error.ok_exn
-          in
-          check_transaction txn_in_block
-            (unstage (Sparse_ledger.handler sparse_ledger))
-            ~constraint_constants
-            ~sok_message:
-              (Mina_base.Sok_message.create ~fee:Currency.Fee.zero
-                 ~prover:Public_key.Compressed.empty)
-            ~source:(Sparse_ledger.merkle_root sparse_ledger)
-            ~target:(Sparse_ledger.merkle_root sparse_ledger_after)
-            ~next_available_token_before:(Ledger.next_available_token ledger)
-            ~next_available_token_after:
-              (Sparse_ledger.next_available_token sparse_ledger_after)
-            ~init_stack:pending_coinbase_init
-            ~pending_coinbase_stack_state:
-              { source = source_stack; target = pending_coinbase_stack_target }
-            ~snapp_account1:None ~snapp_account2:None)
-
-    let%test_unit "coinbase with new state body hash" =
-      Test_util.with_randomness 123456789 (fun () ->
-          coinbase_test state_body ~carryforward:false)
-
-    let%test_unit "coinbase with carry-forward state body hash" =
-      Test_util.with_randomness 123456789 (fun () ->
-          coinbase_test state_body ~carryforward:true)
-
-    let%test_unit "new_account" =
-      Test_util.with_randomness 123456789 (fun () ->
-          let wallets = random_wallets () in
-          Ledger.with_ledger ~depth:ledger_depth ~f:(fun ledger ->
-              Array.iter
-                (Array.sub wallets ~pos:1 ~len:(Array.length wallets - 1))
-                ~f:(fun { account; private_key = _ } ->
-                  Ledger.create_new_account_exn ledger
-                    (Account.identifier account)
-                    account) ;
-              let t1 =
-                user_command_with_wallet wallets ~sender:1 ~receiver:0
-                  8_000_000_000
-                  (Fee.of_int (Random.int 20 * 1_000_000_000))
-                  ~fee_token:Token_id.default ~token:Token_id.default
-                  Account.Nonce.zero
-                  (Signed_command_memo.create_by_digesting_string_exn
-                     (Test_util.arbitrary_string
-                        ~len:Signed_command_memo.max_digestible_string_length))
-              in
-              let current_global_slot =
-                Mina_state.Protocol_state.Body.consensus_state state_body
-                |> Consensus.Data.Consensus_state.global_slot_since_genesis
-              in
-              let next_available_token_before =
-                Ledger.next_available_token ledger
-              in
-              let target, `Next_available_token next_available_token_after =
-                Ledger.merkle_root_after_user_command_exn ledger
-                  ~txn_global_slot:current_global_slot t1
-              in
-              let mentioned_keys =
-                Signed_command.accounts_accessed
-                  ~next_available_token:next_available_token_before
-                  (Signed_command.forget_check t1)
-              in
-              let sparse_ledger =
-                Sparse_ledger.of_ledger_subset_exn ledger mentioned_keys
-              in
-              let sok_message =
-                Sok_message.create ~fee:Fee.zero
-                  ~prover:wallets.(1).account.public_key
-              in
-              let pending_coinbase_stack = Pending_coinbase.Stack.empty in
-              let pending_coinbase_stack_target =
-                pending_coinbase_stack_target (Command (Signed_command t1))
-                  state_body_hash pending_coinbase_stack
-              in
-              let pending_coinbase_stack_state =
-                { Pending_coinbase_stack_state.source = pending_coinbase_stack
-                ; target = pending_coinbase_stack_target
-                }
-              in
-              check_user_command ~constraint_constants ~sok_message
-                ~source:(Ledger.merkle_root ledger)
-                ~target ~init_stack:pending_coinbase_stack
-                ~pending_coinbase_stack_state ~next_available_token_before
-                ~next_available_token_after
-                { transaction = t1; block_data = state_body }
-                (unstage @@ Sparse_ledger.handler sparse_ledger)))
-
-    let signed_signed ~wallets i j : Parties.t =
-      let full_amount = 8_000_000_000 in
-      let fee = Fee.of_int (Random.int full_amount) in
-      let receiver_amount =
-        Amount.sub (Amount.of_int full_amount) (Amount.of_fee fee)
-        |> Option.value_exn
-      in
-      let acct1 = wallets.(i) in
-      let acct2 = wallets.(j) in
-      let new_state : _ Snapp_state.V.t =
-        Vector.init Snapp_state.Max_state_size.n ~f:Field.of_int
-      in
-      { fee_payer =
-          { Party.Fee_payer.data =
-              { body =
-                  { public_key = acct1.account.public_key
-                  ; update =
-                      { app_state =
-                          Vector.map new_state ~f:(fun x ->
-                              Snapp_basic.Set_or_keep.Set x)
-                      ; delegate = Keep
-                      ; verification_key = Keep
-                      ; permissions = Keep
-                      ; snapp_uri = Keep
-                      ; token_symbol = Keep
-                      ; timing = Keep
-                      ; voting_for = Keep
-                      }
-                  ; token_id = ()
-                  ; balance_change = Fee.of_int full_amount
-                  ; increment_nonce = ()
-                  ; events = []
-                  ; sequence_events = []
-                  ; call_data = Field.zero
-                  ; call_depth = 0
-                  ; protocol_state = Snapp_predicate.Protocol_state.accept
-                  ; use_full_commitment = ()
-                  }
-              ; predicate = acct1.account.nonce
-              }
-          ; authorization = Signature.dummy
-          }
-      ; other_parties =
-          [ { data =
-                { body =
-                    { public_key = acct1.account.public_key
-                    ; update = Party.Update.noop
-                    ; token_id = Token_id.default
-                    ; balance_change =
-                        Amount.Signed.(of_unsigned receiver_amount |> negate)
-                    ; increment_nonce = true
-                    ; events = []
-                    ; sequence_events = []
-                    ; call_data = Field.zero
-                    ; call_depth = 0
-                    ; protocol_state = Snapp_predicate.Protocol_state.accept
-                    ; use_full_commitment = false
-                    }
-                ; predicate = Accept
-                }
-            ; authorization = Signature Signature.dummy
-            }
-          ; { data =
-                { body =
-                    { public_key = acct2.account.public_key
-                    ; update = Party.Update.noop
-                    ; token_id = Token_id.default
-                    ; balance_change =
-                        Amount.Signed.(of_unsigned receiver_amount)
-                    ; increment_nonce = false
-                    ; events = []
-                    ; sequence_events = []
-                    ; call_data = Field.zero
-                    ; call_depth = 0
-                    ; protocol_state = Snapp_predicate.Protocol_state.accept
-                    ; use_full_commitment = false
-                    }
-                ; predicate = Accept
-                }
-            ; authorization = None_given
-            }
-          ]
-      ; memo = Signed_command_memo.empty
-      }
-
-    let%test_unit "merkle_root_after_snapp_command_exn_immutable" =
-      Test_util.with_randomness 123456789 (fun () ->
-          let wallets = random_wallets () in
-          Ledger.with_ledger ~depth:ledger_depth ~f:(fun ledger ->
-              Array.iter
-                (Array.sub wallets ~pos:1 ~len:(Array.length wallets - 1))
-                ~f:(fun { account; private_key = _ } ->
-                  Ledger.create_new_account_exn ledger
-                    (Account.identifier account)
-                    account) ;
-              let t1 =
-                let i, j = (1, 2) in
-                signed_signed ~wallets i j
-              in
-              let hash_pre = Ledger.merkle_root ledger in
-              let _target, `Next_available_token _next_available_token_after =
-                let txn_state_view =
-                  Mina_state.Protocol_state.Body.view state_body
-                in
-                Ledger.merkle_root_after_parties_exn ledger ~txn_state_view t1
-              in
-              let hash_post = Ledger.merkle_root ledger in
-              [%test_eq: Field.t] hash_pre hash_post))
-
-    let apply_parties_with_proof ledger parties =
-      let witnesses =
-        match
-          Or_error.try_with (fun () ->
-              parties_witnesses_exn ~constraint_constants ~state_body
-                ~fee_excess:Amount.Signed.zero
-                ~pending_coinbase_init_stack:init_stack (`Ledger ledger) parties)
-        with
-        | Ok a ->
-            a
-        | Error e ->
-            failwith
-              (sprintf "parties_witnesses_exn failed with %s"
-                 (Error.to_string_hum e))
-      in
-      let deferred_or_error d = Async.Deferred.map d ~f:(fun p -> Ok p) in
-      let open Async.Deferred.Let_syntax in
-      let%map p =
-        match List.rev witnesses with
-        | [] ->
-            failwith "no witnesses generated"
-        | (witness, spec, stmt, snapp_statement) :: rest ->
-            let open Async.Deferred.Or_error.Let_syntax in
-            let%bind p1 =
-              of_parties_segment_exn ~statement:stmt ~witness ~spec
-                ~snapp_statement
-              |> deferred_or_error
-            in
-            let%map _ =
-              Async.Deferred.List.fold ~init:(Ok p1) rest
-                ~f:(fun acc (witness, spec, stmt, snapp_statement) ->
-                  let%bind prev = Async.Deferred.return acc in
-                  let%bind curr =
-                    of_parties_segment_exn ~statement:stmt ~witness ~spec
-                      ~snapp_statement
-                    |> deferred_or_error
-                  in
-                  let sok_digest =
-                    Sok_message.create ~fee:Fee.zero
-                      ~prover:
-                        (Quickcheck.random_value
-                           Signature_lib.Public_key.Compressed.gen)
-                    |> Sok_message.digest
-                  in
-                  merge ~sok_digest prev curr)
-            in
-            p
-      in
-      let _p = Or_error.ok_exn p in
-      ()
-
-    let apply_parties ledger parties =
-      let witnesses =
-        parties_witnesses_exn ~constraint_constants ~state_body
-          ~fee_excess:Amount.Signed.zero ~pending_coinbase_init_stack:init_stack
-          (`Ledger ledger) parties
-      in
-      let open Impl in
-      List.fold ~init:() witnesses
-        ~f:(fun _ (witness, spec, statement, snapp_stmt) ->
-          run_and_check (fun () ->
-              let s =
-                exists Statement.With_sok.typ ~compute:(fun () -> statement)
-              in
-              let snapp_stmt =
-                Option.value_map ~default:[] snapp_stmt ~f:(fun (i, stmt) ->
-                    [ (i, exists Snapp_statement.typ ~compute:(fun () -> stmt))
-                    ])
-              in
-              Base.Parties_snark.main ~constraint_constants
-                (Parties_segment.Basic.to_single_list spec)
-                snapp_stmt s ~witness ;
-              fun () -> ())
-          |> Or_error.ok_exn)
-
-    let%test_unit "snapps-based payment" =
-      let open Transaction_logic.For_tests in
-      Quickcheck.test ~trials:15 Test_spec.gen ~f:(fun { init_ledger; specs } ->
-          Ledger.with_ledger ~depth:ledger_depth ~f:(fun ledger ->
-              let parties = party_send (List.hd_exn specs) in
-              Init_ledger.init (module Ledger.Ledger_inner) init_ledger ledger ;
-              apply_parties ledger [ parties ]))
-
-    let%test_unit "Consecutive snapps-based payments" =
-      let open Transaction_logic.For_tests in
-      Quickcheck.test ~trials:15 Test_spec.gen ~f:(fun { init_ledger; specs } ->
-          Ledger.with_ledger ~depth:ledger_depth ~f:(fun ledger ->
-              let partiess =
-                List.map
-                  ~f:(fun s ->
-                    let use_full_commitment =
-                      Quickcheck.random_value Bool.quickcheck_generator
-                    in
-                    party_send ~use_full_commitment s)
-                  specs
-              in
-              Init_ledger.init (module Ledger.Ledger_inner) init_ledger ledger ;
-              apply_parties ledger partiess))
-
-    (* Disabling until new-style snapp transactions are fully implemented.
-
-       let%test_unit "signed_signed" =
-         Test_util.with_randomness 123456789 (fun () ->
-             let wallets = random_wallets () in
-             Ledger.with_ledger ~depth:ledger_depth ~f:(fun ledger ->
-                 Array.iter (Array.sub wallets ~pos:1 ~len:2)
-                   ~f:(fun {account; private_key= _} ->
-                     Ledger.create_new_account_exn ledger
-                       (Account.identifier account)
-                       account ) ;
-                 let i, j = (1, 2) in
-                 let t1 = signed_signed ~wallets i j in
-                 let txn_state_view =
-                   Mina_state.Protocol_state.Body.view state_body
-                 in
-                 let next_available_token_before =
-                   Ledger.next_available_token ledger
-                 in
-                 let target, `Next_available_token next_available_token_after =
-                   Ledger.merkle_root_after_parties_exn ledger ~txn_state_view t1
-                 in
-                 let mentioned_keys = Parties.accounts_accessed t1 in
-                 let sparse_ledger =
-                   Sparse_ledger.of_ledger_subset_exn ledger mentioned_keys
-                 in
-                 let sok_message =
-                   Sok_message.create ~fee:Fee.zero
-                     ~prover:wallets.(1).account.public_key
-                 in
-                 let pending_coinbase_stack = Pending_coinbase.Stack.empty in
-                 let pending_coinbase_stack_target =
-                   pending_coinbase_stack_target (Command (Parties t1))
-                     state_body_hash pending_coinbase_stack
-                 in
-                 let pending_coinbase_stack_state =
-                   { Pending_coinbase_stack_state.source= pending_coinbase_stack
-                   ; target= pending_coinbase_stack_target }
-                 in
-                 let snapp_account1, snapp_account2 =
-                   Sparse_ledger.snapp_accounts sparse_ledger
-                     (Command (Snapp_command t1))
-                 in
-                 check_snapp_command ~constraint_constants ~sok_message
-                   ~state_body
-                   ~source:(Ledger.merkle_root ledger)
-                   ~target ~init_stack:pending_coinbase_stack
-                   ~pending_coinbase_stack_state ~next_available_token_before
-                   ~next_available_token_after ~snapp_account1 ~snapp_account2 t1
-                   (unstage @@ Sparse_ledger.handler sparse_ledger) ) )
-    *)
-
-    let%test_module "multisig_account" =
-      ( module struct
-        module M_of_n_predicate = struct
-          type _witness = (Schnorr.Chunked.Signature.t * Public_key.t) list
-
-          (* check that two public keys are equal *)
-          let eq_pk ((x0, y0) : Public_key.var) ((x1, y1) : Public_key.var) :
-              Boolean.var Checked.t =
-            [ Field.Checked.equal x0 x1; Field.Checked.equal y0 y1 ]
-            |> Checked.List.all >>= Boolean.all
-
-          (* check that two public keys are not equal *)
-          let neq_pk (pk0 : Public_key.var) (pk1 : Public_key.var) :
-              Boolean.var Checked.t =
-            eq_pk pk0 pk1 >>| Boolean.not
-
-          (* check that the witness has distinct public keys for each signature *)
-          let rec distinct_public_keys = function
-            | (_, pk) :: xs ->
-                Checked.List.map ~f:(fun (_, pk') -> neq_pk pk pk') xs
-                >>= fun bs ->
-                [%with_label __LOC__]
-                  (Boolean.Assert.all bs >>= fun () -> distinct_public_keys xs)
-            | [] ->
-                Checked.return ()
-
-          let%snarkydef distinct_public_keys x = distinct_public_keys x
-
-          (* check a signature on msg against a public key *)
-          let check_sig pk msg sigma : Boolean.var Checked.t =
-            let%bind (module S) = Inner_curve.Checked.Shifted.create () in
-            Schnorr.Chunked.Checked.verifies (module S) sigma pk msg
-
-          (* verify witness signatures against public keys *)
-          let%snarkydef verify_sigs pubkeys commitment witness =
-            let%bind pubkeys =
-              exists
-                (Typ.list ~length:(List.length pubkeys) Inner_curve.typ)
-                ~compute:(As_prover.return pubkeys)
-            in
-            let verify_sig (sigma, pk) : Boolean.var Checked.t =
-              Checked.List.exists pubkeys ~f:(fun pk' ->
-                  [ eq_pk pk pk'; check_sig pk' commitment sigma ]
-                  |> Checked.List.all >>= Boolean.all)
-            in
-            Checked.List.map witness ~f:verify_sig
-            >>= fun bs -> [%with_label __LOC__] (Boolean.Assert.all bs)
-
-          let check_witness m pubkeys commitment witness =
-            if List.length witness <> m then
-              failwith @@ "witness length must be exactly " ^ Int.to_string m
-            else
-              dummy_constraints ()
-              >>= fun () ->
-              distinct_public_keys witness
-              >>= fun () -> verify_sigs pubkeys commitment witness
-
-          let%test_unit "1-of-1" =
-            let gen =
-              let open Quickcheck.Generator.Let_syntax in
-              let%map sk = Private_key.gen and msg = Field.gen_uniform in
-              (sk, Random_oracle.Input.Chunked.field_elements [| msg |])
-            in
-            Quickcheck.test ~trials:1 gen ~f:(fun (sk, msg) ->
-                let pk = Inner_curve.(scale one sk) in
-                (let%bind pk_var =
-                   exists Inner_curve.typ ~compute:(As_prover.return pk)
-                 in
-                 let sigma = Schnorr.Chunked.sign sk msg in
-                 let%bind sigma_var =
-                   exists Schnorr.Chunked.Signature.typ
-                     ~compute:(As_prover.return sigma)
-                 in
-                 let%bind msg_var =
-                   exists
-                     (Schnorr.chunked_message_typ ())
-                     ~compute:(As_prover.return msg)
-                 in
-                 let witness = [ (sigma_var, pk_var) ] in
-                 check_witness 1 [ pk ] msg_var witness)
-                |> Checked.map ~f:As_prover.return
-                |> run_and_check |> Or_error.ok_exn)
-
-          let%test_unit "2-of-2" =
-            let gen =
-              let open Quickcheck.Generator.Let_syntax in
-              let%map sk0 = Private_key.gen
-              and sk1 = Private_key.gen
-              and msg = Field.gen_uniform in
-              (sk0, sk1, Random_oracle.Input.Chunked.field_elements [| msg |])
-            in
-            Quickcheck.test ~trials:1 gen ~f:(fun (sk0, sk1, msg) ->
-                let pk0 = Inner_curve.(scale one sk0) in
-                let pk1 = Inner_curve.(scale one sk1) in
-                (let%bind pk0_var =
-                   exists Inner_curve.typ ~compute:(As_prover.return pk0)
-                 in
-                 let%bind pk1_var =
-                   exists Inner_curve.typ ~compute:(As_prover.return pk1)
-                 in
-                 let sigma0 = Schnorr.Chunked.sign sk0 msg in
-                 let sigma1 = Schnorr.Chunked.sign sk1 msg in
-                 let%bind sigma0_var =
-                   exists Schnorr.Chunked.Signature.typ
-                     ~compute:(As_prover.return sigma0)
-                 in
-                 let%bind sigma1_var =
-                   exists Schnorr.Chunked.Signature.typ
-                     ~compute:(As_prover.return sigma1)
-                 in
-                 let%bind msg_var =
-                   exists
-                     (Schnorr.chunked_message_typ ())
-                     ~compute:(As_prover.return msg)
-                 in
-                 let witness =
-                   [ (sigma0_var, pk0_var); (sigma1_var, pk1_var) ]
-                 in
-                 check_witness 2 [ pk0; pk1 ] msg_var witness)
-                |> Checked.map ~f:As_prover.return
-                |> run_and_check |> Or_error.ok_exn)
-        end
-
-        let gen_snapp_ledger =
-          let open Transaction_logic.For_tests in
-          let open Quickcheck.Generator.Let_syntax in
-          let%bind test_spec = Test_spec.gen in
-          let pks =
-            Signature_lib.Public_key.Compressed.Set.of_list
-              (List.map (Array.to_list test_spec.init_ledger) ~f:(fun s ->
-                   Public_key.compress (fst s).public_key))
-          in
-          let%map kp =
-            Quickcheck.Generator.filter Signature_lib.Keypair.gen ~f:(fun kp ->
-                not
-                  (Signature_lib.Public_key.Compressed.Set.mem pks
-                     (Signature_lib.Public_key.compress kp.public_key)))
-          in
-          (test_spec, kp)
-
-        (* test with a trivial predicate *)
-        let%test_unit "trivial snapp predicate" =
-          let open Transaction_logic.For_tests in
-          Quickcheck.test ~trials:1 gen_snapp_ledger
-            ~f:(fun ({ init_ledger; specs }, new_kp) ->
-              Ledger.with_ledger ~depth:ledger_depth ~f:(fun ledger ->
-                  Init_ledger.init
-                    (module Ledger.Ledger_inner)
-                    init_ledger ledger ;
-                  let parties =
-                    (fun () ->
-                      create_trivial_predicate_snapp ~constraint_constants
-                        (List.hd_exn specs) ledger ~snapp_kp:new_kp)
-                    |> Async.Thread_safe.block_on_async_exn
-                  in
-                  Init_ledger.init
-                    (module Ledger.Ledger_inner)
-                    init_ledger ledger ;
-                  (fun () -> apply_parties_with_proof ledger [ parties ])
-                  |> Async.Thread_safe.block_on_async_exn))
-
-        let%test_unit "create snapp account" =
-          let open Transaction_logic.For_tests in
-          Quickcheck.test ~trials:1 gen_snapp_ledger
-            ~f:(fun ({ init_ledger; specs }, new_kp) ->
-              Ledger.with_ledger ~depth:ledger_depth ~f:(fun ledger ->
-                  let spec = List.hd_exn specs in
-                  let fee = Currency.Fee.of_int 1_000_000 in
-                  let amount = Currency.Amount.of_int 10_000_000_000 in
-                  let memo =
-                    Signed_command_memo.create_from_string_exn
-                      "Snapp create account"
-                  in
-                  let test_spec : Spec.t =
-                    { sender = spec.sender
-                    ; fee
-                    ; receivers = []
-                    ; amount
-                    ; snapp_account_keypairs = [ new_kp ]
-                    ; memo
-                    ; new_snapp_account = true
-                    ; snapp_update = Party.Update.dummy
-                    ; current_auth = Permissions.Auth_required.Signature
-                    ; call_data = Snark_params.Tick.Field.zero
-                    ; events = []
-                    ; sequence_events = []
-                    }
-                  in
-                  let parties = deploy_snapp test_spec ~constraint_constants in
-                  (fun () ->
-                    Init_ledger.init
-                      (module Ledger.Ledger_inner)
-                      init_ledger ledger ;
-                    apply_parties_with_proof ledger [ parties ])
-                  |> Async.Thread_safe.block_on_async_exn))
-
-        let vk =
-          lazy
-            (let `VK vk, `Prover _ =
-               create_trivial_snapp ~constraint_constants ()
-             in
-             vk)
-
-        let test_snapp_update ?permissions test_spec ~init_ledger ~snapp_pk =
-          let open Transaction_logic.For_tests in
-          Ledger.with_ledger ~depth:ledger_depth ~f:(fun ledger ->
-              Async.Thread_safe.block_on_async_exn (fun () ->
-                  Init_ledger.init
-                    (module Ledger.Ledger_inner)
-                    init_ledger ledger ;
-                  (*create a snapp account*)
-                  create_trivial_snapp_account ?permissions ~vk:(Lazy.force vk)
-                    ~ledger snapp_pk ;
-                  let open Async.Deferred.Let_syntax in
-                  let%bind parties, _ =
-                    update_states ~constraint_constants test_spec
-                  in
-                  apply_parties_with_proof ledger [ parties ]))
-
-        let%test_unit "update a snapp account's app-state with signature and \
-                       fee paid by the snapp account" =
-          Quickcheck.test ~trials:1 gen_snapp_ledger
-            ~f:(fun ({ init_ledger; specs = _ }, new_kp) ->
-              let fee = Currency.Fee.of_int 1_000_000 in
-              let amount = Currency.Amount.of_int 10_000_000_000 in
-              let memo =
-                Signed_command_memo.create_from_string_exn
-                  "Snapp create account"
-              in
-              let test_spec : Spec.t =
-                { sender = (new_kp, Mina_base.Account.Nonce.zero)
-                ; fee
-                ; receivers = []
-                ; amount
-                ; snapp_account_keypairs = [ new_kp ]
-                ; memo
-                ; new_snapp_account = false
-                ; snapp_update =
-                    { Party.Update.dummy with
-                      app_state =
-                        Vector.init Snapp_state.Max_state_size.n ~f:(fun i ->
-                            Snapp_basic.Set_or_keep.Set
-                              (Snark_params.Tick.Field.of_int i))
-                    }
-                ; current_auth = Permissions.Auth_required.Signature
-                ; call_data = Snark_params.Tick.Field.zero
-                ; events = []
-                ; sequence_events = []
-                }
-              in
-              test_snapp_update test_spec ~init_ledger
-                ~snapp_pk:(Signature_lib.Public_key.compress new_kp.public_key))
-
-        let%test_unit "update a snapp account's app-state with signature and \
-                       fee paid by a non-snapp account" =
-          Quickcheck.test ~trials:1 gen_snapp_ledger
-            ~f:(fun ({ init_ledger; specs }, new_kp) ->
-              let fee = Currency.Fee.of_int 1_000_000 in
-              let amount = Currency.Amount.zero in
-              let memo =
-                Signed_command_memo.create_from_string_exn
-                  "Snapp create account"
-              in
-              let spec = List.hd_exn specs in
-              let test_spec : Spec.t =
-                { sender = spec.sender
-                ; fee
-                ; receivers = []
-                ; amount
-                ; snapp_account_keypairs = [ new_kp ]
-                ; memo
-                ; new_snapp_account = false
-                ; snapp_update =
-                    { Party.Update.dummy with
-                      app_state =
-                        Vector.init Snapp_state.Max_state_size.n ~f:(fun i ->
-                            Snapp_basic.Set_or_keep.Set
-                              (Snark_params.Tick.Field.of_int i))
-                    }
-                ; current_auth = Permissions.Auth_required.Signature
-                ; call_data = Snark_params.Tick.Field.zero
-                ; events = []
-                ; sequence_events = []
-                }
-              in
-              test_snapp_update test_spec ~init_ledger
-                ~snapp_pk:(Signature_lib.Public_key.compress new_kp.public_key))
-
-        let%test_unit "update a snapp account's app-state with proof and fee \
-                       paid by the snapp account" =
-          let gen = gen_snapp_ledger in
-          Quickcheck.test ~trials:1 gen
-            ~f:(fun ({ init_ledger; specs = _ }, new_kp) ->
-              let fee = Currency.Fee.of_int 1_000_000 in
-              let amount = Currency.Amount.of_int 10_000_000_000 in
-              let memo =
-                Signed_command_memo.create_from_string_exn
-                  "Snapp create account"
-              in
-              let test_spec : Spec.t =
-                { sender = (new_kp, Mina_base.Account.Nonce.zero)
-                ; fee
-                ; receivers = []
-                ; amount
-                ; snapp_account_keypairs = [ new_kp ]
-                ; memo
-                ; new_snapp_account = false
-                ; snapp_update =
-                    { Party.Update.dummy with
-                      app_state =
-                        Vector.init Snapp_state.Max_state_size.n ~f:(fun i ->
-                            Snapp_basic.Set_or_keep.Set
-                              (Snark_params.Tick.Field.of_int i))
-                    }
-                ; current_auth = Permissions.Auth_required.Proof
-                ; call_data = Snark_params.Tick.Field.zero
-                ; events = []
-                ; sequence_events = []
-                }
-              in
-              test_snapp_update
-                ~permissions:
-                  { Permissions.user_default with edit_state = Proof }
-                test_spec ~init_ledger
-                ~snapp_pk:(Signature_lib.Public_key.compress new_kp.public_key))
-
-        let%test_unit "update a snapp account's app-state with proof and fee \
-                       paid by a non-snapp account" =
-          Quickcheck.test ~trials:1 gen_snapp_ledger
-            ~f:(fun ({ init_ledger; specs }, new_kp) ->
-              let fee = Currency.Fee.of_int 1_000_000 in
-              let amount = Currency.Amount.of_int 10_000_000_000 in
-              let memo =
-                Signed_command_memo.create_from_string_exn
-                  "Snapp create account"
-              in
-              let spec = List.hd_exn specs in
-              let test_spec : Spec.t =
-                { sender = spec.sender
-                ; fee
-                ; receivers = []
-                ; amount
-                ; snapp_account_keypairs = [ new_kp ]
-                ; memo
-                ; new_snapp_account = false
-                ; snapp_update =
-                    { Party.Update.dummy with
-                      app_state =
-                        Vector.init Snapp_state.Max_state_size.n ~f:(fun i ->
-                            Snapp_basic.Set_or_keep.Set
-                              (Snark_params.Tick.Field.of_int i))
-                    }
-                ; current_auth = Permissions.Auth_required.Proof
-                ; call_data = Snark_params.Tick.Field.zero
-                ; events = []
-                ; sequence_events = []
-                }
-              in
-              test_snapp_update
-                ~permissions:
-                  { Permissions.user_default with edit_state = Proof }
-                test_spec ~init_ledger
-                ~snapp_pk:(Signature_lib.Public_key.compress new_kp.public_key))
-
-        let%test_unit "snapp transaction with non-existent fee payer account" =
-          let open Transaction_logic.For_tests in
-          let gen =
-            let open Quickcheck.Generator.Let_syntax in
-            let%bind test_spec = Test_spec.gen in
-            let pks =
-              Signature_lib.Public_key.Compressed.Set.of_list
-                (List.map (Array.to_list test_spec.init_ledger) ~f:(fun s ->
-                     Public_key.compress (fst s).public_key))
-            in
-            let%map kp =
-              Quickcheck.Generator.filter Signature_lib.Keypair.gen
-                ~f:(fun kp ->
-                  not
-                    (Signature_lib.Public_key.Compressed.Set.mem pks
-                       (Signature_lib.Public_key.compress kp.public_key)))
-            in
-            (test_spec, kp)
-          in
-          Quickcheck.test ~trials:1 gen
-            ~f:(fun ({ init_ledger; specs }, new_kp) ->
-              Ledger.with_ledger ~depth:ledger_depth ~f:(fun ledger ->
-                  let spec = List.hd_exn specs in
-                  let fee = Currency.Fee.of_int 1_000_000 in
-                  let amount = Currency.Amount.of_int 10_000_000_000 in
-                  let memo =
-                    Signed_command_memo.create_from_string_exn
-                      "Snapp create account"
-                  in
-                  (*making new_kp the fee-payer for this to fail*)
-                  let test_spec : Spec.t =
-                    { sender = (new_kp, Account.Nonce.zero)
-                    ; fee
-                    ; receivers = []
-                    ; amount
-                    ; snapp_account_keypairs = [ fst spec.sender ]
-                    ; memo
-                    ; new_snapp_account = true
-                    ; snapp_update = Party.Update.dummy
-                    ; current_auth = Permissions.Auth_required.Signature
-                    ; call_data = Snark_params.Tick.Field.zero
-                    ; events = []
-                    ; sequence_events = []
-                    }
-                  in
-                  let parties = deploy_snapp test_spec ~constraint_constants in
-                  Init_ledger.init
-                    (module Ledger.Ledger_inner)
-                    init_ledger ledger ;
-                  ( match
-                      Ledger.apply_transaction ledger ~constraint_constants
-                        ~txn_state_view:
-                          (Mina_state.Protocol_state.Body.view state_body)
-                        (Transaction.Command (Parties parties))
-                    with
-                  | Error _ ->
-                      (*TODO : match on exact error*) ()
-                  | Ok _ ->
-                      failwith "Ledger.apply_transaction should have failed" ) ;
-                  (*Sparse ledger application fails*)
-                  match
-                    Or_error.try_with (fun () ->
-                        parties_witnesses_exn ~constraint_constants ~state_body
-                          ~fee_excess:Amount.Signed.zero
-                          ~pending_coinbase_init_stack:init_stack
-                          (`Ledger ledger) [ parties ])
-                  with
-                  | Ok _a ->
-                      failwith "Expected sparse ledger application to fail"
-                  | Error _e ->
-                      ()))
-
-        type _ Snarky_backendless.Request.t +=
-          | Pubkey : int -> Inner_curve.t Snarky_backendless.Request.t
-          | Sigma :
-              int
-              -> Schnorr.Chunked.Signature.t Snarky_backendless.Request.t
-
-        (* test with a 2-of-3 multisig *)
-        let%test_unit "snapps-based proved transaction" =
-          let open Transaction_logic.For_tests in
-          let gen =
-            let open Quickcheck.Generator.Let_syntax in
-            let%map sk0 = Private_key.gen
-            and sk1 = Private_key.gen
-            and sk2 = Private_key.gen
-            (* index of the key that is not signing the msg *)
-            and not_signing = Base_quickcheck.Generator.int_inclusive 0 2
-            and test_spec = Test_spec.gen in
-            let secrets = (sk0, sk1, sk2) in
-            (secrets, not_signing, test_spec)
-          in
-          Quickcheck.test ~trials:1 gen
-            ~f:(fun (secrets, not_signing, { init_ledger; specs }) ->
-              let sk0, sk1, sk2 = secrets in
-              let pk0 = Inner_curve.(scale one sk0) in
-              let pk1 = Inner_curve.(scale one sk1) in
-              let pk2 = Inner_curve.(scale one sk2) in
-              Ledger.with_ledger ~depth:ledger_depth ~f:(fun ledger ->
-                  Init_ledger.init
-                    (module Ledger.Ledger_inner)
-                    init_ledger ledger ;
-                  let spec = List.hd_exn specs in
-                  let tag, _, (module P), Pickles.Provers.[ multisig_prover; _ ]
-                      =
-                    let multisig_rule : _ Pickles.Inductive_rule.t =
-                      let multisig_main
-                          (tx_commitment : Snapp_statement.Checked.t) :
-                          unit Checked.t =
-                        let%bind pk0_var =
-                          exists Inner_curve.typ
-                            ~request:(As_prover.return @@ Pubkey 0)
-                        and pk1_var =
-                          exists Inner_curve.typ
-                            ~request:(As_prover.return @@ Pubkey 1)
-                        and pk2_var =
-                          exists Inner_curve.typ
-                            ~request:(As_prover.return @@ Pubkey 2)
-                        in
-                        let msg_var =
-                          tx_commitment
-                          |> Snapp_statement.Checked.to_field_elements
-                          |> Random_oracle_input.Chunked.field_elements
-                        in
-                        let%bind sigma0_var =
-                          exists Schnorr.Chunked.Signature.typ
-                            ~request:(As_prover.return @@ Sigma 0)
-                        and sigma1_var =
-                          exists Schnorr.Chunked.Signature.typ
-                            ~request:(As_prover.return @@ Sigma 1)
-                        and sigma2_var =
-                          exists Schnorr.Chunked.Signature.typ
-                            ~request:(As_prover.return @@ Sigma 2)
-                        in
-                        let witness =
-                          [ (sigma0_var, pk0_var)
-                          ; (sigma1_var, pk1_var)
-                          ; (sigma2_var, pk2_var)
-                          ]
-                          |> Fn.flip List.drop not_signing
-                        in
-                        M_of_n_predicate.check_witness 2 [ pk0; pk1; pk2 ]
-                          msg_var witness
-                      in
-                      { identifier = "multisig-rule"
-                      ; prevs = []
-                      ; main =
-                          (fun [] x ->
-                            multisig_main x |> Run.run_checked
-                            |> fun _ :
-                                   unit
-                                   Pickles_types.Hlist0.H1
-                                     (Pickles_types.Hlist.E01
-                                        (Pickles.Inductive_rule.B))
-                                   .t ->
-                            [])
-                      ; main_value = (fun [] _ -> [])
-                      }
-                    in
-                    Pickles.compile ~cache:Cache_dir.cache
-                      (module Snapp_statement.Checked)
-                      (module Snapp_statement)
-                      ~typ:Snapp_statement.typ
-                      ~branches:(module Nat.N2)
-                      ~max_branching:
-                        (module Nat.N2) (* You have to put 2 here... *)
-                      ~name:"multisig"
-                      ~constraint_constants:
-                        (Genesis_constants.Constraint_constants
-                         .to_snark_keys_header constraint_constants)
-                      ~choices:(fun ~self ->
-                        [ multisig_rule
-                        ; { identifier = "dummy"
-                          ; prevs = [ self; self ]
-                          ; main_value = (fun [ _; _ ] _ -> [ true; true ])
-                          ; main =
-                              (fun [ _; _ ] _ ->
-                                Impl.run_checked (dummy_constraints ())
-                                |> fun () ->
-                                (* Unsatisfiable. *)
-                                Run.exists Field.typ ~compute:(fun () ->
-                                    Run.Field.Constant.zero)
-                                |> fun s ->
-                                Run.Field.(Assert.equal s (s + one))
-                                |> fun () :
-                                       ( Snapp_statement.Checked.t
-                                       * (Snapp_statement.Checked.t * unit) )
-                                       Pickles_types.Hlist0.H1
-                                         (Pickles_types.Hlist.E01
-                                            (Pickles.Inductive_rule.B))
-                                       .t ->
-                                [ Boolean.true_; Boolean.true_ ])
-                          }
-                        ])
-                  in
-                  let vk =
-                    Pickles.Side_loaded.Verification_key.of_compiled tag
-                  in
-                  let { Transaction_logic.For_tests.Transaction_spec.fee
-                      ; sender = sender, sender_nonce
-                      ; receiver = multisig_account_pk
-                      ; amount
-                      } =
-                    spec
-                  in
-                  let vk =
-                    With_hash.of_data ~hash_data:Snapp_account.digest_vk vk
-                  in
-                  let total =
-                    Option.value_exn Amount.(add (of_fee fee) amount)
-                  in
-                  (let _is_new, _loc =
-                     let pk = Public_key.compress sender.public_key in
-                     let id = Account_id.create pk Token_id.default in
-                     Ledger.get_or_create_account ledger id
-                       (Account.create id
-                          Balance.(Option.value_exn (add_amount zero total)))
-                     |> Or_error.ok_exn
-                   in
-                   let _is_new, loc =
-                     let id =
-                       Account_id.create multisig_account_pk Token_id.default
-                     in
-                     Ledger.get_or_create_account ledger id
-                       (Account.create id Balance.(of_int 0))
-                     |> Or_error.ok_exn
-                   in
-                   let a = Ledger.get ledger loc |> Option.value_exn in
-                   Ledger.set ledger loc
-                     { a with
-                       permissions =
-                         { Permissions.user_default with
-                           set_permissions = Proof
-                         }
-                     ; snapp =
-                         Some
-                           { (Option.value ~default:Snapp_account.default
-                                a.snapp)
-                             with
-                             verification_key = Some vk
-                           }
-                     }) ;
-                  let update_empty_permissions =
-                    let permissions =
-                      Snapp_basic.Set_or_keep.Set Permissions.empty
-                    in
-                    { Party.Update.noop with permissions }
-                  in
-                  let sender_pk = sender.public_key |> Public_key.compress in
-                  let fee_payer =
-                    { Party.Fee_payer.data =
-                        { body =
-                            { public_key = sender_pk
-                            ; update = Party.Update.noop
-                            ; token_id = ()
-                            ; balance_change = fee
-                            ; increment_nonce = ()
-                            ; events = []
-                            ; sequence_events = []
-                            ; call_data = Field.zero
-                            ; call_depth = 0
-                            ; protocol_state =
-                                Snapp_predicate.Protocol_state.accept
-                            ; use_full_commitment = ()
-                            }
-                        ; predicate = sender_nonce
-                        }
-                        (* Real signature added in below *)
-                    ; authorization = Signature.dummy
-                    }
-                  in
-                  let sender_party_data : Party.Predicated.t =
-                    { body =
-                        { public_key = sender_pk
-                        ; update = Party.Update.noop
-                        ; token_id = Token_id.default
-                        ; balance_change =
-                            Amount.(Signed.(negate (of_unsigned amount)))
-                        ; increment_nonce = true
-                        ; events = []
-                        ; sequence_events = []
-                        ; call_data = Field.zero
-                        ; call_depth = 0
-                        ; protocol_state = Snapp_predicate.Protocol_state.accept
-                        ; use_full_commitment = false
-                        }
-                    ; predicate = Nonce (Account.Nonce.succ sender_nonce)
-                    }
-                  in
-                  let snapp_party_data : Party.Predicated.t =
-                    { Party.Predicated.Poly.body =
-                        { public_key = multisig_account_pk
-                        ; update = update_empty_permissions
-                        ; token_id = Token_id.default
-                        ; balance_change = Amount.Signed.(of_unsigned amount)
-                        ; increment_nonce = false
-                        ; events = []
-                        ; sequence_events = []
-                        ; call_data = Field.zero
-                        ; call_depth = 0
-                        ; protocol_state = Snapp_predicate.Protocol_state.accept
-                        ; use_full_commitment = false
-                        }
-                    ; predicate = Full Snapp_predicate.Account.accept
-                    }
-                  in
-                  let protocol_state = Snapp_predicate.Protocol_state.accept in
-                  let memo = Signed_command_memo.empty in
-                  let ps =
-                    Parties.Call_forest.of_parties_list
-                      ~party_depth:(fun (p : Party.Predicated.t) ->
-                        p.body.call_depth)
-                      [ sender_party_data; snapp_party_data ]
-                    |> Parties.Call_forest.accumulate_hashes_predicated
-                  in
-                  let other_parties_hash = Parties.Call_forest.hash ps in
-                  let protocol_state_predicate_hash =
-                    (*FIXME: is this ok? *)
-                    Snapp_predicate.Protocol_state.digest protocol_state
-                  in
-                  let transaction : Parties.Transaction_commitment.t =
-                    (*FIXME: is this correct? *)
-                    Parties.Transaction_commitment.create ~other_parties_hash
-                      ~protocol_state_predicate_hash
-                      ~memo_hash:(Signed_command_memo.hash memo)
-                  in
-                  let at_party = Parties.Call_forest.hash ps in
-                  let tx_statement : Snapp_statement.t =
-                    { transaction; at_party }
-                  in
-                  let msg =
-                    tx_statement |> Snapp_statement.to_field_elements
-                    |> Random_oracle_input.Chunked.field_elements
-                  in
-                  let sigma0 = Schnorr.Chunked.sign sk0 msg in
-                  let sigma1 = Schnorr.Chunked.sign sk1 msg in
-                  let sigma2 = Schnorr.Chunked.sign sk2 msg in
-                  let handler
-                      (Snarky_backendless.Request.With { request; respond }) =
-                    match request with
-                    | Pubkey 0 ->
-                        respond @@ Provide pk0
-                    | Pubkey 1 ->
-                        respond @@ Provide pk1
-                    | Pubkey 2 ->
-                        respond @@ Provide pk2
-                    | Sigma 0 ->
-                        respond @@ Provide sigma0
-                    | Sigma 1 ->
-                        respond @@ Provide sigma1
-                    | Sigma 2 ->
-                        respond @@ Provide sigma2
-                    | _ ->
-                        respond Unhandled
-                  in
-                  let pi : Pickles.Side_loaded.Proof.t =
-                    (fun () -> multisig_prover ~handler [] tx_statement)
-                    |> Async.Thread_safe.block_on_async_exn
-                  in
-                  let fee_payer =
-                    let txn_comm =
-                      Parties.Transaction_commitment.with_fee_payer transaction
-                        ~fee_payer_hash:
-                          Party.Predicated.(
-                            digest (of_fee_payer fee_payer.data))
-                    in
-                    { fee_payer with
-                      authorization =
-                        Signature_lib.Schnorr.Chunked.sign sender.private_key
-                          (Random_oracle.Input.Chunked.field txn_comm)
-                    }
-                  in
-                  let sender =
-                    { Party.data = sender_party_data
-                    ; authorization =
-                        Signature
-                          (Signature_lib.Schnorr.Chunked.sign sender.private_key
-                             (Random_oracle.Input.Chunked.field transaction))
-                    }
-                  in
-                  let parties : Parties.t =
-                    { fee_payer
-                    ; other_parties =
-                        [ sender
-                        ; { data = snapp_party_data; authorization = Proof pi }
-                        ]
-                    ; memo
-                    }
-                  in
-                  Init_ledger.init
-                    (module Ledger.Ledger_inner)
-                    init_ledger ledger ;
-                  apply_parties ledger [ parties ]))
-      end )
-
-    let account_fee = Fee.to_int constraint_constants.account_creation_fee
-
-    let test_transaction ~constraint_constants ?txn_global_slot ledger txn =
-      let source = Ledger.merkle_root ledger in
-      let pending_coinbase_stack = Pending_coinbase.Stack.empty in
-      let next_available_token = Ledger.next_available_token ledger in
-      let state_body, state_body_hash =
-        match txn_global_slot with
-        | None ->
-            (state_body, state_body_hash)
-        | Some txn_global_slot ->
-            let state_body =
-              let state =
-                (* NB: The [previous_state_hash] is a dummy, do not use. *)
-                Mina_state.Protocol_state.create
-                  ~previous_state_hash:Tick0.Field.zero ~body:state_body
-              in
-              let consensus_state_at_slot =
-                Consensus.Data.Consensus_state.Value.For_tests
-                .with_global_slot_since_genesis
-                  (Mina_state.Protocol_state.consensus_state state)
-                  txn_global_slot
-              in
-              Mina_state.Protocol_state.(
-                create_value
-                  ~previous_state_hash:(previous_state_hash state)
-                  ~genesis_state_hash:(genesis_state_hash state)
-                  ~blockchain_state:(blockchain_state state)
-                  ~consensus_state:consensus_state_at_slot
-                  ~constants:
-                    (Protocol_constants_checked.value_of_t
-                       Genesis_constants.compiled.protocol))
-                .body
-            in
-            let state_body_hash =
-              Mina_state.Protocol_state.Body.hash state_body
-            in
-            (state_body, state_body_hash)
-      in
-      let txn_state_view : Snapp_predicate.Protocol_state.View.t =
-        Mina_state.Protocol_state.Body.view state_body
-      in
-      let mentioned_keys, pending_coinbase_stack_target =
-        let pending_coinbase_stack =
-          Pending_coinbase.Stack.push_state state_body_hash
-            pending_coinbase_stack
-        in
-        match (txn : Transaction.Valid.t) with
-        | Command (Signed_command uc) ->
-            ( Signed_command.accounts_accessed ~next_available_token
-                (uc :> Signed_command.t)
-            , pending_coinbase_stack )
-        | Command (Parties _) ->
-            failwith "Parties commands not yet supported"
-        | Fee_transfer ft ->
-            (Fee_transfer.receivers ft, pending_coinbase_stack)
-        | Coinbase cb ->
-            ( Coinbase.accounts_accessed cb
-            , Pending_coinbase.Stack.push_coinbase cb pending_coinbase_stack )
-      in
-      let sok_signer =
-        match to_preunion (txn :> Transaction.t) with
-        | `Transaction t ->
-            (Transaction_union.of_transaction t).signer |> Public_key.compress
-        | `Parties c ->
-            Account_id.public_key (Parties.fee_payer c)
-      in
-      let sparse_ledger =
-        Sparse_ledger.of_ledger_subset_exn ledger mentioned_keys
-      in
-      let _undo =
-        Or_error.ok_exn
-        @@ Ledger.apply_transaction ledger ~constraint_constants ~txn_state_view
-             (txn :> Transaction.t)
-      in
-      let target = Ledger.merkle_root ledger in
-      let sok_message = Sok_message.create ~fee:Fee.zero ~prover:sok_signer in
-      check_transaction ~constraint_constants ~sok_message ~source ~target
-        ~init_stack:pending_coinbase_stack
-        ~pending_coinbase_stack_state:
-          { Pending_coinbase_stack_state.source = pending_coinbase_stack
-          ; target = pending_coinbase_stack_target
-          }
-        ~next_available_token_before:next_available_token
-        ~next_available_token_after:(Ledger.next_available_token ledger)
-        ~snapp_account1:None ~snapp_account2:None
-        { transaction = txn; block_data = state_body }
-        (unstage @@ Sparse_ledger.handler sparse_ledger)
-
-    let%test_unit "account creation fee - user commands" =
-      Test_util.with_randomness 123456789 (fun () ->
-          let wallets = random_wallets ~n:3 () |> Array.to_list in
-          let sender = List.hd_exn wallets in
-          let receivers = List.tl_exn wallets in
-          let txns_per_receiver = 2 in
-          let amount = 8_000_000_000 in
-          let txn_fee = 2_000_000_000 in
-          let memo =
-            Signed_command_memo.create_by_digesting_string_exn
-              (Test_util.arbitrary_string
-                 ~len:Signed_command_memo.max_digestible_string_length)
-          in
-          Ledger.with_ledger ~depth:ledger_depth ~f:(fun ledger ->
-              let _, ucs =
-                let receivers =
-                  List.fold ~init:receivers
-                    (List.init (txns_per_receiver - 1) ~f:Fn.id)
-                    ~f:(fun acc _ -> receivers @ acc)
-                in
-                List.fold receivers ~init:(Account.Nonce.zero, [])
-                  ~f:(fun (nonce, txns) receiver ->
-                    let uc =
-                      user_command ~fee_payer:sender
-                        ~source_pk:(Account.public_key sender.account)
-                        ~receiver_pk:(Account.public_key receiver.account)
-                        ~fee_token:Token_id.default ~token:Token_id.default
-                        amount (Fee.of_int txn_fee) nonce memo
-                    in
-                    (Account.Nonce.succ nonce, txns @ [ uc ]))
-              in
-              Ledger.create_new_account_exn ledger
-                (Account.identifier sender.account)
-                sender.account ;
-              let () =
-                List.iter ucs ~f:(fun uc ->
-                    test_transaction ~constraint_constants ledger
-                      (Transaction.Command (Signed_command uc)))
-              in
-              List.iter receivers ~f:(fun receiver ->
-                  check_balance
-                    (Account.identifier receiver.account)
-                    ((amount * txns_per_receiver) - account_fee)
-                    ledger) ;
-              check_balance
-                (Account.identifier sender.account)
-                ( Balance.to_int sender.account.balance
-                - (amount + txn_fee) * txns_per_receiver * List.length receivers
-                )
-                ledger))
-
-    let%test_unit "account creation fee - fee transfers" =
-      Test_util.with_randomness 123456789 (fun () ->
-          let receivers = random_wallets ~n:3 () |> Array.to_list in
-          let txns_per_receiver = 3 in
-          let fee = 8_000_000_000 in
-          Ledger.with_ledger ~depth:ledger_depth ~f:(fun ledger ->
-              let fts =
-                let receivers =
-                  List.fold ~init:receivers
-                    (List.init (txns_per_receiver - 1) ~f:Fn.id)
-                    ~f:(fun acc _ -> receivers @ acc)
-                  |> One_or_two.group_list
-                in
-                List.fold receivers ~init:[] ~f:(fun txns receiver ->
-                    let ft : Fee_transfer.t =
-                      Or_error.ok_exn @@ Fee_transfer.of_singles
-                      @@ One_or_two.map receiver ~f:(fun receiver ->
-                             Fee_transfer.Single.create
-                               ~receiver_pk:receiver.account.public_key
-                               ~fee:(Currency.Fee.of_int fee)
-                               ~fee_token:receiver.account.token_id)
-                    in
-                    txns @ [ ft ])
-              in
-              let () =
-                List.iter fts ~f:(fun ft ->
-                    let txn = Transaction.Fee_transfer ft in
-                    test_transaction ~constraint_constants ledger txn)
-              in
-              List.iter receivers ~f:(fun receiver ->
-                  check_balance
-                    (Account.identifier receiver.account)
-                    ((fee * txns_per_receiver) - account_fee)
-                    ledger)))
-
-    let%test_unit "account creation fee - coinbase" =
-      Test_util.with_randomness 123456789 (fun () ->
-          let wallets = random_wallets ~n:3 () in
-          let receiver = wallets.(0) in
-          let other = wallets.(1) in
-          let dummy_account = wallets.(2) in
-          let reward = 10_000_000_000 in
-          let fee = Fee.to_int constraint_constants.account_creation_fee in
-          let coinbase_count = 3 in
-          let ft_count = 2 in
-          Ledger.with_ledger ~depth:ledger_depth ~f:(fun ledger ->
-              let _, cbs =
-                let fts =
-                  List.map (List.init ft_count ~f:Fn.id) ~f:(fun _ ->
-                      Coinbase.Fee_transfer.create
-                        ~receiver_pk:other.account.public_key
-                        ~fee:constraint_constants.account_creation_fee)
-                in
-                List.fold ~init:(fts, []) (List.init coinbase_count ~f:Fn.id)
-                  ~f:(fun (fts, cbs) _ ->
-                    let cb =
-                      Coinbase.create
-                        ~amount:(Currency.Amount.of_int reward)
-                        ~receiver:receiver.account.public_key
-                        ~fee_transfer:(List.hd fts)
-                      |> Or_error.ok_exn
-                    in
-                    (Option.value ~default:[] (List.tl fts), cb :: cbs))
-              in
-              Ledger.create_new_account_exn ledger
-                (Account.identifier dummy_account.account)
-                dummy_account.account ;
-              let () =
-                List.iter cbs ~f:(fun cb ->
-                    let txn = Transaction.Coinbase cb in
-                    test_transaction ~constraint_constants ledger txn)
-              in
-              let fees = fee * ft_count in
-              check_balance
-                (Account.identifier receiver.account)
-                ((reward * coinbase_count) - account_fee - fees)
-                ledger ;
-              check_balance
-                (Account.identifier other.account)
-                (fees - account_fee) ledger))
-
-    module Pc_with_init_stack = struct
-      type t =
-        { pc : Pending_coinbase_stack_state.t
-        ; init_stack : Pending_coinbase.Stack.t
-        }
-    end
-
-    let test_base_and_merge ~state_hash_and_body1 ~state_hash_and_body2
-        ~carryforward1 ~carryforward2 =
-      Test_util.with_randomness 123456789 (fun () ->
-          let wallets = random_wallets () in
-          (*let state_body = Lazy.force state_body in
-            let state_body_hash = Lazy.force state_body_hash in*)
-          let state_body_hash1, state_body1 = state_hash_and_body1 in
-          let state_body_hash2, state_body2 = state_hash_and_body2 in
-          Ledger.with_ledger ~depth:ledger_depth ~f:(fun ledger ->
-              Array.iter wallets ~f:(fun { account; private_key = _ } ->
-                  Ledger.create_new_account_exn ledger
-                    (Account.identifier account)
-                    account) ;
-              let memo =
-                Signed_command_memo.create_by_digesting_string_exn
-                  (Test_util.arbitrary_string
-                     ~len:Signed_command_memo.max_digestible_string_length)
-              in
-              let t1 =
-                user_command_with_wallet wallets ~sender:0 ~receiver:1
-                  8_000_000_000
-                  (Fee.of_int (Random.int 20 * 1_000_000_000))
-                  ~fee_token:Token_id.default ~token:Token_id.default
-                  Account.Nonce.zero memo
-              in
-              let t2 =
-                user_command_with_wallet wallets ~sender:1 ~receiver:2
-                  8_000_000_000
-                  (Fee.of_int (Random.int 20 * 1_000_000_000))
-                  ~fee_token:Token_id.default ~token:Token_id.default
-                  Account.Nonce.zero memo
-              in
-              let sok_digest =
-                Sok_message.create ~fee:Fee.zero
-                  ~prover:wallets.(0).account.public_key
-                |> Sok_message.digest
-              in
-              let next_available_token1 = Ledger.next_available_token ledger in
-              let sparse_ledger =
-                Sparse_ledger.of_ledger_subset_exn ledger
-                  (List.concat_map
-                     ~f:(fun t ->
-                       (* NB: Shouldn't assume the same next_available_token
-                          for each command normally, but we know statically
-                          that these are payments in this test.
-                       *)
-                       Signed_command.accounts_accessed
-                         ~next_available_token:next_available_token1
-                         (Signed_command.forget_check t))
-                     [ t1; t2 ])
-              in
-              let init_stack1 = Pending_coinbase.Stack.empty in
-              let pending_coinbase_stack_state1 =
-                (* No coinbase to add to the stack. *)
-                let stack_with_state =
-                  Pending_coinbase.Stack.push_state state_body_hash1 init_stack1
-                in
-                (* Since protocol state body is added once per block, the
-                   source would already have the state if [carryforward=true]
-                   from the previous transaction in the sequence of
-                   transactions in a block. We add state to [init_stack] and
-                   then check that it is equal to the target.
-                *)
-                let source_stack, target_stack =
-                  if carryforward1 then (stack_with_state, stack_with_state)
-                  else (init_stack1, stack_with_state)
-                in
-                { Pc_with_init_stack.pc =
-                    { source = source_stack; target = target_stack }
-                ; init_stack = init_stack1
-                }
-              in
-              let proof12 =
-                of_user_command' sok_digest ledger t1
-                  pending_coinbase_stack_state1.init_stack
-                  pending_coinbase_stack_state1.pc state_body1
-                  (unstage @@ Sparse_ledger.handler sparse_ledger)
-              in
-              let current_global_slot =
-                Mina_state.Protocol_state.Body.consensus_state state_body1
-                |> Consensus.Data.Consensus_state.global_slot_since_genesis
-              in
-              let sparse_ledger, _ =
-                Sparse_ledger.apply_user_command ~constraint_constants
-                  ~txn_global_slot:current_global_slot sparse_ledger t1
-                |> Or_error.ok_exn
-              in
-              let pending_coinbase_stack_state2, state_body2 =
-                let previous_stack = pending_coinbase_stack_state1.pc.target in
-                let stack_with_state2 =
-                  Pending_coinbase.Stack.(
-                    push_state state_body_hash2 previous_stack)
-                in
-                (* No coinbase to add. *)
-                let source_stack, target_stack, init_stack, state_body2 =
-                  if carryforward2 then
-                    (* Source and target already have the protocol state,
-                       init_stack will be such that
-                       [init_stack + state_body_hash1 = target = source].
-                    *)
-                    (previous_stack, previous_stack, init_stack1, state_body1)
-                  else
-                    (* Add the new state such that
-                       [previous_stack + state_body_hash2
-                        = init_stack + state_body_hash2
-                        = target].
-                    *)
-                    ( previous_stack
-                    , stack_with_state2
-                    , previous_stack
-                    , state_body2 )
-                in
-                ( { Pc_with_init_stack.pc =
-                      { source = source_stack; target = target_stack }
-                  ; init_stack
-                  }
-                , state_body2 )
-              in
-              ignore
-                ( Ledger.apply_user_command ~constraint_constants ledger
-                    ~txn_global_slot:current_global_slot t1
-                  |> Or_error.ok_exn
-                  : Ledger.Transaction_applied.Signed_command_applied.t ) ;
-              [%test_eq: Frozen_ledger_hash.t]
-                (Ledger.merkle_root ledger)
-                (Sparse_ledger.merkle_root sparse_ledger) ;
-              let proof23 =
-                of_user_command' sok_digest ledger t2
-                  pending_coinbase_stack_state2.init_stack
-                  pending_coinbase_stack_state2.pc state_body2
-                  (unstage @@ Sparse_ledger.handler sparse_ledger)
-              in
-              let current_global_slot =
-                Mina_state.Protocol_state.Body.consensus_state state_body2
-                |> Consensus.Data.Consensus_state.global_slot_since_genesis
-              in
-              let sparse_ledger, _ =
-                Sparse_ledger.apply_user_command ~constraint_constants
-                  ~txn_global_slot:current_global_slot sparse_ledger t2
-                |> Or_error.ok_exn
-              in
-              ignore
-                ( Ledger.apply_user_command ledger ~constraint_constants
-                    ~txn_global_slot:current_global_slot t2
-                  |> Or_error.ok_exn
-                  : Transaction_logic.Transaction_applied.Signed_command_applied
-                    .t ) ;
-              [%test_eq: Frozen_ledger_hash.t]
-                (Ledger.merkle_root ledger)
-                (Sparse_ledger.merkle_root sparse_ledger) ;
-              let proof13 =
-                Async.Thread_safe.block_on_async_exn (fun () ->
-                    merge ~sok_digest proof12 proof23)
-                |> Or_error.ok_exn
-              in
-              Async.Thread_safe.block_on_async (fun () ->
-                  Proof.verify [ (proof13.statement, proof13.proof) ])
-              |> Result.ok_exn))
-
-    let%test "base_and_merge: transactions in one block (t1,t2 in b1), \
-              carryforward the state from a previous transaction t0 in b1" =
-      let state_hash_and_body1 = (state_body_hash, state_body) in
-      test_base_and_merge ~state_hash_and_body1
-        ~state_hash_and_body2:state_hash_and_body1 ~carryforward1:true
-        ~carryforward2:true
-
-    (* No new state body, carryforward the stack from the previous transaction*)
-
-    let%test "base_and_merge: transactions in one block (t1,t2 in b1), don't \
-              carryforward the state from a previous transaction t0 in b1" =
-      let state_hash_and_body1 = (state_body_hash, state_body) in
-      test_base_and_merge ~state_hash_and_body1
-        ~state_hash_and_body2:state_hash_and_body1 ~carryforward1:false
-        ~carryforward2:true
-
-    let%test "base_and_merge: transactions in two different blocks (t1,t2 in \
-              b1, b2 resp.), carryforward the state from a previous \
-              transaction t0 in b1" =
-      let state_hash_and_body1 =
-        let state_body0 =
-          Mina_state.Protocol_state.negative_one
-            ~genesis_ledger:Genesis_ledger.(Packed.t for_unit_tests)
-            ~genesis_epoch_data:Consensus.Genesis_epoch_data.for_unit_tests
-            ~constraint_constants ~consensus_constants
-          |> Mina_state.Protocol_state.body
-        in
-        let state_body_hash0 =
-          Mina_state.Protocol_state.Body.hash state_body0
-        in
-        (state_body_hash0, state_body0)
-      in
-      let state_hash_and_body2 = (state_body_hash, state_body) in
-      test_base_and_merge ~state_hash_and_body1 ~state_hash_and_body2
-        ~carryforward1:true ~carryforward2:false
-
-    (*t2 is in a new state, therefore do not carryforward the previous state*)
-
-    let%test "base_and_merge: transactions in two different blocks (t1,t2 in \
-              b1, b2 resp.), don't carryforward the state from a previous \
-              transaction t0 in b1" =
-      let state_hash_and_body1 =
-        let state_body0 =
-          Mina_state.Protocol_state.negative_one
-            ~genesis_ledger:Genesis_ledger.(Packed.t for_unit_tests)
-            ~genesis_epoch_data:Consensus.Genesis_epoch_data.for_unit_tests
-            ~constraint_constants ~consensus_constants
-          |> Mina_state.Protocol_state.body
-        in
-        let state_body_hash0 =
-          Mina_state.Protocol_state.Body.hash state_body0
-        in
-        (state_body_hash0, state_body0)
-      in
-      let state_hash_and_body2 = (state_body_hash, state_body) in
-      test_base_and_merge ~state_hash_and_body1 ~state_hash_and_body2
-        ~carryforward1:false ~carryforward2:false
-
-    let create_account pk token balance =
-      Account.create (Account_id.create pk token) (Balance.of_int balance)
-
-    let test_user_command_with_accounts ~constraint_constants ~ledger ~accounts
-        ~signer ~fee ~fee_payer_pk ~fee_token ?memo ?valid_until ?nonce body =
-      let memo =
-        match memo with
-        | Some memo ->
-            memo
-        | None ->
-            Signed_command_memo.create_by_digesting_string_exn
-              (Test_util.arbitrary_string
-                 ~len:Signed_command_memo.max_digestible_string_length)
-      in
-      Array.iter accounts ~f:(fun account ->
-          Ledger.create_new_account_exn ledger
-            (Account.identifier account)
-            account) ;
-      let get_account aid =
-        Option.bind
-          (Ledger.location_of_account ledger aid)
-          ~f:(Ledger.get ledger)
-      in
-      let nonce =
-        match nonce with
-        | Some nonce ->
-            nonce
-        | None -> (
-            match get_account (Account_id.create fee_payer_pk fee_token) with
-            | Some { nonce; _ } ->
-                nonce
-            | None ->
-                failwith
-                  "Could not infer a valid nonce for this test. Provide one \
-                   explicitly" )
-      in
-      let payload =
-        Signed_command.Payload.create ~fee ~fee_payer_pk ~fee_token ~nonce
-          ~valid_until ~memo ~body
-      in
-      let signer = Signature_lib.Keypair.of_private_key_exn signer in
-      let user_command = Signed_command.sign signer payload in
-      let next_available_token = Ledger.next_available_token ledger in
-      test_transaction ~constraint_constants ledger
-        (Command (Signed_command user_command)) ;
-      let fee_payer = Signed_command.Payload.fee_payer payload in
-      let source =
-        Signed_command.Payload.source ~next_available_token payload
-      in
-      let receiver =
-        Signed_command.Payload.receiver ~next_available_token payload
-      in
-      let fee_payer_account = get_account fee_payer in
-      let source_account = get_account source in
-      let receiver_account = get_account receiver in
-      ( `Fee_payer_account fee_payer_account
-      , `Source_account source_account
-      , `Receiver_account receiver_account )
-
-    let random_int_incl l u = Quickcheck.random_value (Int.gen_incl l u)
-
-    let sub_amount amt bal = Option.value_exn (Balance.sub_amount bal amt)
-
-    let add_amount amt bal = Option.value_exn (Balance.add_amount bal amt)
-
-    let sub_fee fee = sub_amount (Amount.of_fee fee)
-
-    let%test_unit "transfer non-default tokens to a new account: fails but \
-                   charges fee" =
-      Test_util.with_randomness 123456789 (fun () ->
-          Ledger.with_ledger ~depth:ledger_depth ~f:(fun ledger ->
-              let wallets = random_wallets ~n:2 () in
-              let signer = wallets.(0).private_key in
-              let fee_payer_pk = wallets.(0).account.public_key in
-              let source_pk = fee_payer_pk in
-              let receiver_pk = wallets.(1).account.public_key in
-              let fee_token = Token_id.default in
-              let token_id = Quickcheck.random_value Token_id.gen_non_default in
-              let accounts =
-                [| create_account fee_payer_pk fee_token 20_000_000_000
-                 ; create_account source_pk token_id 30_000_000_000
-                |]
-              in
-              let fee = Fee.of_int (random_int_incl 2 15 * 1_000_000_000) in
-              let amount =
-                Amount.of_int (random_int_incl 0 30 * 1_000_000_000)
-              in
-              let ( `Fee_payer_account fee_payer_account
-                  , `Source_account source_account
-                  , `Receiver_account receiver_account ) =
-                test_user_command_with_accounts ~constraint_constants ~ledger
-                  ~accounts ~signer ~fee ~fee_payer_pk ~fee_token
-                  (Payment { source_pk; receiver_pk; token_id; amount })
-              in
-              let fee_payer_account = Option.value_exn fee_payer_account in
-              let source_account = Option.value_exn source_account in
-              let expected_fee_payer_balance =
-                accounts.(0).balance |> sub_fee fee
-              in
-              assert (
-                Balance.equal fee_payer_account.balance
-                  expected_fee_payer_balance ) ;
-              assert (Balance.equal accounts.(1).balance source_account.balance) ;
-              assert (Option.is_none receiver_account)))
-
-    let%test_unit "transfer non-default tokens to an existing account" =
-      Test_util.with_randomness 123456789 (fun () ->
-          Ledger.with_ledger ~depth:ledger_depth ~f:(fun ledger ->
-              let wallets = random_wallets ~n:2 () in
-              let signer = wallets.(0).private_key in
-              let fee_payer_pk = wallets.(0).account.public_key in
-              let source_pk = fee_payer_pk in
-              let receiver_pk = wallets.(1).account.public_key in
-              let fee_token = Token_id.default in
-              let token_id = Quickcheck.random_value Token_id.gen_non_default in
-              let accounts =
-                [| create_account fee_payer_pk fee_token 20_000_000_000
-                 ; create_account source_pk token_id 30_000_000_000
-                 ; create_account receiver_pk token_id 0
-                |]
-              in
-              let fee = Fee.of_int (random_int_incl 2 15 * 1_000_000_000) in
-              let amount =
-                Amount.of_int (random_int_incl 0 30 * 1_000_000_000)
-              in
-              let ( `Fee_payer_account fee_payer_account
-                  , `Source_account source_account
-                  , `Receiver_account receiver_account ) =
-                test_user_command_with_accounts ~constraint_constants ~ledger
-                  ~accounts ~signer ~fee ~fee_payer_pk ~fee_token
-                  (Payment { source_pk; receiver_pk; token_id; amount })
-              in
-              let fee_payer_account = Option.value_exn fee_payer_account in
-              let source_account = Option.value_exn source_account in
-              let receiver_account = Option.value_exn receiver_account in
-              let expected_fee_payer_balance =
-                accounts.(0).balance |> sub_fee fee
-              in
-              assert (
-                Balance.equal fee_payer_account.balance
-                  expected_fee_payer_balance ) ;
-              let expected_source_balance =
-                accounts.(1).balance |> sub_amount amount
-              in
-              assert (
-                Balance.equal source_account.balance expected_source_balance ) ;
-              let expected_receiver_balance =
-                accounts.(2).balance |> add_amount amount
-              in
-              assert (
-                Balance.equal receiver_account.balance expected_receiver_balance
-              )))
-
-    let%test_unit "insufficient account creation fee for non-default token \
-                   transfer" =
-      Test_util.with_randomness 123456789 (fun () ->
-          Ledger.with_ledger ~depth:ledger_depth ~f:(fun ledger ->
-              let wallets = random_wallets ~n:2 () in
-              let signer = wallets.(0).private_key in
-              let fee_payer_pk = wallets.(0).account.public_key in
-              let source_pk = fee_payer_pk in
-              let receiver_pk = wallets.(1).account.public_key in
-              let fee_token = Token_id.default in
-              let token_id = Quickcheck.random_value Token_id.gen_non_default in
-              let accounts =
-                [| create_account fee_payer_pk fee_token 20_000_000_000
-                 ; create_account source_pk token_id 30_000_000_000
-                |]
-              in
-              let fee = Fee.of_int 20_000_000_000 in
-              let amount =
-                Amount.of_int (random_int_incl 0 30 * 1_000_000_000)
-              in
-              let ( `Fee_payer_account fee_payer_account
-                  , `Source_account source_account
-                  , `Receiver_account receiver_account ) =
-                test_user_command_with_accounts ~constraint_constants ~ledger
-                  ~accounts ~signer ~fee ~fee_payer_pk ~fee_token
-                  (Payment { source_pk; receiver_pk; token_id; amount })
-              in
-              let fee_payer_account = Option.value_exn fee_payer_account in
-              let source_account = Option.value_exn source_account in
-              let expected_fee_payer_balance =
-                accounts.(0).balance |> sub_fee fee
-              in
-              assert (
-                Balance.equal fee_payer_account.balance
-                  expected_fee_payer_balance ) ;
-              let expected_source_balance = accounts.(1).balance in
-              assert (
-                Balance.equal source_account.balance expected_source_balance ) ;
-              assert (Option.is_none receiver_account)))
-
-    let%test_unit "insufficient source balance for non-default token transfer" =
-      Test_util.with_randomness 123456789 (fun () ->
-          Ledger.with_ledger ~depth:ledger_depth ~f:(fun ledger ->
-              let wallets = random_wallets ~n:2 () in
-              let signer = wallets.(0).private_key in
-              let fee_payer_pk = wallets.(0).account.public_key in
-              let source_pk = fee_payer_pk in
-              let receiver_pk = wallets.(1).account.public_key in
-              let fee_token = Token_id.default in
-              let token_id = Quickcheck.random_value Token_id.gen_non_default in
-              let accounts =
-                [| create_account fee_payer_pk fee_token 20_000_000_000
-                 ; create_account source_pk token_id 30_000_000_000
-                |]
-              in
-              let fee = Fee.of_int (random_int_incl 2 15 * 1_000_000_000) in
-              let amount = Amount.of_int 40_000_000_000 in
-              let ( `Fee_payer_account fee_payer_account
-                  , `Source_account source_account
-                  , `Receiver_account receiver_account ) =
-                test_user_command_with_accounts ~constraint_constants ~ledger
-                  ~accounts ~signer ~fee ~fee_payer_pk ~fee_token
-                  (Payment { source_pk; receiver_pk; token_id; amount })
-              in
-              let fee_payer_account = Option.value_exn fee_payer_account in
-              let source_account = Option.value_exn source_account in
-              let expected_fee_payer_balance =
-                accounts.(0).balance |> sub_fee fee
-              in
-              assert (
-                Balance.equal fee_payer_account.balance
-                  expected_fee_payer_balance ) ;
-              let expected_source_balance = accounts.(1).balance in
-              assert (
-                Balance.equal source_account.balance expected_source_balance ) ;
-              assert (Option.is_none receiver_account)))
-
-    let%test_unit "transfer non-existing source" =
-      Test_util.with_randomness 123456789 (fun () ->
-          Ledger.with_ledger ~depth:ledger_depth ~f:(fun ledger ->
-              let wallets = random_wallets ~n:2 () in
-              let signer = wallets.(0).private_key in
-              let fee_payer_pk = wallets.(0).account.public_key in
-              let source_pk = fee_payer_pk in
-              let receiver_pk = wallets.(1).account.public_key in
-              let fee_token = Token_id.default in
-              let token_id = Quickcheck.random_value Token_id.gen_non_default in
-              let accounts =
-                [| create_account fee_payer_pk fee_token 20_000_000_000 |]
-              in
-              let fee = Fee.of_int (random_int_incl 2 15 * 1_000_000_000) in
-              let amount = Amount.of_int 20_000_000_000 in
-              let ( `Fee_payer_account fee_payer_account
-                  , `Source_account source_account
-                  , `Receiver_account receiver_account ) =
-                test_user_command_with_accounts ~constraint_constants ~ledger
-                  ~accounts ~signer ~fee ~fee_payer_pk ~fee_token
-                  (Payment { source_pk; receiver_pk; token_id; amount })
-              in
-              let fee_payer_account = Option.value_exn fee_payer_account in
-              let expected_fee_payer_balance =
-                accounts.(0).balance |> sub_fee fee
-              in
-              assert (
-                Balance.equal fee_payer_account.balance
-                  expected_fee_payer_balance ) ;
-              assert (Option.is_none source_account) ;
-              assert (Option.is_none receiver_account)))
-
-    let%test_unit "payment predicate failure" =
-      Test_util.with_randomness 123456789 (fun () ->
-          Ledger.with_ledger ~depth:ledger_depth ~f:(fun ledger ->
-              let wallets = random_wallets ~n:3 () in
-              let signer = wallets.(0).private_key in
-              let fee_payer_pk = wallets.(0).account.public_key in
-              let source_pk = wallets.(1).account.public_key in
-              let receiver_pk = wallets.(2).account.public_key in
-              let fee_token = Token_id.default in
-              let token_id = Quickcheck.random_value Token_id.gen_non_default in
-              let accounts =
-                [| create_account fee_payer_pk fee_token 20_000_000_000
-                 ; create_account source_pk token_id 30_000_000_000
-                |]
-              in
-              let fee = Fee.of_int (random_int_incl 2 15 * 1_000_000_000) in
-              let amount = Amount.of_int 20_000_000_000 in
-              let ( `Fee_payer_account fee_payer_account
-                  , `Source_account source_account
-                  , `Receiver_account receiver_account ) =
-                test_user_command_with_accounts ~constraint_constants ~ledger
-                  ~accounts ~signer ~fee ~fee_payer_pk ~fee_token
-                  (Payment { source_pk; receiver_pk; token_id; amount })
-              in
-              let fee_payer_account = Option.value_exn fee_payer_account in
-              let source_account = Option.value_exn source_account in
-              let expected_fee_payer_balance =
-                accounts.(0).balance |> sub_fee fee
-              in
-              assert (
-                Balance.equal fee_payer_account.balance
-                  expected_fee_payer_balance ) ;
-              let expected_source_balance = accounts.(1).balance in
-              assert (
-                Balance.equal source_account.balance expected_source_balance ) ;
-              assert (Option.is_none receiver_account)))
-
-    let%test_unit "delegation predicate failure" =
-      Test_util.with_randomness 123456789 (fun () ->
-          Ledger.with_ledger ~depth:ledger_depth ~f:(fun ledger ->
-              let wallets = random_wallets ~n:3 () in
-              let signer = wallets.(0).private_key in
-              let fee_payer_pk = wallets.(0).account.public_key in
-              let source_pk = wallets.(1).account.public_key in
-              let receiver_pk = wallets.(2).account.public_key in
-              let fee_token = Token_id.default in
-              let token_id = Token_id.default in
-              let accounts =
-                [| create_account fee_payer_pk fee_token 20_000_000_000
-                 ; create_account source_pk token_id 30_000_000_000
-                 ; create_account receiver_pk token_id 30_000_000_000
-                |]
-              in
-              let fee = Fee.of_int (random_int_incl 2 15 * 1_000_000_000) in
-              let ( `Fee_payer_account fee_payer_account
-                  , `Source_account source_account
-                  , `Receiver_account receiver_account ) =
-                test_user_command_with_accounts ~constraint_constants ~ledger
-                  ~accounts ~signer ~fee ~fee_payer_pk ~fee_token
-                  (Stake_delegation
-                     (Set_delegate
-                        { delegator = source_pk; new_delegate = receiver_pk }))
-              in
-              let fee_payer_account = Option.value_exn fee_payer_account in
-              let source_account = Option.value_exn source_account in
-              let expected_fee_payer_balance =
-                accounts.(0).balance |> sub_fee fee
-              in
-              assert (
-                Balance.equal fee_payer_account.balance
-                  expected_fee_payer_balance ) ;
-              assert (
-                Public_key.Compressed.equal
-                  (Option.value_exn source_account.delegate)
-                  source_pk ) ;
-              assert (Option.is_some receiver_account)))
-
-    let%test_unit "delegation delegatee does not exist" =
-      Test_util.with_randomness 123456789 (fun () ->
-          Ledger.with_ledger ~depth:ledger_depth ~f:(fun ledger ->
-              let wallets = random_wallets ~n:2 () in
-              let signer = wallets.(0).private_key in
-              let fee_payer_pk = wallets.(0).account.public_key in
-              let source_pk = fee_payer_pk in
-              let receiver_pk = wallets.(1).account.public_key in
-              let fee_token = Token_id.default in
-              let accounts =
-                [| create_account fee_payer_pk fee_token 20_000_000_000 |]
-              in
-              let fee = Fee.of_int (random_int_incl 2 15 * 1_000_000_000) in
-              let ( `Fee_payer_account fee_payer_account
-                  , `Source_account source_account
-                  , `Receiver_account receiver_account ) =
-                test_user_command_with_accounts ~constraint_constants ~ledger
-                  ~accounts ~signer ~fee ~fee_payer_pk ~fee_token
-                  (Stake_delegation
-                     (Set_delegate
-                        { delegator = source_pk; new_delegate = receiver_pk }))
-              in
-              let fee_payer_account = Option.value_exn fee_payer_account in
-              let source_account = Option.value_exn source_account in
-              let expected_fee_payer_balance =
-                accounts.(0).balance |> sub_fee fee
-              in
-              assert (
-                Balance.equal fee_payer_account.balance
-                  expected_fee_payer_balance ) ;
-              assert (
-                Public_key.Compressed.equal
-                  (Option.value_exn source_account.delegate)
-                  source_pk ) ;
-              assert (Option.is_none receiver_account)))
-
-    let%test_unit "delegation delegator does not exist" =
-      Test_util.with_randomness 123456789 (fun () ->
-          Ledger.with_ledger ~depth:ledger_depth ~f:(fun ledger ->
-              let wallets = random_wallets ~n:3 () in
-              let signer = wallets.(0).private_key in
-              let fee_payer_pk = wallets.(0).account.public_key in
-              let source_pk = wallets.(1).account.public_key in
-              let receiver_pk = wallets.(2).account.public_key in
-              let fee_token = Token_id.default in
-              let token_id = Token_id.default in
-              let accounts =
-                [| create_account fee_payer_pk fee_token 20_000_000_000
-                 ; create_account receiver_pk token_id 30_000_000_000
-                |]
-              in
-              let fee = Fee.of_int (random_int_incl 2 15 * 1_000_000_000) in
-              let ( `Fee_payer_account fee_payer_account
-                  , `Source_account source_account
-                  , `Receiver_account receiver_account ) =
-                test_user_command_with_accounts ~constraint_constants ~ledger
-                  ~accounts ~signer ~fee ~fee_payer_pk ~fee_token
-                  (Stake_delegation
-                     (Set_delegate
-                        { delegator = source_pk; new_delegate = receiver_pk }))
-              in
-              let fee_payer_account = Option.value_exn fee_payer_account in
-              let expected_fee_payer_balance =
-                accounts.(0).balance |> sub_fee fee
-              in
-              assert (
-                Balance.equal fee_payer_account.balance
-                  expected_fee_payer_balance ) ;
-              assert (Option.is_none source_account) ;
-              assert (Option.is_some receiver_account)))
-
-    let%test_unit "timed account - transactions" =
-      Test_util.with_randomness 123456789 (fun () ->
-          let wallets = random_wallets ~n:3 () in
-          let sender = wallets.(0) in
-          let receivers = Array.to_list wallets |> List.tl_exn in
-          let txns_per_receiver = 2 in
-          let amount = 8_000_000_000 in
-          let txn_fee = 2_000_000_000 in
-          let memo =
-            Signed_command_memo.create_by_digesting_string_exn
-              (Test_util.arbitrary_string
-                 ~len:Signed_command_memo.max_digestible_string_length)
-          in
-          let balance = Balance.of_int 100_000_000_000_000 in
-          let initial_minimum_balance = Balance.of_int 80_000_000_000_000 in
-          let cliff_time = Global_slot.of_int 1000 in
-          let cliff_amount = Amount.of_int 10000 in
-          let vesting_period = Global_slot.of_int 10 in
-          let vesting_increment = Amount.of_int 1 in
-          let txn_global_slot = Global_slot.of_int 1002 in
-          let sender =
-            { sender with
-              account =
-                Or_error.ok_exn
-                @@ Account.create_timed
-                     (Account.identifier sender.account)
-                     balance ~initial_minimum_balance ~cliff_time ~cliff_amount
-                     ~vesting_period ~vesting_increment
-            }
-          in
-          Ledger.with_ledger ~depth:ledger_depth ~f:(fun ledger ->
-              let _, ucs =
-                let receiver_ids =
-                  List.init (List.length receivers) ~f:(( + ) 1)
-                in
-                let receivers =
-                  List.fold ~init:receiver_ids
-                    (List.init (txns_per_receiver - 1) ~f:Fn.id)
-                    ~f:(fun acc _ -> receiver_ids @ acc)
-                in
-                List.fold receivers ~init:(Account.Nonce.zero, [])
-                  ~f:(fun (nonce, txns) receiver ->
-                    let uc =
-                      user_command_with_wallet wallets ~sender:0 ~receiver
-                        amount (Fee.of_int txn_fee) ~fee_token:Token_id.default
-                        ~token:Token_id.default nonce memo
-                    in
-                    (Account.Nonce.succ nonce, txns @ [ uc ]))
-              in
-              Ledger.create_new_account_exn ledger
-                (Account.identifier sender.account)
-                sender.account ;
-              let () =
-                List.iter ucs ~f:(fun uc ->
-                    test_transaction ~constraint_constants ~txn_global_slot
-                      ledger (Transaction.Command (Signed_command uc)))
-              in
-              List.iter receivers ~f:(fun receiver ->
-                  check_balance
-                    (Account.identifier receiver.account)
-                    ((amount * txns_per_receiver) - account_fee)
-                    ledger) ;
-              check_balance
-                (Account.identifier sender.account)
-                ( Balance.to_int sender.account.balance
-                - (amount + txn_fee) * txns_per_receiver * List.length receivers
-                )
-                ledger))
-
-    let%test_unit "create own new token" =
-      Test_util.with_randomness 123456789 (fun () ->
-          Ledger.with_ledger ~depth:ledger_depth ~f:(fun ledger ->
-              let wallets = random_wallets ~n:1 () in
-              let signer = wallets.(0).private_key in
-              (* Fee payer is the new token owner. *)
-              let fee_payer_pk = wallets.(0).account.public_key in
-              let token_owner_pk = fee_payer_pk in
-              let fee_token = Token_id.default in
-              let accounts =
-                [| create_account fee_payer_pk fee_token 20_000_000_000 |]
-              in
-              let fee = Fee.of_int (random_int_incl 2 15 * 1_000_000_000) in
-              let ( `Fee_payer_account fee_payer_account
-                  , `Source_account token_owner_account
-                  , `Receiver_account _also_token_owner_account ) =
-                test_user_command_with_accounts ~constraint_constants ~ledger
-                  ~accounts ~signer ~fee ~fee_payer_pk ~fee_token
-                  (Create_new_token
-                     { token_owner_pk; disable_new_accounts = false })
-              in
-              let fee_payer_account = Option.value_exn fee_payer_account in
-              let token_owner_account = Option.value_exn token_owner_account in
-              let expected_fee_payer_balance =
-                accounts.(0).balance |> sub_fee fee
-                |> sub_fee constraint_constants.account_creation_fee
-              in
-              assert (
-                Balance.equal fee_payer_account.balance
-                  expected_fee_payer_balance ) ;
-              assert (Balance.(equal zero) token_owner_account.balance) ;
-              assert (Option.is_none token_owner_account.delegate) ;
-              assert (
-                Token_permissions.equal token_owner_account.token_permissions
-                  (Token_owned { disable_new_accounts = false }) )))
-
-    let%test_unit "create new token for a different pk" =
-      Test_util.with_randomness 123456789 (fun () ->
-          Ledger.with_ledger ~depth:ledger_depth ~f:(fun ledger ->
-              let wallets = random_wallets ~n:2 () in
-              let signer = wallets.(0).private_key in
-              (* Fee payer and new token owner are distinct. *)
-              let fee_payer_pk = wallets.(0).account.public_key in
-              let token_owner_pk = wallets.(1).account.public_key in
-              let fee_token = Token_id.default in
-              let accounts =
-                [| create_account fee_payer_pk fee_token 20_000_000_000 |]
-              in
-              let fee = Fee.of_int (random_int_incl 2 15 * 1_000_000_000) in
-              let ( `Fee_payer_account fee_payer_account
-                  , `Source_account token_owner_account
-                  , `Receiver_account _also_token_owner_account ) =
-                test_user_command_with_accounts ~constraint_constants ~ledger
-                  ~accounts ~signer ~fee ~fee_payer_pk ~fee_token
-                  (Create_new_token
-                     { token_owner_pk; disable_new_accounts = false })
-              in
-              let fee_payer_account = Option.value_exn fee_payer_account in
-              let token_owner_account = Option.value_exn token_owner_account in
-              let expected_fee_payer_balance =
-                accounts.(0).balance |> sub_fee fee
-                |> sub_fee constraint_constants.account_creation_fee
-              in
-              assert (
-                Balance.equal fee_payer_account.balance
-                  expected_fee_payer_balance ) ;
-              assert (Balance.(equal zero) token_owner_account.balance) ;
-              assert (Option.is_none token_owner_account.delegate) ;
-              assert (
-                Token_permissions.equal token_owner_account.token_permissions
-                  (Token_owned { disable_new_accounts = false }) )))
-
-    let%test_unit "create new token for a different pk new accounts disabled" =
-      Test_util.with_randomness 123456789 (fun () ->
-          Ledger.with_ledger ~depth:ledger_depth ~f:(fun ledger ->
-              let wallets = random_wallets ~n:2 () in
-              let signer = wallets.(0).private_key in
-              (* Fee payer and new token owner are distinct. *)
-              let fee_payer_pk = wallets.(0).account.public_key in
-              let token_owner_pk = wallets.(1).account.public_key in
-              let fee_token = Token_id.default in
-              let accounts =
-                [| create_account fee_payer_pk fee_token 20_000_000_000 |]
-              in
-              let fee = Fee.of_int (random_int_incl 2 15 * 1_000_000_000) in
-              let ( `Fee_payer_account fee_payer_account
-                  , `Source_account token_owner_account
-                  , `Receiver_account _also_token_owner_account ) =
-                test_user_command_with_accounts ~constraint_constants ~ledger
-                  ~accounts ~signer ~fee ~fee_payer_pk ~fee_token
-                  (Create_new_token
-                     { token_owner_pk; disable_new_accounts = true })
-              in
-              let fee_payer_account = Option.value_exn fee_payer_account in
-              let token_owner_account = Option.value_exn token_owner_account in
-              let expected_fee_payer_balance =
-                accounts.(0).balance |> sub_fee fee
-                |> sub_fee constraint_constants.account_creation_fee
-              in
-              assert (
-                Balance.equal fee_payer_account.balance
-                  expected_fee_payer_balance ) ;
-              assert (Balance.(equal zero) token_owner_account.balance) ;
-              assert (Option.is_none token_owner_account.delegate) ;
-              assert (
-                Token_permissions.equal token_owner_account.token_permissions
-                  (Token_owned { disable_new_accounts = true }) )))
-
-    let%test_unit "create own new token account" =
-      Test_util.with_randomness 123456789 (fun () ->
-          Ledger.with_ledger ~depth:ledger_depth ~f:(fun ledger ->
-              let wallets = random_wallets ~n:2 () in
-              let signer = wallets.(0).private_key in
-              (* Fee-payer and receiver are the same, token owner differs. *)
-              let fee_payer_pk = wallets.(0).account.public_key in
-              let token_owner_pk = wallets.(1).account.public_key in
-              let receiver_pk = fee_payer_pk in
-              let fee_token = Token_id.default in
-              let token_id = Quickcheck.random_value Token_id.gen_non_default in
-              let accounts =
-                [| create_account fee_payer_pk fee_token 20_000_000_000
-                 ; { (create_account token_owner_pk token_id 0) with
-                     token_permissions =
-                       Token_owned { disable_new_accounts = false }
-                   }
-                |]
-              in
-              let fee = Fee.of_int (random_int_incl 2 15 * 1_000_000_000) in
-              let ( `Fee_payer_account fee_payer_account
-                  , `Source_account token_owner_account
-                  , `Receiver_account receiver_account ) =
-                test_user_command_with_accounts ~constraint_constants ~ledger
-                  ~accounts ~signer ~fee ~fee_payer_pk ~fee_token
-                  (Create_token_account
-                     { token_owner_pk
-                     ; token_id
-                     ; receiver_pk
-                     ; account_disabled = false
-                     })
-              in
-              let fee_payer_account = Option.value_exn fee_payer_account in
-              let token_owner_account = Option.value_exn token_owner_account in
-              let receiver_account = Option.value_exn receiver_account in
-              let expected_fee_payer_balance =
-                accounts.(0).balance |> sub_fee fee
-                |> sub_fee constraint_constants.account_creation_fee
-              in
-              assert (
-                Balance.equal fee_payer_account.balance
-                  expected_fee_payer_balance ) ;
-              assert (Balance.(equal zero) token_owner_account.balance) ;
-              assert (Balance.(equal zero) receiver_account.balance) ;
-              assert (Option.is_none receiver_account.delegate) ;
-              assert (
-                Token_permissions.equal receiver_account.token_permissions
-                  (Not_owned { account_disabled = false }) )))
-
-    let%test_unit "create new token account for a different pk" =
-      Test_util.with_randomness 123456789 (fun () ->
-          Ledger.with_ledger ~depth:ledger_depth ~f:(fun ledger ->
-              let wallets = random_wallets ~n:3 () in
-              let signer = wallets.(0).private_key in
-              (* Fee-payer, receiver, and token owner differ. *)
-              let fee_payer_pk = wallets.(0).account.public_key in
-              let token_owner_pk = wallets.(1).account.public_key in
-              let receiver_pk = wallets.(2).account.public_key in
-              let fee_token = Token_id.default in
-              let token_id = Quickcheck.random_value Token_id.gen_non_default in
-              let accounts =
-                [| create_account fee_payer_pk fee_token 20_000_000_000
-                 ; { (create_account token_owner_pk token_id 0) with
-                     token_permissions =
-                       Token_owned { disable_new_accounts = false }
-                   }
-                |]
-              in
-              let fee = Fee.of_int (random_int_incl 2 15 * 1_000_000_000) in
-              let ( `Fee_payer_account fee_payer_account
-                  , `Source_account token_owner_account
-                  , `Receiver_account receiver_account ) =
-                test_user_command_with_accounts ~constraint_constants ~ledger
-                  ~accounts ~signer ~fee ~fee_payer_pk ~fee_token
-                  (Create_token_account
-                     { token_owner_pk
-                     ; token_id
-                     ; receiver_pk
-                     ; account_disabled = false
-                     })
-              in
-              let fee_payer_account = Option.value_exn fee_payer_account in
-              let token_owner_account = Option.value_exn token_owner_account in
-              let receiver_account = Option.value_exn receiver_account in
-              let expected_fee_payer_balance =
-                accounts.(0).balance |> sub_fee fee
-                |> sub_fee constraint_constants.account_creation_fee
-              in
-              assert (
-                Balance.equal fee_payer_account.balance
-                  expected_fee_payer_balance ) ;
-              assert (Balance.(equal zero) token_owner_account.balance) ;
-              assert (Balance.(equal zero) receiver_account.balance) ;
-              assert (Option.is_none receiver_account.delegate) ;
-              assert (
-                Token_permissions.equal receiver_account.token_permissions
-                  (Not_owned { account_disabled = false }) )))
-
-    let%test_unit "create new token account for a different pk in a locked \
-                   token" =
-      Test_util.with_randomness 123456789 (fun () ->
-          Ledger.with_ledger ~depth:ledger_depth ~f:(fun ledger ->
-              let wallets = random_wallets ~n:2 () in
-              let signer = wallets.(0).private_key in
-              (* Fee-payer and token owner are the same, receiver differs. *)
-              let fee_payer_pk = wallets.(0).account.public_key in
-              let token_owner_pk = fee_payer_pk in
-              let receiver_pk = wallets.(1).account.public_key in
-              let fee_token = Token_id.default in
-              let token_id = Quickcheck.random_value Token_id.gen_non_default in
-              let accounts =
-                [| create_account fee_payer_pk fee_token 20_000_000_000
-                 ; { (create_account token_owner_pk token_id 0) with
-                     token_permissions =
-                       Token_owned { disable_new_accounts = true }
-                   }
-                |]
-              in
-              let fee = Fee.of_int (random_int_incl 2 15 * 1_000_000_000) in
-              let ( `Fee_payer_account fee_payer_account
-                  , `Source_account token_owner_account
-                  , `Receiver_account receiver_account ) =
-                test_user_command_with_accounts ~constraint_constants ~ledger
-                  ~accounts ~signer ~fee ~fee_payer_pk ~fee_token
-                  (Create_token_account
-                     { token_owner_pk
-                     ; token_id
-                     ; receiver_pk
-                     ; account_disabled = false
-                     })
-              in
-              let fee_payer_account = Option.value_exn fee_payer_account in
-              let token_owner_account = Option.value_exn token_owner_account in
-              let receiver_account = Option.value_exn receiver_account in
-              let expected_fee_payer_balance =
-                accounts.(0).balance |> sub_fee fee
-                |> sub_fee constraint_constants.account_creation_fee
-              in
-              assert (
-                Balance.equal fee_payer_account.balance
-                  expected_fee_payer_balance ) ;
-              assert (Balance.(equal zero) token_owner_account.balance) ;
-              assert (Balance.(equal zero) receiver_account.balance) ;
-              assert (Option.is_none receiver_account.delegate) ;
-              assert (
-                Token_permissions.equal receiver_account.token_permissions
-                  (Not_owned { account_disabled = false }) )))
-
-    let%test_unit "create new own locked token account in a locked token" =
-      Test_util.with_randomness 123456789 (fun () ->
-          Ledger.with_ledger ~depth:ledger_depth ~f:(fun ledger ->
-              let wallets = random_wallets ~n:2 () in
-              let signer = wallets.(0).private_key in
-              (* Fee-payer and receiver are the same, token owner differs. *)
-              let fee_payer_pk = wallets.(0).account.public_key in
-              let token_owner_pk = wallets.(1).account.public_key in
-              let receiver_pk = fee_payer_pk in
-              let fee_token = Token_id.default in
-              let token_id = Quickcheck.random_value Token_id.gen_non_default in
-              let accounts =
-                [| create_account fee_payer_pk fee_token 20_000_000_000
-                 ; { (create_account token_owner_pk token_id 0) with
-                     token_permissions =
-                       Token_owned { disable_new_accounts = true }
-                   }
-                |]
-              in
-              let fee = Fee.of_int (random_int_incl 2 15 * 1_000_000_000) in
-              let ( `Fee_payer_account fee_payer_account
-                  , `Source_account token_owner_account
-                  , `Receiver_account receiver_account ) =
-                test_user_command_with_accounts ~constraint_constants ~ledger
-                  ~accounts ~signer ~fee ~fee_payer_pk ~fee_token
-                  (Create_token_account
-                     { token_owner_pk
-                     ; token_id
-                     ; receiver_pk
-                     ; account_disabled = true
-                     })
-              in
-              let fee_payer_account = Option.value_exn fee_payer_account in
-              let token_owner_account = Option.value_exn token_owner_account in
-              let receiver_account = Option.value_exn receiver_account in
-              let expected_fee_payer_balance =
-                accounts.(0).balance |> sub_fee fee
-                |> sub_fee constraint_constants.account_creation_fee
-              in
-              assert (
-                Balance.equal fee_payer_account.balance
-                  expected_fee_payer_balance ) ;
-              assert (Balance.(equal zero) token_owner_account.balance) ;
-              assert (Balance.(equal zero) receiver_account.balance) ;
-              assert (Option.is_none receiver_account.delegate) ;
-              assert (
-                Token_permissions.equal receiver_account.token_permissions
-                  (Not_owned { account_disabled = true }) )))
-
-    let%test_unit "create new token account fails for locked token, non-owner \
-                   fee-payer" =
-      Test_util.with_randomness 123456789 (fun () ->
-          Ledger.with_ledger ~depth:ledger_depth ~f:(fun ledger ->
-              let wallets = random_wallets ~n:3 () in
-              let signer = wallets.(0).private_key in
-              (* Fee-payer, receiver, and token owner differ. *)
-              let fee_payer_pk = wallets.(0).account.public_key in
-              let token_owner_pk = wallets.(1).account.public_key in
-              let receiver_pk = wallets.(2).account.public_key in
-              let fee_token = Token_id.default in
-              let token_id = Quickcheck.random_value Token_id.gen_non_default in
-              let accounts =
-                [| create_account fee_payer_pk fee_token 20_000_000_000
-                 ; { (create_account token_owner_pk token_id 0) with
-                     token_permissions =
-                       Token_owned { disable_new_accounts = true }
-                   }
-                |]
-              in
-              let fee = Fee.of_int (random_int_incl 2 15 * 1_000_000_000) in
-              let ( `Fee_payer_account fee_payer_account
-                  , `Source_account token_owner_account
-                  , `Receiver_account receiver_account ) =
-                test_user_command_with_accounts ~constraint_constants ~ledger
-                  ~accounts ~signer ~fee ~fee_payer_pk ~fee_token
-                  (Create_token_account
-                     { token_owner_pk
-                     ; token_id
-                     ; receiver_pk
-                     ; account_disabled = false
-                     })
-              in
-              let fee_payer_account = Option.value_exn fee_payer_account in
-              let token_owner_account = Option.value_exn token_owner_account in
-              let expected_fee_payer_balance =
-                accounts.(0).balance |> sub_fee fee
-              in
-              assert (
-                Balance.equal fee_payer_account.balance
-                  expected_fee_payer_balance ) ;
-              assert (Balance.(equal zero) token_owner_account.balance) ;
-              assert (Option.is_none receiver_account)))
-
-    let%test_unit "create new locked token account fails for unlocked token, \
-                   non-owner fee-payer" =
-      Test_util.with_randomness 123456789 (fun () ->
-          Ledger.with_ledger ~depth:ledger_depth ~f:(fun ledger ->
-              let wallets = random_wallets ~n:3 () in
-              let signer = wallets.(0).private_key in
-              (* Fee-payer, receiver, and token owner differ. *)
-              let fee_payer_pk = wallets.(0).account.public_key in
-              let token_owner_pk = wallets.(1).account.public_key in
-              let receiver_pk = wallets.(2).account.public_key in
-              let fee_token = Token_id.default in
-              let token_id = Quickcheck.random_value Token_id.gen_non_default in
-              let accounts =
-                [| create_account fee_payer_pk fee_token 20_000_000_000
-                 ; { (create_account token_owner_pk token_id 0) with
-                     token_permissions =
-                       Token_owned { disable_new_accounts = false }
-                   }
-                |]
-              in
-              let fee = Fee.of_int (random_int_incl 2 15 * 1_000_000_000) in
-              let ( `Fee_payer_account fee_payer_account
-                  , `Source_account token_owner_account
-                  , `Receiver_account receiver_account ) =
-                test_user_command_with_accounts ~constraint_constants ~ledger
-                  ~accounts ~signer ~fee ~fee_payer_pk ~fee_token
-                  (Create_token_account
-                     { token_owner_pk
-                     ; token_id
-                     ; receiver_pk
-                     ; account_disabled = true
-                     })
-              in
-              let fee_payer_account = Option.value_exn fee_payer_account in
-              let token_owner_account = Option.value_exn token_owner_account in
-              let expected_fee_payer_balance =
-                accounts.(0).balance |> sub_fee fee
-              in
-              assert (
-                Balance.equal fee_payer_account.balance
-                  expected_fee_payer_balance ) ;
-              assert (Balance.(equal zero) token_owner_account.balance) ;
-              assert (Option.is_none receiver_account)))
-
-    let%test_unit "create new token account fails if account exists" =
-      Test_util.with_randomness 123456789 (fun () ->
-          Ledger.with_ledger ~depth:ledger_depth ~f:(fun ledger ->
-              let wallets = random_wallets ~n:3 () in
-              let signer = wallets.(0).private_key in
-              (* Fee-payer, receiver, and token owner differ. *)
-              let fee_payer_pk = wallets.(0).account.public_key in
-              let token_owner_pk = wallets.(1).account.public_key in
-              let receiver_pk = wallets.(2).account.public_key in
-              let fee_token = Token_id.default in
-              let token_id = Quickcheck.random_value Token_id.gen_non_default in
-              let accounts =
-                [| create_account fee_payer_pk fee_token 20_000_000_000
-                 ; { (create_account token_owner_pk token_id 0) with
-                     token_permissions =
-                       Token_owned { disable_new_accounts = false }
-                   }
-                 ; create_account receiver_pk token_id 0
-                |]
-              in
-              let fee = Fee.of_int (random_int_incl 2 15 * 1_000_000_000) in
-              let ( `Fee_payer_account fee_payer_account
-                  , `Source_account token_owner_account
-                  , `Receiver_account receiver_account ) =
-                test_user_command_with_accounts ~constraint_constants ~ledger
-                  ~accounts ~signer ~fee ~fee_payer_pk ~fee_token
-                  (Create_token_account
-                     { token_owner_pk
-                     ; token_id
-                     ; receiver_pk
-                     ; account_disabled = false
-                     })
-              in
-              let fee_payer_account = Option.value_exn fee_payer_account in
-              let token_owner_account = Option.value_exn token_owner_account in
-              let receiver_account = Option.value_exn receiver_account in
-              (* No account creation fee: the command fails. *)
-              let expected_fee_payer_balance =
-                accounts.(0).balance |> sub_fee fee
-              in
-              assert (
-                Balance.equal fee_payer_account.balance
-                  expected_fee_payer_balance ) ;
-              assert (Balance.(equal zero) token_owner_account.balance) ;
-              assert (Balance.(equal zero) receiver_account.balance)))
-
-    let%test_unit "create new token account fails if receiver is token owner" =
-      Test_util.with_randomness 123456789 (fun () ->
-          Ledger.with_ledger ~depth:ledger_depth ~f:(fun ledger ->
-              let wallets = random_wallets ~n:2 () in
-              let signer = wallets.(0).private_key in
-              (* Receiver and token owner are the same, fee-payer differs. *)
-              let fee_payer_pk = wallets.(0).account.public_key in
-              let token_owner_pk = wallets.(1).account.public_key in
-              let receiver_pk = token_owner_pk in
-              let fee_token = Token_id.default in
-              let token_id = Quickcheck.random_value Token_id.gen_non_default in
-              let accounts =
-                [| create_account fee_payer_pk fee_token 20_000_000_000
-                 ; { (create_account token_owner_pk token_id 0) with
-                     token_permissions =
-                       Token_owned { disable_new_accounts = false }
-                   }
-                |]
-              in
-              let fee = Fee.of_int (random_int_incl 2 15 * 1_000_000_000) in
-              let ( `Fee_payer_account fee_payer_account
-                  , `Source_account token_owner_account
-                  , `Receiver_account receiver_account ) =
-                test_user_command_with_accounts ~constraint_constants ~ledger
-                  ~accounts ~signer ~fee ~fee_payer_pk ~fee_token
-                  (Create_token_account
-                     { token_owner_pk
-                     ; token_id
-                     ; receiver_pk
-                     ; account_disabled = false
-                     })
-              in
-              let fee_payer_account = Option.value_exn fee_payer_account in
-              let token_owner_account = Option.value_exn token_owner_account in
-              let receiver_account = Option.value_exn receiver_account in
-              (* No account creation fee: the command fails. *)
-              let expected_fee_payer_balance =
-                accounts.(0).balance |> sub_fee fee
-              in
-              assert (
-                Balance.equal fee_payer_account.balance
-                  expected_fee_payer_balance ) ;
-              assert (Balance.(equal zero) token_owner_account.balance) ;
-              assert (Balance.(equal zero) receiver_account.balance)))
-
-    let%test_unit "create new token account fails if claimed token owner \
-                   doesn't own the token" =
-      Test_util.with_randomness 123456789 (fun () ->
-          Ledger.with_ledger ~depth:ledger_depth ~f:(fun ledger ->
-              let wallets = random_wallets ~n:3 () in
-              let signer = wallets.(0).private_key in
-              (* Fee-payer, receiver, and token owner differ. *)
-              let fee_payer_pk = wallets.(0).account.public_key in
-              let token_owner_pk = wallets.(1).account.public_key in
-              let receiver_pk = wallets.(2).account.public_key in
-              let fee_token = Token_id.default in
-              let token_id = Quickcheck.random_value Token_id.gen_non_default in
-              let accounts =
-                [| create_account fee_payer_pk fee_token 20_000_000_000
-                 ; create_account token_owner_pk token_id 0
-                |]
-              in
-              let fee = Fee.of_int (random_int_incl 2 15 * 1_000_000_000) in
-              let ( `Fee_payer_account fee_payer_account
-                  , `Source_account token_owner_account
-                  , `Receiver_account receiver_account ) =
-                test_user_command_with_accounts ~constraint_constants ~ledger
-                  ~accounts ~signer ~fee ~fee_payer_pk ~fee_token
-                  (Create_token_account
-                     { token_owner_pk
-                     ; token_id
-                     ; receiver_pk
-                     ; account_disabled = false
-                     })
-              in
-              let fee_payer_account = Option.value_exn fee_payer_account in
-              let token_owner_account = Option.value_exn token_owner_account in
-              (* No account creation fee: the command fails. *)
-              let expected_fee_payer_balance =
-                accounts.(0).balance |> sub_fee fee
-              in
-              assert (
-                Balance.equal fee_payer_account.balance
-                  expected_fee_payer_balance ) ;
-              assert (Balance.(equal zero) token_owner_account.balance) ;
-              assert (Option.is_none receiver_account)))
-
-    let%test_unit "create new token account fails if claimed token owner is \
-                   also the account creation target and does not exist" =
-      Test_util.with_randomness 123456789 (fun () ->
-          Ledger.with_ledger ~depth:ledger_depth ~f:(fun ledger ->
-              let wallets = random_wallets ~n:3 () in
-              let signer = wallets.(0).private_key in
-              (* Fee-payer, receiver, and token owner are the same. *)
-              let fee_payer_pk = wallets.(0).account.public_key in
-              let fee_token = Token_id.default in
-              let token_id = Quickcheck.random_value Token_id.gen_non_default in
-              let accounts =
-                [| create_account fee_payer_pk fee_token 20_000_000_000 |]
-              in
-              let fee = Fee.of_int (random_int_incl 2 15 * 1_000_000_000) in
-              let ( `Fee_payer_account fee_payer_account
-                  , `Source_account token_owner_account
-                  , `Receiver_account receiver_account ) =
-                test_user_command_with_accounts ~constraint_constants ~ledger
-                  ~accounts ~signer ~fee ~fee_payer_pk ~fee_token
-                  (Create_token_account
-                     { token_owner_pk = fee_payer_pk
-                     ; token_id
-                     ; receiver_pk = fee_payer_pk
-                     ; account_disabled = false
-                     })
-              in
-              let fee_payer_account = Option.value_exn fee_payer_account in
-              (* No account creation fee: the command fails. *)
-              let expected_fee_payer_balance =
-                accounts.(0).balance |> sub_fee fee
-              in
-              assert (
-                Balance.equal fee_payer_account.balance
-                  expected_fee_payer_balance ) ;
-              assert (Option.is_none token_owner_account) ;
-              assert (Option.is_none receiver_account)))
-
-    let%test_unit "create new token account works for default token" =
-      Test_util.with_randomness 123456789 (fun () ->
-          Ledger.with_ledger ~depth:ledger_depth ~f:(fun ledger ->
-              let wallets = random_wallets ~n:2 () in
-              let signer = wallets.(0).private_key in
-              (* Fee-payer and receiver are the same, token owner differs. *)
-              let fee_payer_pk = wallets.(0).account.public_key in
-              let token_owner_pk = fee_payer_pk in
-              let receiver_pk = wallets.(1).account.public_key in
-              let fee_token = Token_id.default in
-              let token_id = Token_id.default in
-              let accounts =
-                [| create_account fee_payer_pk fee_token 20_000_000_000 |]
-              in
-              let fee = Fee.of_int (random_int_incl 2 15 * 1_000_000_000) in
-              let ( `Fee_payer_account fee_payer_account
-                  , `Source_account _token_owner_account
-                  , `Receiver_account receiver_account ) =
-                test_user_command_with_accounts ~constraint_constants ~ledger
-                  ~accounts ~signer ~fee ~fee_payer_pk ~fee_token
-                  (Create_token_account
-                     { token_owner_pk
-                     ; token_id
-                     ; receiver_pk
-                     ; account_disabled = false
-                     })
-              in
-              let fee_payer_account = Option.value_exn fee_payer_account in
-              let receiver_account = Option.value_exn receiver_account in
-              let expected_fee_payer_balance =
-                accounts.(0).balance |> sub_fee fee
-                |> sub_fee constraint_constants.account_creation_fee
-              in
-              assert (
-                Balance.equal fee_payer_account.balance
-                  expected_fee_payer_balance ) ;
-              assert (Balance.(equal zero) receiver_account.balance) ;
-              assert (
-                Public_key.Compressed.equal receiver_pk
-                  (Option.value_exn receiver_account.delegate) ) ;
-              assert (
-                Token_permissions.equal receiver_account.token_permissions
-                  (Not_owned { account_disabled = false }) )))
-
-    let%test_unit "mint tokens in owner's account" =
-      Test_util.with_randomness 123456789 (fun () ->
-          Ledger.with_ledger ~depth:ledger_depth ~f:(fun ledger ->
-              let wallets = random_wallets ~n:1 () in
-              let signer = wallets.(0).private_key in
-              (* Fee-payer, receiver, and token owner are the same. *)
-              let fee_payer_pk = wallets.(0).account.public_key in
-              let token_owner_pk = fee_payer_pk in
-              let receiver_pk = fee_payer_pk in
-              let fee_token = Token_id.default in
-              let token_id = Quickcheck.random_value Token_id.gen_non_default in
-              let amount =
-                Amount.of_int (random_int_incl 2 15 * 1_000_000_000)
-              in
-              let accounts =
-                [| create_account fee_payer_pk fee_token 20_000_000_000
-                 ; { (create_account token_owner_pk token_id 0) with
-                     token_permissions =
-                       Token_owned { disable_new_accounts = false }
-                   }
-                |]
-              in
-              let fee = Fee.of_int (random_int_incl 2 15 * 1_000_000_000) in
-              let ( `Fee_payer_account fee_payer_account
-                  , `Source_account _token_owner_account
-                  , `Receiver_account receiver_account ) =
-                test_user_command_with_accounts ~constraint_constants ~ledger
-                  ~accounts ~signer ~fee ~fee_payer_pk ~fee_token
-                  (Mint_tokens { token_owner_pk; token_id; receiver_pk; amount })
-              in
-              let fee_payer_account = Option.value_exn fee_payer_account in
-              let receiver_account = Option.value_exn receiver_account in
-              let expected_fee_payer_balance =
-                accounts.(0).balance |> sub_fee fee
-              in
-              let expected_receiver_balance =
-                accounts.(1).balance |> add_amount amount
-              in
-              assert (
-                Balance.equal fee_payer_account.balance
-                  expected_fee_payer_balance ) ;
-              assert (
-                Balance.equal expected_receiver_balance receiver_account.balance
-              )))
-
-    let%test_unit "mint tokens in another pk's account" =
-      Test_util.with_randomness 123456789 (fun () ->
-          Ledger.with_ledger ~depth:ledger_depth ~f:(fun ledger ->
-              let wallets = random_wallets ~n:2 () in
-              let signer = wallets.(0).private_key in
-              (* Fee-payer and token owner are the same, receiver differs. *)
-              let fee_payer_pk = wallets.(0).account.public_key in
-              let token_owner_pk = fee_payer_pk in
-              let receiver_pk = wallets.(1).account.public_key in
-              let fee_token = Token_id.default in
-              let token_id = Quickcheck.random_value Token_id.gen_non_default in
-              let amount =
-                Amount.of_int (random_int_incl 2 15 * 1_000_000_000)
-              in
-              let accounts =
-                [| create_account fee_payer_pk fee_token 20_000_000_000
-                 ; { (create_account token_owner_pk token_id 0) with
-                     token_permissions =
-                       Token_owned { disable_new_accounts = false }
-                   }
-                 ; create_account receiver_pk token_id 0
-                |]
-              in
-              let fee = Fee.of_int (random_int_incl 2 15 * 1_000_000_000) in
-              let ( `Fee_payer_account fee_payer_account
-                  , `Source_account token_owner_account
-                  , `Receiver_account receiver_account ) =
-                test_user_command_with_accounts ~constraint_constants ~ledger
-                  ~accounts ~signer ~fee ~fee_payer_pk ~fee_token
-                  (Mint_tokens { token_owner_pk; token_id; receiver_pk; amount })
-              in
-              let fee_payer_account = Option.value_exn fee_payer_account in
-              let receiver_account = Option.value_exn receiver_account in
-              let token_owner_account = Option.value_exn token_owner_account in
-              let expected_fee_payer_balance =
-                accounts.(0).balance |> sub_fee fee
-              in
-              let expected_receiver_balance =
-                accounts.(2).balance |> add_amount amount
-              in
-              assert (
-                Balance.equal fee_payer_account.balance
-                  expected_fee_payer_balance ) ;
-              assert (
-                Balance.equal accounts.(1).balance token_owner_account.balance
-              ) ;
-              assert (
-                Balance.equal expected_receiver_balance receiver_account.balance
-              )))
-
-    let%test_unit "mint tokens fails if the claimed token owner is not the \
-                   token owner" =
-      Test_util.with_randomness 123456789 (fun () ->
-          Ledger.with_ledger ~depth:ledger_depth ~f:(fun ledger ->
-              let wallets = random_wallets ~n:2 () in
-              let signer = wallets.(0).private_key in
-              (* Fee-payer and token owner are the same, receiver differs. *)
-              let fee_payer_pk = wallets.(0).account.public_key in
-              let token_owner_pk = fee_payer_pk in
-              let receiver_pk = wallets.(1).account.public_key in
-              let fee_token = Token_id.default in
-              let token_id = Quickcheck.random_value Token_id.gen_non_default in
-              let amount =
-                Amount.of_int (random_int_incl 2 15 * 1_000_000_000)
-              in
-              let accounts =
-                [| create_account fee_payer_pk fee_token 20_000_000_000
-                 ; create_account token_owner_pk token_id 0
-                 ; create_account receiver_pk token_id 0
-                |]
-              in
-              let fee = Fee.of_int (random_int_incl 2 15 * 1_000_000_000) in
-              let ( `Fee_payer_account fee_payer_account
-                  , `Source_account token_owner_account
-                  , `Receiver_account receiver_account ) =
-                test_user_command_with_accounts ~constraint_constants ~ledger
-                  ~accounts ~signer ~fee ~fee_payer_pk ~fee_token
-                  (Mint_tokens { token_owner_pk; token_id; receiver_pk; amount })
-              in
-              let fee_payer_account = Option.value_exn fee_payer_account in
-              let receiver_account = Option.value_exn receiver_account in
-              let token_owner_account = Option.value_exn token_owner_account in
-              let expected_fee_payer_balance =
-                accounts.(0).balance |> sub_fee fee
-              in
-              assert (
-                Balance.equal fee_payer_account.balance
-                  expected_fee_payer_balance ) ;
-              assert (
-                Balance.equal accounts.(1).balance token_owner_account.balance
-              ) ;
-              assert (
-                Balance.equal accounts.(2).balance receiver_account.balance )))
-
-    let%test_unit "mint tokens fails if the token owner account is not present"
-        =
-      Test_util.with_randomness 123456789 (fun () ->
-          Ledger.with_ledger ~depth:ledger_depth ~f:(fun ledger ->
-              let wallets = random_wallets ~n:2 () in
-              let signer = wallets.(0).private_key in
-              (* Fee-payer and token owner are the same, receiver differs. *)
-              let fee_payer_pk = wallets.(0).account.public_key in
-              let token_owner_pk = fee_payer_pk in
-              let receiver_pk = wallets.(1).account.public_key in
-              let fee_token = Token_id.default in
-              let token_id = Quickcheck.random_value Token_id.gen_non_default in
-              let amount =
-                Amount.of_int (random_int_incl 2 15 * 1_000_000_000)
-              in
-              let accounts =
-                [| create_account fee_payer_pk fee_token 20_000_000_000
-                 ; create_account receiver_pk token_id 0
-                |]
-              in
-              let fee = Fee.of_int (random_int_incl 2 15 * 1_000_000_000) in
-              let ( `Fee_payer_account fee_payer_account
-                  , `Source_account token_owner_account
-                  , `Receiver_account receiver_account ) =
-                test_user_command_with_accounts ~constraint_constants ~ledger
-                  ~accounts ~signer ~fee ~fee_payer_pk ~fee_token
-                  (Mint_tokens { token_owner_pk; token_id; receiver_pk; amount })
-              in
-              let fee_payer_account = Option.value_exn fee_payer_account in
-              let receiver_account = Option.value_exn receiver_account in
-              let expected_fee_payer_balance =
-                accounts.(0).balance |> sub_fee fee
-              in
-              assert (
-                Balance.equal fee_payer_account.balance
-                  expected_fee_payer_balance ) ;
-              assert (Option.is_none token_owner_account) ;
-              assert (
-                Balance.equal accounts.(1).balance receiver_account.balance )))
-
-    let%test_unit "mint tokens fails if the fee-payer does not have permission \
-                   to mint" =
-      Test_util.with_randomness 123456789 (fun () ->
-          Ledger.with_ledger ~depth:ledger_depth ~f:(fun ledger ->
-              let wallets = random_wallets ~n:2 () in
-              let signer = wallets.(0).private_key in
-              (* Fee-payer and receiver are the same, token owner differs. *)
-              let fee_payer_pk = wallets.(0).account.public_key in
-              let token_owner_pk = wallets.(1).account.public_key in
-              let receiver_pk = fee_payer_pk in
-              let fee_token = Token_id.default in
-              let token_id = Quickcheck.random_value Token_id.gen_non_default in
-              let amount =
-                Amount.of_int (random_int_incl 2 15 * 1_000_000_000)
-              in
-              let accounts =
-                [| create_account fee_payer_pk fee_token 20_000_000_000
-                 ; { (create_account token_owner_pk token_id 0) with
-                     token_permissions =
-                       Token_owned { disable_new_accounts = false }
-                   }
-                 ; create_account receiver_pk token_id 0
-                |]
-              in
-              let fee = Fee.of_int (random_int_incl 2 15 * 1_000_000_000) in
-              let ( `Fee_payer_account fee_payer_account
-                  , `Source_account token_owner_account
-                  , `Receiver_account receiver_account ) =
-                test_user_command_with_accounts ~constraint_constants ~ledger
-                  ~accounts ~signer ~fee ~fee_payer_pk ~fee_token
-                  (Mint_tokens { token_owner_pk; token_id; receiver_pk; amount })
-              in
-              let fee_payer_account = Option.value_exn fee_payer_account in
-              let receiver_account = Option.value_exn receiver_account in
-              let token_owner_account = Option.value_exn token_owner_account in
-              let expected_fee_payer_balance =
-                accounts.(0).balance |> sub_fee fee
-              in
-              assert (
-                Balance.equal fee_payer_account.balance
-                  expected_fee_payer_balance ) ;
-              assert (
-                Balance.equal accounts.(1).balance token_owner_account.balance
-              ) ;
-              assert (
-                Balance.equal accounts.(2).balance receiver_account.balance )))
-
-    let%test_unit "mint tokens fails if the receiver account is not present" =
-      Test_util.with_randomness 123456789 (fun () ->
-          Ledger.with_ledger ~depth:ledger_depth ~f:(fun ledger ->
-              let wallets = random_wallets ~n:2 () in
-              let signer = wallets.(0).private_key in
-              (* Fee-payer and fee payer are the same, receiver differs. *)
-              let fee_payer_pk = wallets.(0).account.public_key in
-              let token_owner_pk = fee_payer_pk in
-              let receiver_pk = wallets.(1).account.public_key in
-              let fee_token = Token_id.default in
-              let token_id = Quickcheck.random_value Token_id.gen_non_default in
-              let amount =
-                Amount.of_int (random_int_incl 2 15 * 1_000_000_000)
-              in
-              let accounts =
-                [| create_account fee_payer_pk fee_token 20_000_000_000
-                 ; { (create_account token_owner_pk token_id 0) with
-                     token_permissions =
-                       Token_owned { disable_new_accounts = false }
-                   }
-                |]
-              in
-              let fee = Fee.of_int (random_int_incl 2 15 * 1_000_000_000) in
-              let ( `Fee_payer_account fee_payer_account
-                  , `Source_account token_owner_account
-                  , `Receiver_account receiver_account ) =
-                test_user_command_with_accounts ~constraint_constants ~ledger
-                  ~accounts ~signer ~fee ~fee_payer_pk ~fee_token
-                  (Mint_tokens { token_owner_pk; token_id; receiver_pk; amount })
-              in
-              let fee_payer_account = Option.value_exn fee_payer_account in
-              let token_owner_account = Option.value_exn token_owner_account in
-              let expected_fee_payer_balance =
-                accounts.(0).balance |> sub_fee fee
-              in
-              assert (
-                Balance.equal fee_payer_account.balance
-                  expected_fee_payer_balance ) ;
-              assert (
-                Balance.equal accounts.(1).balance token_owner_account.balance
-              ) ;
-              assert (Option.is_none receiver_account)))
-
-    let%test_unit "unchanged timings for fee transfers and coinbase" =
-      Test_util.with_randomness 123456789 (fun () ->
-          let receivers =
-            Array.init 2 ~f:(fun _ ->
-                Public_key.of_private_key_exn (Private_key.create ())
-                |> Public_key.compress)
-          in
-          let timed_account pk =
-            let account_id = Account_id.create pk Token_id.default in
-            let balance = Balance.of_int 100_000_000_000_000 in
-            let initial_minimum_balance = Balance.of_int 80_000_000_000 in
-            let cliff_time = Global_slot.of_int 2 in
-            let cliff_amount = Amount.of_int 5_000_000_000 in
-            let vesting_period = Global_slot.of_int 2 in
-            let vesting_increment = Amount.of_int 40_000_000_000 in
-            Or_error.ok_exn
-            @@ Account.create_timed account_id balance ~initial_minimum_balance
-                 ~cliff_time ~cliff_amount ~vesting_period ~vesting_increment
-          in
-          let timed_account1 = timed_account receivers.(0) in
-          let timed_account2 = timed_account receivers.(1) in
-          let fee = 8_000_000_000 in
-          let ft1, ft2 =
-            let single1 =
-              Fee_transfer.Single.create ~receiver_pk:receivers.(0)
-                ~fee:(Currency.Fee.of_int fee) ~fee_token:Token_id.default
-            in
-            let single2 =
-              Fee_transfer.Single.create ~receiver_pk:receivers.(1)
-                ~fee:(Currency.Fee.of_int fee) ~fee_token:Token_id.default
-            in
-            ( Fee_transfer.create single1 (Some single2) |> Or_error.ok_exn
-            , Fee_transfer.create single1 None |> Or_error.ok_exn )
-          in
-          let coinbase_with_ft, coinbase_wo_ft =
-            let ft =
-              Coinbase.Fee_transfer.create ~receiver_pk:receivers.(0)
-                ~fee:(Currency.Fee.of_int fee)
-            in
-            ( Coinbase.create
-                ~amount:(Currency.Amount.of_int 10_000_000_000)
-                ~receiver:receivers.(1) ~fee_transfer:(Some ft)
-              |> Or_error.ok_exn
-            , Coinbase.create
-                ~amount:(Currency.Amount.of_int 10_000_000_000)
-                ~receiver:receivers.(1) ~fee_transfer:None
-              |> Or_error.ok_exn )
-          in
-          let transactions : Transaction.Valid.t list =
-            [ Fee_transfer ft1
-            ; Fee_transfer ft2
-            ; Coinbase coinbase_with_ft
-            ; Coinbase coinbase_wo_ft
-            ]
-          in
-          Ledger.with_ledger ~depth:ledger_depth ~f:(fun ledger ->
-              List.iter [ timed_account1; timed_account2 ] ~f:(fun acc ->
-                  Ledger.create_new_account_exn ledger (Account.identifier acc)
-                    acc) ;
-              (* well over the vesting period, the timing field shouldn't change*)
-              let txn_global_slot = Global_slot.of_int 100 in
-              List.iter transactions ~f:(fun txn ->
-                  test_transaction ~txn_global_slot ~constraint_constants ledger
-                    txn)))
-  end )
-
-let%test_module "account timing check" =
-  ( module struct
-    open Core_kernel
-    open Mina_numbers
-    open Currency
-    open Transaction_validator.For_tests
-
-    (* test that unchecked and checked calculations for timing agree *)
-
-    let checked_min_balance_and_timing account txn_amount txn_global_slot =
-      let account = Account.var_of_t account in
-      let txn_amount = Amount.var_of_t txn_amount in
-      let txn_global_slot = Global_slot.Checked.constant txn_global_slot in
-      let%map `Min_balance min_balance, timing =
-        Base.check_timing ~balance_check:Tick.Boolean.Assert.is_true
-          ~timed_balance_check:Tick.Boolean.Assert.is_true ~account
-          ~txn_amount:(Some txn_amount) ~txn_global_slot
-      in
-      (min_balance, timing)
-
-    let make_checked_timing_computation account txn_amount txn_global_slot =
-      let%map _min_balance, timing =
-        checked_min_balance_and_timing account txn_amount txn_global_slot
-      in
-      timing
-
-    let make_checked_min_balance_computation account txn_amount txn_global_slot
-        =
-      let%map min_balance, _timing =
-        checked_min_balance_and_timing account txn_amount txn_global_slot
-      in
-      min_balance
-
-    let run_checked_timing_and_compare account txn_amount txn_global_slot
-        unchecked_timing unchecked_min_balance =
-      let equal_balances_computation =
-        let open Snarky_backendless.Checked in
-        let%bind checked_timing =
-          make_checked_timing_computation account txn_amount txn_global_slot
-        in
-        (* check agreement of timings produced by checked, unchecked validations *)
-        let%bind () =
-          as_prover
-            As_prover.(
-              let%map checked_timing = read Account.Timing.typ checked_timing in
-              assert (Account.Timing.equal checked_timing unchecked_timing))
-        in
-        let%bind checked_min_balance =
-          make_checked_min_balance_computation account txn_amount
-            txn_global_slot
-        in
-        let%map equal_balances_checked =
-          Balance.Checked.equal checked_min_balance
-            (Balance.var_of_t unchecked_min_balance)
-        in
-        Snarky_backendless.As_prover.read Tick.Boolean.typ
-          equal_balances_checked
-      in
-      let equal_balances =
-        Or_error.ok_exn @@ Tick.run_and_check equal_balances_computation
-      in
-      equal_balances
-
-    (* confirm the checked computation fails *)
-    let checked_timing_should_fail account txn_amount txn_global_slot =
-      let checked_timing_computation =
-        let%map checked_timing =
-          make_checked_timing_computation account txn_amount txn_global_slot
-        in
-        As_prover.read Account.Timing.typ checked_timing
-      in
-      Or_error.is_error @@ Tick.run_and_check checked_timing_computation
-
-    let%test "before_cliff_time" =
-      let pk = Public_key.Compressed.empty in
-      let account_id = Account_id.create pk Token_id.default in
-      let balance = Balance.of_int 100_000_000_000_000 in
-      let initial_minimum_balance = Balance.of_int 80_000_000_000_000 in
-      let cliff_time = Global_slot.of_int 1000 in
-      let cliff_amount = Amount.of_int 500_000_000 in
-      let vesting_period = Global_slot.of_int 10 in
-      let vesting_increment = Amount.of_int 1_000_000_000 in
-      let txn_amount = Currency.Amount.of_int 100_000_000_000 in
-      let txn_global_slot = Global_slot.of_int 45 in
-      let account =
-        Or_error.ok_exn
-        @@ Account.create_timed account_id balance ~initial_minimum_balance
-             ~cliff_time ~cliff_amount ~vesting_period ~vesting_increment
-      in
-      let timing_with_min_balance =
-        validate_timing_with_min_balance ~txn_amount ~txn_global_slot ~account
-      in
-      match timing_with_min_balance with
-      | Ok ((Timed _ as unchecked_timing), `Min_balance unchecked_min_balance)
-        ->
-          run_checked_timing_and_compare account txn_amount txn_global_slot
-            unchecked_timing unchecked_min_balance
-      | _ ->
-          false
-
-    let%test "positive min balance" =
-      let pk = Public_key.Compressed.empty in
-      let account_id = Account_id.create pk Token_id.default in
-      let balance = Balance.of_int 100_000_000_000_000 in
-      let initial_minimum_balance = Balance.of_int 10_000_000_000_000 in
-      let cliff_time = Global_slot.of_int 1000 in
-      let cliff_amount = Amount.zero in
-      let vesting_period = Global_slot.of_int 10 in
-      let vesting_increment = Amount.of_int 100_000_000_000 in
-      let account =
-        Or_error.ok_exn
-        @@ Account.create_timed account_id balance ~initial_minimum_balance
-             ~cliff_time ~cliff_amount ~vesting_period ~vesting_increment
-      in
-      let txn_amount = Currency.Amount.of_int 100_000_000_000 in
-      let txn_global_slot = Mina_numbers.Global_slot.of_int 1_900 in
-      let timing_with_min_balance =
-        validate_timing_with_min_balance ~account
-          ~txn_amount:(Currency.Amount.of_int 100_000_000_000)
-          ~txn_global_slot:(Mina_numbers.Global_slot.of_int 1_900)
-      in
-      (* we're 900 slots past the cliff, which is 90 vesting periods
-          subtract 90 * 100 = 9,000 from init min balance of 10,000 to get 1000
-          so we should still be timed
-      *)
-      match timing_with_min_balance with
-      | Ok ((Timed _ as unchecked_timing), `Min_balance unchecked_min_balance)
-        ->
-          run_checked_timing_and_compare account txn_amount txn_global_slot
-            unchecked_timing unchecked_min_balance
-      | _ ->
-          false
-
-    let%test "curr min balance of zero" =
-      let pk = Public_key.Compressed.empty in
-      let account_id = Account_id.create pk Token_id.default in
-      let balance = Balance.of_int 100_000_000_000_000 in
-      let initial_minimum_balance = Balance.of_int 10_000_000_000_000 in
-      let cliff_time = Global_slot.of_int 1_000 in
-      let cliff_amount = Amount.of_int 900_000_000 in
-      let vesting_period = Global_slot.of_int 10 in
-      let vesting_increment = Amount.of_int 100_000_000_000 in
-      let account =
-        Or_error.ok_exn
-        @@ Account.create_timed account_id balance ~initial_minimum_balance
-             ~cliff_time ~cliff_amount ~vesting_period ~vesting_increment
-      in
-      let txn_amount = Currency.Amount.of_int 100_000_000_000 in
-      let txn_global_slot = Global_slot.of_int 2_000 in
-      let timing_with_min_balance =
-        validate_timing_with_min_balance ~txn_amount ~txn_global_slot ~account
-      in
-      (* we're 2_000 - 1_000 = 1_000 slots past the cliff, which is 100 vesting periods
-          subtract 100 * 100_000_000_000 = 10_000_000_000_000 from init min balance
-          of 10_000_000_000 to get zero, so we should be untimed now
-      *)
-      match timing_with_min_balance with
-      | Ok ((Untimed as unchecked_timing), `Min_balance unchecked_min_balance)
-        ->
-          run_checked_timing_and_compare account txn_amount txn_global_slot
-            unchecked_timing unchecked_min_balance
-      | _ ->
-          false
-
-    let%test "below calculated min balance" =
-      let pk = Public_key.Compressed.empty in
-      let account_id = Account_id.create pk Token_id.default in
-      let balance = Balance.of_int 10_000_000_000_000 in
-      let initial_minimum_balance = Balance.of_int 10_000_000_000_000 in
-      let cliff_time = Global_slot.of_int 1_000 in
-      let cliff_amount = Amount.zero in
-      let vesting_period = Global_slot.of_int 10 in
-      let vesting_increment = Amount.of_int 100_000_000_000 in
-      let account =
-        Or_error.ok_exn
-        @@ Account.create_timed account_id balance ~initial_minimum_balance
-             ~cliff_time ~cliff_amount ~vesting_period ~vesting_increment
-      in
-      let txn_amount = Currency.Amount.of_int 101_000_000_000 in
-      let txn_global_slot = Mina_numbers.Global_slot.of_int 1_010 in
-      let timing = validate_timing ~txn_amount ~txn_global_slot ~account in
-      match timing with
-      | Error err ->
-          assert (
-            Transaction_status.Failure.equal
-              (Transaction_logic.timing_error_to_user_command_status err)
-              Transaction_status.Failure.Source_minimum_balance_violation ) ;
-          checked_timing_should_fail account txn_amount txn_global_slot
-      | _ ->
-          false
-
-    let%test "insufficient balance" =
-      let pk = Public_key.Compressed.empty in
-      let account_id = Account_id.create pk Token_id.default in
-      let balance = Balance.of_int 100_000_000_000_000 in
-      let initial_minimum_balance = Balance.of_int 10_000_000_000_000 in
-      let cliff_time = Global_slot.of_int 1000 in
-      let cliff_amount = Amount.zero in
-      let vesting_period = Global_slot.of_int 10 in
-      let vesting_increment = Amount.of_int 100_000_000_000 in
-      let account =
-        Or_error.ok_exn
-        @@ Account.create_timed account_id balance ~initial_minimum_balance
-             ~cliff_time ~cliff_amount ~vesting_period ~vesting_increment
-      in
-      let txn_amount = Currency.Amount.of_int 100_001_000_000_000 in
-      let txn_global_slot = Global_slot.of_int 2000_000_000_000 in
-      let timing = validate_timing ~txn_amount ~txn_global_slot ~account in
-      match timing with
-      | Error err ->
-          assert (
-            Transaction_status.Failure.equal
-              (Transaction_logic.timing_error_to_user_command_status err)
-              Transaction_status.Failure.Source_insufficient_balance ) ;
-          checked_timing_should_fail account txn_amount txn_global_slot
-      | _ ->
-          false
-
-    let%test "past full vesting" =
-      let pk = Public_key.Compressed.empty in
-      let account_id = Account_id.create pk Token_id.default in
-      let balance = Balance.of_int 100_000_000_000_000 in
-      let initial_minimum_balance = Balance.of_int 10_000_000_000_000 in
-      let cliff_time = Global_slot.of_int 1000 in
-      let cliff_amount = Amount.zero in
-      let vesting_period = Global_slot.of_int 10 in
-      let vesting_increment = Amount.of_int 100_000_000_000 in
-      let account =
-        Or_error.ok_exn
-        @@ Account.create_timed account_id balance ~initial_minimum_balance
-             ~cliff_time ~cliff_amount ~vesting_period ~vesting_increment
-      in
-      (* fully vested, curr min balance = 0, so we can spend the whole balance *)
-      let txn_amount = Currency.Amount.of_int 100_000_000_000_000 in
-      let txn_global_slot = Global_slot.of_int 3000 in
-      let timing_with_min_balance =
-        validate_timing_with_min_balance ~txn_amount ~txn_global_slot ~account
-      in
-      match timing_with_min_balance with
-      | Ok ((Untimed as unchecked_timing), `Min_balance unchecked_min_balance)
-        ->
-          run_checked_timing_and_compare account txn_amount txn_global_slot
-            unchecked_timing unchecked_min_balance
-      | _ ->
-          false
-
-    let make_cliff_amount_test slot =
-      let pk = Public_key.Compressed.empty in
-      let account_id = Account_id.create pk Token_id.default in
-      let balance = Balance.of_int 100_000_000_000_000 in
-      let initial_minimum_balance = Balance.of_int 10_000_000_000_000 in
-      let cliff_time = Global_slot.of_int 1000 in
-      let cliff_amount =
-        Balance.to_uint64 initial_minimum_balance |> Amount.of_uint64
-      in
-      let vesting_period = Global_slot.of_int 1 in
-      let vesting_increment = Amount.zero in
-      let account =
-        Or_error.ok_exn
-        @@ Account.create_timed account_id balance ~initial_minimum_balance
-             ~cliff_time ~cliff_amount ~vesting_period ~vesting_increment
-      in
-      let txn_amount = Currency.Amount.of_int 100_000_000_000_000 in
-      let txn_global_slot = Global_slot.of_int slot in
-      (txn_amount, txn_global_slot, account)
-
-    let%test "before cliff, cliff_amount doesn't affect min balance" =
-      let txn_amount, txn_global_slot, account = make_cliff_amount_test 999 in
-      let timing = validate_timing ~txn_amount ~txn_global_slot ~account in
-      match timing with
-      | Error err ->
-          assert (
-            Transaction_status.Failure.equal
-              (Transaction_logic.timing_error_to_user_command_status err)
-              Transaction_status.Failure.Source_minimum_balance_violation ) ;
-          checked_timing_should_fail account txn_amount txn_global_slot
-      | Ok _ ->
-          false
-
-    let%test "at exactly cliff time, cliff amount allows spending" =
-      let txn_amount, txn_global_slot, account = make_cliff_amount_test 1000 in
-      let timing_with_min_balance =
-        validate_timing_with_min_balance ~txn_amount ~txn_global_slot ~account
-      in
-      match timing_with_min_balance with
-      | Ok ((Untimed as unchecked_timing), `Min_balance unchecked_min_balance)
-        ->
-          run_checked_timing_and_compare account txn_amount txn_global_slot
-            unchecked_timing unchecked_min_balance
-      | _ ->
-          false
-  end )
-
-let%test_module "transaction_undos" =
-  ( module struct
-    let constraint_constants =
-      Genesis_constants.Constraint_constants.for_unit_tests
-
-    let genesis_constants = Genesis_constants.for_unit_tests
-
-    let consensus_constants =
-      Consensus.Constants.create ~constraint_constants
-        ~protocol_constants:genesis_constants.protocol
-
-    let state_body =
-      let compile_time_genesis =
-        Mina_state.Genesis_protocol_state.t
-          ~genesis_ledger:Genesis_ledger.(Packed.t for_unit_tests)
-          ~genesis_epoch_data:Consensus.Genesis_epoch_data.for_unit_tests
-          ~constraint_constants ~consensus_constants
-      in
-      compile_time_genesis.data |> Mina_state.Protocol_state.body
-
-    let txn_state_view = Mina_state.Protocol_state.Body.view state_body
-
-    let gen_user_commands ~length ledger_init_state =
-      let open Quickcheck.Generator.Let_syntax in
-      let%map cmds =
-        User_command.Valid.Gen.sequence ~length:(length / 2) ~sign_type:`Real
-          ledger_init_state
-      in
-      let cmds = List.map ~f:User_command.forget_check cmds in
-      (* Cmds with new receiver accounts *)
-      let amount =
-        Currency.Fee.scale constraint_constants.account_creation_fee 2
-        |> Option.value_exn |> Currency.Amount.of_fee
-      in
-      let senders =
-        Array.filter_map ledger_init_state
-          ~f:(fun ((keypair, balance, _, _) as s) ->
-            let sender_pk = Public_key.compress keypair.public_key in
-            let account_id = Account_id.create sender_pk Token_id.default in
-            if
-              List.find cmds ~f:(fun cmd ->
-                  Account_id.equal (User_command.fee_payer cmd) account_id)
-              |> Option.is_some
-            then None
-            else if Currency.Amount.(balance >= amount) then Some s
-            else None)
-      in
-      let new_cmds =
-        let source_accounts =
-          List.take (Array.to_list senders) (length - List.length cmds)
-        in
-        assert (not (List.is_empty source_accounts)) ;
-        let new_keys =
-          List.init (List.length source_accounts) ~f:(fun _ ->
-              Signature_lib.Keypair.create ())
-        in
-        List.map (List.zip_exn source_accounts new_keys)
-          ~f:(fun ((s, _, nonce, _), r) ->
-            let sender_pk = Public_key.compress s.public_key in
-            let receiver_pk = Public_key.compress r.public_key in
-            let fee = Currency.Fee.of_int 10 in
-            let payload : Signed_command.Payload.t =
-              Signed_command.Payload.create ~fee ~fee_token:Token_id.default
-                ~fee_payer_pk:sender_pk ~nonce ~memo:Signed_command_memo.dummy
-                ~valid_until:None
-                ~body:
-                  (Payment
-                     { source_pk = sender_pk
-                     ; receiver_pk
-                     ; token_id = Token_id.default
-                     ; amount
-                     })
-            in
-            let c = Signed_command.sign s payload in
-            User_command.Signed_command (Signed_command.forget_check c))
-      in
-      List.map ~f:(fun c -> Transaction.Command c) (cmds @ new_cmds)
-
-    let gen_fee_transfers ~length ledger_init_state =
-      let open Quickcheck.Generator.Let_syntax in
-      let count = 3 in
-      let new_keys =
-        Array.init count ~f:(fun _ -> Signature_lib.Keypair.create ())
-      in
-      let fee_transfers ?(new_accounts = false) accounts count =
-        let max_fee =
-          Currency.Fee.scale constraint_constants.account_creation_fee 10
-          |> Option.value_exn |> Currency.Fee.to_int
-        in
-        let min_fee =
-          if new_accounts then
-            constraint_constants.account_creation_fee |> Currency.Fee.to_int
-          else 0
-        in
-        let%map singles =
-          Quickcheck.Generator.list_with_length count
-            (Fee_transfer.Single.Gen.with_random_receivers ~keys:accounts
-               ~max_fee ~min_fee
-               ~token:(Quickcheck.Generator.return Token_id.default))
-        in
-        One_or_two.group_list singles
-        |> List.map ~f:(Fn.compose Or_error.ok_exn Fee_transfer.of_singles)
-      in
-      let%bind fee_transfer_new_accounts =
-        fee_transfers new_keys count ~new_accounts:true
-      in
-      let remaining = max count (length - count) in
-      let%map fee_transfer_existing_accounts =
-        fee_transfers
-          (Array.init remaining ~f:(fun _ ->
-               let keypair, _, _, _ =
-                 Array.random_element_exn ledger_init_state
-               in
-               keypair))
-          remaining
-      in
-      List.map
-        ~f:(fun c -> Transaction.Fee_transfer c)
-        (fee_transfer_new_accounts @ fee_transfer_existing_accounts)
-
-    let gen_coinbases ~length ledger_init_state =
-      let open Quickcheck.Generator.Let_syntax in
-      let count = 3 in
-      let%bind coinbase_new_accounts =
-        Quickcheck.Generator.list_with_length count
-          (Quickcheck.Generator.map ~f:fst
-             (Coinbase.Gen.gen ~constraint_constants))
-      in
-      let%map coinbase_existing_accounts =
-        let remaining = max count (length - count) in
-        let keys =
-          Array.init remaining ~f:(fun _ ->
-              let keypair, _, _, _ =
-                Array.random_element_exn ledger_init_state
-              in
-              keypair)
-        in
-        let min_amount =
-          Option.value_exn
-            (Currency.Fee.scale constraint_constants.account_creation_fee 2)
-          |> Currency.Fee.to_int
-        in
-        let max_amount =
-          Currency.Amount.to_int constraint_constants.coinbase_amount
-        in
-        Quickcheck.Generator.list_with_length remaining
-          (Coinbase.Gen.with_random_receivers ~keys ~min_amount ~max_amount
-             ~fee_transfer:
-               (Coinbase.Fee_transfer.Gen.with_random_receivers ~keys
-                  ~min_fee:constraint_constants.account_creation_fee))
-      in
-      List.map
-        ~f:(fun c -> Transaction.Coinbase c)
-        (coinbase_new_accounts @ coinbase_existing_accounts)
-
-    let test_undo ledger transaction =
-      let merkle_root_before = Ledger.merkle_root ledger in
-      let applied_txn =
-        Ledger.apply_transaction ~constraint_constants ~txn_state_view ledger
-          transaction
-        |> Or_error.ok_exn
-      in
-      let new_mask = Ledger.Mask.create ~depth:(Ledger.depth ledger) () in
-      let new_ledger = Ledger.register_mask ledger new_mask in
-      let () =
-        Ledger.undo ~constraint_constants new_ledger applied_txn
-        |> Or_error.ok_exn
-      in
-      assert (
-        Ledger_hash.equal merkle_root_before (Ledger.merkle_root new_ledger) ) ;
-      (merkle_root_before, applied_txn)
-
-    let test_undos ledger transactions =
-      let res =
-        List.fold ~init:[] transactions ~f:(fun acc t ->
-            test_undo ledger t :: acc)
-      in
-      List.iter res ~f:(fun (root_before, u) ->
-          let () =
-            Ledger.undo ~constraint_constants ledger u |> Or_error.ok_exn
-          in
-          assert (Ledger_hash.equal (Ledger.merkle_root ledger) root_before))
-
-    let%test_unit "undo_coinbase" =
-      let gen =
-        let open Quickcheck.Generator.Let_syntax in
-        let%bind ledger_init_state = Ledger.gen_initial_ledger_state in
-        let%map coinbases = gen_coinbases ~length:5 ledger_init_state in
-        (ledger_init_state, coinbases)
-      in
-      Async.Quickcheck.test ~seed:(`Deterministic "coinbase undos")
-        ~sexp_of:[%sexp_of: Ledger.init_state * Transaction.t list] ~trials:2
-        gen ~f:(fun (ledger_init_state, coinbase_list) ->
-          Ledger.with_ephemeral_ledger ~depth:constraint_constants.ledger_depth
-            ~f:(fun ledger ->
-              Ledger.apply_initial_ledger_state ledger ledger_init_state ;
-              test_undos ledger coinbase_list))
-
-    let%test_unit "undo_fee_transfers" =
-      let gen =
-        let open Quickcheck.Generator.Let_syntax in
-        let%bind ledger_init_state = Ledger.gen_initial_ledger_state in
-        let%map fts = gen_fee_transfers ~length:5 ledger_init_state in
-        (ledger_init_state, fts)
-      in
-      Async.Quickcheck.test ~seed:(`Deterministic "fee-transfer undos")
-        ~sexp_of:[%sexp_of: Ledger.init_state * Transaction.t list] ~trials:2
-        gen ~f:(fun (ledger_init_state, ft_list) ->
-          Ledger.with_ephemeral_ledger ~depth:constraint_constants.ledger_depth
-            ~f:(fun ledger ->
-              Ledger.apply_initial_ledger_state ledger ledger_init_state ;
-              test_undos ledger ft_list))
-
-    let%test_unit "undo_user_commands" =
-      let gen =
-        let open Quickcheck.Generator.Let_syntax in
-        let%bind ledger_init_state = Ledger.gen_initial_ledger_state in
-        let%map cmds = gen_user_commands ~length:10 ledger_init_state in
-        (ledger_init_state, cmds)
-      in
-      Async.Quickcheck.test ~seed:(`Deterministic "user-command undo")
-        ~sexp_of:[%sexp_of: Ledger.init_state * Transaction.t list] ~trials:2
-        gen ~f:(fun (ledger_init_state, cmd_list) ->
-          Ledger.with_ephemeral_ledger ~depth:constraint_constants.ledger_depth
-            ~f:(fun ledger ->
-              Ledger.apply_initial_ledger_state ledger ledger_init_state ;
-              test_undos ledger cmd_list))
-
-    let%test_unit "undo_all_txns" =
-      let gen =
-        let open Quickcheck.Generator.Let_syntax in
-        let%bind ledger_init_state = Ledger.gen_initial_ledger_state in
-        let%bind coinbase = gen_coinbases ~length:4 ledger_init_state in
-        let%bind fee_transfers =
-          gen_fee_transfers ~length:6 ledger_init_state
-        in
-        let%bind cmds = gen_user_commands ~length:6 ledger_init_state in
-        let%map txns =
-          let%map txns = Quickcheck_lib.shuffle (fee_transfers @ coinbase) in
-          List.take cmds 3 @ List.take txns 5 @ List.drop cmds 3
-          @ List.drop txns 5
-        in
-        (ledger_init_state, txns)
-      in
-      Async.Quickcheck.test ~seed:(`Deterministic "all-transaction undos")
-        ~sexp_of:[%sexp_of: Ledger.init_state * Transaction.t list] ~trials:2
-        gen ~f:(fun (ledger_init_state, txn_list) ->
-          Ledger.with_ephemeral_ledger ~depth:constraint_constants.ledger_depth
-            ~f:(fun ledger ->
-              Ledger.apply_initial_ledger_state ledger ledger_init_state ;
-              test_undos ledger txn_list))
-  end )
-=======
-end
->>>>>>> 00c74c42
+end