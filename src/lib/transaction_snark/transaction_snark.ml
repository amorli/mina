--- conflicted
+++ resolved
@@ -3271,26 +3271,13 @@
           Local_state.Checked.assert_equal s.target.local_state
             s2.target.local_state )
     in
-<<<<<<< HEAD
-    Checked.all_unit
-      [ [%with_label "equal fee excesses"]
-          (Fee_excess.assert_equal_checked fee_excess s.fee_excess)
-      ; [%with_label "equal supply increases"]
-          (Amount.Signed.Checked.assert_equal supply_increase s.supply_increase)
-      ; [%with_label "equal source ledger hashes"]
-          (Frozen_ledger_hash.assert_equal s.source.ledger s1.source.ledger)
-      ; [%with_label "equal target, source ledger hashes"]
-          (Frozen_ledger_hash.assert_equal s1.target.ledger s2.source.ledger)
-      ; [%with_label "equal target ledger hashes"]
-          (Frozen_ledger_hash.assert_equal s2.target.ledger s.target.ledger)
-      ]
-=======
     let%map () =
       Checked.all_unit
         [ [%with_label "equal fee excesses"]
             (Fee_excess.assert_equal_checked fee_excess s.fee_excess)
         ; [%with_label "equal supply increases"]
-            (Amount.Checked.assert_equal supply_increase s.supply_increase)
+            (Amount.Signed.Checked.assert_equal supply_increase
+               s.supply_increase )
         ; [%with_label "equal source ledger hashes"]
             (Frozen_ledger_hash.assert_equal s.source.ledger s1.source.ledger)
         ; [%with_label "equal target, source ledger hashes"]
@@ -3300,7 +3287,6 @@
         ]
     in
     (s1, s2)
->>>>>>> 7f8d3778
 
   let rule ~proof_level self : _ Pickles.Inductive_rule.t =
     let prev_should_verify =
