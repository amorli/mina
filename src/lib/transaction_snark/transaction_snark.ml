open Core
open Signature_lib
open Mina_base
open Mina_transaction
open Mina_state
open Snark_params
module Global_slot = Mina_numbers.Global_slot
open Currency
open Pickles_types
module Impl = Pickles.Impls.Step
module Ledger = Mina_ledger.Ledger
module Sparse_ledger = Mina_ledger.Sparse_ledger
module Transaction_validator = Transaction_validator

let top_hash_logging_enabled = ref false

let to_preunion (t : Transaction.t) =
  match t with
  | Command (Signed_command x) ->
      `Transaction (Transaction.Command x)
  | Fee_transfer x ->
      `Transaction (Fee_transfer x)
  | Coinbase x ->
      `Transaction (Coinbase x)
  | Command (Parties x) ->
      `Parties x

let with_top_hash_logging f =
  let old = !top_hash_logging_enabled in
  top_hash_logging_enabled := true ;
  try
    let ret = f () in
    top_hash_logging_enabled := old ;
    ret
  with err ->
    top_hash_logging_enabled := old ;
    raise err

module Proof_type = struct
  [%%versioned
  module Stable = struct
    module V1 = struct
      type t = [ `Base | `Merge ]
      [@@deriving compare, equal, hash, sexp, yojson]

      let to_latest = Fn.id
    end
  end]
end

module Pending_coinbase_stack_state = struct
  module Init_stack = struct
    [%%versioned
    module Stable = struct
      module V1 = struct
        type t = Base of Pending_coinbase.Stack_versioned.Stable.V1.t | Merge
        [@@deriving sexp, hash, compare, equal, yojson]

        let to_latest = Fn.id
      end
    end]
  end

  module Poly = struct
    [%%versioned
    module Stable = struct
      module V1 = struct
        type 'pending_coinbase t =
          { source : 'pending_coinbase; target : 'pending_coinbase }
        [@@deriving sexp, hash, compare, equal, fields, yojson, hlist]

        let to_latest pending_coinbase { source; target } =
          { source = pending_coinbase source; target = pending_coinbase target }
      end
    end]

    let typ pending_coinbase =
      Tick.Typ.of_hlistable
        [ pending_coinbase; pending_coinbase ]
        ~var_to_hlist:to_hlist ~var_of_hlist:of_hlist ~value_to_hlist:to_hlist
        ~value_of_hlist:of_hlist
  end

  type 'pending_coinbase poly = 'pending_coinbase Poly.t =
    { source : 'pending_coinbase; target : 'pending_coinbase }
  [@@deriving sexp, hash, compare, equal, fields, yojson]

  (* State of the coinbase stack for the current transaction snark *)
  [%%versioned
  module Stable = struct
    module V1 = struct
      type t = Pending_coinbase.Stack_versioned.Stable.V1.t Poly.Stable.V1.t
      [@@deriving sexp, hash, compare, equal, yojson]

      let to_latest = Fn.id
    end
  end]

  type var = Pending_coinbase.Stack.var Poly.t

  let typ = Poly.typ Pending_coinbase.Stack.typ

  let to_input ({ source; target } : t) =
    Random_oracle.Input.Chunked.append
      (Pending_coinbase.Stack.to_input source)
      (Pending_coinbase.Stack.to_input target)

  let var_to_input ({ source; target } : var) =
    Random_oracle.Input.Chunked.append
      (Pending_coinbase.Stack.var_to_input source)
      (Pending_coinbase.Stack.var_to_input target)

  include Hashable.Make_binable (Stable.Latest)
  include Comparable.Make (Stable.Latest)
end

module Statement = struct
  module Poly = struct
    [%%versioned
    module Stable = struct
      module V2 = struct
        type ( 'ledger_hash
             , 'amount
             , 'pending_coinbase
             , 'fee_excess
             , 'sok_digest
             , 'local_state )
             t =
          { source :
              ( 'ledger_hash
              , 'pending_coinbase
              , 'local_state )
              Registers.Stable.V1.t
          ; target :
              ( 'ledger_hash
              , 'pending_coinbase
              , 'local_state )
              Registers.Stable.V1.t
          ; supply_increase : 'amount
          ; fee_excess : 'fee_excess
          ; sok_digest : 'sok_digest
          }
        [@@deriving compare, equal, hash, sexp, yojson, hlist]
      end
    end]

    let with_empty_local_state ~supply_increase ~fee_excess ~sok_digest ~source
        ~target ~pending_coinbase_stack_state : _ t =
      { supply_increase
      ; fee_excess
      ; sok_digest
      ; source =
          { ledger = source
          ; pending_coinbase_stack =
              pending_coinbase_stack_state.Pending_coinbase_stack_state.source
          ; local_state = Local_state.empty
          }
      ; target =
          { ledger = target
          ; pending_coinbase_stack = pending_coinbase_stack_state.target
          ; local_state = Local_state.empty
          }
      }

    let typ ledger_hash amount pending_coinbase fee_excess sok_digest
        local_state_typ =
      let registers =
        let open Registers in
        Tick.Typ.of_hlistable
          [ ledger_hash; pending_coinbase; local_state_typ ]
          ~var_to_hlist:to_hlist ~var_of_hlist:of_hlist ~value_to_hlist:to_hlist
          ~value_of_hlist:of_hlist
      in
      Tick.Typ.of_hlistable
        [ registers; registers; amount; fee_excess; sok_digest ]
        ~var_to_hlist:to_hlist ~var_of_hlist:of_hlist ~value_to_hlist:to_hlist
        ~value_of_hlist:of_hlist
  end

  type ( 'ledger_hash
       , 'amount
       , 'pending_coinbase
       , 'fee_excess
       , 'sok_digest
       , 'local_state )
       poly =
        ( 'ledger_hash
        , 'amount
        , 'pending_coinbase
        , 'fee_excess
        , 'sok_digest
        , 'local_state )
        Poly.t =
    { source : ('ledger_hash, 'pending_coinbase, 'local_state) Registers.t
    ; target : ('ledger_hash, 'pending_coinbase, 'local_state) Registers.t
    ; supply_increase : 'amount
    ; fee_excess : 'fee_excess
    ; sok_digest : 'sok_digest
    }
  [@@deriving compare, equal, hash, sexp, yojson]

  [%%versioned
  module Stable = struct
    module V2 = struct
      type t =
        ( Frozen_ledger_hash.Stable.V1.t
        , Currency.Amount.Stable.V1.t
        , Pending_coinbase.Stack_versioned.Stable.V1.t
        , Fee_excess.Stable.V1.t
        , unit
        , Local_state.Stable.V1.t )
        Poly.Stable.V2.t
      [@@deriving compare, equal, hash, sexp, yojson]

      let to_latest = Fn.id
    end
  end]

  module With_sok = struct
    [%%versioned
    module Stable = struct
      module V2 = struct
        type t =
          ( Frozen_ledger_hash.Stable.V1.t
          , Currency.Amount.Stable.V1.t
          , Pending_coinbase.Stack_versioned.Stable.V1.t
          , Fee_excess.Stable.V1.t
          , Sok_message.Digest.Stable.V1.t
          , Local_state.Stable.V1.t )
          Poly.Stable.V2.t
        [@@deriving compare, equal, hash, sexp, yojson]

        let to_latest = Fn.id
      end
    end]

    type var =
      ( Frozen_ledger_hash.var
      , Currency.Amount.var
      , Pending_coinbase.Stack.var
      , Fee_excess.var
      , Sok_message.Digest.Checked.t
      , Local_state.Checked.t )
      Poly.t

    let typ : (var, t) Tick.Typ.t =
      Poly.typ Frozen_ledger_hash.typ Currency.Amount.typ
        Pending_coinbase.Stack.typ Fee_excess.typ Sok_message.Digest.typ
        Local_state.typ

    let to_input { source; target; supply_increase; fee_excess; sok_digest } =
      let input =
        Array.reduce_exn ~f:Random_oracle.Input.Chunked.append
          [| Sok_message.Digest.to_input sok_digest
           ; Registers.to_input source
           ; Registers.to_input target
           ; Amount.to_input supply_increase
           ; Fee_excess.to_input fee_excess
          |]
      in
      if !top_hash_logging_enabled then
        Format.eprintf
          !"Generating unchecked top hash from:@.%{sexp: Tick.Field.t \
            Random_oracle.Input.Chunked.t}@."
          input ;
      input

    let to_field_elements t = Random_oracle.pack_input (to_input t)

    module Checked = struct
      type t = var

      let to_input { source; target; supply_increase; fee_excess; sok_digest } =
        let open Tick in
        let open Checked.Let_syntax in
        let%bind fee_excess = Fee_excess.to_input_checked fee_excess in
        let source = Registers.Checked.to_input source
        and target = Registers.Checked.to_input target in
        let input =
          Array.reduce_exn ~f:Random_oracle.Input.Chunked.append
            [| Sok_message.Digest.Checked.to_input sok_digest
             ; source
             ; target
             ; Amount.var_to_input supply_increase
             ; fee_excess
            |]
        in
        let%map () =
          as_prover
            As_prover.(
              if !top_hash_logging_enabled then
                let%map input = Random_oracle.read_typ' input in
                Format.eprintf
                  !"Generating checked top hash from:@.%{sexp: Field.t \
                    Random_oracle.Input.Chunked.t}@."
                  input
              else return ())
        in
        input

      let to_field_elements t =
        let open Tick.Checked.Let_syntax in
        Tick.Run.run_checked (to_input t >>| Random_oracle.Checked.pack_input)
    end
  end

  let option lab =
    Option.value_map ~default:(Or_error.error_string lab) ~f:(fun x -> Ok x)

  let merge (s1 : _ Poly.t) (s2 : _ Poly.t) =
    let open Or_error.Let_syntax in
    let registers_check_equal (t1 : _ Registers.t) (t2 : _ Registers.t) =
      let check' k f =
        let x1 = Field.get f t1 and x2 = Field.get f t2 in
        k x1 x2
      in
      let module S = struct
        module type S = sig
          type t [@@deriving eq, sexp_of]
        end
      end in
      let check (type t) (module T : S.S with type t = t) f =
        let open T in
        check'
          (fun x1 x2 ->
            if equal x1 x2 then return ()
            else
              Or_error.errorf
                !"%s is inconsistent between transitions (%{sexp: t} vs \
                  %{sexp: t})"
                (Field.name f) x1 x2)
          f
      in
      let module PC = struct
        type t = Pending_coinbase.Stack.t [@@deriving sexp_of]

        let equal t1 t2 =
          Pending_coinbase.Stack.connected ~first:t1 ~second:t2 ()
      end in
      Registers.Fields.to_list
        ~ledger:(check (module Ledger_hash))
        ~pending_coinbase_stack:(check (module PC))
        ~local_state:(check (module Local_state))
      |> Or_error.combine_errors_unit
    in
    let%map fee_excess = Fee_excess.combine s1.fee_excess s2.fee_excess
    and supply_increase =
      Currency.Amount.add s1.supply_increase s2.supply_increase
      |> option "Error adding supply_increase"
    and () = registers_check_equal s1.target s2.source in
    ( { source = s1.source
      ; target = s2.target
      ; fee_excess
      ; supply_increase
      ; sok_digest = ()
      }
      : t )

  include Hashable.Make_binable (Stable.Latest)
  include Comparable.Make (Stable.Latest)

  let gen =
    let open Quickcheck.Generator.Let_syntax in
    let%map source = Registers.gen
    and target = Registers.gen
    and fee_excess = Fee_excess.gen
    and supply_increase = Currency.Amount.gen in
    ({ source; target; fee_excess; supply_increase; sok_digest = () } : t)
end

module Proof = struct
  [%%versioned
  module Stable = struct
    module V2 = struct
      type t = Pickles.Proof.Branching_2.Stable.V2.t
      [@@deriving
        version { asserted }, yojson, bin_io, compare, equal, sexp, hash]

      let to_latest = Fn.id
    end
  end]
end

[%%versioned
module Stable = struct
  module V2 = struct
    type t =
      { statement : Statement.With_sok.Stable.V2.t; proof : Proof.Stable.V2.t }
    [@@deriving compare, equal, fields, sexp, version, yojson, hash]

    let to_latest = Fn.id
  end
end]

let proof t = t.proof

let statement t = { t.statement with sok_digest = () }

let sok_digest t = t.statement.sok_digest

let to_yojson = Stable.Latest.to_yojson

let create ~statement ~proof = { statement; proof }

open Tick
open Let_syntax

let chain if_ b ~then_ ~else_ =
  let%bind then_ = then_ and else_ = else_ in
  if_ b ~then_ ~else_

module Parties_segment = struct
  module Spec = struct
    type single =
      { auth_type : Control.Tag.t
      ; is_start : [ `Yes | `No | `Compute_in_circuit ]
      }

    type t = single list
  end

  module Basic = struct
    module N = Side_loaded_verification_key.Max_branches

    [%%versioned
    module Stable = struct
      module V1 = struct
        type t =
          | Opt_signed_unsigned
          | Opt_signed_opt_signed
          | Opt_signed
          | Proved
        [@@deriving sexp, yojson]

        let to_latest = Fn.id
      end
    end]

    let of_controls = function
      | [ Control.Proof _ ] ->
          Proved
      | [ (Control.Signature _ | Control.None_given) ] ->
          Opt_signed
      | [ Control.(Signature _ | None_given); Control.None_given ] ->
          Opt_signed_unsigned
      | [ Control.(Signature _ | None_given); Control.Signature _ ] ->
          Opt_signed_opt_signed
      | _ ->
          failwith "Parties_segment.Basic.of_controls: Unsupported combination"

    let opt_signed ~is_start : Spec.single = { auth_type = Signature; is_start }

    let unsigned : Spec.single = { auth_type = None_given; is_start = `No }

    let opt_signed = opt_signed ~is_start:`Compute_in_circuit

    let to_single_list : t -> Spec.single list =
     fun t ->
      match t with
      | Opt_signed_unsigned ->
          [ opt_signed; unsigned ]
      | Opt_signed_opt_signed ->
          [ opt_signed; opt_signed ]
      | Opt_signed ->
          [ opt_signed ]
      | Proved ->
          [ { auth_type = Proof; is_start = `No } ]

    type (_, _, _, _) t_typed =
      (* Corresponds to payment *)
      | Opt_signed_unsigned : (unit, unit, unit, unit) t_typed
      | Opt_signed_opt_signed : (unit, unit, unit, unit) t_typed
      | Opt_signed : (unit, unit, unit, unit) t_typed
      | Proved
          : ( Zkapp_statement.Checked.t * unit
            , Zkapp_statement.t * unit
            , Nat.N2.n * unit
            , N.n * unit )
            t_typed

    let spec : type a b c d. (a, b, c, d) t_typed -> Spec.single list =
     fun t ->
      match t with
      | Opt_signed_unsigned ->
          [ opt_signed; unsigned ]
      | Opt_signed_opt_signed ->
          [ opt_signed; opt_signed ]
      | Opt_signed ->
          [ opt_signed ]
      | Proved ->
          [ { auth_type = Proof; is_start = `No } ]
  end

  module Witness = Transaction_witness.Parties_segment_witness
end

(* Currently, a circuit must have at least 1 of every type of constraint. *)
let dummy_constraints () =
  make_checked
    Impl.(
      fun () ->
        let x = exists Field.typ ~compute:(fun () -> Field.Constant.of_int 3) in
        let g = exists Inner_curve.typ ~compute:(fun _ -> Inner_curve.one) in
        ignore
          ( Pickles.Scalar_challenge.to_field_checked'
              (module Impl)
              ~num_bits:16
              (Kimchi_backend_common.Scalar_challenge.create x)
            : Field.t * Field.t * Field.t ) ;
        ignore
          ( Pickles.Step_main_inputs.Ops.scale_fast g ~num_bits:5
              (Shifted_value x)
            : Pickles.Step_main_inputs.Inner_curve.t ) ;
        ignore
          ( Pickles.Step_main_inputs.Ops.scale_fast g ~num_bits:5
              (Shifted_value x)
            : Pickles.Step_main_inputs.Inner_curve.t ) ;
        ignore
          ( Pickles.Step_verifier.Scalar_challenge.endo g ~num_bits:4
              (Kimchi_backend_common.Scalar_challenge.create x)
            : Field.t * Field.t ))

module Base = struct
  module User_command_failure = struct
    (** The various ways that a user command may fail. These should be computed
        before applying the snark, to ensure that only the base fee is charged
        to the fee-payer if executing the user command will later fail.
    *)
    type 'bool t =
      { predicate_failed : 'bool (* All *)
      ; source_not_present : 'bool (* All *)
      ; receiver_not_present : 'bool (* Delegate, Mint_tokens *)
      ; amount_insufficient_to_create : 'bool (* Payment only *)
      ; token_cannot_create : 'bool (* Payment only, token<>default *)
      ; source_insufficient_balance : 'bool (* Payment only *)
      ; source_minimum_balance_violation : 'bool (* Payment only *)
      ; source_bad_timing : 'bool (* Payment only *)
      }

    let num_fields = 8

    let to_list
        { predicate_failed
        ; source_not_present
        ; receiver_not_present
        ; amount_insufficient_to_create
        ; token_cannot_create
        ; source_insufficient_balance
        ; source_minimum_balance_violation
        ; source_bad_timing
        } =
      [ predicate_failed
      ; source_not_present
      ; receiver_not_present
      ; amount_insufficient_to_create
      ; token_cannot_create
      ; source_insufficient_balance
      ; source_minimum_balance_violation
      ; source_bad_timing
      ]

    let of_list = function
      | [ predicate_failed
        ; source_not_present
        ; receiver_not_present
        ; amount_insufficient_to_create
        ; token_cannot_create
        ; source_insufficient_balance
        ; source_minimum_balance_violation
        ; source_bad_timing
        ] ->
          { predicate_failed
          ; source_not_present
          ; receiver_not_present
          ; amount_insufficient_to_create
          ; token_cannot_create
          ; source_insufficient_balance
          ; source_minimum_balance_violation
          ; source_bad_timing
          }
      | _ ->
          failwith
            "Transaction_snark.Base.User_command_failure.to_list: bad length"

    let typ : (Boolean.var t, bool t) Typ.t =
      let open Typ in
      list ~length:num_fields Boolean.typ
      |> transport ~there:to_list ~back:of_list
      |> transport_var ~there:to_list ~back:of_list

    let any t = Boolean.any (to_list t)

    (** Compute which -- if any -- of the failure cases will be hit when
        evaluating the given user command, and indicate whether the fee-payer
        would need to pay the account creation fee if the user command were to
        succeed (irrespective or whether it actually will or not).
    *)
    let compute_unchecked
        ~(constraint_constants : Genesis_constants.Constraint_constants.t)
        ~txn_global_slot ~(fee_payer_account : Account.t)
        ~(receiver_account : Account.t) ~(source_account : Account.t)
        ({ payload; signature = _; signer = _ } : Transaction_union.t) =
      match payload.body.tag with
      | Fee_transfer | Coinbase ->
          (* Not user commands, return no failure. *)
          of_list (List.init num_fields ~f:(fun _ -> false))
      | _ -> (
          let fail s =
            failwithf
              "Transaction_snark.Base.User_command_failure.compute_unchecked: \
               %s"
              s ()
          in
          let fee_token = payload.common.fee_token in
          let token = payload.body.token_id in
          let fee_payer =
            Account_id.create payload.common.fee_payer_pk fee_token
          in
          let source = Account_id.create payload.body.source_pk token in
          let receiver = Account_id.create payload.body.receiver_pk token in
          (* This should shadow the logic in [Sparse_ledger]. *)
          let fee_payer_account =
            { fee_payer_account with
              balance =
                Option.value_exn ?here:None ?error:None ?message:None
                @@ Balance.sub_amount fee_payer_account.balance
                     (Amount.of_fee payload.common.fee)
            }
          in
          let predicate_failed =
            if
              Public_key.Compressed.equal payload.common.fee_payer_pk
                payload.body.source_pk
            then false
            else
              match payload.body.tag with
              | Create_account | Mint_tokens ->
                  assert false
              | Payment | Stake_delegation ->
                  (* TODO(#4554): Hook predicate evaluation in here once
                     implemented.
                  *)
                  true
              | Fee_transfer | Coinbase ->
                  assert false
          in
          match payload.body.tag with
          | Fee_transfer | Coinbase ->
              assert false
          | Stake_delegation ->
              let receiver_account =
                if Account_id.equal receiver fee_payer then fee_payer_account
                else receiver_account
              in
              let receiver_not_present =
                let id = Account.identifier receiver_account in
                if Account_id.equal Account_id.empty id then true
                else if Account_id.equal receiver id then false
                else fail "bad receiver account ID"
              in
              let source_account =
                if Account_id.equal source fee_payer then fee_payer_account
                else source_account
              in
              let source_not_present =
                let id = Account.identifier source_account in
                if Account_id.equal Account_id.empty id then true
                else if Account_id.equal source id then false
                else fail "bad source account ID"
              in
              { predicate_failed
              ; source_not_present
              ; receiver_not_present
              ; amount_insufficient_to_create = false
              ; token_cannot_create = false
              ; source_insufficient_balance = false
              ; source_minimum_balance_violation = false
              ; source_bad_timing = false
              }
          | Payment ->
              let receiver_account =
                if Account_id.equal receiver fee_payer then fee_payer_account
                else receiver_account
              in
              let receiver_needs_creating =
                let id = Account.identifier receiver_account in
                if Account_id.equal Account_id.empty id then true
                else if Account_id.equal receiver id then false
                else fail "bad receiver account ID"
              in
              let token_is_default = true in
              let token_cannot_create =
                receiver_needs_creating && not token_is_default
              in
              let amount_insufficient_to_create =
                let creation_amount =
                  Amount.of_fee constraint_constants.account_creation_fee
                in
                receiver_needs_creating
                && Option.is_none
                     (Amount.sub payload.body.amount creation_amount)
              in
              let fee_payer_is_source = Account_id.equal fee_payer source in
              let source_account =
                if fee_payer_is_source then fee_payer_account
                else source_account
              in
              let source_not_present =
                let id = Account.identifier source_account in
                if Account_id.equal Account_id.empty id then true
                else if Account_id.equal source id then false
                else fail "bad source account ID"
              in
              let source_insufficient_balance =
                (* This failure is fatal if fee-payer and source account are
                   the same. This is checked in the transaction pool.
                *)
                (not fee_payer_is_source)
                &&
                if Account_id.equal source receiver then
                  (* The final balance will be [0 - account_creation_fee]. *)
                  receiver_needs_creating
                else
                  Amount.(
                    Balance.to_amount source_account.balance
                    < payload.body.amount)
              in
              let timing_or_error =
                Mina_transaction_logic.validate_timing
                  ~txn_amount:payload.body.amount ~txn_global_slot
                  ~account:source_account
              in
              let source_minimum_balance_violation =
                match timing_or_error with
                | Ok _ ->
                    false
                | Error err ->
                    let open Mina_base in
                    Transaction_status.Failure.equal
                      (Mina_transaction_logic
                       .timing_error_to_user_command_status err)
                      Transaction_status.Failure
                      .Source_minimum_balance_violation
              in
              let source_bad_timing =
                (* This failure is fatal if fee-payer and source account are
                   the same. This is checked in the transaction pool.
                *)
                (not fee_payer_is_source)
                && (not source_insufficient_balance)
                && Or_error.is_error timing_or_error
              in
              { predicate_failed
              ; source_not_present
              ; receiver_not_present = false
              ; amount_insufficient_to_create
              ; token_cannot_create
              ; source_insufficient_balance
              ; source_minimum_balance_violation
              ; source_bad_timing
              }
          | Mint_tokens | Create_account ->
              assert false )

    let%snarkydef compute_as_prover ~constraint_constants ~txn_global_slot
        (txn : Transaction_union.var) =
      let%bind data =
        exists (Typ.Internal.ref ())
          ~compute:
            As_prover.(
              let%map txn = read Transaction_union.typ txn in
              let fee_token = txn.payload.common.fee_token in
              let token = txn.payload.body.token_id in
              let fee_payer =
                Account_id.create txn.payload.common.fee_payer_pk fee_token
              in
              let source = Account_id.create txn.payload.body.source_pk token in
              let receiver =
                Account_id.create txn.payload.body.receiver_pk token
              in
              (txn, fee_payer, source, receiver))
      in
      let%bind fee_payer_idx =
        exists (Typ.Internal.ref ())
          ~request:
            As_prover.(
              let%map _txn, fee_payer, _source, _receiver =
                read (Typ.Internal.ref ()) data
              in
              Ledger_hash.Find_index fee_payer)
      in
      let%bind fee_payer_account =
        exists (Typ.Internal.ref ())
          ~request:
            As_prover.(
              let%map fee_payer_idx =
                read (Typ.Internal.ref ()) fee_payer_idx
              in
              Ledger_hash.Get_element fee_payer_idx)
      in
      let%bind source_idx =
        exists (Typ.Internal.ref ())
          ~request:
            As_prover.(
              let%map _txn, _fee_payer, source, _receiver =
                read (Typ.Internal.ref ()) data
              in
              Ledger_hash.Find_index source)
      in
      let%bind source_account =
        exists (Typ.Internal.ref ())
          ~request:
            As_prover.(
              let%map source_idx = read (Typ.Internal.ref ()) source_idx in
              Ledger_hash.Get_element source_idx)
      in
      let%bind receiver_idx =
        exists (Typ.Internal.ref ())
          ~request:
            As_prover.(
              let%map _txn, _fee_payer, _source, receiver =
                read (Typ.Internal.ref ()) data
              in
              Ledger_hash.Find_index receiver)
      in
      let%bind receiver_account =
        exists (Typ.Internal.ref ())
          ~request:
            As_prover.(
              let%map receiver_idx = read (Typ.Internal.ref ()) receiver_idx in
              Ledger_hash.Get_element receiver_idx)
      in
      exists typ
        ~compute:
          As_prover.(
            let%bind txn, _fee_payer, _source, _receiver =
              read (Typ.Internal.ref ()) data
            in
            let%bind fee_payer_account, _path =
              read (Typ.Internal.ref ()) fee_payer_account
            in
            let%bind source_account, _path =
              read (Typ.Internal.ref ()) source_account
            in
            let%bind receiver_account, _path =
              read (Typ.Internal.ref ()) receiver_account
            in
            let%map txn_global_slot = read Global_slot.typ txn_global_slot in
            compute_unchecked ~constraint_constants ~txn_global_slot
              ~fee_payer_account ~source_account ~receiver_account txn)
  end

  let%snarkydef check_signature shifted ~payload ~is_user_command ~signer
      ~signature =
    let%bind input =
      Transaction_union_payload.Checked.to_input_legacy payload
    in
    let%bind verifies =
      Schnorr.Legacy.Checked.verifies shifted signature signer input
    in
    [%with_label "check signature"]
      (Boolean.Assert.any [ Boolean.not is_user_command; verifies ])

  let check_timing ~balance_check ~timed_balance_check ~account ~txn_amount
      ~txn_global_slot =
    (* calculations should track Mina_transaction_logic.validate_timing *)
    let open Account.Poly in
    let open Account.Timing.As_record in
    let { is_timed
        ; initial_minimum_balance
        ; cliff_time
        ; cliff_amount
        ; vesting_period
        ; vesting_increment
        } =
      account.timing
    in
    let%bind curr_min_balance =
      Account.Checked.min_balance_at_slot ~global_slot:txn_global_slot
        ~cliff_time ~cliff_amount ~vesting_period ~vesting_increment
        ~initial_minimum_balance
    in
    let%bind proposed_balance =
      match txn_amount with
      | Some txn_amount ->
          let%bind proposed_balance, `Underflow underflow =
            Balance.Checked.sub_amount_flagged account.balance txn_amount
          in
          (* underflow indicates insufficient balance *)
          let%map () = balance_check (Boolean.not underflow) in
          proposed_balance
      | None ->
          return account.balance
    in
    let%bind sufficient_timed_balance =
      Balance.Checked.( >= ) proposed_balance curr_min_balance
    in
    let%bind () =
      let%bind ok = Boolean.(any [ not is_timed; sufficient_timed_balance ]) in
      timed_balance_check ok
    in
    let%bind is_timed_balance_zero =
      Balance.Checked.equal curr_min_balance
        (Balance.Checked.Unsafe.of_field Field.(Var.constant zero))
    in
    (* if current min balance is zero, then timing becomes untimed *)
    let%bind is_untimed = Boolean.((not is_timed) ||| is_timed_balance_zero) in
    let%map timing =
      Account.Timing.if_ is_untimed ~then_:Account.Timing.untimed_var
        ~else_:account.timing
    in
    (`Min_balance curr_min_balance, timing)

  let side_loaded =
    Memo.of_comparable
      (module Int)
      (fun i ->
        let open Zkapp_statement in
        Pickles.Side_loaded.create ~typ ~name:(sprintf "snapp_%d" i)
          ~max_branching:(module Pickles.Side_loaded.Verification_key.Max_width)
          ~value_to_field_elements:to_field_elements
          ~var_to_field_elements:Checked.to_field_elements)

  let signature_verifies ~shifted ~payload_digest signature pk =
    let%bind pk =
      Public_key.decompress_var pk
      (*           (Account_id.Checked.public_key fee_payer_id) *)
    in
    Schnorr.Chunked.Checked.verifies shifted signature pk
      (Random_oracle.Input.Chunked.field payload_digest)

  module Parties_snark = struct
    open Parties_segment
    open Spec

    module Prover_value : sig
      type 'a t

      val get : 'a t -> 'a

      val create : (unit -> 'a) -> 'a t

      val map : 'a t -> f:('a -> 'b) -> 'b t

      val if_ : Boolean.var -> then_:'a t -> else_:'a t -> 'a t
    end = struct
      open Impl

      type 'a t = 'a As_prover.Ref.t

      let get = As_prover.Ref.get

      let create = As_prover.Ref.create

      let if_ b ~then_ ~else_ =
        create (fun () ->
            get (if Impl.As_prover.read Boolean.typ b then then_ else else_))

      let map t ~f = create (fun () -> f (get t))
    end

    module Global_state = struct
      type t =
        { ledger : Ledger_hash.var * Sparse_ledger.t Prover_value.t
        ; fee_excess : Amount.Signed.var
        ; protocol_state : Snapp_predicate.Protocol_state.View.Checked.t
        }
    end

    let implied_root account incl =
      let open Impl in
      List.foldi incl ~init:(With_hash.hash account)
        ~f:(fun height acc (b, h) ->
          let l = Field.if_ b ~then_:h ~else_:acc
          and r = Field.if_ b ~then_:acc ~else_:h in
          let acc' = Ledger_hash.merge_var ~height l r in
          acc')

    let apply_body ~is_start
        ({ body =
             { public_key
             ; token_id = _
             ; update =
                 { app_state = _
                 ; delegate = _
                 ; verification_key = _
                 ; permissions = _
                 ; zkapp_uri = _
                 ; token_symbol = _
                 ; timing = _
                 ; voting_for = _
                 }
             ; balance_change = _
             ; increment_nonce
             ; events = _ (* This is for the snapp to use, we don't need it. *)
             ; call_data =
                 _ (* This is for the snapp to use, we don't need it. *)
             ; sequence_events = _
             ; call_depth = _ (* This is used to build the 'stack of stacks'. *)
             ; protocol_state = _
             ; use_full_commitment
             }
         ; predicate
         } :
          Party.Predicated.Checked.t) (a : Account.Checked.Unhashed.t) :
        Account.Checked.Unhashed.t * _ =
      let open Impl in
      let r = ref [] in
      let proof_must_verify () = Boolean.any (List.map !r ~f:Lazy.force) in

      (* enforce that either the predicate is `Accept`,
         the nonce is incremented,
         or the full commitment is used to avoid replays. *)
      let predicate_is_accept =
        let accept_digest =
          Snapp_predicate.Account.digest Snapp_predicate.Account.accept
          |> Field.constant
        in
        let predicate_digest =
          Snapp_predicate.Account.Checked.digest predicate
        in
        Field.equal accept_digest predicate_digest
      in
      with_label __LOC__ (fun () ->
          Boolean.Assert.any
            [ predicate_is_accept
            ; increment_nonce
            ; Boolean.(use_full_commitment &&& not is_start)
            ]) ;
      let a : Account.Checked.Unhashed.t = { a with public_key } in
      (a, `proof_must_verify proof_must_verify)

    module type Single_inputs = sig
      val constraint_constants : Genesis_constants.Constraint_constants.t

      val spec : single

      val snapp_statement : (int * Zkapp_statement.Checked.t) option
    end

    type party =
      { party : (Party.Predicated.Checked.t, Impl.Field.t) With_hash.t
      ; control : Control.t Prover_value.t
      }

    module Single (I : Single_inputs) = struct
      open I

      let { auth_type; is_start = _ } = spec

      module V = Prover_value
      open Impl

      module Inputs = struct
        module Transaction_commitment = struct
          type t = Field.t

          let if_ = Field.if_

          let empty = Field.constant Parties.Transaction_commitment.empty

          let commitment ~party:{ party; _ }
              ~other_parties:{ With_hash.hash = other_parties; _ } ~memo_hash =
            Parties.Transaction_commitment.Checked.create
              ~other_parties_hash:other_parties
              ~protocol_state_predicate_hash:
                (Snapp_predicate.Protocol_state.Checked.digest
                   party.data.body.protocol_state)
              ~memo_hash

          let full_commitment ~party:{ party; _ } ~commitment =
            Parties.Transaction_commitment.Checked.with_fee_payer commitment
              ~fee_payer_hash:party.hash
        end

        module Bool = struct
          include Boolean

          type t = var

          let assert_ = Assert.is_true

          let display _b ~label:_ = ""

          type failure_status = unit

          type failure_status_tbl = unit

          let assert_with_failure_status_tbl b _failure_status_tbl =
            Assert.is_true b
        end

        module Controller = struct
          type t = Permissions.Auth_required.Checked.t

          let if_ = Permissions.Auth_required.Checked.if_

          let check =
            match auth_type with
            | Proof ->
                fun ~proof_verifies:_ ~signature_verifies:_ perm ->
                  Permissions.Auth_required.Checked.eval_proof perm
            | Signature | None_given ->
                fun ~proof_verifies:_ ~signature_verifies perm ->
                  Permissions.Auth_required.Checked.eval_no_proof
                    ~signature_verifies perm
        end

        module Global_slot = struct
          include Global_slot.Checked

          let ( > ) x y = run_checked (x > y)

          let if_ b ~then_ ~else_ = run_checked (if_ b ~then_ ~else_)

          let equal x y = run_checked (equal x y)
        end

        module Nonce = struct
          type t = Account.Nonce.Checked.t

          let if_ b ~then_ ~else_ =
            run_checked (Account.Nonce.Checked.if_ b ~then_ ~else_)

          let succ t = run_checked (Account.Nonce.Checked.succ t)
        end

        module State_hash = struct
          type t = State_hash.var

          let if_ b ~then_ ~else_ = run_checked (State_hash.if_ b ~then_ ~else_)
        end

        module Timing = struct
          type t = Account_timing.var

          let if_ b ~then_ ~else_ =
            run_checked (Account_timing.if_ b ~then_ ~else_)

          let vesting_period (t : t) = t.vesting_period
        end

        module Balance = struct
          include Balance.Checked

          let if_ b ~then_ ~else_ = run_checked (if_ b ~then_ ~else_)

          let sub_amount_flagged x y = run_checked (sub_amount_flagged x y)

          let add_signed_amount_flagged x y =
            run_checked (add_signed_amount_flagged x y)
        end

        module Verification_key = struct
          type t =
            ( Boolean.var
            , ( Side_loaded_verification_key.t option
              , Field.Constant.t )
              With_hash.t
              Data_as_hash.t )
            Zkapp_basic.Flagged_option.t

          let if_ b ~(then_ : t) ~(else_ : t) : t =
            Zkapp_basic.Flagged_option.if_ ~if_:Data_as_hash.if_ b ~then_ ~else_
        end

        module Events = struct
          type t = Snapp_account.Events.var

          let is_empty x = run_checked (Party.Events.is_empty_var x)

          let push_events = Party.Sequence_events.push_events_checked
        end

        module Zkapp_uri = struct
          type t = string Data_as_hash.t

          let if_ = Data_as_hash.if_
        end

        module Token_symbol = struct
          type t = Account.Token_symbol.var

          let if_ = Account.Token_symbol.if_
        end

        module Account = struct
          type t = (Account.Checked.Unhashed.t, Field.t) With_hash.t

          module Permissions = struct
            let edit_state : t -> Controller.t =
             fun a -> a.data.permissions.edit_state

            let send : t -> Controller.t = fun a -> a.data.permissions.send

            let receive : t -> Controller.t =
             fun a -> a.data.permissions.receive

            let set_delegate : t -> Controller.t =
             fun a -> a.data.permissions.set_delegate

            let set_permissions : t -> Controller.t =
             fun a -> a.data.permissions.set_permissions

            let set_verification_key : t -> Controller.t =
             fun a -> a.data.permissions.set_verification_key

            let set_zkapp_uri : t -> Controller.t =
             fun a -> a.data.permissions.set_zkapp_uri

            let edit_sequence_state : t -> Controller.t =
             fun a -> a.data.permissions.edit_sequence_state

            let set_token_symbol : t -> Controller.t =
             fun a -> a.data.permissions.set_token_symbol

            let increment_nonce : t -> Controller.t =
             fun a -> a.data.permissions.increment_nonce

            let set_voting_for : t -> Controller.t =
             fun a -> a.data.permissions.set_voting_for

            type t = Permissions.Checked.t

            let if_ b ~then_ ~else_ = Permissions.Checked.if_ b ~then_ ~else_
          end

          let account_with_hash (account : Account.Checked.Unhashed.t) =
            With_hash.of_data account ~hash_data:(fun a ->
                let a =
                  { a with
                    snapp =
                      ( Snapp_account.Checked.digest a.snapp
                      , As_prover.Ref.create (fun () -> None) )
                  }
                in
                run_checked (Account.Checked.digest a))

          type timing = Account_timing.var

          let timing (account : t) : timing = account.data.timing

          let set_timing (timing : timing) (account : t) : t =
            { account with data = { account.data with timing } }

          let balance (a : t) : Balance.t = a.data.balance

          let set_balance (balance : Balance.t) ({ data = a; hash } : t) : t =
            { data = { a with balance }; hash }

          let check_timing ~txn_global_slot ({ data = account; _ } : t) =
            let invalid_timing = ref None in
            let balance_check _ = failwith "Should not be called" in
            let timed_balance_check b =
              invalid_timing := Some (Boolean.not b) ;
              return ()
            in
            let `Min_balance _, timing =
              run_checked
              @@ [%with_label "Check snapp timing"]
                   (check_timing ~balance_check ~timed_balance_check ~account
                      ~txn_amount:None ~txn_global_slot)
            in
            (`Invalid_timing (Option.value_exn !invalid_timing), timing)

          let make_snapp (a : t) = a

          let unmake_snapp (a : t) = a

          let proved_state (a : t) = a.data.snapp.proved_state

          let set_proved_state proved_state ({ data = a; hash } : t) : t =
            { data = { a with snapp = { a.snapp with proved_state } }; hash }

          let app_state (a : t) = a.data.snapp.app_state

          let set_app_state app_state ({ data = a; hash } : t) : t =
            { data = { a with snapp = { a.snapp with app_state } }; hash }

          let register_verification_key ({ data = a; _ } : t) =
            Option.iter snapp_statement ~f:(fun (tag, _) ->
                let vk =
                  exists Side_loaded_verification_key.typ ~compute:(fun () ->
                      Option.value_exn
                        (As_prover.Ref.get
                           (Data_as_hash.ref a.snapp.verification_key.data))
                          .data)
                in
                let expected_hash =
                  Data_as_hash.hash a.snapp.verification_key.data
                in
                let actual_hash = Snapp_account.Checked.digest_vk vk in
                Field.Assert.equal expected_hash actual_hash ;
                Pickles.Side_loaded.in_circuit (side_loaded tag) vk)

          let verification_key (a : t) : Verification_key.t =
            a.data.snapp.verification_key

          let set_verification_key (verification_key : Verification_key.t)
              ({ data = a; hash } : t) : t =
            { data = { a with snapp = { a.snapp with verification_key } }
            ; hash
            }

          let last_sequence_slot (a : t) = a.data.snapp.last_sequence_slot

          let set_last_sequence_slot last_sequence_slot ({ data = a; hash } : t)
              : t =
            { data = { a with snapp = { a.snapp with last_sequence_slot } }
            ; hash
            }

          let sequence_state (a : t) = a.data.snapp.sequence_state

          let set_sequence_state sequence_state ({ data = a; hash } : t) : t =
            { data = { a with snapp = { a.snapp with sequence_state } }; hash }

          let zkapp_uri (a : t) = a.data.zkapp_uri

          let set_zkapp_uri zkapp_uri ({ data = a; hash } : t) : t =
            { data = { a with zkapp_uri }; hash }

          let token_symbol (a : t) = a.data.token_symbol

          let set_token_symbol token_symbol ({ data = a; hash } : t) : t =
            { data = { a with token_symbol }; hash }

          let public_key (a : t) = a.data.public_key

          let set_public_key public_key ({ data = a; hash } : t) : t =
            { data = { a with public_key }; hash }

          let delegate (a : t) = a.data.delegate

          let set_delegate delegate ({ data = a; hash } : t) : t =
            { data = { a with delegate }; hash }

          let nonce (a : t) = a.data.nonce

          let set_nonce nonce ({ data = a; hash } : t) : t =
            { data = { a with nonce }; hash }

          let voting_for (a : t) = a.data.voting_for

          let set_voting_for voting_for ({ data = a; hash } : t) : t =
            { data = { a with voting_for }; hash }

          let permissions (a : t) = a.data.permissions

          let set_permissions permissions ({ data = a; hash } : t) : t =
            { data = { a with permissions }; hash }
        end

        module Ledger = struct
          type t = Ledger_hash.var * Sparse_ledger.t V.t

          type inclusion_proof = (Boolean.var * Field.t) list

          let if_ b ~then_:(xt, rt) ~else_:(xe, re) =
            ( run_checked (Ledger_hash.if_ b ~then_:xt ~else_:xe)
            , V.if_ b ~then_:rt ~else_:re )

          let empty ~depth () : t =
            let t = Sparse_ledger.empty ~depth () in
            ( Ledger_hash.var_of_t (Sparse_ledger.merkle_root t)
            , V.create (fun () -> t) )

          let idx ledger id = Sparse_ledger.find_index_exn ledger id

          let body_id (body : Party.Body.Checked.t) =
            let open As_prover in
            Account_id.create
              (read Public_key.Compressed.typ body.public_key)
              (read Token_id.typ body.token_id)

          let get_account { party; _ } (_root, ledger) =
            let idx =
              V.map ledger ~f:(fun l -> idx l (body_id party.data.body))
            in
            let account =
              exists Mina_base.Account.Checked.Unhashed.typ ~compute:(fun () ->
                  Sparse_ledger.get_exn (V.get ledger) (V.get idx))
            in
            let account = Account.account_with_hash account in
            let incl =
              exists
                Typ.(
                  list ~length:constraint_constants.ledger_depth
                    (Boolean.typ * field))
                ~compute:(fun () ->
                  List.map
                    (Sparse_ledger.path_exn (V.get ledger) (V.get idx))
                    ~f:(fun x ->
                      match x with
                      | `Left h ->
                          (false, h)
                      | `Right h ->
                          (true, h)))
            in
            (account, incl)

          let set_account (_root, ledger) (a, incl) =
            ( implied_root a incl |> Ledger_hash.var_of_hash_packed
            , V.map ledger
                ~f:
                  As_prover.(
                    fun ledger ->
                      let a : Mina_base.Account.t =
                        read Mina_base.Account.Checked.Unhashed.typ a.data
                      in
                      let idx = idx ledger (Mina_base.Account.identifier a) in
                      Sparse_ledger.set_exn ledger idx a) )

          let check_inclusion (root, _) (account, incl) =
            with_label __LOC__
              (fun () -> Field.Assert.equal (implied_root account incl))
              (Ledger_hash.var_to_hash_packed root)

          let check_account public_key token_id
              (({ data = account; _ }, _) : Account.t * _) =
            let is_new =
              run_checked
                (Public_key.Compressed.Checked.equal account.public_key
                   Public_key.Compressed.(var_of_t empty))
            in
            with_label __LOC__ (fun () ->
                Boolean.Assert.any
                  [ is_new
                  ; run_checked
                      (Public_key.Compressed.Checked.equal public_key
                         account.public_key)
                  ]) ;
            with_label __LOC__ (fun () ->
                Boolean.Assert.any
                  [ is_new; Token_id.Checked.equal token_id account.token_id ]) ;
            `Is_new is_new
        end

        module Opt = struct
          open Zkapp_basic

          type 'a t = (Bool.t, 'a) Flagged_option.t

          let is_some = Flagged_option.is_some

          let map x ~f = Flagged_option.map ~f x

          let or_default ~if_ x ~default =
            if_ (is_some x) ~then_:(Flagged_option.data x) ~else_:default

          let or_exn x =
            with_label "or_exn is_some" (fun () -> Bool.assert_ (is_some x)) ;
            Flagged_option.data x
        end

        module Stack (Elt : sig
          type t

          val default : t

          val hash : t -> Field.Constant.t

          val push :
               consed_hash:Field.Constant.t
            -> t
            -> (t, Field.Constant.t) With_stack_hash.t list
            -> (t, Field.Constant.t) With_stack_hash.t list
        end) :
          Mina_transaction_logic.Parties_logic.Stack_intf
            with type elt = (Elt.t V.t, Field.t) With_hash.t
             and type t =
                  ( (Elt.t, Field.Constant.t) With_stack_hash.t list V.t
                  , Field.t )
                  With_hash.t
             and type bool := Bool.t
             and module Opt := Opt = struct
          type elt = (Elt.t V.t, Field.t) With_hash.t

          type t =
            ( (Elt.t, Field.Constant.t) With_stack_hash.t list V.t
            , Field.t )
            With_hash.t

          let if_ b ~then_:(t : t) ~else_:(e : t) : t =
            { hash = Field.if_ b ~then_:t.hash ~else_:e.hash
            ; data = V.if_ b ~then_:t.data ~else_:e.data
            }

          let empty_constant = Parties.Call_forest.With_hashes.empty

          let empty = Field.constant empty_constant

          let is_empty ({ hash = x; _ } : t) = Field.equal empty x

          let empty : t = { hash = empty; data = V.create (fun () -> []) }

          let hash_cons hash h_tl =
            Random_oracle.Checked.hash ~init:Hash_prefix_states.party_cons
              [| hash; h_tl |]

          let stack_hash (type a)
              (xs : (a, Field.Constant.t) With_stack_hash.t list) :
              Field.Constant.t =
            match xs with [] -> empty_constant | e :: _ -> e.stack_hash

          let pop ({ hash = h; data = r } as t : t) : (elt * t) Opt.t =
            let input_is_empty = is_empty t in
            let hd_r =
              V.create (fun () ->
                  V.get r |> List.hd
                  |> Option.value_map ~default:Elt.default ~f:(fun x -> x.elt))
            in
            let tl_r =
              V.create (fun () ->
                  V.get r |> List.tl |> Option.value ~default:[])
            in
            let elt, stack =
              exists
                Typ.(Field.typ * Field.typ)
                ~compute:(fun () ->
                  (V.get hd_r |> Elt.hash, stack_hash (V.get tl_r)))
            in
            let h' = hash_cons elt stack in
            with_label __LOC__ (fun () ->
                Boolean.Assert.any [ input_is_empty; Field.equal h h' ]) ;
            { is_some = Boolean.not input_is_empty
            ; data = ({ hash = elt; data = hd_r }, { hash = stack; data = tl_r })
            }

          let pop_exn ({ hash = h; data = r } : t) : elt * t =
            let hd_r = V.create (fun () -> (V.get r |> List.hd_exn).elt) in
            let tl_r = V.create (fun () -> V.get r |> List.tl_exn) in
            let elt, stack =
              exists
                Typ.(Field.typ * Field.typ)
                ~compute:(fun () ->
                  (V.get hd_r |> Elt.hash, stack_hash (V.get tl_r)))
            in
            let h' = hash_cons elt stack in
            with_label __LOC__ (fun () -> Field.Assert.equal h h') ;
            ({ hash = elt; data = hd_r }, { hash = stack; data = tl_r })

          let push ({ hash = h_hd; data = r_hd } : elt)
              ~onto:({ hash = h_tl; data = r_tl } : t) : t =
            let h = hash_cons h_hd h_tl in
            let r =
              V.create (fun () ->
                  let hd = V.get r_hd in
                  let tl = V.get r_tl in
                  Elt.push ~consed_hash:(As_prover.read Field.typ h) hd tl)
            in
            { hash = h; data = r }
        end

        module Parties = struct
          type t =
            ( (Party.t * unit, Parties.Digest.t) Parties.Call_forest.t V.t
            , Field.t )
            With_hash.t

          let if_ b ~then_:(t : t) ~else_:(e : t) : t =
            { hash = Field.if_ b ~then_:t.hash ~else_:e.hash
            ; data = V.if_ b ~then_:t.data ~else_:e.data
            }

          let empty = Field.constant Parties.Call_forest.With_hashes.empty

          let is_empty ({ hash = x; _ } : t) = Field.equal empty x

          let empty : t = { hash = empty; data = V.create (fun () -> []) }

          let hash_cons hash h_tl =
            Random_oracle.Checked.hash ~init:Hash_prefix_states.party_cons
              [| hash; h_tl |]

          let pop_exn ({ hash = h; data = r } : t) : (party * t) * t =
            let hd_r =
              V.create (fun () -> V.get r |> List.hd_exn |> With_stack_hash.elt)
            in
            let party = V.create (fun () -> (V.get hd_r).party |> fst) in
            let body =
              exists (Party.Body.typ ()) ~compute:(fun () ->
                  (V.get party).data.body)
            in
            let predicate : Party.Predicate.Checked.t =
              exists (Party.Predicate.typ ()) ~compute:(fun () ->
                  (V.get party).data.predicate)
            in
            let auth = V.(create (fun () -> (V.get party).authorization)) in
            let party : Party.Predicated.Checked.t = { body; predicate } in
            let party =
              With_hash.of_data party ~hash_data:Party.Predicated.Checked.digest
            in
            let subforest : t =
              let subforest = V.create (fun () -> (V.get hd_r).calls) in
              let subforest_hash =
                exists Field.typ ~compute:(fun () ->
                    Parties.Call_forest.hash (V.get subforest))
              in
              { hash = subforest_hash; data = subforest }
            in
            let tl_hash =
              exists Field.typ ~compute:(fun () ->
                  V.get r |> List.tl_exn |> Parties.Call_forest.hash)
            in
            let tree_hash =
              Random_oracle.Checked.hash ~init:Hash_prefix_states.party_node
                [| party.hash; subforest.hash |]
            in
            Field.Assert.equal (hash_cons tree_hash tl_hash) h ;
            ( ({ party; control = auth }, subforest)
            , { hash = tl_hash
              ; data = V.(create (fun () -> List.tl_exn (get r)))
              } )
        end

        module Call_stack = Stack (struct
          module Parties = Mina_base.Parties

          type t =
            (Party.t * unit, Parties.Digest.t) Mina_base.Parties.Call_forest.t

          let default : t = []

          let hash : t -> Field.Constant.t = Mina_base.Parties.Call_forest.hash

          let push ~consed_hash (t : t) (xs : (t, _) With_stack_hash.t list) :
              (t, _) With_stack_hash.t list =
            { stack_hash = consed_hash; elt = t } :: xs
        end)

        module Party = struct
          type t = party

          type parties = Parties.t

          type transaction_commitment = Transaction_commitment.t

          let balance_change (t : t) = t.party.data.body.balance_change

          let protocol_state (t : t) = t.party.data.body.protocol_state

          let token_id (t : t) = t.party.data.body.token_id

          let public_key (t : t) = t.party.data.body.public_key

          let use_full_commitment (t : t) =
            t.party.data.body.use_full_commitment

          let increment_nonce (t : t) = t.party.data.body.increment_nonce

          let check_authorization ~commitment
              ~at_party:({ hash = at_party; _ } : Parties.t)
              ({ party; control; _ } : t) =
            let proof_verifies =
              match (auth_type, snapp_statement) with
              | Proof, Some (_i, s) ->
                  with_label __LOC__ (fun () ->
                      Zkapp_statement.Checked.Assert.equal
                        { transaction = commitment; at_party }
                        s) ;
                  Boolean.true_
              | (Signature | None_given), None ->
                  Boolean.false_
              | Proof, None | (Signature | None_given), Some _ ->
                  assert false
            in
            let signature_verifies =
              match auth_type with
              | None_given | Proof ->
                  Boolean.false_
              | Signature ->
                  let signature =
                    exists Signature_lib.Schnorr.Chunked.Signature.typ
                      ~compute:(fun () ->
                        match V.get control with
                        | Signature s ->
                            s
                        | None_given ->
                            Signature.dummy
                        | Proof _ ->
                            assert false)
                  in
                  run_checked
                    (let%bind (module S) =
                       Tick.Inner_curve.Checked.Shifted.create ()
                     in
                     signature_verifies
                       ~shifted:(module S)
                       ~payload_digest:commitment signature
                       party.data.body.public_key)
            in
            ( `Proof_verifies proof_verifies
            , `Signature_verifies signature_verifies )

          module Update = struct
            open Zkapp_basic

            type 'a set_or_keep = 'a Set_or_keep.Checked.t

            let timing ({ party; _ } : t) : Account.timing set_or_keep =
              Set_or_keep.Checked.map
                ~f:Party.Update.Timing_info.Checked.to_account_timing
                party.data.body.update.timing

            let app_state ({ party; _ } : t) = party.data.body.update.app_state

            let verification_key ({ party; _ } : t) =
              party.data.body.update.verification_key

            let sequence_events ({ party; _ } : t) =
              party.data.body.sequence_events

            let zkapp_uri ({ party; _ } : t) = party.data.body.update.zkapp_uri

            let token_symbol ({ party; _ } : t) =
              party.data.body.update.token_symbol

            let delegate ({ party; _ } : t) = party.data.body.update.delegate

            let voting_for ({ party; _ } : t) =
              party.data.body.update.voting_for

            let permissions ({ party; _ } : t) =
              party.data.body.update.permissions
          end
        end

        module Set_or_keep = struct
          include Zkapp_basic.Set_or_keep.Checked
        end

        module Amount = struct
          type t = Amount.Checked.t

          type unsigned = t

          module Signed = struct
            type t = Amount.Signed.Checked.t

            let equal t t' = run_checked (Amount.Signed.Checked.equal t t')

            let if_ b ~then_ ~else_ =
              run_checked (Amount.Signed.Checked.if_ b ~then_ ~else_)

            let is_pos (t : t) =
              Sgn.Checked.is_pos
                (run_checked (Currency.Amount.Signed.Checked.sgn t))

            let negate = Amount.Signed.Checked.negate

            let of_unsigned = Amount.Signed.Checked.of_unsigned

            let add_flagged x y =
              run_checked (Amount.Signed.Checked.add_flagged x y)
          end

          let if_ b ~then_ ~else_ =
            run_checked (Amount.Checked.if_ b ~then_ ~else_)

          let equal t t' = run_checked (Amount.Checked.equal t t')

          let zero = Amount.(var_of_t zero)

          let add_flagged x y = run_checked (Amount.Checked.add_flagged x y)

          let add_signed_flagged (x : t) (y : Signed.t) =
            run_checked (Amount.Checked.add_signed_flagged x y)

          let of_constant_fee fee = Amount.var_of_t (Amount.of_fee fee)
        end

        module Token_id = struct
          type t = Token_id.Checked.t

          let if_ = Token_id.Checked.if_

          let equal = Token_id.Checked.equal

          let default = Token_id.(Checked.constant default)
        end

        module Public_key = struct
          type t = Public_key.Compressed.var

          let if_ b ~then_ ~else_ =
            run_checked (Public_key.Compressed.Checked.if_ b ~then_ ~else_)
        end

        module Protocol_state_predicate = struct
          type t = Snapp_predicate.Protocol_state.Checked.t
        end

        module Field = struct
          type t = Field.t

          let if_ = Field.if_
        end

        module Local_state = struct
          type t =
            ( Parties.t
            , Call_stack.t
            , Token_id.t
            , Amount.t
            , Ledger.t
            , Bool.t
            , Transaction_commitment.t
            , Bool.failure_status_tbl )
            Mina_transaction_logic.Parties_logic.Local_state.t

          let add_check (t : t) _failure b =
            { t with success = Bool.(t.success &&& b) }

          let update_failure_status_tbl (t : t) _failure_status b =
            add_check (t : t) () b

          let add_new_failure_status_bucket t = t
        end

        module Global_state = struct
          type t = Global_state.t =
            { ledger : Ledger_hash.var * Sparse_ledger.t Prover_value.t
            ; fee_excess : Amount.Signed.t
            ; protocol_state : Snapp_predicate.Protocol_state.View.Checked.t
            }

          let fee_excess { fee_excess; _ } = fee_excess

          let set_fee_excess t fee_excess = { t with fee_excess }

          let ledger { ledger; _ } = ledger

          let set_ledger ~should_update t ledger =
            { t with
              ledger = Ledger.if_ should_update ~then_:ledger ~else_:t.ledger
            }

          let global_slot_since_genesis { protocol_state; _ } =
            protocol_state.global_slot_since_genesis
        end
      end

      module Env = struct
        open Inputs

        type t =
          < party : Party.t
          ; account : Account.t
          ; ledger : Ledger.t
          ; amount : Amount.t
          ; signed_amount : Amount.Signed.t
          ; bool : Bool.t
          ; token_id : Token_id.t
          ; global_state : Global_state.t
          ; inclusion_proof : (Bool.t * Field.t) list
          ; parties : Parties.t
          ; local_state :
              ( Parties.t
              , Call_stack.t
              , Token_id.t
              , Amount.t
              , Ledger.t
              , Bool.t
              , Transaction_commitment.t
              , unit )
              Mina_transaction_logic.Parties_logic.Local_state.t
          ; protocol_state_predicate : Snapp_predicate.Protocol_state.Checked.t
          ; transaction_commitment : Transaction_commitment.t
          ; full_transaction_commitment : Transaction_commitment.t
          ; field : Field.t
          ; failure : unit >
      end

      include Mina_transaction_logic.Parties_logic.Make (Inputs)

      let perform (type r)
          (eff : (r, Env.t) Mina_transaction_logic.Parties_logic.Eff.t) : r =
        match eff with
        | Check_protocol_state_predicate (protocol_state_predicate, global_state)
          ->
            Snapp_predicate.Protocol_state.Checked.check
              protocol_state_predicate global_state.protocol_state
        | Check_predicate (_is_start, { party; _ }, account, _global) ->
            Snapp_predicate.Account.Checked.check party.data.predicate
              account.data
        | Check_auth { is_start; party = { party; _ }; account } ->
            (* If there's a valid signature, it must increment the nonce or use full commitment *)
            let account', `proof_must_verify proof_must_verify =
              apply_body ~is_start party.data account.data
            in
            let proof_must_verify = proof_must_verify () in
            let success =
              match auth_type with
              | None_given | Signature ->
                  Boolean.(not proof_must_verify)
              | Proof ->
                  (* We always assert that the proof verifies. *)
                  Boolean.true_
            in
            (* omit failure status here, unlike `Mina_transaction_logic` *)
            (Inputs.Account.account_with_hash account', success, ())
    end

    let check_protocol_state ~pending_coinbase_stack_init
        ~pending_coinbase_stack_before ~pending_coinbase_stack_after state_body
        =
      [%with_label "Compute pending coinbase stack"]
        (let%bind state_body_hash =
           Mina_state.Protocol_state.Body.hash_checked state_body
         in
         let%bind computed_pending_coinbase_stack_after =
           Pending_coinbase.Stack.Checked.push_state state_body_hash
             pending_coinbase_stack_init
         in
         [%with_label "Check pending coinbase stack"]
           (let%bind correct_coinbase_target_stack =
              Pending_coinbase.Stack.equal_var
                computed_pending_coinbase_stack_after
                pending_coinbase_stack_after
            in
            let%bind valid_init_state =
              Pending_coinbase.Stack.equal_var pending_coinbase_stack_init
                pending_coinbase_stack_before
            in
            Boolean.Assert.all
              [ correct_coinbase_target_stack; valid_init_state ]))

    let main ?(witness : Witness.t option) (spec : Spec.t) ~constraint_constants
        snapp_statements (statement : Statement.With_sok.Checked.t) =
      let open Impl in
      run_checked (dummy_constraints ()) ;
      let ( ! ) x = Option.value_exn x in
      let state_body =
        exists (Mina_state.Protocol_state.Body.typ ~constraint_constants)
          ~compute:(fun () -> !witness.state_body)
      in
      let pending_coinbase_stack_init =
        exists Pending_coinbase.Stack.typ ~compute:(fun () ->
            !witness.init_stack)
      in
      let module V = Prover_value in
      run_checked
        (check_protocol_state ~pending_coinbase_stack_init
           ~pending_coinbase_stack_before:
             statement.source.pending_coinbase_stack
           ~pending_coinbase_stack_after:statement.target.pending_coinbase_stack
           state_body) ;
      let init :
          Global_state.t * _ Mina_transaction_logic.Parties_logic.Local_state.t
          =
        let g : Global_state.t =
          { ledger =
              ( statement.source.ledger
              , V.create (fun () -> !witness.global_ledger) )
          ; fee_excess = Amount.Signed.(Checked.constant zero)
          ; protocol_state =
              Mina_state.Protocol_state.Body.view_checked state_body
          }
        in
        let l : _ Mina_transaction_logic.Parties_logic.Local_state.t =
          { parties =
              { With_hash.hash = statement.source.local_state.parties
              ; data = V.create (fun () -> !witness.local_state_init.parties)
              }
          ; call_stack =
              { With_hash.hash = statement.source.local_state.call_stack
              ; data = V.create (fun () -> !witness.local_state_init.call_stack)
              }
          ; transaction_commitment =
              statement.source.local_state.transaction_commitment
          ; full_transaction_commitment =
              statement.source.local_state.full_transaction_commitment
          ; token_id = statement.source.local_state.token_id
          ; excess = statement.source.local_state.excess
          ; ledger =
              ( statement.source.local_state.ledger
              , V.create (fun () -> !witness.local_state_init.ledger) )
          ; success = statement.source.local_state.success
          ; failure_status_tbl = ()
          }
        in
        (g, l)
      in
      let start_parties =
        As_prover.Ref.create (fun () -> !witness.start_parties)
      in
      let (global, local), snapp_statements =
        List.fold_left spec ~init:(init, snapp_statements)
          ~f:(fun (((_, local) as acc), statements) party_spec ->
            let snapp_statement, statements =
              match party_spec.auth_type with
              | Signature | None_given ->
                  (None, statements)
              | Proof -> (
                  match statements with
                  | [] ->
                      assert false
                  | s :: ss ->
                      (Some s, ss) )
            in
            let module S = Single (struct
              let constraint_constants = constraint_constants

              let spec = party_spec

              let snapp_statement = snapp_statement
            end) in
            let finish v =
              let open Mina_transaction_logic.Parties_logic.Start_data in
              let ps =
                V.map v ~f:(function
                  | `Skip ->
                      []
                  | `Start p ->
                      Party.of_fee_payer p.parties.Parties.fee_payer
                      :: p.parties.Parties.other_parties
                      |> List.map ~f:(fun party -> (party, ()))
                      |> Parties.Call_forest.With_hashes.of_parties_list)
              in
              let h =
                exists Field.typ ~compute:(fun () ->
                    Parties.Call_forest.hash (V.get ps))
              in
              let start_data =
                { Mina_transaction_logic.Parties_logic.Start_data.parties =
                    { With_hash.hash = h; data = ps }
                ; memo_hash =
                    exists Field.typ ~compute:(fun () ->
                        match V.get v with
                        | `Skip ->
                            Field.Constant.zero
                        | `Start p ->
                            p.memo_hash)
                }
              in
              let global_state, local_state =
                S.apply ~constraint_constants
                  ~is_start:
                    ( match party_spec.is_start with
                    | `No ->
                        `No
                    | `Yes ->
                        `Yes start_data
                    | `Compute_in_circuit ->
                        `Compute start_data )
                  S.{ perform }
                  acc
              in
              (* replace any transaction failure with unit value *)
              (global_state, { local_state with failure_status_tbl = () })
            in
            let acc' =
              match party_spec.is_start with
              | `No ->
                  let global_state, local_state =
                    S.apply ~constraint_constants ~is_start:`No
                      S.{ perform }
                      acc
                  in
                  (* replace any transaction failure with unit value *)
                  (global_state, { local_state with failure_status_tbl = () })
              | `Compute_in_circuit ->
                  V.create (fun () ->
                      match As_prover.Ref.get start_parties with
                      | [] ->
                          `Skip
                      | p :: ps ->
                          let should_pop =
                            Field.Constant.equal Parties.Call_forest.empty
                              (As_prover.read_var local.parties.hash)
                          in
                          if should_pop then (
                            As_prover.Ref.set start_parties ps ;
                            `Start p )
                          else `Skip)
                  |> finish
              | `Yes ->
                  as_prover
                    As_prover.(
                      fun () ->
                        [%test_eq: Impl.Field.Constant.t]
                          Parties.Call_forest.empty
                          (read_var local.parties.hash)) ;
                  V.create (fun () ->
                      match As_prover.Ref.get start_parties with
                      | [] ->
                          assert false
                      | p :: ps ->
                          As_prover.Ref.set start_parties ps ;
                          `Start p)
                  |> finish
            in
            (acc', statements))
      in
      with_label __LOC__ (fun () -> assert (List.is_empty snapp_statements)) ;
      let local_state_ledger =
        (* The actual output ledger may differ from the one generated by
           transaction logic, because we handle failures differently between
           the two. However, in the case of failure, we never use this ledger:
           it will never be upgraded to the global ledger. If we have such a
           failure, we just pretend we achieved the target hash.
        *)
        Field.if_ local.success ~then_:local.parties.hash
          ~else_:statement.target.local_state.parties
      in
      with_label __LOC__ (fun () ->
          Local_state.Checked.assert_equal statement.target.local_state
            { local with
              parties = local_state_ledger
            ; call_stack = local.call_stack.hash
            ; ledger = fst local.ledger
            }) ;
      with_label __LOC__ (fun () ->
          run_checked
            (Frozen_ledger_hash.assert_equal (fst global.ledger)
               statement.target.ledger)) ;
      with_label __LOC__ (fun () ->
          run_checked
            (Amount.Checked.assert_equal statement.supply_increase
               Amount.(var_of_t zero))) ;
      with_label __LOC__ (fun () ->
          run_checked
            (let expected = statement.fee_excess in
             let got =
               { fee_token_l = Token_id.(Checked.constant default)
               ; fee_excess_l = Amount.Signed.Checked.to_fee global.fee_excess
               ; Fee_excess.fee_token_r = Token_id.(Checked.constant default)
               ; fee_excess_r =
                   Amount.Signed.Checked.to_fee (fst init).fee_excess
               }
             in
             Fee_excess.assert_equal_checked expected got)) ;
      let `Needs_some_work_for_zkapps_on_mainnet = Mina_base.Util.todo_zkapps in
      (* TODO: Check various consistency equalities between local and global and the statement *)
      ()

    (* Horrible hack :( *)
    let witness : Witness.t option ref = ref None

    let rule (type a b c d) ~constraint_constants ~proof_level
        (t : (a, b, c, d) Basic.t_typed) :
        ( a
        , b
        , c
        , d
        , Statement.With_sok.var
        , Statement.With_sok.t )
        Pickles.Inductive_rule.t =
      let open Hlist in
      let open Basic in
      let module M = H4.T (Pickles.Tag) in
      let s = Basic.spec t in
      let prev_should_verify =
        match proof_level with
        | Genesis_constants.Proof_level.Full ->
            true
        | _ ->
            false
      in
      let b = Boolean.var_of_value prev_should_verify in
      match t with
      | Proved ->
          { identifier = "proved"
          ; prevs = M.[ side_loaded 0 ]
          ; main_value = (fun [ _ ] _ -> [ prev_should_verify ])
          ; main =
              (fun [ snapp_statement ] stmt ->
                main ?witness:!witness s ~constraint_constants
                  (List.mapi [ snapp_statement ] ~f:(fun i x -> (i, x)))
                  stmt ;
                [ b ])
          }
      | Opt_signed_unsigned ->
          { identifier = "opt_signed-unsigned"
          ; prevs = M.[]
          ; main_value = (fun [] _ -> [])
          ; main =
              (fun [] stmt ->
                main ?witness:!witness s ~constraint_constants [] stmt ;
                [])
          }
      | Opt_signed_opt_signed ->
          { identifier = "opt_signed-opt_signed"
          ; prevs = M.[]
          ; main_value = (fun [] _ -> [])
          ; main =
              (fun [] stmt ->
                main ?witness:!witness s ~constraint_constants [] stmt ;
                [])
          }
      | Opt_signed ->
          { identifier = "opt_signed"
          ; prevs = M.[]
          ; main_value = (fun [] _ -> [])
          ; main =
              (fun [] stmt ->
                main ?witness:!witness s ~constraint_constants [] stmt ;
                [])
          }
  end

  type _ Snarky_backendless.Request.t +=
    | Transaction : Transaction_union.t Snarky_backendless.Request.t
    | State_body :
        Mina_state.Protocol_state.Body.Value.t Snarky_backendless.Request.t
    | Init_stack : Pending_coinbase.Stack.t Snarky_backendless.Request.t

  let%snarkydef apply_tagged_transaction
      ~(constraint_constants : Genesis_constants.Constraint_constants.t)
      (type shifted)
      (shifted : (module Inner_curve.Checked.Shifted.S with type t = shifted))
      root pending_coinbase_stack_init pending_coinbase_stack_before
      pending_coinbase_after state_body
      ({ signer; signature; payload } as txn : Transaction_union.var) =
    let tag = payload.body.tag in
    let is_user_command = Transaction_union.Tag.Unpacked.is_user_command tag in
    let%bind () =
      [%with_label "Check transaction signature"]
        (check_signature shifted ~payload ~is_user_command ~signer ~signature)
    in
    let%bind signer_pk = Public_key.compress_var signer in
    let%bind () =
      [%with_label "Fee-payer must sign the transaction"]
        ((* TODO: Enable multi-sig. *)
         Public_key.Compressed.Checked.Assert.equal signer_pk
           payload.common.fee_payer_pk)
    in
    (* Compute transaction kind. *)
    let is_payment = Transaction_union.Tag.Unpacked.is_payment tag in
    let is_mint_tokens = Transaction_union.Tag.Unpacked.is_mint_tokens tag in
    let is_stake_delegation =
      Transaction_union.Tag.Unpacked.is_stake_delegation tag
    in
    let is_create_account =
      Transaction_union.Tag.Unpacked.is_create_account tag
    in
    let is_fee_transfer = Transaction_union.Tag.Unpacked.is_fee_transfer tag in
    let is_coinbase = Transaction_union.Tag.Unpacked.is_coinbase tag in
    let fee_token = payload.common.fee_token in
    let%bind fee_token_default =
      make_checked (fun () ->
          Token_id.(Checked.equal fee_token (Checked.constant default)))
    in
    let token = payload.body.token_id in
    let%bind token_default =
      make_checked (fun () ->
          Token_id.(Checked.equal token (Checked.constant default)))
    in
    let%bind () =
      Checked.all_unit
        [ [%with_label
            "Token_locked value is compatible with the transaction kind"]
            (Boolean.Assert.any
               [ Boolean.not payload.body.token_locked; is_create_account ])
        ; [%with_label "Token_locked cannot be used with the default token"]
            (Boolean.Assert.any
               [ Boolean.not payload.body.token_locked
               ; Boolean.not token_default
               ])
        ]
    in
    let%bind () = Boolean.Assert.is_true token_default in
    let%bind () =
      [%with_label "Validate tokens"]
        (Checked.all_unit
           [ [%with_label
               "Fee token is default or command allows non-default fee"]
               (Boolean.Assert.any
                  [ fee_token_default
                  ; is_payment
                  ; is_stake_delegation
                  ; is_fee_transfer
                  ])
           ; (* TODO: Remove this check and update the transaction snark once we
                have an exchange rate mechanism. See issue #4447.
             *)
             [%with_label "Fees in tokens disabled"]
               (Boolean.Assert.is_true fee_token_default)
           ; [%with_label "Command allows default token"]
               Boolean.(
                 Assert.any
                   [ is_payment
                   ; is_stake_delegation
                   ; is_create_account
                   ; is_fee_transfer
                   ; is_coinbase
                   ])
           ])
    in
    let current_global_slot =
      Mina_state.Protocol_state.Body.consensus_state state_body
      |> Consensus.Data.Consensus_state.global_slot_since_genesis_var
    in
    (* Query user command predicted failure/success. *)
    let%bind user_command_failure =
      User_command_failure.compute_as_prover ~constraint_constants
        ~txn_global_slot:current_global_slot txn
    in
    let%bind user_command_fails =
      User_command_failure.any user_command_failure
    in
    let fee = payload.common.fee in
    let receiver = Account_id.Checked.create payload.body.receiver_pk token in
    let source = Account_id.Checked.create payload.body.source_pk token in
    (* Information for the fee-payer. *)
    let nonce = payload.common.nonce in
    let fee_payer =
      Account_id.Checked.create payload.common.fee_payer_pk fee_token
    in
    let%bind () =
      [%with_label "Check slot validity"]
        ( Global_slot.Checked.(current_global_slot <= payload.common.valid_until)
        >>= Boolean.Assert.is_true )
    in

    (* Check coinbase stack. Protocol state body is pushed into the Pending
       coinbase stack once per block. For example, consider any two
       transactions in a block. Their pending coinbase stacks would be:

       transaction1: s1 -> t1 = s1+ protocol_state_body + maybe_coinbase
       transaction2: t1 -> t1 + maybe_another_coinbase
         (Note: protocol_state_body is not pushed again)

       However, for each transaction, we need to constrain the protocol state
       body. This is done is by using the stack ([init_stack]) without the
       current protocol state body, pushing the state body to it in every
       transaction snark and checking if it matches the target.
       We also need to constrain the source for the merges to work correctly.
       Basically,

       init_stack + protocol_state_body + maybe_coinbase = target
       AND
       init_stack = source || init_stack + protocol_state_body = source *)

    (* These are all the possible cases:

        Init_stack     Source                 Target
       --------------------------------------------------------------
         i               i                       i + state
         i               i                       i + state + coinbase
         i               i + state               i + state
         i               i + state               i + state + coinbase
         i + coinbase    i + state + coinbase    i + state + coinbase
    *)
    let%bind () =
      [%with_label "Compute coinbase stack"]
        (let%bind state_body_hash =
           Mina_state.Protocol_state.Body.hash_checked state_body
         in
         let%bind pending_coinbase_stack_with_state =
           Pending_coinbase.Stack.Checked.push_state state_body_hash
             pending_coinbase_stack_init
         in
         let%bind computed_pending_coinbase_stack_after =
           let coinbase =
             (Account_id.Checked.public_key receiver, payload.body.amount)
           in
           let%bind stack' =
             Pending_coinbase.Stack.Checked.push_coinbase coinbase
               pending_coinbase_stack_with_state
           in
           Pending_coinbase.Stack.Checked.if_ is_coinbase ~then_:stack'
             ~else_:pending_coinbase_stack_with_state
         in
         [%with_label "Check coinbase stack"]
           (let%bind correct_coinbase_target_stack =
              Pending_coinbase.Stack.equal_var
                computed_pending_coinbase_stack_after pending_coinbase_after
            in
            let%bind valid_init_state =
              let%bind equal_source =
                Pending_coinbase.Stack.equal_var pending_coinbase_stack_init
                  pending_coinbase_stack_before
              in
              let%bind equal_source_with_state =
                Pending_coinbase.Stack.equal_var
                  pending_coinbase_stack_with_state
                  pending_coinbase_stack_before
              in
              Boolean.(equal_source ||| equal_source_with_state)
            in
            [%with_label "target stack and valid init state"]
              (Boolean.Assert.all
                 [ correct_coinbase_target_stack; valid_init_state ])))
    in
    (* Interrogate failure cases. This value is created without constraints;
       the failures should be checked against potential failures to ensure
       consistency.
    *)
    let%bind () =
      [%with_label "A failing user command is a user command"]
        Boolean.(Assert.any [ is_user_command; not user_command_fails ])
    in
    let predicate_deferred =
      (* Predicate check is to be performed later if this is true. *)
      is_create_account
    in
    let%bind predicate_result =
      let%bind is_own_account =
        Public_key.Compressed.Checked.equal payload.common.fee_payer_pk
          payload.body.source_pk
      in
      let predicate_result =
        (* TODO: Predicates. *)
        Boolean.false_
      in
      Boolean.(is_own_account ||| predicate_result)
    in
    let%bind () =
      [%with_label "Check predicate failure against predicted"]
        (let%bind predicate_failed =
           Boolean.((not predicate_result) &&& not predicate_deferred)
         in
         assert_r1cs
           (predicate_failed :> Field.Var.t)
           (is_user_command :> Field.Var.t)
           (user_command_failure.predicate_failed :> Field.Var.t))
    in
    let account_creation_amount =
      Amount.Checked.of_fee
        Fee.(var_of_t constraint_constants.account_creation_fee)
    in
    let%bind is_zero_fee = Fee.(equal_var fee (var_of_t zero)) in
    let is_coinbase_or_fee_transfer = Boolean.not is_user_command in
    let%bind can_create_fee_payer_account =
      (* Fee transfers and coinbases may create an account. We check the normal
         invariants to ensure that the account creation fee is paid.
      *)
      let%bind fee_may_be_charged =
        (* If the fee is zero, we do not create the account at all, so we allow
           this through. Otherwise, the fee must be the default.
        *)
        Boolean.(token_default ||| is_zero_fee)
      in
      Boolean.(is_coinbase_or_fee_transfer &&& fee_may_be_charged)
    in
    let%bind root_after_fee_payer_update =
      [%with_label "Update fee payer"]
        (Frozen_ledger_hash.modify_account_send
           ~depth:constraint_constants.ledger_depth root
           ~is_writeable:can_create_fee_payer_account fee_payer
           ~f:(fun ~is_empty_and_writeable account ->
             (* this account is:
                - the fee-payer for payments
                - the fee-payer for stake delegation
                - the fee-payer for account creation
                - the fee-payer for token minting
                - the fee-receiver for a coinbase
                - the second receiver for a fee transfer
             *)
             let%bind next_nonce =
               Account.Nonce.Checked.succ_if account.nonce is_user_command
             in
             let%bind () =
               [%with_label "Check fee nonce"]
                 (let%bind nonce_matches =
                    Account.Nonce.Checked.equal nonce account.nonce
                  in
                  Boolean.Assert.any
                    [ Boolean.not is_user_command; nonce_matches ])
             in
             let%bind receipt_chain_hash =
               let current = account.receipt_chain_hash in
               let%bind r =
                 Receipt.Chain_hash.Checked.cons (Signed_command payload)
                   current
               in
               Receipt.Chain_hash.Checked.if_ is_user_command ~then_:r
                 ~else_:current
             in
             let%bind is_empty_and_writeable =
               (* If this is a coinbase with zero fee, do not create the
                  account, since the fee amount won't be enough to pay for it.
               *)
               Boolean.(is_empty_and_writeable &&& not is_zero_fee)
             in
             let%bind should_pay_to_create =
               (* Coinbases and fee transfers may create, or we may be creating
                  a new token account. These are mutually exclusive, so we can
                  encode this as a boolean.
               *)
               let%bind is_create_account =
                 Boolean.(is_create_account &&& not user_command_fails)
               in
               Boolean.(is_empty_and_writeable ||| is_create_account)
             in
             let%bind amount =
               [%with_label "Compute fee payer amount"]
                 (let fee_payer_amount =
                    let sgn = Sgn.Checked.neg_if_true is_user_command in
                    Amount.Signed.create_var
                      ~magnitude:(Amount.Checked.of_fee fee)
                      ~sgn
                  in
                  (* Account creation fee for fee transfers/coinbases. *)
                  let%bind account_creation_fee =
                    let%map magnitude =
                      Amount.Checked.if_ should_pay_to_create
                        ~then_:account_creation_amount
                        ~else_:Amount.(var_of_t zero)
                    in
                    Amount.Signed.create_var ~magnitude ~sgn:Sgn.Checked.neg
                  in
                  Amount.Signed.Checked.(
                    add fee_payer_amount account_creation_fee))
             in
             let txn_global_slot = current_global_slot in
             let%bind `Min_balance _, timing =
               [%with_label "Check fee payer timing"]
                 (let%bind txn_amount =
                    let%bind sgn = Amount.Signed.Checked.sgn amount in
                    let%bind magnitude =
                      Amount.Signed.Checked.magnitude amount
                    in
                    Amount.Checked.if_ (Sgn.Checked.is_neg sgn) ~then_:magnitude
                      ~else_:Amount.(var_of_t zero)
                  in
                  let balance_check ok =
                    [%with_label "Check fee payer balance"]
                      (Boolean.Assert.is_true ok)
                  in
                  let timed_balance_check ok =
                    [%with_label "Check fee payer timed balance"]
                      (Boolean.Assert.is_true ok)
                  in
                  check_timing ~balance_check ~timed_balance_check ~account
                    ~txn_amount:(Some txn_amount) ~txn_global_slot)
             in
             let%bind balance =
               [%with_label "Check payer balance"]
                 (Balance.Checked.add_signed_amount account.balance amount)
             in
             let%map public_key =
               Public_key.Compressed.Checked.if_ is_empty_and_writeable
                 ~then_:(Account_id.Checked.public_key fee_payer)
                 ~else_:account.public_key
             and token_id =
               make_checked (fun () ->
                   Token_id.Checked.if_ is_empty_and_writeable
                     ~then_:(Account_id.Checked.token_id fee_payer)
                     ~else_:account.token_id)
             and delegate =
               Public_key.Compressed.Checked.if_ is_empty_and_writeable
                 ~then_:(Account_id.Checked.public_key fee_payer)
                 ~else_:account.delegate
             in
             { Account.Poly.balance
             ; public_key
             ; token_id
             ; token_permissions = account.token_permissions
             ; token_symbol = account.token_symbol
             ; nonce = next_nonce
             ; receipt_chain_hash
             ; delegate
             ; voting_for = account.voting_for
             ; timing
             ; permissions = account.permissions
             ; snapp = account.snapp
             ; zkapp_uri = account.zkapp_uri
             }))
    in
    let%bind receiver_increase =
      (* - payments:         payload.body.amount
         - stake delegation: 0
         - account creation: 0
         - token minting:    payload.body.amount
         - coinbase:         payload.body.amount - payload.common.fee
         - fee transfer:     payload.body.amount
      *)
      [%with_label "Compute receiver increase"]
        (let%bind base_amount =
           let%bind zero_transfer =
             Boolean.any [ is_stake_delegation; is_create_account ]
           in
           Amount.Checked.if_ zero_transfer
             ~then_:(Amount.var_of_t Amount.zero)
             ~else_:payload.body.amount
         in
         (* The fee for entering the coinbase transaction is paid up front. *)
         let%bind coinbase_receiver_fee =
           Amount.Checked.if_ is_coinbase
             ~then_:(Amount.Checked.of_fee fee)
             ~else_:(Amount.var_of_t Amount.zero)
         in
         Amount.Checked.sub base_amount coinbase_receiver_fee)
    in
    let receiver_overflow = ref Boolean.false_ in
    let%bind root_after_receiver_update =
      [%with_label "Update receiver"]
        (Frozen_ledger_hash.modify_account_recv
           ~depth:constraint_constants.ledger_depth root_after_fee_payer_update
           receiver ~f:(fun ~is_empty_and_writeable account ->
             (* this account is:
                - the receiver for payments
                - the delegated-to account for stake delegation
                - the created account for an account creation
                - the receiver for minted tokens
                - the receiver for a coinbase
                - the first receiver for a fee transfer
             *)
             let%bind is_empty_failure =
               let%bind must_not_be_empty =
                 Boolean.(is_stake_delegation ||| is_mint_tokens)
               in
               Boolean.(is_empty_and_writeable &&& must_not_be_empty)
             in
             let%bind () =
               [%with_label "Receiver existence failure matches predicted"]
                 (Boolean.Assert.( = ) is_empty_failure
                    user_command_failure.receiver_not_present)
             in
             let is_empty_and_writeable =
               (* is_empty_and_writable && not is_empty_failure *)
               Boolean.Unsafe.of_cvar
               @@ Field.Var.(
                    sub (is_empty_and_writeable :> t) (is_empty_failure :> t))
             in
             let%bind should_pay_to_create =
               Boolean.(is_empty_and_writeable &&& not is_create_account)
             in
             let%bind () =
               [%with_label
                 "Check whether creation fails due to a non-default token"]
                 (let%bind token_should_not_create =
                    Boolean.(should_pay_to_create &&& Boolean.not token_default)
                  in
                  let%bind token_cannot_create =
                    Boolean.(token_should_not_create &&& is_user_command)
                  in
                  let%bind () =
                    [%with_label
                      "Check that account creation is paid in the default \
                       token for non-user-commands"]
                      ((* This expands to
                          [token_should_not_create =
                            token_should_not_create && is_user_command]
                          which is
                          - [token_should_not_create = token_should_not_create]
                            (ie. always satisfied) for user commands
                          - [token_should_not_create = false] for coinbases/fee
                            transfers.
                       *)
                       Boolean.Assert.( = ) token_should_not_create
                         token_cannot_create)
                  in
                  [%with_label "equal token_cannot_create"]
                    (Boolean.Assert.( = ) token_cannot_create
                       user_command_failure.token_cannot_create))
             in
             let%bind balance =
               (* [receiver_increase] will be zero in the stake delegation
                  case.
               *)
               let%bind receiver_amount =
                 let%bind account_creation_amount =
                   Amount.Checked.if_ should_pay_to_create
                     ~then_:account_creation_amount
                     ~else_:Amount.(var_of_t zero)
                 in
                 let%bind amount_for_new_account, `Underflow underflow =
                   Amount.Checked.sub_flagged receiver_increase
                     account_creation_amount
                 in
                 let%bind () =
                   [%with_label
                     "Receiver creation fee failure matches predicted"]
                     (Boolean.Assert.( = ) underflow
                        user_command_failure.amount_insufficient_to_create)
                 in
                 Currency.Amount.Checked.if_ user_command_fails
                   ~then_:Amount.(var_of_t zero)
                   ~else_:amount_for_new_account
               in

               (* NOTE: Instead of capturing this as part of the user command
                  failures, we capture it inline here and bubble it out to a
                  reference. This behavior is still in line with the
                  out-of-snark transaction logic.

                  Updating [user_command_fails] to include this value from here
                  onwards will ensure that we do not update the source or
                  receiver accounts. The only places where [user_command_fails]
                  may have already affected behaviour are
                  * when the fee-payer is paying the account creation fee, and
                  * when a new token is created.
                  In both of these, this account is new, and will have a
                  balance of 0, so we can guarantee that there is no overflow.
               *)
               let%bind balance, `Overflow overflow =
                 Balance.Checked.add_amount_flagged account.balance
                   receiver_amount
               in
               let%bind () =
                 [%with_label "Overflow error only occurs in user commands"]
                   Boolean.(Assert.any [ is_user_command; not overflow ])
               in
               receiver_overflow := overflow ;
               Balance.Checked.if_ overflow ~then_:account.balance
                 ~else_:balance
             in
             let%bind user_command_fails =
               Boolean.(!receiver_overflow ||| user_command_fails)
             in
             let%bind is_empty_and_writeable =
               (* Do not create a new account if the user command will fail. *)
               Boolean.(is_empty_and_writeable &&& not user_command_fails)
             in
             let%bind may_delegate =
               (* Only default tokens may participate in delegation. *)
               Boolean.(is_empty_and_writeable &&& token_default)
             in
             let%map delegate =
               Public_key.Compressed.Checked.if_ may_delegate
                 ~then_:(Account_id.Checked.public_key receiver)
                 ~else_:account.delegate
             and public_key =
               Public_key.Compressed.Checked.if_ is_empty_and_writeable
                 ~then_:(Account_id.Checked.public_key receiver)
                 ~else_:account.public_key
             and token_id =
               make_checked (fun () ->
                   Token_id.Checked.if_ is_empty_and_writeable ~then_:token
                     ~else_:account.token_id)
             and token_owner =
               (* TODO: Delete token permissions *)
               Boolean.if_ is_empty_and_writeable ~then_:Boolean.false_
                 ~else_:account.token_permissions.token_owner
             and token_locked =
               Boolean.if_ is_empty_and_writeable
                 ~then_:payload.body.token_locked
                 ~else_:account.token_permissions.token_locked
             in
             { Account.Poly.balance
             ; public_key
             ; token_id
             ; token_permissions =
                 { Token_permissions.token_owner; token_locked }
             ; token_symbol = account.token_symbol
             ; nonce = account.nonce
             ; receipt_chain_hash = account.receipt_chain_hash
             ; delegate
             ; voting_for = account.voting_for
             ; timing = account.timing
             ; permissions = account.permissions
             ; snapp = account.snapp
             ; zkapp_uri = account.zkapp_uri
             }))
    in
    let%bind user_command_fails =
      Boolean.(!receiver_overflow ||| user_command_fails)
    in
    let%bind fee_payer_is_source = Account_id.Checked.equal fee_payer source in
    let%bind root_after_source_update =
      [%with_label "Update source"]
        (Frozen_ledger_hash.modify_account_send
           ~depth:constraint_constants.ledger_depth
           ~is_writeable:
             (* [modify_account_send] does this failure check for us. *)
             user_command_failure.source_not_present root_after_receiver_update
           source ~f:(fun ~is_empty_and_writeable account ->
             (* this account is:
                - the source for payments
                - the delegator for stake delegation
                - the token owner for account creation
                - the token owner for token minting
                - the fee-receiver for a coinbase
                - the second receiver for a fee transfer
             *)
             let%bind () =
               [%with_label "Check source presence failure matches predicted"]
                 (Boolean.Assert.( = ) is_empty_and_writeable
                    user_command_failure.source_not_present)
             in
             let%bind () =
               [%with_label
                 "Check source failure cases do not apply when fee-payer is \
                  source"]
                 (let num_failures =
                    let open Field.Var in
                    add
                      (user_command_failure.source_insufficient_balance :> t)
                      (user_command_failure.source_bad_timing :> t)
                  in
                  let not_fee_payer_is_source =
                    (Boolean.not fee_payer_is_source :> Field.Var.t)
                  in
                  (* Equivalent to:
                     if fee_payer_is_source then
                       num_failures = 0
                     else
                       num_failures = num_failures
                  *)
                  [%with_label "Check num_failures"]
                    (assert_r1cs not_fee_payer_is_source num_failures
                       num_failures))
             in
             let%bind amount =
               (* Only payments should affect the balance at this stage. *)
               if_ is_payment ~typ:Amount.typ ~then_:payload.body.amount
                 ~else_:Amount.(var_of_t zero)
             in
             let txn_global_slot = current_global_slot in
             let%bind `Min_balance _, timing =
               [%with_label "Check source timing"]
                 (let balance_check ok =
                    [%with_label
                      "Check source balance failure matches predicted"]
                      (Boolean.Assert.( = ) ok
                         (Boolean.not
                            user_command_failure.source_insufficient_balance))
                  in
                  let timed_balance_check ok =
                    [%with_label
                      "Check source timed balance failure matches predicted"]
                      (let%bind not_ok =
                         Boolean.(
                           (not ok)
                           &&& not
                                 user_command_failure
                                   .source_insufficient_balance)
                       in
                       Boolean.Assert.( = ) not_ok
                         user_command_failure.source_bad_timing)
                  in
                  check_timing ~balance_check ~timed_balance_check ~account
                    ~txn_amount:(Some amount) ~txn_global_slot)
             in
             let%bind balance, `Underflow underflow =
               Balance.Checked.sub_amount_flagged account.balance amount
             in
             let%bind () =
               (* TODO: Remove the redundancy in balance calculation between
                  here and [check_timing].
               *)
               [%with_label "Check source balance failure matches predicted"]
                 (Boolean.Assert.( = ) underflow
                    user_command_failure.source_insufficient_balance)
             in
             let%map delegate =
               Public_key.Compressed.Checked.if_ is_stake_delegation
                 ~then_:(Account_id.Checked.public_key receiver)
                 ~else_:account.delegate
             in
             (* NOTE: Technically we update the account here even in the case
                of [user_command_fails], but we throw the resulting hash away
                in [final_root] below, so it shouldn't matter.
             *)
             { Account.Poly.balance
             ; public_key = account.public_key
             ; token_id = account.token_id
             ; token_permissions = account.token_permissions
             ; token_symbol = account.token_symbol
             ; nonce = account.nonce
             ; receipt_chain_hash = account.receipt_chain_hash
             ; delegate
             ; voting_for = account.voting_for
             ; timing
             ; permissions = account.permissions
             ; snapp = account.snapp
             ; zkapp_uri = account.zkapp_uri
             }))
    in
    let%bind fee_excess =
      (* - payments:         payload.common.fee
         - stake delegation: payload.common.fee
         - account creation: payload.common.fee
         - token minting:    payload.common.fee
         - coinbase:         0 (fee already paid above)
         - fee transfer:     - payload.body.amount - payload.common.fee
      *)
      let open Amount in
      chain Signed.Checked.if_ is_coinbase
        ~then_:(return (Signed.Checked.of_unsigned (var_of_t zero)))
        ~else_:
          (let user_command_excess =
             Signed.Checked.of_unsigned (Checked.of_fee payload.common.fee)
           in
           let%bind fee_transfer_excess, fee_transfer_excess_overflowed =
             let%map magnitude, `Overflow overflowed =
               Checked.(
                 add_flagged payload.body.amount (of_fee payload.common.fee))
             in
             (Signed.create_var ~magnitude ~sgn:Sgn.Checked.neg, overflowed)
           in
           let%bind () =
             (* TODO: Reject this in txn pool before fees-in-tokens. *)
             [%with_label "Fee excess does not overflow"]
               Boolean.(
                 Assert.any
                   [ not is_fee_transfer; not fee_transfer_excess_overflowed ])
           in
           Signed.Checked.if_ is_fee_transfer ~then_:fee_transfer_excess
             ~else_:user_command_excess)
    in
    let%bind supply_increase =
      Amount.Checked.if_ is_coinbase ~then_:payload.body.amount
        ~else_:Amount.(var_of_t zero)
    in
    let%map final_root =
      (* Ensure that only the fee-payer was charged if this was an invalid user
         command.
      *)
      Frozen_ledger_hash.if_ user_command_fails
        ~then_:root_after_fee_payer_update ~else_:root_after_source_update
    in
    (final_root, fee_excess, supply_increase)

  (* Someday:
     write the following soundness tests:
     - apply a transaction where the signature is incorrect
     - apply a transaction where the sender does not have enough money in their account
     - apply a transaction and stuff in the wrong target hash
  *)

  (* spec for [main statement]:
     constraints pass iff there exists
        t : Tagged_transaction.t
     such that
      - applying [t] to ledger with merkle hash [l1] results in ledger with merkle hash [l2].
      - applying [t] to [pc.source] with results in pending coinbase stack [pc.target]
      - t has fee excess equal to [fee_excess]
      - t has supply increase equal to [supply_increase]
     where statement includes
        l1 : Frozen_ledger_hash.t,
        l2 : Frozen_ledger_hash.t,
        fee_excess : Amount.Signed.t,
        supply_increase : Amount.t
        pc: Pending_coinbase_stack_state.t
  *)
  let%snarkydef main ~constraint_constants
      (statement : Statement.With_sok.Checked.t) =
    let%bind () = dummy_constraints () in
    let%bind (module Shifted) = Tick.Inner_curve.Checked.Shifted.create () in
    let%bind t =
      with_label __LOC__
        (exists Transaction_union.typ ~request:(As_prover.return Transaction))
    in
    let%bind pending_coinbase_init =
      exists Pending_coinbase.Stack.typ ~request:(As_prover.return Init_stack)
    in
    let%bind state_body =
      exists
        (Mina_state.Protocol_state.Body.typ ~constraint_constants)
        ~request:(As_prover.return State_body)
    in
    let%bind root_after, fee_excess, supply_increase =
      apply_tagged_transaction ~constraint_constants
        (module Shifted)
        statement.source.ledger pending_coinbase_init
        statement.source.pending_coinbase_stack
        statement.target.pending_coinbase_stack state_body t
    in
    let%bind fee_excess =
      (* Use the default token for the fee excess if it is zero.
         This matches the behaviour of [Fee_excess.rebalance], which allows
         [verify_complete_merge] to verify a proof without knowledge of the
         particular fee tokens used.
      *)
      let%bind fee_excess_zero =
        Amount.Signed.Checked.equal fee_excess
          Amount.Signed.(Checked.constant zero)
      in
      let%map fee_token_l =
        make_checked (fun () ->
            Token_id.Checked.if_ fee_excess_zero
              ~then_:Token_id.(Checked.constant default)
              ~else_:t.payload.common.fee_token)
      in
      { Fee_excess.fee_token_l
      ; fee_excess_l = Amount.Signed.Checked.to_fee fee_excess
      ; fee_token_r = Token_id.(Checked.constant default)
      ; fee_excess_r = Fee.Signed.(Checked.constant zero)
      }
    in
    let%bind () =
      [%with_label "local state check"]
        (make_checked (fun () ->
             Local_state.Checked.assert_equal statement.source.local_state
               statement.target.local_state))
    in
    Checked.all_unit
      [ [%with_label "equal roots"]
          (Frozen_ledger_hash.assert_equal root_after statement.target.ledger)
      ; [%with_label "equal supply_increases"]
          (Currency.Amount.Checked.assert_equal supply_increase
             statement.supply_increase)
      ; [%with_label "equal fee excesses"]
          (Fee_excess.assert_equal_checked fee_excess statement.fee_excess)
      ]

  let rule ~constraint_constants : _ Pickles.Inductive_rule.t =
    { identifier = "transaction"
    ; prevs = []
    ; main =
        (fun [] x ->
          Run.run_checked (main ~constraint_constants x) ;
          [])
    ; main_value = (fun [] _ -> [])
    }

  let transaction_union_handler handler (transaction : Transaction_union.t)
      (state_body : Mina_state.Protocol_state.Body.Value.t)
      (init_stack : Pending_coinbase.Stack.t) :
      Snarky_backendless.Request.request -> _ =
   fun (With { request; respond } as r) ->
    match request with
    | Transaction ->
        respond (Provide transaction)
    | State_body ->
        respond (Provide state_body)
    | Init_stack ->
        respond (Provide init_stack)
    | _ ->
        handler r
end

module Transition_data = struct
  type t =
    { proof : Proof_type.t
    ; supply_increase : Amount.t
    ; fee_excess : Fee_excess.t
    ; sok_digest : Sok_message.Digest.t
    ; pending_coinbase_stack_state : Pending_coinbase_stack_state.t
    }
  [@@deriving fields]
end

module Merge = struct
  open Tick

  (* spec for [main top_hash]:
     constraints pass iff
     there exist digest, s1, s3, fee_excess, supply_increase pending_coinbase_stack12.source, pending_coinbase_stack23.target, tock_vk such that
     H(digest,s1, s3, pending_coinbase_stack12.source, pending_coinbase_stack23.target, fee_excess, supply_increase, tock_vk) = top_hash,
     verify_transition tock_vk _ s1 s2 pending_coinbase_stack12.source, pending_coinbase_stack12.target is true
     verify_transition tock_vk _ s2 s3 pending_coinbase_stack23.source, pending_coinbase_stack23.target is true
  *)
  let%snarkydef main
      ([ s1; s2 ] :
        (Statement.With_sok.var * (Statement.With_sok.var * _))
        Pickles_types.Hlist.HlistId.t) (s : Statement.With_sok.Checked.t) =
    let%bind fee_excess =
      Fee_excess.combine_checked s1.Statement.fee_excess s2.Statement.fee_excess
    in
    let%bind () =
      with_label __LOC__
        (let%bind valid_pending_coinbase_stack_transition =
           Pending_coinbase.Stack.Checked.check_merge
             ~transition1:
               ( s1.source.pending_coinbase_stack
               , s1.target.pending_coinbase_stack )
             ~transition2:
               ( s2.source.pending_coinbase_stack
               , s2.target.pending_coinbase_stack )
         in
         Boolean.Assert.is_true valid_pending_coinbase_stack_transition)
    in
    let%bind supply_increase =
      Amount.Checked.add s1.supply_increase s2.supply_increase
    in
    let%bind () =
      make_checked (fun () ->
          Local_state.Checked.assert_equal s.source.local_state
            s1.source.local_state ;
          Local_state.Checked.assert_equal s.target.local_state
            s2.target.local_state)
    in
    Checked.all_unit
      [ [%with_label "equal fee excesses"]
          (Fee_excess.assert_equal_checked fee_excess s.fee_excess)
      ; [%with_label "equal supply increases"]
          (Amount.Checked.assert_equal supply_increase s.supply_increase)
      ; [%with_label "equal source ledger hashes"]
          (Frozen_ledger_hash.assert_equal s.source.ledger s1.source.ledger)
      ; [%with_label "equal target, source ledger hashes"]
          (Frozen_ledger_hash.assert_equal s1.target.ledger s2.source.ledger)
      ; [%with_label "equal target ledger hashes"]
          (Frozen_ledger_hash.assert_equal s2.target.ledger s.target.ledger)
      ]

  let rule ~proof_level self : _ Pickles.Inductive_rule.t =
    let prev_should_verify =
      match proof_level with
      | Genesis_constants.Proof_level.Full ->
          true
      | _ ->
          false
    in
    let b = Boolean.var_of_value prev_should_verify in
    { identifier = "merge"
    ; prevs = [ self; self ]
    ; main =
        (fun ps x ->
          Run.run_checked (main ps x) ;
          [ b; b ])
    ; main_value = (fun _ _ -> [ prev_should_verify; prev_should_verify ])
    }
end

open Pickles_types

type tag =
  ( Statement.With_sok.Checked.t
  , Statement.With_sok.t
  , Nat.N2.n
  , Nat.N6.n )
  Pickles.Tag.t

let time lab f =
  let start = Time.now () in
  let x = f () in
  let stop = Time.now () in
  printf "%s: %s\n%!" lab (Time.Span.to_string_hum (Time.diff stop start)) ;
  x

let system ~proof_level ~constraint_constants =
  time "Transaction_snark.system" (fun () ->
      Pickles.compile ~cache:Cache_dir.cache
        (module Statement.With_sok.Checked)
        (module Statement.With_sok)
        ~typ:Statement.With_sok.typ
        ~branches:(module Nat.N6)
        ~max_branching:(module Nat.N2)
        ~name:"transaction-snark"
        ~constraint_constants:
          (Genesis_constants.Constraint_constants.to_snark_keys_header
             constraint_constants)
        ~choices:(fun ~self ->
          let parties x =
            Base.Parties_snark.rule ~constraint_constants ~proof_level x
          in
          [ Base.rule ~constraint_constants
          ; Merge.rule ~proof_level self
          ; parties Opt_signed_unsigned
          ; parties Opt_signed_opt_signed
          ; parties Opt_signed
          ; parties Proved
          ]))

module Verification = struct
  module type S = sig
    val tag : tag

    val verify : (t * Sok_message.t) list -> bool Async.Deferred.t

    val id : Pickles.Verification_key.Id.t Lazy.t

    val verification_key : Pickles.Verification_key.t Lazy.t

    val verify_against_digest : t -> bool Async.Deferred.t

    val constraint_system_digests : (string * Md5_lib.t) list Lazy.t
  end
end

module type S = sig
  include Verification.S

  val constraint_constants : Genesis_constants.Constraint_constants.t

  val cache_handle : Pickles.Cache_handle.t

  val of_non_parties_transaction :
       statement:Statement.With_sok.t
    -> init_stack:Pending_coinbase.Stack.t
    -> Transaction.Valid.t Transaction_protocol_state.t
    -> Tick.Handler.t
    -> t Async.Deferred.t

  val of_user_command :
       statement:Statement.With_sok.t
    -> init_stack:Pending_coinbase.Stack.t
    -> Signed_command.With_valid_signature.t Transaction_protocol_state.t
    -> Tick.Handler.t
    -> t Async.Deferred.t

  val of_fee_transfer :
       statement:Statement.With_sok.t
    -> init_stack:Pending_coinbase.Stack.t
    -> Fee_transfer.t Transaction_protocol_state.t
    -> Tick.Handler.t
    -> t Async.Deferred.t

  val of_parties_segment_exn :
       statement:Statement.With_sok.t
    -> snapp_statement:(int * Zkapp_statement.t) option
    -> witness:Parties_segment.Witness.t
    -> spec:Parties_segment.Basic.t
    -> t Async.Deferred.t

  val merge :
    t -> t -> sok_digest:Sok_message.Digest.t -> t Async.Deferred.Or_error.t
end

let check_transaction_union ?(preeval = false) ~constraint_constants sok_message
    source target init_stack pending_coinbase_stack_state transaction state_body
    handler =
  if preeval then failwith "preeval currently disabled" ;
  let sok_digest = Sok_message.digest sok_message in
  let handler =
    Base.transaction_union_handler handler transaction state_body init_stack
  in
  let statement : Statement.With_sok.t =
    Statement.Poly.with_empty_local_state ~source ~target
      ~supply_increase:(Transaction_union.supply_increase transaction)
      ~pending_coinbase_stack_state
      ~fee_excess:(Transaction_union.fee_excess transaction)
      ~sok_digest
  in
  let open Tick in
  ignore
    ( Or_error.ok_exn
        (run_and_check
           (handle
              (Checked.map ~f:As_prover.return
                 (let open Checked in
                 exists Statement.With_sok.typ
                   ~compute:(As_prover.return statement)
                 >>= Base.main ~constraint_constants))
              handler))
      : unit )

let check_transaction ?preeval ~constraint_constants ~sok_message ~source
    ~target ~init_stack ~pending_coinbase_stack_state ~snapp_account1:_
    ~snapp_account2:_
    (transaction_in_block : Transaction.Valid.t Transaction_protocol_state.t)
    handler =
  let transaction =
    Transaction_protocol_state.transaction transaction_in_block
  in
  let state_body = Transaction_protocol_state.block_data transaction_in_block in
  match to_preunion (transaction :> Transaction.t) with
  | `Parties _ ->
      failwith "Called non-party transaction with parties transaction"
  | `Transaction t ->
      check_transaction_union ?preeval ~constraint_constants sok_message source
        target init_stack pending_coinbase_stack_state
        (Transaction_union.of_transaction t)
        state_body handler

let check_user_command ~constraint_constants ~sok_message ~source ~target
    ~init_stack ~pending_coinbase_stack_state t_in_block handler =
  let user_command = Transaction_protocol_state.transaction t_in_block in
  check_transaction ~constraint_constants ~sok_message ~source ~target
    ~init_stack ~pending_coinbase_stack_state ~snapp_account1:None
    ~snapp_account2:None
    { t_in_block with transaction = Command (Signed_command user_command) }
    handler

let generate_transaction_union_witness ?(preeval = false) ~constraint_constants
    sok_message source target transaction_in_block init_stack
    pending_coinbase_stack_state handler =
  if preeval then failwith "preeval currently disabled" ;
  let transaction =
    Transaction_protocol_state.transaction transaction_in_block
  in
  let state_body = Transaction_protocol_state.block_data transaction_in_block in
  let sok_digest = Sok_message.digest sok_message in
  let handler =
    Base.transaction_union_handler handler transaction state_body init_stack
  in
  let statement : Statement.With_sok.t =
    Statement.Poly.with_empty_local_state ~source ~target
      ~supply_increase:(Transaction_union.supply_increase transaction)
      ~pending_coinbase_stack_state
      ~fee_excess:(Transaction_union.fee_excess transaction)
      ~sok_digest
  in
  let open Tick in
  let main x = handle (Base.main ~constraint_constants x) handler in
  generate_auxiliary_input [ Statement.With_sok.typ ] main statement

let generate_transaction_witness ?preeval ~constraint_constants ~sok_message
    ~source ~target ~init_stack ~pending_coinbase_stack_state ~snapp_account1:_
    ~snapp_account2:_
    (transaction_in_block : Transaction.Valid.t Transaction_protocol_state.t)
    handler =
  match
    to_preunion
      ( Transaction_protocol_state.transaction transaction_in_block
        :> Transaction.t )
  with
  | `Parties _ ->
      failwith "Called non-party transaction with parties transaction"
  | `Transaction t ->
      generate_transaction_union_witness ?preeval ~constraint_constants
        sok_message source target
        { transaction_in_block with
          transaction = Transaction_union.of_transaction t
        }
        init_stack pending_coinbase_stack_state handler

let verify (ts : (t * _) list) ~key =
  if
    List.for_all ts ~f:(fun ({ statement; _ }, message) ->
        Sok_message.Digest.equal
          (Sok_message.digest message)
          statement.sok_digest)
  then
    Pickles.verify
      (module Nat.N2)
      (module Statement.With_sok)
      key
      (List.map ts ~f:(fun ({ statement; proof }, _) -> (statement, proof)))
  else Async.return false

let constraint_system_digests ~constraint_constants () =
  let digest = Tick.R1CS_constraint_system.digest in
  [ ( "transaction-merge"
    , digest
        Merge.(
          Tick.constraint_system ~exposing:[ Statement.With_sok.typ ] (fun x ->
              let open Tick in
              let%bind x1 = exists Statement.With_sok.typ in
              let%bind x2 = exists Statement.With_sok.typ in
              main [ x1; x2 ] x)) )
  ; ( "transaction-base"
    , digest
        Base.(
          Tick.constraint_system ~exposing:[ Statement.With_sok.typ ]
            (main ~constraint_constants)) )
  ]

type local_state =
  ( (Party.t, unit) Parties.Call_forest.t
  , (Party.t, unit) Parties.Call_forest.t list
  , Token_id.t
  , Currency.Amount.t
  , Sparse_ledger.t
  , bool
  , unit
  , Transaction_status.Failure.Collection.t )
  Mina_transaction_logic.Parties_logic.Local_state.t

type global_state = Sparse_ledger.Global_state.t

module Parties_intermediate_state = struct
  type state = { global : global_state; local : local_state }

  type t =
    { kind : [ `Same | `New | `Two_new ]
    ; spec : Parties_segment.Basic.t
    ; state_before : state
    ; state_after : state
    ; use_full_commitment : [ `Others | `Proved_use_full_commitment of bool ]
    }
end

(** [group_by_parties_rev partiess stmtss] identifies before/after pairs of
    statements, corresponding to parties in [partiess] which minimize the
    number of snark proofs needed to prove all of the parties.

    This function is intended to take the parties from multiple transactions as
    its input, which may be converted from a [Parties.t list] using
    [List.map ~f:Parties.parties]. The [stmtss] argument should be a list of
    the same length, with 1 more state than the number of parties for each
    transaction.

    For example, two transactions made up of parties [[p1; p2; p3]] and
    [[p4; p5]] should have the statements [[[s0; s1; s2; s3]; [s3; s4; s5]]],
    where each [s_n] is the state after applying [p_n] on top of [s_{n-1}], and
    where [s0] is the initial state before any of the transactions have been
    applied.

    Each pair is also identified with one of [`Same], [`New], or [`Two_new],
    indicating that the next one ([`New]) or next two ([`Two_new]) [Parties.t]s
    will need to be passed as part of the snark witness while applying that
    pair.
*)
let group_by_parties_rev partiess stmtss : Parties_intermediate_state.t list =
  let use_full_commitment (p : Party.t) =
    match p.authorization with
    | Proof _ ->
        `Proved_use_full_commitment p.data.body.use_full_commitment
    | _ ->
        `Others
  in
  let intermediate_state p ~kind ~spec ~before ~after =
    { Parties_intermediate_state.kind
    ; spec
    ; state_before = { global = fst before; local = snd before }
    ; state_after = { global = fst after; local = snd after }
    ; use_full_commitment = use_full_commitment p
    }
  in
  let rec group_by_parties_rev partiess stmtss acc =
    match (partiess, stmtss) with
    | ([] | [ [] ]), [ _ ] ->
        (* We've associated statements with all given parties. *)
        acc
    | [ [ ({ Party.authorization = a1; _ } as p) ] ], [ [ before; after ] ] ->
        (* There are no later parties to pair this one with. Prove it on its
           own.
        *)
        intermediate_state p ~kind:`Same
          ~spec:(Parties_segment.Basic.of_controls [ a1 ])
          ~before ~after
        :: acc
    | ( [ []; [ ({ Party.authorization = a1; _ } as p) ] ]
      , [ [ _ ]; [ before; after ] ] ) ->
        (* This party is part of a new transaction, and there are no later
           parties to pair it with. Prove it on its own.
        *)
        intermediate_state p ~kind:`New
          ~spec:(Parties_segment.Basic.of_controls [ a1 ])
          ~before ~after
        :: acc
    | ( (({ Party.authorization = Proof _ as a1; _ } as p) :: parties)
        :: partiess
      , (before :: (after :: _ as stmts)) :: stmtss ) ->
        (* This party contains a proof, don't pair it with other parties. *)
        group_by_parties_rev (parties :: partiess) (stmts :: stmtss)
          ( intermediate_state p ~kind:`Same
              ~spec:(Parties_segment.Basic.of_controls [ a1 ])
              ~before ~after
          :: acc )
    | ( []
        :: (({ Party.authorization = Proof _ as a1; _ } as p) :: parties)
           :: partiess
      , [ _ ] :: (before :: (after :: _ as stmts)) :: stmtss ) ->
        (* This party is part of a new transaction, and contains a proof, don't
           pair it with other parties.
        *)
        group_by_parties_rev (parties :: partiess) (stmts :: stmtss)
          ( intermediate_state p ~kind:`New
              ~spec:(Parties_segment.Basic.of_controls [ a1 ])
              ~before ~after
          :: acc )
    | ( (({ Party.authorization = a1; _ } as p)
        :: ({ Party.authorization = Proof _; _ } :: _ as parties))
        :: partiess
      , (before :: (after :: _ as stmts)) :: stmtss ) ->
        (* The next party contains a proof, don't pair it with this party. *)
        group_by_parties_rev (parties :: partiess) (stmts :: stmtss)
          ( intermediate_state p ~kind:`Same
              ~spec:(Parties_segment.Basic.of_controls [ a1 ])
              ~before ~after
          :: acc )
    | ( (({ Party.authorization = a1; _ } as p) :: ([] as parties))
        :: (({ Party.authorization = Proof _; _ } :: _) :: _ as partiess)
      , (before :: (after :: _ as stmts)) :: stmtss ) ->
        (* The next party is in the next transaction and contains a proof,
           don't pair it with this party.
        *)
        group_by_parties_rev (parties :: partiess) (stmts :: stmtss)
          ( intermediate_state p ~kind:`Same
              ~spec:(Parties_segment.Basic.of_controls [ a1 ])
              ~before ~after
          :: acc )
    | ( (({ Party.authorization = (Signature _ | None_given) as a1; _ } as p)
        :: { Party.authorization = (Signature _ | None_given) as a2; _ }
           :: parties)
        :: partiess
      , (before :: _ :: (after :: _ as stmts)) :: stmtss ) ->
        (* The next two parties do not contain proofs, and are within the same
           transaction. Pair them.
           Ok to get "use_full_commitment" of [a1] because neither of them
           contain a proof.
        *)
        group_by_parties_rev (parties :: partiess) (stmts :: stmtss)
          ( intermediate_state p ~kind:`Same
              ~spec:(Parties_segment.Basic.of_controls [ a1; a2 ])
              ~before ~after
          :: acc )
    | ( []
        :: (({ Party.authorization = a1; _ } as p)
           :: ({ Party.authorization = Proof _; _ } :: _ as parties))
           :: partiess
      , [ _ ] :: (before :: (after :: _ as stmts)) :: stmtss ) ->
        (* This party is in the next transaction, and the next party contains a
           proof, don't pair it with this party.
        *)
        group_by_parties_rev (parties :: partiess) (stmts :: stmtss)
          ( intermediate_state p ~kind:`New
              ~spec:(Parties_segment.Basic.of_controls [ a1 ])
              ~before ~after
          :: acc )
    | ( []
        :: (({ Party.authorization = (Signature _ | None_given) as a1; _ } as p)
           :: { Party.authorization = (Signature _ | None_given) as a2; _ }
              :: parties)
           :: partiess
      , [ _ ] :: (before :: _ :: (after :: _ as stmts)) :: stmtss ) ->
        (* The next two parties do not contain proofs, and are within the same
           new transaction. Pair them.
           Ok to get "use_full_commitment" of [a1] because neither of them
           contain a proof.
        *)
        group_by_parties_rev (parties :: partiess) (stmts :: stmtss)
          ( intermediate_state p ~kind:`New
              ~spec:(Parties_segment.Basic.of_controls [ a1; a2 ])
              ~before ~after
          :: acc )
    | ( [ ({ Party.authorization = (Signature _ | None_given) as a1; _ } as p) ]
        :: ({ Party.authorization = (Signature _ | None_given) as a2; _ }
           :: parties)
           :: partiess
      , (before :: _after1) :: (_before2 :: (after :: _ as stmts)) :: stmtss )
      ->
        (* The next two parties do not contain proofs, and the second is within
           a new transaction. Pair them.
           Ok to get "use_full_commitment" of [a1] because neither of them
           contain a proof.
        *)
        group_by_parties_rev (parties :: partiess) (stmts :: stmtss)
          ( intermediate_state p ~kind:`New
              ~spec:(Parties_segment.Basic.of_controls [ a1; a2 ])
              ~before ~after
          :: acc )
    | ( []
        :: (({ Party.authorization = a1; _ } as p) :: parties)
           :: (({ Party.authorization = Proof _; _ } :: _) :: _ as partiess)
      , [ _ ] :: (before :: ([ after ] as stmts)) :: (_ :: _ as stmtss) ) ->
        (* The next transaction contains a proof, and this party is in a new
           transaction, don't pair it with the next party.
        *)
        group_by_parties_rev (parties :: partiess) (stmts :: stmtss)
          ( intermediate_state p ~kind:`New
              ~spec:(Parties_segment.Basic.of_controls [ a1 ])
              ~before ~after
          :: acc )
    | ( []
        :: [ ({ Party.authorization = (Signature _ | None_given) as a1; _ } as p)
           ]
           :: ({ Party.authorization = (Signature _ | None_given) as a2; _ }
              :: parties)
              :: partiess
      , [ _ ]
        :: [ before; _after1 ] :: (_before2 :: (after :: _ as stmts)) :: stmtss
      ) ->
        (* The next two parties do not contain proofs, the first is within a
           new transaction, and the second is within another new transaction.
           Pair them.
           Ok to get "use_full_commitment" of [a1] because neither of them
           contain a proof.
        *)
        group_by_parties_rev (parties :: partiess) (stmts :: stmtss)
          ( intermediate_state p ~kind:`Two_new
              ~spec:(Parties_segment.Basic.of_controls [ a1; a2 ])
              ~before ~after
          :: acc )
    | ( [ [ ({ Party.authorization = a1; _ } as p) ] ]
      , (before :: after :: _) :: _ ) ->
        (* This party is the final party given. Prove it on its own. *)
        intermediate_state p ~kind:`Same
          ~spec:(Parties_segment.Basic.of_controls [ a1 ])
          ~before ~after
        :: acc
    | ( [] :: [ ({ Party.authorization = a1; _ } as p) ] :: [] :: _
      , [ _ ] :: (before :: after :: _) :: _ ) ->
        (* This party is the final party given, in a new transaction. Prove it
           on its own.
        *)
        intermediate_state p ~kind:`New
          ~spec:(Parties_segment.Basic.of_controls [ a1 ])
          ~before ~after
        :: acc
    | _, [] ->
        failwith "group_by_parties_rev: No statements remaining"
    | ([] | [ [] ]), _ ->
        failwith "group_by_parties_rev: Unmatched statements remaining"
    | [] :: _, [] :: _ ->
        failwith
          "group_by_parties_rev: No final statement for current transaction"
    | [] :: _, (_ :: _ :: _) :: _ ->
        failwith
          "group_by_parties_rev: Unmatched statements for current transaction"
    | [] :: [ _ ] :: _, [ _ ] :: (_ :: _ :: _ :: _) :: _ ->
        failwith
          "group_by_parties_rev: Unmatched statements for next transaction"
    | [ []; [ _ ] ], [ _ ] :: [ _; _ ] :: _ :: _ ->
        failwith
          "group_by_parties_rev: Unmatched statements after next transaction"
    | (_ :: _) :: _, ([] | [ _ ]) :: _ | (_ :: _ :: _) :: _, [ _; _ ] :: _ ->
        failwith
          "group_by_parties_rev: Too few statements remaining for the current \
           transaction"
    | ([] | [ _ ]) :: [] :: _, _ ->
        failwith "group_by_parties_rev: The next transaction has no parties"
    | [] :: (_ :: _) :: _, _ :: ([] | [ _ ]) :: _
    | [] :: (_ :: _ :: _) :: _, _ :: [ _; _ ] :: _ ->
        failwith
          "group_by_parties_rev: Too few statements remaining for the next \
           transaction"
    | [ _ ] :: (_ :: _) :: _, _ :: ([] | [ _ ]) :: _ ->
        failwith
          "group_by_parties_rev: Too few statements remaining for the next \
           transaction"
    | [] :: [ _ ] :: (_ :: _) :: _, _ :: _ :: ([] | [ _ ]) :: _ ->
        failwith
          "group_by_parties_rev: Too few statements remaining for the \
           transaction after next"
    | ([] | [ _ ]) :: (_ :: _) :: _, [ _ ] ->
        failwith
          "group_by_parties_rev: No statements given for the next transaction"
    | [] :: [ _ ] :: (_ :: _) :: _, [ _; (_ :: _ :: _) ] ->
        failwith
          "group_by_parties_rev: No statements given for transaction after next"
  in
  group_by_parties_rev partiess stmtss []

let rec accumulate_call_stack_hashes ~(hash_frame : 'frame -> field)
    (frames : 'frame list) : ('frame, field) With_stack_hash.t list =
  match frames with
  | [] ->
      []
  | f :: fs ->
      let h_f = hash_frame f in
      let tl = accumulate_call_stack_hashes ~hash_frame fs in
      let h_tl =
        match tl with [] -> Parties.Call_forest.empty | t :: _ -> t.stack_hash
      in
      { stack_hash = Parties.Call_forest.hash_cons h_f h_tl; elt = f } :: tl

let parties_witnesses_exn ~constraint_constants ~state_body ~fee_excess
    ~pending_coinbase_init_stack ledger partiess =
  let sparse_ledger =
    match ledger with
    | `Ledger ledger ->
        Sparse_ledger.of_ledger_subset_exn ledger
          (List.concat_map ~f:Parties.accounts_accessed partiess)
    | `Sparse_ledger sparse_ledger ->
        sparse_ledger
  in
  let state_body_hash = Mina_state.Protocol_state.Body.hash state_body in
  let state_view = Mina_state.Protocol_state.Body.view state_body in
  let _, _, states_rev =
    List.fold_left ~init:(fee_excess, sparse_ledger, []) partiess
      ~f:(fun (fee_excess, sparse_ledger, statess_rev) parties ->
        let _, states =
          Sparse_ledger.apply_parties_unchecked_with_states sparse_ledger
            ~constraint_constants ~state_view ~fee_excess parties
          |> Or_error.ok_exn
        in
        let final_state = fst (List.last_exn states) in
        (final_state.fee_excess, final_state.ledger, states :: statess_rev))
  in
  let states = List.rev states_rev in
  let states_rev =
    group_by_parties_rev
      ([] :: List.map ~f:Parties.parties partiess)
      ([ List.hd_exn (List.hd_exn states) ] :: states)
  in
  let tx_statement commitment full_commitment use_full_commitment
      (remaining_parties : (Party.t, _) Parties.Call_forest.t) :
      Zkapp_statement.t =
    let at_party =
      Parties.Call_forest.(hash (accumulate_hashes' remaining_parties))
    in
    let transaction =
      match use_full_commitment with
      | `Proved_use_full_commitment b ->
          if b then full_commitment else commitment
      | _ ->
          failwith "Expected `Proof for party that has a proof"
    in
    { transaction; at_party }
  in
  let commitment = ref Local_state.dummy.transaction_commitment in
  let full_commitment = ref Local_state.dummy.full_transaction_commitment in
  let remaining_parties =
    let partiess =
      List.map partiess
        ~f:(fun parties : _ Mina_transaction_logic.Parties_logic.Start_data.t ->
          { parties; memo_hash = Signed_command_memo.hash parties.memo })
    in
    ref partiess
  in
  List.fold_right states_rev ~init:[]
    ~f:(fun
         { Parties_intermediate_state.kind
         ; spec
         ; state_before = { global = source_global; local = source_local }
         ; state_after = { global = target_global; local = target_local }
         ; use_full_commitment
         }
         witnesses
       ->
      (*Transaction snark says nothing about failure status*)
      let source_local = { source_local with failure_status_tbl = [] } in
      let target_local = { target_local with failure_status_tbl = [] } in
      let current_commitment = !commitment in
      let current_full_commitment = !full_commitment in
      let snapp_stmt =
        match spec with
        | Proved ->
            (* NB: This is only correct if we assume that a proved party will
               never appear first in a transaction.
            *)
            Some
              ( 0
              , tx_statement current_commitment current_full_commitment
                  use_full_commitment source_local.parties )
        | _ ->
            None
      in
      let start_parties, next_commitment, next_full_commitment =
        let empty_if_last (mk : unit -> field * field) : field * field =
          match (target_local.parties, target_local.call_stack) with
          | [], [] ->
              (* The commitment will be cleared, because this is the last
                 party.
              *)
              Parties.Transaction_commitment.(empty, empty)
          | _ ->
              mk ()
        in
        let mk_next_commitments (parties : Parties.t) =
          empty_if_last (fun () ->
              let next_commitment = Parties.commitment parties in
              let fee_payer_hash =
                Party.Predicated.(digest @@ of_fee_payer parties.fee_payer.data)
              in
              let next_full_commitment =
                Parties.Transaction_commitment.with_fee_payer next_commitment
                  ~fee_payer_hash
              in
              (next_commitment, next_full_commitment))
        in
        match kind with
        | `Same ->
            let next_commitment, next_full_commitment =
              empty_if_last (fun () ->
                  (current_commitment, current_full_commitment))
            in
            ([], next_commitment, next_full_commitment)
        | `New -> (
            match !remaining_parties with
            | parties :: rest ->
                let commitment', full_commitment' =
                  mk_next_commitments parties.parties
                in
                remaining_parties := rest ;
                commitment := commitment' ;
                full_commitment := full_commitment' ;
                ([ parties ], commitment', full_commitment')
            | _ ->
                failwith "Not enough remaining parties" )
        | `Two_new -> (
            match !remaining_parties with
            | parties1 :: parties2 :: rest ->
                let commitment', full_commitment' =
                  mk_next_commitments parties2.parties
                in
                remaining_parties := rest ;
                commitment := commitment' ;
                full_commitment := full_commitment' ;
                ([ parties1; parties2 ], commitment', full_commitment')
            | _ ->
                failwith "Not enough remaining parties" )
      in
      let hash_local_state
          (local : _ Mina_transaction_logic.Parties_logic.Local_state.t) =
        let hash_parties_stack ps =
          ps |> Parties.Call_forest.accumulate_hashes'
          |> Parties.Call_forest.map ~f:(fun p -> (p, ()))
        in
        let call_stack : (Party.t, unit) Parties.Call_forest.t list =
          local.call_stack
        in
        let call_stack :
            (unit Parties.Call_forest.With_hashes.t, field) With_stack_hash.t
            list =
          accumulate_call_stack_hashes
            (List.map call_stack ~f:Parties.Call_forest.accumulate_hashes')
            ~hash_frame:Parties.Call_forest.hash
          |> List.map
               ~f:
                 (With_stack_hash.map
                    ~f:(Parties.Call_forest.map ~f:(fun p -> (p, ()))))
        in
        { local with
          Mina_transaction_logic.Parties_logic.Local_state.parties =
            hash_parties_stack local.parties
        ; call_stack
        }
      in
      let source_local =
        { (hash_local_state source_local) with
          transaction_commitment = current_commitment
        ; full_transaction_commitment = current_full_commitment
        }
      in
      let target_local =
        { (hash_local_state target_local) with
          transaction_commitment = next_commitment
        ; full_transaction_commitment = next_full_commitment
        }
      in
      let w : Parties_segment.Witness.t =
        { global_ledger = source_global.ledger
        ; local_state_init = source_local
        ; start_parties
        ; state_body
        ; init_stack = pending_coinbase_init_stack
        }
      in
      let fee_excess =
        (*capture only the difference in the fee excess*)
        let fee_excess =
          match
            Amount.Signed.(
              add target_global.fee_excess (negate source_global.fee_excess))
          with
          | None ->
              failwith
                (sprintf
                   !"unexpected fee excess. source %{sexp: Amount.Signed.t} \
                     target %{sexp: Amount.Signed.t}"
                   target_global.fee_excess source_global.fee_excess)
          | Some balance_change ->
              balance_change
        in
        { fee_token_l = Token_id.default
        ; fee_excess_l = Amount.Signed.to_fee fee_excess
        ; Mina_base.Fee_excess.fee_token_r = Token_id.default
        ; fee_excess_r = Fee.Signed.zero
        }
      in
      let call_stack_hash s =
        List.hd s
        |> Option.value_map ~default:Parties.Call_forest.empty
             ~f:With_stack_hash.stack_hash
      in
      let statement : Statement.With_sok.t =
        (* empty ledger hash in the local state at the beginning of each
           transaction
           `parties` in local state is empty for the first segment*)
        let source_local_ledger =
          if List.is_empty source_local.parties then
            Frozen_ledger_hash.empty_hash
          else Sparse_ledger.merkle_root source_local.ledger
        in
        { source =
            { ledger = Sparse_ledger.merkle_root source_global.ledger
            ; pending_coinbase_stack = pending_coinbase_init_stack
            ; local_state =
                { source_local with
                  parties = Parties.Call_forest.hash source_local.parties
                ; call_stack = call_stack_hash source_local.call_stack
                ; ledger = source_local_ledger
                }
            }
        ; target =
            { ledger = Sparse_ledger.merkle_root target_global.ledger
            ; pending_coinbase_stack =
                Pending_coinbase.Stack.push_state state_body_hash
                  pending_coinbase_init_stack
            ; local_state =
                { target_local with
                  parties = Parties.Call_forest.hash target_local.parties
                ; call_stack = call_stack_hash target_local.call_stack
                ; ledger = Sparse_ledger.merkle_root target_local.ledger
                }
            }
        ; supply_increase = Amount.zero
        ; fee_excess
        ; sok_digest = Sok_message.Digest.default
        }
      in
      (w, spec, statement, snapp_stmt) :: witnesses)

module Make (Inputs : sig
  val constraint_constants : Genesis_constants.Constraint_constants.t

  val proof_level : Genesis_constants.Proof_level.t
end) =
struct
  open Inputs

  let constraint_constants = constraint_constants

  let ( tag
      , cache_handle
      , p
      , Pickles.Provers.
          [ base
          ; merge
          ; opt_signed_unsigned
          ; opt_signed_opt_signed
          ; opt_signed
          ; proved
          ] ) =
    system ~proof_level ~constraint_constants

  module Proof = (val p)

  let id = Proof.id

  let verification_key = Proof.verification_key

  let verify_against_digest { statement; proof } =
    Proof.verify [ (statement, proof) ]

  let verify ts =
    if
      List.for_all ts ~f:(fun (p, m) ->
          Sok_message.Digest.equal (Sok_message.digest m) p.statement.sok_digest)
    then
      Proof.verify
        (List.map ts ~f:(fun ({ statement; proof }, _) -> (statement, proof)))
    else Async.return false

  let first_party (witness : Transaction_witness.Parties_segment_witness.t) =
    match witness.local_state_init.parties with
    | [] ->
        with_return (fun { return } ->
            List.iter witness.start_parties ~f:(fun s ->
                List.iter ~f:(fun x -> return (Some x)) s.parties.other_parties) ;
            None)
    | xs ->
        Parties.Call_forest.hd_party xs |> Option.map ~f:fst

  let party_proof (p : Party.t) =
    match p.authorization with
    | Proof p ->
        Some p
    | Signature _ | None_given ->
        None

  let snapp_proof_data ~(snapp_statement : (int * Zkapp_statement.t) option)
      ~(witness : Transaction_witness.Parties_segment_witness.t) =
    let open Option.Let_syntax in
    let%bind p = first_party witness in
    let%bind tag, snapp_statement = snapp_statement in
    let%map pi = party_proof p in
    let vk =
      let account_id =
        Account_id.create p.data.body.public_key p.data.body.token_id
      in
      let account : Account.t =
        Sparse_ledger.(
          get_exn witness.local_state_init.ledger
            (find_index_exn witness.local_state_init.ledger account_id))
      in
      match
        Option.value_map ~default:None account.snapp ~f:(fun s ->
            s.verification_key)
      with
      | None ->
          failwith "No verification key found in the account"
      | Some s ->
          s
    in
    (snapp_statement, pi, vk, tag)

  let of_parties_segment_exn ~statement ~snapp_statement ~witness
      ~(spec : Parties_segment.Basic.t) : t Async.Deferred.t =
    Base.Parties_snark.witness := Some witness ;
    let res =
      match spec with
      | Opt_signed ->
          opt_signed [] statement
      | Opt_signed_unsigned ->
          opt_signed_unsigned [] statement
      | Opt_signed_opt_signed ->
          opt_signed_opt_signed [] statement
      | Proved -> (
          match snapp_proof_data ~snapp_statement ~witness with
          | None ->
              failwith "of_parties_segment: Expected exactly one proof"
          | Some (s, p, v, tag) ->
              (* TODO: We should not have to pass the statement in here. *)
              proved
                ( Pickles.Side_loaded.in_prover (Base.side_loaded tag) v.data ;
                  [ (s, p) ] )
                statement )
    in
    let open Async in
    let%map proof = res in
    Base.Parties_snark.witness := None ;
    { proof; statement }

  let of_transaction_union ~statement ~init_stack transaction state_body handler
      =
    let open Async in
    let%map proof =
      base []
        ~handler:
          (Base.transaction_union_handler handler transaction state_body
             init_stack)
        statement
    in
    { statement; proof }

  let of_non_parties_transaction ~statement ~init_stack transaction_in_block
      handler =
    let transaction : Transaction.t =
      Transaction.forget
        (Transaction_protocol_state.transaction transaction_in_block)
    in
    let state_body =
      Transaction_protocol_state.block_data transaction_in_block
    in
    match to_preunion transaction with
    | `Parties _ ->
        failwith "Called Non-parties transaction with parties transaction"
    | `Transaction t ->
        of_transaction_union ~statement ~init_stack
          (Transaction_union.of_transaction t)
          state_body handler

  let of_user_command ~statement ~init_stack user_command_in_block handler =
    of_non_parties_transaction ~statement ~init_stack
      { user_command_in_block with
        transaction =
          Command
            (Signed_command
               (Transaction_protocol_state.transaction user_command_in_block))
      }
      handler

  let of_fee_transfer ~statement ~init_stack transfer_in_block handler =
    of_non_parties_transaction ~statement ~init_stack
      { transfer_in_block with
        transaction =
          Fee_transfer
            (Transaction_protocol_state.transaction transfer_in_block)
      }
      handler

  let merge ({ statement = t12; _ } as x12) ({ statement = t23; _ } as x23)
      ~sok_digest =
    let open Async.Deferred.Or_error.Let_syntax in
    let%bind s = Async.return (Statement.merge t12 t23) in
    let s = { s with sok_digest } in
    let open Async in
    let%map proof =
      merge [ (x12.statement, x12.proof); (x23.statement, x23.proof) ] s
    in
    Ok { statement = s; proof }

  let constraint_system_digests =
    lazy (constraint_system_digests ~constraint_constants ())
end

module For_tests = struct
  module Spec = struct
    type t =
      { fee : Currency.Fee.t
      ; sender : Signature_lib.Keypair.t * Mina_base.Account.Nonce.t
      ; receivers :
          (Signature_lib.Public_key.Compressed.t * Currency.Amount.t) list
      ; amount : Currency.Amount.t
      ; snapp_account_keypairs : Signature_lib.Keypair.t list
      ; memo : Signed_command_memo.t
      ; new_snapp_account : bool
      ; snapp_update : Party.Update.t
            (* Authorization for the update being performed *)
      ; current_auth : Permissions.Auth_required.t
      ; sequence_events : Tick.Field.t array list
      ; events : Tick.Field.t array list
      ; call_data : Tick.Field.t
      }
    [@@deriving sexp]
  end

  let create_trivial_snapp ~constraint_constants () =
    let tag, _, (module P), Pickles.Provers.[ trivial_prover; _ ] =
      let trivial_rule : _ Pickles.Inductive_rule.t =
<<<<<<< HEAD
        let trivial_main (tx_commitment : Zkapp_statement.Checked.t) :
            (unit, _) Checked.t =
=======
        let trivial_main (tx_commitment : Snapp_statement.Checked.t) :
            unit Checked.t =
>>>>>>> 383d3308
          Impl.run_checked (dummy_constraints ())
          |> fun () ->
          Zkapp_statement.Checked.Assert.equal tx_commitment tx_commitment
          |> return
        in
        { identifier = "trivial-rule"
        ; prevs = []
        ; main =
            (fun [] x ->
              trivial_main x |> Run.run_checked
              |> fun _ :
                     unit
                     Pickles_types.Hlist0.H1
                       (Pickles_types.Hlist.E01(Pickles.Inductive_rule.B))
                     .t ->
              [])
        ; main_value = (fun [] _ -> [])
        }
      in
      Pickles.compile ~cache:Cache_dir.cache
        (module Zkapp_statement.Checked)
        (module Zkapp_statement)
        ~typ:Zkapp_statement.typ
        ~branches:(module Nat.N2)
        ~max_branching:(module Nat.N2) (* You have to put 2 here... *)
        ~name:"trivial"
        ~constraint_constants:
          (Genesis_constants.Constraint_constants.to_snark_keys_header
             constraint_constants)
        ~choices:(fun ~self ->
          [ trivial_rule
          ; { identifier = "dummy"
            ; prevs = [ self; self ]
            ; main_value = (fun [ _; _ ] _ -> [ true; true ])
            ; main =
                (fun [ _; _ ] _ ->
                  Impl.run_checked (dummy_constraints ())
                  |> fun () ->
                  (* Unsatisfiable. *)
                  Run.exists Field.typ ~compute:(fun () ->
                      Run.Field.Constant.zero)
                  |> fun s ->
                  Run.Field.(Assert.equal s (s + one))
                  |> fun () :
                         ( Zkapp_statement.Checked.t
                         * (Zkapp_statement.Checked.t * unit) )
                         Pickles_types.Hlist0.H1
                           (Pickles_types.Hlist.E01(Pickles.Inductive_rule.B))
                         .t ->
                  [ Boolean.true_; Boolean.true_ ])
            }
          ])
    in
    let vk = Pickles.Side_loaded.Verification_key.of_compiled tag in
    ( `VK (With_hash.of_data ~hash_data:Snapp_account.digest_vk vk)
    , `Prover trivial_prover )

  let create_parties spec ~update ~predicate =
    let { Spec.fee
        ; sender = sender, sender_nonce
        ; receivers
        ; amount
        ; new_snapp_account
        ; snapp_account_keypairs
        ; memo
        ; sequence_events
        ; events
        ; call_data
        ; _
        } =
      spec
    in
    let sender_pk = sender.public_key |> Public_key.compress in
    let fee_payer =
      { Party.Fee_payer.data =
          { body =
              { public_key = sender_pk
              ; update = Party.Update.noop
              ; token_id = ()
              ; balance_change = fee
              ; increment_nonce = ()
              ; events = []
              ; sequence_events = []
              ; call_data = Field.zero
              ; call_depth = 0
              ; protocol_state = Snapp_predicate.Protocol_state.accept
              ; use_full_commitment = ()
              }
          ; predicate = sender_nonce
          }
          (*To be updated later*)
      ; authorization = Signature.dummy
      }
    in
    let sender_party : Party.t option =
      let sender_party_data : Party.Predicated.t =
        { body =
            { public_key = sender_pk
            ; update = Party.Update.noop
            ; token_id = Token_id.default
            ; balance_change = Amount.(Signed.(negate (of_unsigned amount)))
            ; increment_nonce = true
            ; events = []
            ; sequence_events = []
            ; call_data = Field.zero
            ; call_depth = 0
            ; protocol_state = Snapp_predicate.Protocol_state.accept
            ; use_full_commitment = false
            }
        ; predicate = Nonce (Account.Nonce.succ sender_nonce)
        }
      in
      Option.some_if
        ((not (List.is_empty receivers)) || new_snapp_account)
        { Party.data = sender_party_data
        ; authorization =
            Control.Signature Signature.dummy (*To be updated later*)
        }
    in
    let snapp_parties : Party.t list =
      let num_keypairs = List.length snapp_account_keypairs in
      let account_creation_fee =
        Amount.of_fee
          Genesis_constants.Constraint_constants.compiled.account_creation_fee
      in
      (* if creating new snapp accounts, amount must be enough for account creation fees for each *)
      assert (
        (not new_snapp_account) || num_keypairs = 0
        ||
        match Currency.Amount.scale account_creation_fee num_keypairs with
        | None ->
            false
        | Some product ->
            Currency.Amount.( >= ) amount product ) ;
      (* "fudge factor" so that balances sum to zero *)
      let zeroing_allotment =
        if new_snapp_account then
          (* value doesn't matter when num_keypairs = 0 *)
          if num_keypairs <= 1 then amount
          else
            let otherwise_allotted =
              Option.value_exn
                (Currency.Amount.scale account_creation_fee (num_keypairs - 1))
            in
            Option.value_exn (Currency.Amount.sub amount otherwise_allotted)
        else Currency.Amount.zero
      in
      List.mapi snapp_account_keypairs ~f:(fun ndx snapp_account_keypair ->
          let public_key =
            Signature_lib.Public_key.compress snapp_account_keypair.public_key
          in
          let delta =
            if new_snapp_account then
              if ndx = 0 then Amount.Signed.(of_unsigned zeroing_allotment)
              else Amount.Signed.(of_unsigned account_creation_fee)
            else Amount.Signed.zero
          in
          { Party.data =
              { body =
                  { public_key
                  ; update
                  ; token_id = Token_id.default
                  ; balance_change = delta
                  ; increment_nonce = false
                  ; events
                  ; sequence_events
                  ; call_data
                  ; call_depth = 0
                  ; protocol_state = Snapp_predicate.Protocol_state.accept
                  ; use_full_commitment = true
                  }
              ; predicate
              }
          ; authorization =
              Control.Signature Signature.dummy (*To be updated later*)
          })
    in
    let other_receivers =
      List.map receivers ~f:(fun (receiver, amt) ->
          { Party.data =
              { body =
                  { public_key = receiver
                  ; update
                  ; token_id = Token_id.default
                  ; balance_change = Amount.Signed.of_unsigned amt
                  ; increment_nonce = false
                  ; events = []
                  ; sequence_events = []
                  ; call_data = Field.zero
                  ; call_depth = 0
                  ; protocol_state = Snapp_predicate.Protocol_state.accept
                  ; use_full_commitment = false
                  }
              ; predicate = Accept
              }
          ; authorization = Control.None_given
          })
    in
    let protocol_state = Snapp_predicate.Protocol_state.accept in
    let other_parties_data =
      Option.value_map ~default:[] sender_party ~f:(fun p -> [ p.data ])
      @ List.map snapp_parties ~f:(fun p -> p.data)
      @ List.map other_receivers ~f:(fun p -> p.data)
    in
    let protocol_state_predicate_hash =
      Snapp_predicate.Protocol_state.digest protocol_state
    in
    let ps =
      Parties.Call_forest.of_parties_list
        ~party_depth:(fun (p : Party.Predicated.t) -> p.body.call_depth)
        other_parties_data
      |> Parties.Call_forest.accumulate_hashes_predicated
    in
    let other_parties_hash = Parties.Call_forest.hash ps in
    let commitment : Parties.Transaction_commitment.t =
      Parties.Transaction_commitment.create ~other_parties_hash
        ~protocol_state_predicate_hash
        ~memo_hash:(Signed_command_memo.hash memo)
    in
    let full_commitment =
      Parties.Transaction_commitment.with_fee_payer commitment
        ~fee_payer_hash:Party.Predicated.(digest (of_fee_payer fee_payer.data))
    in
    let fee_payer =
      let fee_payer_signature_auth =
        Signature_lib.Schnorr.Chunked.sign sender.private_key
          (Random_oracle.Input.Chunked.field full_commitment)
      in
      { fee_payer with authorization = fee_payer_signature_auth }
    in
    let sender_party =
      Option.map sender_party ~f:(fun s ->
          let commitment =
            if s.data.body.use_full_commitment then full_commitment
            else commitment
          in
          let sender_signature_auth =
            Signature_lib.Schnorr.Chunked.sign sender.private_key
              (Random_oracle.Input.Chunked.field commitment)
          in
          { Party.data = s.data
          ; authorization = Signature sender_signature_auth
          })
    in
    ( `Parties { Parties.fee_payer; other_parties = other_receivers; memo }
    , `Sender_party sender_party
    , `Proof_parties snapp_parties
    , `Txn_commitment commitment
    , `Full_txn_commitment full_commitment )

  let deploy_snapp ~constraint_constants (spec : Spec.t) =
    let `VK vk, `Prover _trivial_prover =
      create_trivial_snapp ~constraint_constants ()
    in
    (* only allow timing on a single new snapp account
       balance changes for other new snapp accounts are just the account creation fee
    *)
    assert (
      Zkapp_basic.Set_or_keep.is_keep spec.snapp_update.timing
      || (spec.new_snapp_account && List.length spec.snapp_account_keypairs = 1)
    ) ;
    let update_vk =
      let update = spec.snapp_update in
      { update with
        verification_key = Zkapp_basic.Set_or_keep.Set vk
      ; permissions =
          Zkapp_basic.Set_or_keep.Set
            { Permissions.user_default with
              edit_state = Permissions.Auth_required.Proof
            ; edit_sequence_state = Proof
            }
      }
    in
    let ( `Parties { Parties.fee_payer; other_parties; memo }
        , `Sender_party sender_party
        , `Proof_parties snapp_parties
        , `Txn_commitment commitment
        , `Full_txn_commitment full_commitment ) =
      create_parties spec ~update:update_vk ~predicate:Party.Predicate.Accept
    in
    assert (List.is_empty other_parties) ;
    (* invariant: same number of keypairs, snapp_parties *)
    let snapp_parties_keypairs =
      List.zip_exn snapp_parties spec.snapp_account_keypairs
    in
    let snapp_parties =
      List.map snapp_parties_keypairs ~f:(fun (snapp_party, keypair) ->
          let commitment =
            if snapp_party.data.body.use_full_commitment then full_commitment
            else commitment
          in
          let signature =
            Signature_lib.Schnorr.Chunked.sign keypair.private_key
              (Random_oracle.Input.Chunked.field commitment)
          in
          { Party.data = snapp_party.data; authorization = Signature signature })
    in
    let other_parties = [ Option.value_exn sender_party ] @ snapp_parties in
    let parties : Parties.t = { fee_payer; other_parties; memo } in
    parties

  let update_states ?snapp_prover ~constraint_constants (spec : Spec.t) =
    let ( `Parties { Parties.fee_payer; other_parties; memo }
        , `Sender_party sender_party
        , `Proof_parties snapp_parties
        , `Txn_commitment commitment
        , `Full_txn_commitment full_commitment ) =
      create_parties spec ~update:spec.snapp_update
        ~predicate:Party.Predicate.Accept
    in
    assert (List.is_empty other_parties) ;
    assert (Option.is_none sender_party) ;
    assert (not @@ List.is_empty snapp_parties) ;
    let snapp_parties_keypairs =
      List.zip_exn snapp_parties spec.snapp_account_keypairs
    in
    let%map.Async.Deferred snapp_parties =
      Async.Deferred.List.mapi snapp_parties_keypairs
        ~f:(fun ndx (snapp_party, snapp_keypair) ->
          match spec.current_auth with
          | Permissions.Auth_required.Proof ->
              let proof_party =
                let ps =
                  Parties.Call_forest.of_parties_list
                    ~party_depth:(fun (p : Party.Predicated.t) ->
                      p.body.call_depth)
                    (List.map (List.drop snapp_parties ndx) ~f:(fun p -> p.data))
                  |> Parties.Call_forest.accumulate_hashes_predicated
                in
                Parties.Call_forest.hash ps
              in
              let tx_statement : Zkapp_statement.t =
                let commitment =
                  if snapp_party.data.body.use_full_commitment then
                    full_commitment
                  else commitment
                in
                { transaction = commitment; at_party = proof_party }
              in
              let handler (Snarky_backendless.Request.With { request; respond })
                  =
                match request with _ -> respond Unhandled
              in
              let prover =
                match snapp_prover with
                | Some prover ->
                    prover
                | None ->
                    let _, `Prover p =
                      create_trivial_snapp ~constraint_constants ()
                    in
                    p
              in
              let%map.Async.Deferred (pi : Pickles.Side_loaded.Proof.t) =
                prover ~handler [] tx_statement
              in
              { Party.data = snapp_party.data; authorization = Proof pi }
          | Signature ->
              let commitment =
                if snapp_party.data.body.use_full_commitment then
                  full_commitment
                else commitment
              in
              let signature =
                Signature_lib.Schnorr.Chunked.sign snapp_keypair.private_key
                  (Random_oracle.Input.Chunked.field commitment)
              in
              Async.Deferred.return
                { Party.data = snapp_party.data
                ; authorization = Signature signature
                }
          | None ->
              Async.Deferred.return
                { Party.data = snapp_party.data; authorization = None_given }
          | _ ->
              failwith
                "Current authorization not Proof or Signature or None_given")
    in
    let other_parties = snapp_parties in
    let parties : Parties.t = { fee_payer; other_parties; memo } in
    parties

  let multiple_transfers (spec : Spec.t) =
    let ( `Parties parties
        , `Sender_party sender_party
        , `Proof_parties snapp_parties
        , `Txn_commitment _commitment
        , `Full_txn_commitment _full_commitment ) =
      create_parties spec ~update:spec.snapp_update
        ~predicate:Party.Predicate.Accept
    in
    assert (Option.is_some sender_party) ;
    assert (List.is_empty snapp_parties) ;
    let other_parties =
      Option.value_exn sender_party :: parties.other_parties
    in
    { parties with other_parties }

  let create_trivial_snapp_account ?(permissions = Permissions.user_default) ~vk
      ~ledger pk =
    let create ledger id account =
      match Ledger.location_of_account ledger id with
      | Some _loc ->
          failwith "Account already present"
      | None ->
          let _loc, _new =
            Ledger.get_or_create_account ledger id account |> Or_error.ok_exn
          in
          ()
    in
    let id = Account_id.create pk Token_id.default in
    let account : Account.t =
      { (Account.create id Balance.(of_int 1_000_000_000_000_000)) with
        permissions
      ; snapp = Some { Snapp_account.default with verification_key = Some vk }
      }
    in
    create ledger id account

  let create_trivial_predicate_snapp ~constraint_constants
      ?(protocol_state_predicate = Snapp_predicate.Protocol_state.accept)
      ~(snapp_kp : Signature_lib.Keypair.t) spec ledger =
    let { Mina_transaction_logic.For_tests.Transaction_spec.fee
        ; sender = sender, sender_nonce
        ; receiver = _
        ; amount
        } =
      spec
    in
    let trivial_account_pk =
      Signature_lib.Public_key.compress snapp_kp.public_key
    in
    let `VK vk, `Prover trivial_prover =
      create_trivial_snapp ~constraint_constants ()
    in
    let _v =
      let id =
        Public_key.compress sender.public_key
        |> fun pk -> Account_id.create pk Token_id.default
      in
      Ledger.get_or_create_account ledger id
        (Account.create id Balance.(of_int 888_888))
      |> Or_error.ok_exn
    in
    let () =
      create_trivial_snapp_account trivial_account_pk ~ledger ~vk
        ~permissions:{ Permissions.user_default with set_permissions = Proof }
    in
    let update_empty_permissions =
      let permissions =
        { Permissions.user_default with send = Permissions.Auth_required.Proof }
        |> Zkapp_basic.Set_or_keep.Set
      in
      { Party.Update.dummy with permissions }
    in
    let sender_pk = sender.public_key |> Public_key.compress in
    let fee_payer =
      { Party.Fee_payer.data =
          { body =
              { public_key = sender_pk
              ; update = Party.Update.noop
              ; token_id = ()
              ; balance_change = fee
              ; increment_nonce = ()
              ; events = []
              ; sequence_events = []
              ; call_data = Field.zero
              ; call_depth = 0
              ; protocol_state = protocol_state_predicate
              ; use_full_commitment = ()
              }
          ; predicate = sender_nonce
          }
          (* Real signature added in below *)
      ; authorization = Signature.dummy
      }
    in
    let sender_party_data : Party.Predicated.t =
      { body =
          { public_key = sender_pk
          ; update = Party.Update.noop
          ; token_id = Token_id.default
          ; balance_change = Amount.(Signed.(negate (of_unsigned amount)))
          ; increment_nonce = true
          ; events = []
          ; sequence_events = []
          ; call_data = Field.zero
          ; call_depth = 0
          ; protocol_state = protocol_state_predicate
          ; use_full_commitment = false
          }
      ; predicate = Nonce (Account.Nonce.succ sender_nonce)
      }
    in
    let snapp_party_data : Party.Predicated.t =
      { body =
          { public_key = trivial_account_pk
          ; update = update_empty_permissions
          ; token_id = Token_id.default
          ; balance_change = Amount.Signed.(of_unsigned amount)
          ; increment_nonce = false
          ; events = []
          ; sequence_events = []
          ; call_data = Field.zero
          ; call_depth = 0
          ; protocol_state = protocol_state_predicate
          ; use_full_commitment = false
          }
      ; predicate = Full Snapp_predicate.Account.accept
      }
    in
    let memo = Signed_command_memo.empty in
    let ps =
      Parties.Call_forest.of_parties_list
        ~party_depth:(fun (p : Party.Predicated.t) -> p.body.call_depth)
        [ sender_party_data; snapp_party_data ]
      |> Parties.Call_forest.accumulate_hashes_predicated
    in
    let other_parties_hash = Parties.Call_forest.hash ps in
    let protocol_state_predicate_hash =
      (*FIXME: is this ok? *)
      Snapp_predicate.Protocol_state.digest protocol_state_predicate
    in
    let transaction : Parties.Transaction_commitment.t =
      (*FIXME: is this correct? *)
      Parties.Transaction_commitment.create ~other_parties_hash
        ~protocol_state_predicate_hash
        ~memo_hash:(Signed_command_memo.hash memo)
    in
    let proof_party =
      let ps =
        Parties.Call_forest.of_parties_list
          ~party_depth:(fun (p : Party.Predicated.t) -> p.body.call_depth)
          [ snapp_party_data ]
        |> Parties.Call_forest.accumulate_hashes_predicated
      in
      Parties.Call_forest.hash ps
    in
    let tx_statement : Zkapp_statement.t =
      { transaction; at_party = proof_party }
    in
    let handler (Snarky_backendless.Request.With { request; respond }) =
      match request with _ -> respond Unhandled
    in
    let%map.Async.Deferred (pi : Pickles.Side_loaded.Proof.t) =
      trivial_prover ~handler [] tx_statement
    in
    let fee_payer_signature_auth =
      let txn_comm =
        Parties.Transaction_commitment.with_fee_payer transaction
          ~fee_payer_hash:
            Party.Predicated.(digest (of_fee_payer fee_payer.data))
      in
      Signature_lib.Schnorr.Chunked.sign sender.private_key
        (Random_oracle.Input.Chunked.field txn_comm)
    in
    let fee_payer =
      { fee_payer with authorization = fee_payer_signature_auth }
    in
    let sender_signature_auth =
      Signature_lib.Schnorr.Chunked.sign sender.private_key
        (Random_oracle.Input.Chunked.field transaction)
    in
    let sender =
      { Party.data = sender_party_data
      ; authorization = Signature sender_signature_auth
      }
    in
    let other_parties =
      [ sender; { data = snapp_party_data; authorization = Proof pi } ]
    in
    let parties : Parties.t = { fee_payer; other_parties; memo } in
    parties
end<|MERGE_RESOLUTION|>--- conflicted
+++ resolved
@@ -4059,13 +4059,8 @@
   let create_trivial_snapp ~constraint_constants () =
     let tag, _, (module P), Pickles.Provers.[ trivial_prover; _ ] =
       let trivial_rule : _ Pickles.Inductive_rule.t =
-<<<<<<< HEAD
         let trivial_main (tx_commitment : Zkapp_statement.Checked.t) :
-            (unit, _) Checked.t =
-=======
-        let trivial_main (tx_commitment : Snapp_statement.Checked.t) :
             unit Checked.t =
->>>>>>> 383d3308
           Impl.run_checked (dummy_constraints ())
           |> fun () ->
           Zkapp_statement.Checked.Assert.equal tx_commitment tx_commitment
