open Core
open Signature_lib
open Mina_base
open Mina_transaction
open Mina_state
open Snark_params
module Global_slot = Mina_numbers.Global_slot
open Currency
open Pickles_types
module Impl = Pickles.Impls.Step
module Ledger = Mina_ledger.Ledger
module Sparse_ledger = Mina_ledger.Sparse_ledger
module Transaction_validator = Transaction_validator

let top_hash_logging_enabled = ref false

let to_preunion (t : Transaction.t) =
  match t with
  | Command (Signed_command x) ->
      `Transaction (Transaction.Command x)
  | Fee_transfer x ->
      `Transaction (Fee_transfer x)
  | Coinbase x ->
      `Transaction (Coinbase x)
  | Command (Parties x) ->
      `Parties x

let with_top_hash_logging f =
  let old = !top_hash_logging_enabled in
  top_hash_logging_enabled := true ;
  try
    let ret = f () in
    top_hash_logging_enabled := old ;
    ret
  with err ->
    top_hash_logging_enabled := old ;
    raise err

module Proof_type = struct
  [%%versioned
  module Stable = struct
    module V1 = struct
      type t = [ `Base | `Merge ]
      [@@deriving compare, equal, hash, sexp, yojson]

      let to_latest = Fn.id
    end
  end]
end

module Pending_coinbase_stack_state = struct
  module Init_stack = struct
    [%%versioned
    module Stable = struct
      module V1 = struct
        type t = Base of Pending_coinbase.Stack_versioned.Stable.V1.t | Merge
        [@@deriving sexp, hash, compare, equal, yojson]

        let to_latest = Fn.id
      end
    end]
  end

  module Poly = struct
    [%%versioned
    module Stable = struct
      module V1 = struct
        type 'pending_coinbase t =
          { source : 'pending_coinbase; target : 'pending_coinbase }
        [@@deriving sexp, hash, compare, equal, fields, yojson, hlist]

        let to_latest pending_coinbase { source; target } =
          { source = pending_coinbase source; target = pending_coinbase target }
      end
    end]

    let typ pending_coinbase =
      Tick.Typ.of_hlistable
        [ pending_coinbase; pending_coinbase ]
        ~var_to_hlist:to_hlist ~var_of_hlist:of_hlist ~value_to_hlist:to_hlist
        ~value_of_hlist:of_hlist
  end

  type 'pending_coinbase poly = 'pending_coinbase Poly.t =
    { source : 'pending_coinbase; target : 'pending_coinbase }
  [@@deriving sexp, hash, compare, equal, fields, yojson]

  (* State of the coinbase stack for the current transaction snark *)
  [%%versioned
  module Stable = struct
    module V1 = struct
      type t = Pending_coinbase.Stack_versioned.Stable.V1.t Poly.Stable.V1.t
      [@@deriving sexp, hash, compare, equal, yojson]

      let to_latest = Fn.id
    end
  end]

  type var = Pending_coinbase.Stack.var Poly.t

  let typ = Poly.typ Pending_coinbase.Stack.typ

  let to_input ({ source; target } : t) =
    Random_oracle.Input.Chunked.append
      (Pending_coinbase.Stack.to_input source)
      (Pending_coinbase.Stack.to_input target)

  let var_to_input ({ source; target } : var) =
    Random_oracle.Input.Chunked.append
      (Pending_coinbase.Stack.var_to_input source)
      (Pending_coinbase.Stack.var_to_input target)

  include Hashable.Make_binable (Stable.Latest)
  include Comparable.Make (Stable.Latest)
end

module Statement = struct
  module Poly = struct
    [%%versioned
    module Stable = struct
      module V2 = struct
        type ( 'ledger_hash
             , 'amount
             , 'pending_coinbase
             , 'fee_excess
             , 'sok_digest
             , 'local_state )
             t =
          { source :
              ( 'ledger_hash
              , 'pending_coinbase
              , 'local_state )
              Registers.Stable.V1.t
          ; target :
              ( 'ledger_hash
              , 'pending_coinbase
              , 'local_state )
              Registers.Stable.V1.t
          ; supply_increase : 'amount
          ; fee_excess : 'fee_excess
          ; sok_digest : 'sok_digest
          }
        [@@deriving compare, equal, hash, sexp, yojson, hlist]
      end
    end]

    let with_empty_local_state ~supply_increase ~fee_excess ~sok_digest ~source
        ~target ~pending_coinbase_stack_state : _ t =
      { supply_increase
      ; fee_excess
      ; sok_digest
      ; source =
          { ledger = source
          ; pending_coinbase_stack =
              pending_coinbase_stack_state.Pending_coinbase_stack_state.source
          ; local_state = Local_state.empty ()
          }
      ; target =
          { ledger = target
          ; pending_coinbase_stack = pending_coinbase_stack_state.target
          ; local_state = Local_state.empty ()
          }
      }

    let typ ledger_hash amount pending_coinbase fee_excess sok_digest
        local_state_typ =
      let registers =
        let open Registers in
        Tick.Typ.of_hlistable
          [ ledger_hash; pending_coinbase; local_state_typ ]
          ~var_to_hlist:to_hlist ~var_of_hlist:of_hlist ~value_to_hlist:to_hlist
          ~value_of_hlist:of_hlist
      in
      Tick.Typ.of_hlistable
        [ registers; registers; amount; fee_excess; sok_digest ]
        ~var_to_hlist:to_hlist ~var_of_hlist:of_hlist ~value_to_hlist:to_hlist
        ~value_of_hlist:of_hlist
  end

  type ( 'ledger_hash
       , 'amount
       , 'pending_coinbase
       , 'fee_excess
       , 'sok_digest
       , 'local_state )
       poly =
        ( 'ledger_hash
        , 'amount
        , 'pending_coinbase
        , 'fee_excess
        , 'sok_digest
        , 'local_state )
        Poly.t =
    { source : ('ledger_hash, 'pending_coinbase, 'local_state) Registers.t
    ; target : ('ledger_hash, 'pending_coinbase, 'local_state) Registers.t
    ; supply_increase : 'amount
    ; fee_excess : 'fee_excess
    ; sok_digest : 'sok_digest
    }
  [@@deriving compare, equal, hash, sexp, yojson]

  [%%versioned
  module Stable = struct
    module V2 = struct
      type t =
        ( Frozen_ledger_hash.Stable.V1.t
        , Currency.Amount.Stable.V1.t
        , Pending_coinbase.Stack_versioned.Stable.V1.t
        , Fee_excess.Stable.V1.t
        , unit
        , Local_state.Stable.V1.t )
        Poly.Stable.V2.t
      [@@deriving compare, equal, hash, sexp, yojson]

      let to_latest = Fn.id
    end
  end]

  module With_sok = struct
    [%%versioned
    module Stable = struct
      module V2 = struct
        type t =
          ( Frozen_ledger_hash.Stable.V1.t
          , Currency.Amount.Stable.V1.t
          , Pending_coinbase.Stack_versioned.Stable.V1.t
          , Fee_excess.Stable.V1.t
          , Sok_message.Digest.Stable.V1.t
          , Local_state.Stable.V1.t )
          Poly.Stable.V2.t
        [@@deriving compare, equal, hash, sexp, yojson]

        let to_latest = Fn.id
      end
    end]

    type var =
      ( Frozen_ledger_hash.var
      , Currency.Amount.var
      , Pending_coinbase.Stack.var
      , Fee_excess.var
      , Sok_message.Digest.Checked.t
      , Local_state.Checked.t )
      Poly.t

    let typ : (var, t) Tick.Typ.t =
      Poly.typ Frozen_ledger_hash.typ Currency.Amount.typ
        Pending_coinbase.Stack.typ Fee_excess.typ Sok_message.Digest.typ
        Local_state.typ

    let to_input { source; target; supply_increase; fee_excess; sok_digest } =
      let input =
        Array.reduce_exn ~f:Random_oracle.Input.Chunked.append
          [| Sok_message.Digest.to_input sok_digest
           ; Registers.to_input source
           ; Registers.to_input target
           ; Amount.to_input supply_increase
           ; Fee_excess.to_input fee_excess
          |]
      in
      if !top_hash_logging_enabled then
        Format.eprintf
          !"Generating unchecked top hash from:@.%{sexp: Tick.Field.t \
            Random_oracle.Input.Chunked.t}@."
          input ;
      input

    let to_field_elements t = Random_oracle.pack_input (to_input t)

    module Checked = struct
      type t = var

      let to_input { source; target; supply_increase; fee_excess; sok_digest } =
        let open Tick in
        let open Checked.Let_syntax in
        let%bind fee_excess = Fee_excess.to_input_checked fee_excess in
        let source = Registers.Checked.to_input source
        and target = Registers.Checked.to_input target in
        let input =
          Array.reduce_exn ~f:Random_oracle.Input.Chunked.append
            [| Sok_message.Digest.Checked.to_input sok_digest
             ; source
             ; target
             ; Amount.var_to_input supply_increase
             ; fee_excess
            |]
        in
        let%map () =
          as_prover
            As_prover.(
              if !top_hash_logging_enabled then
                let%map input = Random_oracle.read_typ' input in
                Format.eprintf
                  !"Generating checked top hash from:@.%{sexp: Field.t \
                    Random_oracle.Input.Chunked.t}@."
                  input
              else return ())
        in
        input

      let to_field_elements t =
        let open Tick.Checked.Let_syntax in
        Tick.Run.run_checked (to_input t >>| Random_oracle.Checked.pack_input)
    end
  end

  let option lab =
    Option.value_map ~default:(Or_error.error_string lab) ~f:(fun x -> Ok x)

  let merge (s1 : _ Poly.t) (s2 : _ Poly.t) =
    let open Or_error.Let_syntax in
    let registers_check_equal (t1 : _ Registers.t) (t2 : _ Registers.t) =
      let check' k f =
        let x1 = Field.get f t1 and x2 = Field.get f t2 in
        k x1 x2
      in
      let module S = struct
        module type S = sig
          type t [@@deriving eq, sexp_of]
        end
      end in
      let check (type t) (module T : S.S with type t = t) f =
        let open T in
        check'
          (fun x1 x2 ->
            if equal x1 x2 then return ()
            else
              Or_error.errorf
                !"%s is inconsistent between transitions (%{sexp: t} vs \
                  %{sexp: t})"
                (Field.name f) x1 x2 )
          f
      in
      let module PC = struct
        type t = Pending_coinbase.Stack.t [@@deriving sexp_of]

        let equal t1 t2 =
          Pending_coinbase.Stack.connected ~first:t1 ~second:t2 ()
      end in
      Registers.Fields.to_list
        ~ledger:(check (module Ledger_hash))
        ~pending_coinbase_stack:(check (module PC))
        ~local_state:(check (module Local_state))
      |> Or_error.combine_errors_unit
    in
    let%map fee_excess = Fee_excess.combine s1.fee_excess s2.fee_excess
    and supply_increase =
      Currency.Amount.add s1.supply_increase s2.supply_increase
      |> option "Error adding supply_increase"
    and () = registers_check_equal s1.target s2.source in
    ( { source = s1.source
      ; target = s2.target
      ; fee_excess
      ; supply_increase
      ; sok_digest = ()
      }
      : t )

  include Hashable.Make_binable (Stable.Latest)
  include Comparable.Make (Stable.Latest)

  let gen =
    let open Quickcheck.Generator.Let_syntax in
    let%map source = Registers.gen
    and target = Registers.gen
    and fee_excess = Fee_excess.gen
    and supply_increase = Currency.Amount.gen in
    ({ source; target; fee_excess; supply_increase; sok_digest = () } : t)
end

module Proof = struct
  [%%versioned
  module Stable = struct
    module V2 = struct
      type t = Pickles.Proof.Proofs_verified_2.Stable.V2.t
      [@@deriving
        version { asserted }, yojson, bin_io, compare, equal, sexp, hash]

      let to_latest = Fn.id
    end
  end]
end

[%%versioned
module Stable = struct
  module V2 = struct
    type t =
      { statement : Statement.With_sok.Stable.V2.t; proof : Proof.Stable.V2.t }
    [@@deriving compare, equal, fields, sexp, version, yojson, hash]

    let to_latest = Fn.id
  end
end]

let proof t = t.proof

let statement t = { t.statement with sok_digest = () }

let sok_digest t = t.statement.sok_digest

let to_yojson = Stable.Latest.to_yojson

let create ~statement ~proof = { statement; proof }

open Tick
open Let_syntax

let chain if_ b ~then_ ~else_ =
  let%bind then_ = then_ and else_ = else_ in
  if_ b ~then_ ~else_

module Parties_segment = struct
  module Spec = struct
    type single =
      { auth_type : Control.Tag.t
      ; is_start : [ `Yes | `No | `Compute_in_circuit ]
      }

    type t = single list
  end

  module Basic = struct
    module N = Side_loaded_verification_key.Max_branches

    [%%versioned
    module Stable = struct
      module V1 = struct
        type t = Opt_signed_opt_signed | Opt_signed | Proved
        [@@deriving sexp, yojson]

        let to_latest = Fn.id
      end
    end]

    let of_controls = function
      | [ Control.Proof _ ] ->
          Proved
      | [ (Control.Signature _ | Control.None_given) ] ->
          Opt_signed
      | [ Control.(Signature _ | None_given)
        ; Control.(Signature _ | None_given)
        ] ->
          Opt_signed_opt_signed
      | _ ->
          failwith "Parties_segment.Basic.of_controls: Unsupported combination"

    let opt_signed ~is_start : Spec.single = { auth_type = Signature; is_start }

    let opt_signed = opt_signed ~is_start:`Compute_in_circuit

    let to_single_list : t -> Spec.single list =
     fun t ->
      match t with
      | Opt_signed_opt_signed ->
          [ opt_signed; opt_signed ]
      | Opt_signed ->
          [ opt_signed ]
      | Proved ->
          [ { auth_type = Proof; is_start = `No } ]

    type (_, _, _, _) t_typed =
      | Opt_signed_opt_signed : (unit, unit, unit, unit) t_typed
      | Opt_signed : (unit, unit, unit, unit) t_typed
      | Proved
          : ( Zkapp_statement.Checked.t * unit
            , Zkapp_statement.t * unit
            , Nat.N2.n * unit
            , N.n * unit )
            t_typed

    let spec : type a b c d. (a, b, c, d) t_typed -> Spec.single list =
     fun t ->
      match t with
      | Opt_signed_opt_signed ->
          [ opt_signed; opt_signed ]
      | Opt_signed ->
          [ opt_signed ]
      | Proved ->
          [ { auth_type = Proof; is_start = `No } ]
  end

  module Witness = Transaction_witness.Parties_segment_witness
end

(* Currently, a circuit must have at least 1 of every type of constraint. *)
let dummy_constraints () =
  make_checked
    Impl.(
      fun () ->
        let x = exists Field.typ ~compute:(fun () -> Field.Constant.of_int 3) in
        let g = exists Inner_curve.typ ~compute:(fun _ -> Inner_curve.one) in
        ignore
          ( Pickles.Scalar_challenge.to_field_checked'
              (module Impl)
              ~num_bits:16
              (Kimchi_backend_common.Scalar_challenge.create x)
            : Field.t * Field.t * Field.t ) ;
        ignore
          ( Pickles.Step_main_inputs.Ops.scale_fast g ~num_bits:5
              (Shifted_value x)
            : Pickles.Step_main_inputs.Inner_curve.t ) ;
        ignore
          ( Pickles.Step_main_inputs.Ops.scale_fast g ~num_bits:5
              (Shifted_value x)
            : Pickles.Step_main_inputs.Inner_curve.t ) ;
        ignore
          ( Pickles.Step_verifier.Scalar_challenge.endo g ~num_bits:4
              (Kimchi_backend_common.Scalar_challenge.create x)
            : Field.t * Field.t ))

module Base = struct
  module User_command_failure = struct
    (** The various ways that a user command may fail. These should be computed
        before applying the snark, to ensure that only the base fee is charged
        to the fee-payer if executing the user command will later fail.
    *)
    type 'bool t =
      { predicate_failed : 'bool (* All *)
      ; source_not_present : 'bool (* All *)
      ; receiver_not_present : 'bool (* Delegate, Mint_tokens *)
      ; amount_insufficient_to_create : 'bool (* Payment only *)
      ; token_cannot_create : 'bool (* Payment only, token<>default *)
      ; source_insufficient_balance : 'bool (* Payment only *)
      ; source_minimum_balance_violation : 'bool (* Payment only *)
      ; source_bad_timing : 'bool (* Payment only *)
      }

    let num_fields = 8

    let to_list
        { predicate_failed
        ; source_not_present
        ; receiver_not_present
        ; amount_insufficient_to_create
        ; token_cannot_create
        ; source_insufficient_balance
        ; source_minimum_balance_violation
        ; source_bad_timing
        } =
      [ predicate_failed
      ; source_not_present
      ; receiver_not_present
      ; amount_insufficient_to_create
      ; token_cannot_create
      ; source_insufficient_balance
      ; source_minimum_balance_violation
      ; source_bad_timing
      ]

    let of_list = function
      | [ predicate_failed
        ; source_not_present
        ; receiver_not_present
        ; amount_insufficient_to_create
        ; token_cannot_create
        ; source_insufficient_balance
        ; source_minimum_balance_violation
        ; source_bad_timing
        ] ->
          { predicate_failed
          ; source_not_present
          ; receiver_not_present
          ; amount_insufficient_to_create
          ; token_cannot_create
          ; source_insufficient_balance
          ; source_minimum_balance_violation
          ; source_bad_timing
          }
      | _ ->
          failwith
            "Transaction_snark.Base.User_command_failure.to_list: bad length"

    let typ : (Boolean.var t, bool t) Typ.t =
      let open Typ in
      list ~length:num_fields Boolean.typ
      |> transport ~there:to_list ~back:of_list
      |> transport_var ~there:to_list ~back:of_list

    let any t = Boolean.any (to_list t)

    (** Compute which -- if any -- of the failure cases will be hit when
        evaluating the given user command, and indicate whether the fee-payer
        would need to pay the account creation fee if the user command were to
        succeed (irrespective or whether it actually will or not).
    *)
    let compute_unchecked
        ~(constraint_constants : Genesis_constants.Constraint_constants.t)
        ~txn_global_slot ~(fee_payer_account : Account.t)
        ~(receiver_account : Account.t) ~(source_account : Account.t)
        ({ payload; signature = _; signer = _ } : Transaction_union.t) =
      match payload.body.tag with
      | Fee_transfer | Coinbase ->
          (* Not user commands, return no failure. *)
          of_list (List.init num_fields ~f:(fun _ -> false))
      | _ -> (
          let fail s =
            failwithf
              "Transaction_snark.Base.User_command_failure.compute_unchecked: \
               %s"
              s ()
          in
          let fee_token = payload.common.fee_token in
          let token = payload.body.token_id in
          let fee_payer =
            Account_id.create payload.common.fee_payer_pk fee_token
          in
          let source = Account_id.create payload.body.source_pk token in
          let receiver = Account_id.create payload.body.receiver_pk token in
          (* This should shadow the logic in [Sparse_ledger]. *)
          let fee_payer_account =
            { fee_payer_account with
              balance =
                Option.value_exn ?here:None ?error:None ?message:None
                @@ Balance.sub_amount fee_payer_account.balance
                     (Amount.of_fee payload.common.fee)
            }
          in
          let predicate_failed =
            if
              Public_key.Compressed.equal payload.common.fee_payer_pk
                payload.body.source_pk
            then false
            else
              match payload.body.tag with
              | Create_account | Mint_tokens ->
                  assert false
              | Payment | Stake_delegation ->
                  (* TODO(#4554): Hook account_precondition evaluation in here once
                     implemented.
                  *)
                  true
              | Fee_transfer | Coinbase ->
                  assert false
          in
          match payload.body.tag with
          | Fee_transfer | Coinbase ->
              assert false
          | Stake_delegation ->
              let receiver_account =
                if Account_id.equal receiver fee_payer then fee_payer_account
                else receiver_account
              in
              let receiver_not_present =
                let id = Account.identifier receiver_account in
                if Account_id.equal Account_id.empty id then true
                else if Account_id.equal receiver id then false
                else fail "bad receiver account ID"
              in
              let source_account =
                if Account_id.equal source fee_payer then fee_payer_account
                else source_account
              in
              let source_not_present =
                let id = Account.identifier source_account in
                if Account_id.equal Account_id.empty id then true
                else if Account_id.equal source id then false
                else fail "bad source account ID"
              in
              { predicate_failed
              ; source_not_present
              ; receiver_not_present
              ; amount_insufficient_to_create = false
              ; token_cannot_create = false
              ; source_insufficient_balance = false
              ; source_minimum_balance_violation = false
              ; source_bad_timing = false
              }
          | Payment ->
              let receiver_account =
                if Account_id.equal receiver fee_payer then fee_payer_account
                else receiver_account
              in
              let receiver_needs_creating =
                let id = Account.identifier receiver_account in
                if Account_id.equal Account_id.empty id then true
                else if Account_id.equal receiver id then false
                else fail "bad receiver account ID"
              in
              let token_is_default = true in
              let token_cannot_create =
                receiver_needs_creating && not token_is_default
              in
              let amount_insufficient_to_create =
                let creation_amount =
                  Amount.of_fee constraint_constants.account_creation_fee
                in
                receiver_needs_creating
                && Option.is_none
                     (Amount.sub payload.body.amount creation_amount)
              in
              let fee_payer_is_source = Account_id.equal fee_payer source in
              let source_account =
                if fee_payer_is_source then fee_payer_account
                else source_account
              in
              let source_not_present =
                let id = Account.identifier source_account in
                if Account_id.equal Account_id.empty id then true
                else if Account_id.equal source id then false
                else fail "bad source account ID"
              in
              let source_insufficient_balance =
                (* This failure is fatal if fee-payer and source account are
                   the same. This is checked in the transaction pool.
                *)
                (not fee_payer_is_source)
                &&
                if Account_id.equal source receiver then
                  (* The final balance will be [0 - account_creation_fee]. *)
                  receiver_needs_creating
                else
                  Amount.(
                    Balance.to_amount source_account.balance
                    < payload.body.amount)
              in
              let timing_or_error =
                Mina_transaction_logic.validate_timing
                  ~txn_amount:payload.body.amount ~txn_global_slot
                  ~account:source_account
              in
              let source_minimum_balance_violation =
                match timing_or_error with
                | Ok _ ->
                    false
                | Error err ->
                    let open Mina_base in
                    Transaction_status.Failure.equal
                      (Mina_transaction_logic
                       .timing_error_to_user_command_status err )
                      Transaction_status.Failure
                      .Source_minimum_balance_violation
              in
              let source_bad_timing =
                (* This failure is fatal if fee-payer and source account are
                   the same. This is checked in the transaction pool.
                *)
                (not fee_payer_is_source)
                && (not source_insufficient_balance)
                && Or_error.is_error timing_or_error
              in
              { predicate_failed
              ; source_not_present
              ; receiver_not_present = false
              ; amount_insufficient_to_create
              ; token_cannot_create
              ; source_insufficient_balance
              ; source_minimum_balance_violation
              ; source_bad_timing
              }
          | Mint_tokens | Create_account ->
              assert false )

    let%snarkydef compute_as_prover ~constraint_constants ~txn_global_slot
        (txn : Transaction_union.var) =
      let%bind data =
        exists (Typ.Internal.ref ())
          ~compute:
            As_prover.(
              let%map txn = read Transaction_union.typ txn in
              let fee_token = txn.payload.common.fee_token in
              let token = txn.payload.body.token_id in
              let fee_payer =
                Account_id.create txn.payload.common.fee_payer_pk fee_token
              in
              let source = Account_id.create txn.payload.body.source_pk token in
              let receiver =
                Account_id.create txn.payload.body.receiver_pk token
              in
              (txn, fee_payer, source, receiver))
      in
      let%bind fee_payer_idx =
        exists (Typ.Internal.ref ())
          ~request:
            As_prover.(
              let%map _txn, fee_payer, _source, _receiver =
                read (Typ.Internal.ref ()) data
              in
              Ledger_hash.Find_index fee_payer)
      in
      let%bind fee_payer_account =
        exists (Typ.Internal.ref ())
          ~request:
            As_prover.(
              let%map fee_payer_idx =
                read (Typ.Internal.ref ()) fee_payer_idx
              in
              Ledger_hash.Get_element fee_payer_idx)
      in
      let%bind source_idx =
        exists (Typ.Internal.ref ())
          ~request:
            As_prover.(
              let%map _txn, _fee_payer, source, _receiver =
                read (Typ.Internal.ref ()) data
              in
              Ledger_hash.Find_index source)
      in
      let%bind source_account =
        exists (Typ.Internal.ref ())
          ~request:
            As_prover.(
              let%map source_idx = read (Typ.Internal.ref ()) source_idx in
              Ledger_hash.Get_element source_idx)
      in
      let%bind receiver_idx =
        exists (Typ.Internal.ref ())
          ~request:
            As_prover.(
              let%map _txn, _fee_payer, _source, receiver =
                read (Typ.Internal.ref ()) data
              in
              Ledger_hash.Find_index receiver)
      in
      let%bind receiver_account =
        exists (Typ.Internal.ref ())
          ~request:
            As_prover.(
              let%map receiver_idx = read (Typ.Internal.ref ()) receiver_idx in
              Ledger_hash.Get_element receiver_idx)
      in
      exists typ
        ~compute:
          As_prover.(
            let%bind txn, _fee_payer, _source, _receiver =
              read (Typ.Internal.ref ()) data
            in
            let%bind fee_payer_account, _path =
              read (Typ.Internal.ref ()) fee_payer_account
            in
            let%bind source_account, _path =
              read (Typ.Internal.ref ()) source_account
            in
            let%bind receiver_account, _path =
              read (Typ.Internal.ref ()) receiver_account
            in
            let%map txn_global_slot = read Global_slot.typ txn_global_slot in
            compute_unchecked ~constraint_constants ~txn_global_slot
              ~fee_payer_account ~source_account ~receiver_account txn)
  end

  let%snarkydef check_signature shifted ~payload ~is_user_command ~signer
      ~signature =
    let%bind input =
      Transaction_union_payload.Checked.to_input_legacy payload
    in
    let%bind verifies =
      Schnorr.Legacy.Checked.verifies shifted signature signer input
    in
    [%with_label "check signature"]
      (Boolean.Assert.any [ Boolean.not is_user_command; verifies ])

  let check_timing ~balance_check ~timed_balance_check ~account ~txn_amount
      ~txn_global_slot =
    (* calculations should track Mina_transaction_logic.validate_timing *)
    let open Account.Poly in
    let open Account.Timing.As_record in
    let { is_timed
        ; initial_minimum_balance
        ; cliff_time
        ; cliff_amount
        ; vesting_period
        ; vesting_increment
        } =
      account.timing
    in
    let%bind curr_min_balance =
      Account.Checked.min_balance_at_slot ~global_slot:txn_global_slot
        ~cliff_time ~cliff_amount ~vesting_period ~vesting_increment
        ~initial_minimum_balance
    in
    let%bind proposed_balance =
      match txn_amount with
      | Some txn_amount ->
          let%bind proposed_balance, `Underflow underflow =
            Balance.Checked.sub_amount_flagged account.balance txn_amount
          in
          (* underflow indicates insufficient balance *)
          let%map () = balance_check (Boolean.not underflow) in
          proposed_balance
      | None ->
          return account.balance
    in
    let%bind sufficient_timed_balance =
      Balance.Checked.( >= ) proposed_balance curr_min_balance
    in
    let%bind () =
      let%bind ok = Boolean.(any [ not is_timed; sufficient_timed_balance ]) in
      timed_balance_check ok
    in
    let%bind is_timed_balance_zero =
      Balance.Checked.equal curr_min_balance
        (Balance.Checked.Unsafe.of_field Field.(Var.constant zero))
    in
    (* if current min balance is zero, then timing becomes untimed *)
    let%bind is_untimed = Boolean.((not is_timed) ||| is_timed_balance_zero) in
    let%map timing =
      Account.Timing.if_ is_untimed ~then_:Account.Timing.untimed_var
        ~else_:account.timing
    in
    (`Min_balance curr_min_balance, timing)

  let side_loaded =
    Memo.of_comparable
      (module Int)
      (fun i ->
        let open Zkapp_statement in
        Pickles.Side_loaded.create ~typ ~name:(sprintf "zkapp_%d" i)
          ~max_proofs_verified:
            (module Pickles.Side_loaded.Verification_key.Max_width) )

  let signature_verifies ~shifted ~payload_digest signature pk =
    let%bind pk =
      Public_key.decompress_var pk
      (*           (Account_id.Checked.public_key fee_payer_id) *)
    in
    Schnorr.Chunked.Checked.verifies shifted signature pk
      (Random_oracle.Input.Chunked.field payload_digest)

  module Parties_snark = struct
    open Parties_segment
    open Spec

    module Prover_value : sig
      type 'a t

      val get : 'a t -> 'a

      val create : (unit -> 'a) -> 'a t

      val map : 'a t -> f:('a -> 'b) -> 'b t

      val if_ : Boolean.var -> then_:'a t -> else_:'a t -> 'a t
    end = struct
      open Impl

      type 'a t = 'a As_prover.Ref.t

      let get = As_prover.Ref.get

      let create = As_prover.Ref.create

      let if_ b ~then_ ~else_ =
        create (fun () ->
            get (if Impl.As_prover.read Boolean.typ b then then_ else else_) )

      let map t ~f = create (fun () -> f (get t))
    end

    module Global_state = struct
      type t =
        { ledger : Ledger_hash.var * Sparse_ledger.t Prover_value.t
        ; fee_excess : Amount.Signed.var
        ; protocol_state : Zkapp_precondition.Protocol_state.View.Checked.t
        }
    end

    let implied_root account incl =
      let open Impl in
      List.foldi incl
        ~init:(Lazy.force (With_hash.hash account))
        ~f:(fun height acc (b, h) ->
          let l = Field.if_ b ~then_:h ~else_:acc
          and r = Field.if_ b ~then_:acc ~else_:h in
          let acc' = Ledger_hash.merge_var ~height l r in
          acc' )

    module type Single_inputs = sig
      val constraint_constants : Genesis_constants.Constraint_constants.t

      val spec : single

      val set_zkapp_input : Zkapp_statement.Checked.t -> unit
    end

    type party =
      { party :
          (Party.Body.Checked.t, Parties.Digest.Party.Checked.t) With_hash.t
      ; control : Control.t Prover_value.t
      }

    module Inputs = struct
      module V = Prover_value
      open Impl

      module Transaction_commitment = struct
        type t = Field.t

        let if_ = Field.if_

        let empty = Field.constant Parties.Transaction_commitment.empty

        let commitment ~other_parties:{ With_hash.hash = other_parties; _ } =
          Parties.Transaction_commitment.Checked.create
            ~other_parties_hash:other_parties

        let full_commitment ~party:{ party; _ } ~memo_hash ~commitment =
          Parties.Transaction_commitment.Checked.create_complete commitment
            ~memo_hash ~fee_payer_hash:party.hash
      end

      module Bool = struct
        include Boolean

        type t = var

        let display _b ~label:_ = ""

        type failure_status = unit

        type failure_status_tbl = unit

        let assert_with_failure_status_tbl b _failure_status_tbl =
          Assert.is_true b
      end

      module Account_id = struct
        type t = Account_id.var

        let if_ b ~then_ ~else_ =
          run_checked (Account_id.Checked.if_ b ~then_ ~else_)

        let derive_token_id = Account_id.Checked.derive_token_id

        let constant id =
          Account_id.(
            Checked.create
              (Public_key.Compressed.var_of_t (public_key id))
              (Token_id.Checked.constant (token_id id)))

        let invalid = constant Account_id.invalid

        let equal x y = Account_id.Checked.equal x y |> run_checked

        let create = Account_id.Checked.create
      end

      module Global_slot = struct
        include Global_slot.Checked

        let ( > ) x y = run_checked (x > y)

        let if_ b ~then_ ~else_ = run_checked (if_ b ~then_ ~else_)

        let equal x y = run_checked (equal x y)
      end

      module Nonce = struct
        type t = Account.Nonce.Checked.t

        let if_ b ~then_ ~else_ =
          run_checked (Account.Nonce.Checked.if_ b ~then_ ~else_)

        let succ t = run_checked (Account.Nonce.Checked.succ t)
      end

      module State_hash = struct
        type t = State_hash.var

        let if_ b ~then_ ~else_ = run_checked (State_hash.if_ b ~then_ ~else_)
      end

      module Timing = struct
        type t = Account_timing.var

        let if_ b ~then_ ~else_ =
          run_checked (Account_timing.if_ b ~then_ ~else_)

        let vesting_period (t : t) = t.vesting_period
      end

      module Balance = struct
        include Balance.Checked

        let if_ b ~then_ ~else_ = run_checked (if_ b ~then_ ~else_)

        let sub_amount_flagged x y = run_checked (sub_amount_flagged x y)

        let add_signed_amount_flagged x y =
          run_checked (add_signed_amount_flagged x y)
      end

      module Verification_key = struct
        type t =
          ( Boolean.var
          , ( Side_loaded_verification_key.t option
            , Field.Constant.t )
            With_hash.t
            Data_as_hash.t )
          Zkapp_basic.Flagged_option.t

        let if_ b ~(then_ : t) ~(else_ : t) : t =
          Zkapp_basic.Flagged_option.if_ ~if_:Data_as_hash.if_ b ~then_ ~else_
      end

      module Events = struct
        type t = Zkapp_account.Events.var

        let is_empty x = run_checked (Party.Events.is_empty_var x)

        let push_events = Party.Sequence_events.push_events_checked
      end

      module Zkapp_uri = struct
        type t = string Data_as_hash.t

        let if_ = Data_as_hash.if_
      end

      module Token_symbol = struct
        type t = Account.Token_symbol.var

        let if_ = Account.Token_symbol.if_
      end

      module Account = struct
        type t = (Account.Checked.Unhashed.t, Field.t Lazy.t) With_hash.t

        module Permissions = struct
          type controller = Permissions.Auth_required.Checked.t

          let edit_state : t -> controller =
           fun a -> a.data.permissions.edit_state

          let send : t -> controller = fun a -> a.data.permissions.send

          let receive : t -> controller = fun a -> a.data.permissions.receive

          let set_delegate : t -> controller =
           fun a -> a.data.permissions.set_delegate

          let set_permissions : t -> controller =
           fun a -> a.data.permissions.set_permissions

          let set_verification_key : t -> controller =
           fun a -> a.data.permissions.set_verification_key

          let set_zkapp_uri : t -> controller =
           fun a -> a.data.permissions.set_zkapp_uri

          let edit_sequence_state : t -> controller =
           fun a -> a.data.permissions.edit_sequence_state

          let set_token_symbol : t -> controller =
           fun a -> a.data.permissions.set_token_symbol

          let increment_nonce : t -> controller =
           fun a -> a.data.permissions.increment_nonce

          let set_voting_for : t -> controller =
           fun a -> a.data.permissions.set_voting_for

          type t = Permissions.Checked.t

          let if_ b ~then_ ~else_ = Permissions.Checked.if_ b ~then_ ~else_
        end

        let account_with_hash (account : Account.Checked.Unhashed.t) : t =
          With_hash.of_data account ~hash_data:(fun a ->
              lazy
                (let a =
                   { a with
                     zkapp =
                       ( Zkapp_account.Checked.digest a.zkapp
                       , As_prover.Ref.create (fun () -> None) )
                   }
                 in
                 run_checked (Account.Checked.digest a) ) )

        type timing = Account_timing.var

        let timing (account : t) : timing = account.data.timing

        let set_timing (account : t) (timing : timing) : t =
          { account with data = { account.data with timing } }

        let is_timed ({ data = account; _ } : t) =
          let open Account.Poly in
          let open Account.Timing.As_record in
          let { is_timed; _ } = account.timing in
          is_timed

        let set_token_id (account : t) (token_id : Token_id.Checked.t) : t =
          account_with_hash { account.data with token_id }

        let balance (a : t) : Balance.t = a.data.balance

        let set_balance (balance : Balance.t) ({ data = a; hash } : t) : t =
          { data = { a with balance }; hash }

        let check_timing ~txn_global_slot ({ data = account; _ } : t) =
          let invalid_timing = ref None in
          let balance_check _ = failwith "Should not be called" in
          let timed_balance_check b =
            invalid_timing := Some (Boolean.not b) ;
            return ()
          in
          let `Min_balance _, timing =
            run_checked
            @@ [%with_label "Check zkapp timing"]
                 (check_timing ~balance_check ~timed_balance_check ~account
                    ~txn_amount:None ~txn_global_slot )
          in
          (`Invalid_timing (Option.value_exn !invalid_timing), timing)

        let make_zkapp (a : t) = a

        let unmake_zkapp (a : t) = a

        let proved_state (a : t) = a.data.zkapp.proved_state

        let set_proved_state proved_state ({ data = a; hash } : t) : t =
          { data = { a with zkapp = { a.zkapp with proved_state } }; hash }

        let app_state (a : t) = a.data.zkapp.app_state

        let set_app_state app_state ({ data = a; hash } : t) : t =
          { data = { a with zkapp = { a.zkapp with app_state } }; hash }

        let verification_key (a : t) : Verification_key.t =
          a.data.zkapp.verification_key

        let set_verification_key (verification_key : Verification_key.t)
            ({ data = a; hash } : t) : t =
          { data = { a with zkapp = { a.zkapp with verification_key } }; hash }

        let last_sequence_slot (a : t) = a.data.zkapp.last_sequence_slot

        let set_last_sequence_slot last_sequence_slot ({ data = a; hash } : t) :
            t =
          { data = { a with zkapp = { a.zkapp with last_sequence_slot } }
          ; hash
          }

        let sequence_state (a : t) = a.data.zkapp.sequence_state

        let set_sequence_state sequence_state ({ data = a; hash } : t) : t =
          { data = { a with zkapp = { a.zkapp with sequence_state } }; hash }

        let zkapp_uri (a : t) = a.data.zkapp_uri

        let set_zkapp_uri zkapp_uri ({ data = a; hash } : t) : t =
          { data = { a with zkapp_uri }; hash }

        let token_symbol (a : t) = a.data.token_symbol

        let set_token_symbol token_symbol ({ data = a; hash } : t) : t =
          { data = { a with token_symbol }; hash }

        let public_key (a : t) = a.data.public_key

        let set_public_key public_key ({ data = a; hash } : t) : t =
          { data = { a with public_key }; hash }

        let delegate (a : t) = a.data.delegate

        let set_delegate delegate ({ data = a; hash } : t) : t =
          { data = { a with delegate }; hash }

        let nonce (a : t) = a.data.nonce

        let set_nonce nonce ({ data = a; hash } : t) : t =
          { data = { a with nonce }; hash }

        let voting_for (a : t) = a.data.voting_for

        let set_voting_for voting_for ({ data = a; hash } : t) : t =
          { data = { a with voting_for }; hash }

        let permissions (a : t) = a.data.permissions

        let set_permissions permissions ({ data = a; hash } : t) : t =
          { data = { a with permissions }; hash }
      end

      module Opt = struct
        open Zkapp_basic

        type 'a t = (Bool.t, 'a) Flagged_option.t

        let is_some = Flagged_option.is_some

        let map x ~f = Flagged_option.map ~f x

        let or_default ~if_ x ~default =
          if_ (is_some x) ~then_:(Flagged_option.data x) ~else_:default

        let or_exn x =
          with_label "or_exn is_some" (fun () ->
              Bool.Assert.is_true (is_some x) ) ;
          Flagged_option.data x
      end

      module Parties = struct
        module F = Parties.Digest.Forest.Checked

        type t =
          ( ( Party.t * unit
            , Parties.Digest.Party.t
            , Parties.Digest.Forest.t )
            Parties.Call_forest.t
            V.t
          , F.t )
          With_hash.t

        let if_ b ~then_:(t : t) ~else_:(e : t) : t =
          { hash = F.if_ b ~then_:t.hash ~else_:e.hash
          ; data = V.if_ b ~then_:t.data ~else_:e.data
          }

        let empty =
          Parties.Digest.Forest.constant Parties.Call_forest.With_hashes.empty

        let is_empty ({ hash = x; _ } : t) = F.equal empty x

        let empty () : t = { hash = empty; data = V.create (fun () -> []) }

        let pop_exn ({ hash = h; data = r } : t) : (party * t) * t =
          with_label "Parties.pop_exn" (fun () ->
              let hd_r =
                V.create (fun () ->
                    V.get r |> List.hd_exn |> With_stack_hash.elt )
              in
              let party = V.create (fun () -> (V.get hd_r).party |> fst) in
              let auth = V.(create (fun () -> (V.get party).authorization)) in
              let party =
                exists (Party.Body.typ ()) ~compute:(fun () ->
                    (V.get party).body )
              in
              let party =
                With_hash.of_data party
                  ~hash_data:Parties.Digest.Party.Checked.create
              in
              let subforest : t =
                let subforest = V.create (fun () -> (V.get hd_r).calls) in
                let subforest_hash =
                  exists Parties.Digest.Forest.typ ~compute:(fun () ->
                      Parties.Call_forest.hash (V.get subforest) )
                in
                { hash = subforest_hash; data = subforest }
              in
              let tl_hash =
                exists Parties.Digest.Forest.typ ~compute:(fun () ->
                    V.get r |> List.tl_exn |> Parties.Call_forest.hash )
              in
              let tree_hash =
                Parties.Digest.Tree.Checked.create ~party:party.hash
                  ~calls:subforest.hash
              in
              let hash_cons =
                Parties.Digest.Forest.Checked.cons tree_hash tl_hash
              in
              F.Assert.equal hash_cons h ;
              ( ( ({ party; control = auth }, subforest)
                , { hash = tl_hash
                  ; data = V.(create (fun () -> List.tl_exn (get r)))
                  } )
                : (party * t) * t ) )
      end

      module Stack_frame = struct
        type frame = (Token_id.Checked.t, Parties.t) Stack_frame.t

        type t = (frame, Stack_frame.Digest.Checked.t Lazy.t) With_hash.t

        let if_ b ~then_:(t1 : t) ~else_:(t2 : t) : t =
          { With_hash.hash =
              lazy
                (Stack_frame.Digest.Checked.if_ b ~then_:(Lazy.force t1.hash)
                   ~else_:(Lazy.force t2.hash) )
          ; data =
              Stack_frame.Checked.if_ Parties.if_ b ~then_:t1.data
                ~else_:t2.data
          }

        let caller (t : t) = t.data.caller

        let caller_caller (t : t) = t.data.caller_caller

        let calls (t : t) = t.data.calls

        let of_frame (frame : frame) : t =
          { data = frame
          ; hash =
              lazy
                (Stack_frame.Digest.Checked.create
                   ~hash_parties:(fun (calls : Parties.t) -> calls.hash)
                   frame )
          }

        let make ~caller ~caller_caller ~calls : t =
          Stack_frame.make ~caller ~caller_caller ~calls |> of_frame

        let hash (t : t) : Stack_frame.Digest.Checked.t = Lazy.force t.hash

        let unhash (h : Stack_frame.Digest.Checked.t)
            (frame :
              ( Mina_base.Token_id.Stable.V1.t
              , unit Mina_base.Parties.Call_forest.With_hashes.Stable.V1.t )
              Stack_frame.Stable.V1.t
              V.t ) : t =
          with_label "unhash" (fun () ->
              let frame : frame =
                { caller =
                    exists Token_id.typ ~compute:(fun () ->
                        (V.get frame).caller )
                ; caller_caller =
                    exists Token_id.typ ~compute:(fun () ->
                        (V.get frame).caller_caller )
                ; calls =
                    { hash =
                        exists Mina_base.Parties.Digest.Forest.typ
                          ~compute:(fun () ->
                            (V.get frame).calls
                            |> Mina_base.Parties.Call_forest.hash )
                    ; data = V.map frame ~f:(fun frame -> frame.calls)
                    }
                }
              in
              let t = of_frame frame in
              Stack_frame.Digest.Checked.Assert.equal (hash (of_frame frame)) h ;
              t )
      end

      module Call_stack = struct
        module Value = struct
          open Mina_base

          type caller = Token_id.t

          type frame =
            ( caller
            , ( Party.t * unit
              , Parties.Digest.Party.t
              , Parties.Digest.Forest.t )
              Parties.Call_forest.t )
            Stack_frame.t
        end

        type elt = Stack_frame.t

        module Elt = struct
          type t = (Value.frame, Mina_base.Stack_frame.Digest.t) With_hash.t

          let default : unit -> t =
            Memo.unit (fun () : t ->
                With_hash.of_data ~hash_data:Mina_base.Stack_frame.Digest.create
                  ( { caller = Mina_base.Token_id.default
                    ; caller_caller = Mina_base.Token_id.default
                    ; calls = []
                    }
                    : Value.frame ) )
        end

        let hash (type a) (xs : (a, Call_stack_digest.t) With_stack_hash.t list)
            : Call_stack_digest.t =
          match xs with [] -> Call_stack_digest.empty | x :: _ -> x.stack_hash

        type t =
          ( (Elt.t, Call_stack_digest.t) With_stack_hash.t list V.t
          , Call_stack_digest.Checked.t )
          With_hash.t

        let if_ b ~then_:(t : t) ~else_:(e : t) : t =
          { hash = Call_stack_digest.Checked.if_ b ~then_:t.hash ~else_:e.hash
          ; data = V.if_ b ~then_:t.data ~else_:e.data
          }

        let empty = Call_stack_digest.(constant empty)

        let is_empty ({ hash = x; _ } : t) =
          Call_stack_digest.Checked.equal empty x

        let empty () : t = { hash = empty; data = V.create (fun () -> []) }

        let exists_elt (elt_ref : (Value.frame, _) With_hash.t V.t) :
            Stack_frame.t =
          let elt : Stack_frame.frame =
            let calls : Parties.t =
              { hash =
                  exists Mina_base.Parties.Digest.Forest.typ ~compute:(fun () ->
                      (V.get elt_ref).data.calls
                      |> Mina_base.Parties.Call_forest.hash )
              ; data = V.map elt_ref ~f:(fun frame -> frame.data.calls)
              }
            and caller =
              exists Mina_base.Token_id.typ ~compute:(fun () ->
                  (V.get elt_ref).data.caller )
            and caller_caller =
              exists Mina_base.Token_id.typ ~compute:(fun () ->
                  (V.get elt_ref).data.caller_caller )
            in
            { caller; caller_caller; calls }
          in
          Stack_frame.of_frame elt

        let pop_exn ({ hash = h; data = r } : t) : elt * t =
          let hd_r = V.create (fun () -> (V.get r |> List.hd_exn).elt) in
          let tl_r = V.create (fun () -> V.get r |> List.tl_exn) in
          let elt : Stack_frame.t = exists_elt hd_r in
          let stack =
            exists Call_stack_digest.typ ~compute:(fun () -> hash (V.get tl_r))
          in
          let h' =
            Call_stack_digest.Checked.cons (Stack_frame.hash elt) stack
          in
          with_label __LOC__ (fun () ->
              Call_stack_digest.Checked.Assert.equal h h' ) ;
          (elt, { hash = stack; data = tl_r })

        let pop ({ hash = h; data = r } as t : t) : (elt * t) Opt.t =
          let input_is_empty = is_empty t in
          let hd_r =
            V.create (fun () ->
                match V.get r |> List.hd with
                | None ->
                    Elt.default ()
                | Some x ->
                    x.elt )
          in
          let tl_r =
            V.create (fun () -> V.get r |> List.tl |> Option.value ~default:[])
          in
          let elt = exists_elt hd_r in
          let stack =
            exists Call_stack_digest.typ ~compute:(fun () -> hash (V.get tl_r))
          in
          let stack_frame_hash = Stack_frame.hash elt in
          let h' = Call_stack_digest.Checked.cons stack_frame_hash stack in
          with_label __LOC__ (fun () ->
              Boolean.Assert.any
                [ input_is_empty; Call_stack_digest.Checked.equal h h' ] ) ;
          { is_some = Boolean.not input_is_empty
          ; data = (elt, { hash = stack; data = tl_r })
          }

        let read_elt (frame : elt) : Elt.t =
          { hash =
              As_prover.read Mina_base.Stack_frame.Digest.typ
                (Stack_frame.hash frame)
          ; data =
              { calls = V.get frame.data.calls.data
              ; caller = As_prover.read Token_id.typ frame.data.caller
              ; caller_caller =
                  As_prover.read Token_id.typ frame.data.caller_caller
              }
          }

        let push (elt : elt) ~onto:({ hash = h_tl; data = r_tl } : t) : t =
          let h = Call_stack_digest.Checked.cons (Stack_frame.hash elt) h_tl in
          let r =
            V.create
              (fun () : (Elt.t, Call_stack_digest.t) With_stack_hash.t list ->
                let hd = read_elt elt in
                let tl = V.get r_tl in
                { With_stack_hash.stack_hash =
                    As_prover.read Call_stack_digest.typ h
                ; elt = hd
                }
                :: tl )
          in
          { hash = h; data = r }
      end

      module Amount = struct
        type t = Amount.Checked.t

        type unsigned = t

        module Signed = struct
          type t = Amount.Signed.Checked.t

          let equal t t' = run_checked (Amount.Signed.Checked.equal t t')

          let if_ b ~then_ ~else_ =
            run_checked (Amount.Signed.Checked.if_ b ~then_ ~else_)

          let is_pos (t : t) =
            Sgn.Checked.is_pos
              (run_checked (Currency.Amount.Signed.Checked.sgn t))

          let negate = Amount.Signed.Checked.negate

          let of_unsigned = Amount.Signed.Checked.of_unsigned

          let add_flagged x y =
            run_checked (Amount.Signed.Checked.add_flagged x y)
        end

        let if_ b ~then_ ~else_ =
          run_checked (Amount.Checked.if_ b ~then_ ~else_)

        let equal t t' = run_checked (Amount.Checked.equal t t')

        let zero = Amount.(var_of_t zero)

        let add_flagged x y = run_checked (Amount.Checked.add_flagged x y)

        let add_signed_flagged (x : t) (y : Signed.t) =
          run_checked (Amount.Checked.add_signed_flagged x y)

        let of_constant_fee fee = Amount.var_of_t (Amount.of_fee fee)
      end

      module Token_id = struct
        type t = Token_id.Checked.t

        let if_ = Token_id.Checked.if_

        let equal x y = Token_id.Checked.equal x y

        let default = Token_id.(Checked.constant default)
      end

      module Public_key = struct
        type t = Public_key.Compressed.var

        let if_ b ~then_ ~else_ =
          run_checked (Public_key.Compressed.Checked.if_ b ~then_ ~else_)
      end

      module Protocol_state_precondition = struct
        type t = Zkapp_precondition.Protocol_state.Checked.t
      end

      module Field = Impl.Field

      module Local_state = struct
        type t =
          ( Stack_frame.t
          , Call_stack.t
          , Token_id.t
          , Amount.Signed.t
          , Ledger_hash.var * Sparse_ledger.t V.t
          , Bool.t
          , Transaction_commitment.t
          , Bool.failure_status_tbl )
          Mina_transaction_logic.Parties_logic.Local_state.t

        let add_check (t : t) _failure b =
          { t with success = Bool.(t.success &&& b) }

        let update_failure_status_tbl (t : t) _failure_status b =
          add_check
            (t : t)
            Transaction_status.Failure.Update_not_permitted_voting_for b

        let add_new_failure_status_bucket t = t
      end
    end

    module Single (I : Single_inputs) = struct
      open I

      let { auth_type; is_start = _ } = spec

      module V = Prover_value
      open Impl

      module Inputs = struct
        include Inputs

        module Account = struct
          include Account

          let register_verification_key ({ data = a; _ } : t) =
            match spec.auth_type with
            | Proof ->
                let vk =
                  exists Side_loaded_verification_key.typ ~compute:(fun () ->
                      Option.value_exn
                        (As_prover.Ref.get
                           (Data_as_hash.ref a.zkapp.verification_key.data) )
                          .data )
                in
                let expected_hash =
                  Data_as_hash.hash a.zkapp.verification_key.data
                in
                let actual_hash = Zkapp_account.Checked.digest_vk vk in
                Field.Assert.equal expected_hash actual_hash ;
                Pickles.Side_loaded.in_circuit (side_loaded 0) vk
            | Signature | None_given ->
                ()
        end

        module Controller = struct
          type t = Permissions.Auth_required.Checked.t

          let if_ = Permissions.Auth_required.Checked.if_

          let check =
            match auth_type with
            | Proof ->
                fun ~proof_verifies:_ ~signature_verifies:_ perm ->
                  Permissions.Auth_required.Checked.eval_proof perm
            | Signature | None_given ->
                fun ~proof_verifies:_ ~signature_verifies perm ->
                  Permissions.Auth_required.Checked.eval_no_proof
                    ~signature_verifies perm
        end

        module Ledger = struct
          type t = Ledger_hash.var * Sparse_ledger.t V.t

          type inclusion_proof = (Boolean.var * Field.t) list

          let if_ b ~then_:((xt, rt) : t) ~else_:((xe, re) : t) =
            ( run_checked (Ledger_hash.if_ b ~then_:xt ~else_:xe)
            , V.if_ b ~then_:rt ~else_:re )

          let empty ~depth () : t =
            let t = Sparse_ledger.empty ~depth () in
            ( Ledger_hash.var_of_t (Sparse_ledger.merkle_root t)
            , V.create (fun () -> t) )

          let idx ledger id = Sparse_ledger.find_index_exn ledger id

          let body_id (body : Party.Body.Checked.t) =
            let open As_prover in
            Mina_base.Account_id.create
              (read Signature_lib.Public_key.Compressed.typ body.public_key)
              (read Mina_base.Token_id.typ body.token_id)

          let get_account { party; _ } ((_root, ledger) : t) =
            let idx = V.map ledger ~f:(fun l -> idx l (body_id party.data)) in
            let account =
              exists Mina_base.Account.Checked.Unhashed.typ ~compute:(fun () ->
                  Sparse_ledger.get_exn (V.get ledger) (V.get idx) )
            in
            let account = Account.account_with_hash account in
            let incl =
              exists
                Typ.(
                  list ~length:constraint_constants.ledger_depth
                    (Boolean.typ * field))
                ~compute:(fun () ->
                  List.map
                    (Sparse_ledger.path_exn (V.get ledger) (V.get idx))
                    ~f:(fun x ->
                      match x with
                      | `Left h ->
                          (false, h)
                      | `Right h ->
                          (true, h) ) )
            in
            (account, incl)

          let set_account ((_root, ledger) : t) ((a, incl) : Account.t * _) : t
              =
            ( implied_root a incl |> Ledger_hash.var_of_hash_packed
            , V.map ledger
                ~f:
                  As_prover.(
                    fun ledger ->
                      let a : Mina_base.Account.t =
                        read Mina_base.Account.Checked.Unhashed.typ a.data
                      in
                      let idx = idx ledger (Mina_base.Account.identifier a) in
                      Sparse_ledger.set_exn ledger idx a) )

          let check_inclusion ((root, _) : t) (account, incl) =
            with_label __LOC__ (fun () ->
                Field.Assert.equal
                  (implied_root account incl)
                  (Ledger_hash.var_to_hash_packed root) )

          let check_account public_key token_id
              (({ data = account; _ }, _) : Account.t * _) =
            let is_new =
              run_checked
                (Signature_lib.Public_key.Compressed.Checked.equal
                   account.public_key
                   Signature_lib.Public_key.Compressed.(var_of_t empty) )
            in
            with_label __LOC__ (fun () ->
                Boolean.Assert.any
                  [ is_new
                  ; run_checked
                      (Signature_lib.Public_key.Compressed.Checked.equal
                         public_key account.public_key )
                  ] ) ;
            with_label __LOC__ (fun () ->
                Boolean.Assert.any
                  [ is_new; Token_id.equal token_id account.token_id ] ) ;
            `Is_new is_new
        end

        module Party = struct
          type t = party

          type parties = Parties.t

          type 'a or_ignore = 'a Zkapp_basic.Or_ignore.Checked.t

          type transaction_commitment = Transaction_commitment.t

          let balance_change (t : t) = t.party.data.balance_change

          let protocol_state_precondition (t : t) =
            t.party.data.preconditions.network

          let token_id (t : t) = t.party.data.token_id

          let public_key (t : t) = t.party.data.public_key

          let caller (t : t) = t.party.data.caller

          let account_id (t : t) = Account_id.create (public_key t) (token_id t)

          let use_full_commitment (t : t) = t.party.data.use_full_commitment

          let increment_nonce (t : t) = t.party.data.increment_nonce

          let check_authorization ~commitment
              ~at_party:({ hash = at_party; _ } : Parties.t)
              ({ party; control; _ } : t) =
            let proof_verifies =
<<<<<<< HEAD
              match auth_type with
              | Proof ->
                  set_zkapp_input
                    { transaction = commitment
                    ; at_party = (at_party :> Field.t)
                    } ;
=======
              match (auth_type, snapp_statement) with
              | Proof, Some (_i, s) ->
                  with_label __LOC__ (fun () ->
                      Zkapp_statement.Checked.Assert.equal
                        { party = (party.hash :> Field.t)
                        ; calls = (at_party :> Field.t)
                        }
                        s ) ;
>>>>>>> 6f5d15a1
                  Boolean.true_
              | Signature | None_given ->
                  Boolean.false_
            in
            let signature_verifies =
              match auth_type with
              | None_given | Proof ->
                  Boolean.false_
              | Signature ->
                  let signature =
                    exists Signature_lib.Schnorr.Chunked.Signature.typ
                      ~compute:(fun () ->
                        match V.get control with
                        | Signature s ->
                            s
                        | None_given ->
                            Signature.dummy
                        | Proof _ ->
                            assert false )
                  in
                  run_checked
                    (let%bind (module S) =
                       Tick.Inner_curve.Checked.Shifted.create ()
                     in
                     signature_verifies
                       ~shifted:(module S)
                       ~payload_digest:commitment signature
                       party.data.public_key )
            in
            ( `Proof_verifies proof_verifies
            , `Signature_verifies signature_verifies )

          module Update = struct
            open Zkapp_basic

            type 'a set_or_keep = 'a Set_or_keep.Checked.t

            let timing ({ party; _ } : t) : Account.timing set_or_keep =
              Set_or_keep.Checked.map
                ~f:Party.Update.Timing_info.Checked.to_account_timing
                party.data.update.timing

            let app_state ({ party; _ } : t) = party.data.update.app_state

            let verification_key ({ party; _ } : t) =
              party.data.update.verification_key

            let sequence_events ({ party; _ } : t) = party.data.sequence_events

            let zkapp_uri ({ party; _ } : t) = party.data.update.zkapp_uri

            let token_symbol ({ party; _ } : t) = party.data.update.token_symbol

            let delegate ({ party; _ } : t) = party.data.update.delegate

            let voting_for ({ party; _ } : t) = party.data.update.voting_for

            let permissions ({ party; _ } : t) = party.data.update.permissions
          end

          module Account_precondition = struct
            let nonce ({ party; _ } : t) =
              party.data.preconditions.account.nonce
          end
        end

        module Set_or_keep = struct
          include Zkapp_basic.Set_or_keep.Checked
        end

        module Global_state = struct
          include Global_state

          let fee_excess { fee_excess; _ } = fee_excess

          let set_fee_excess t fee_excess = { t with fee_excess }

          let ledger { ledger; _ } = ledger

          let set_ledger ~should_update t ledger =
            { t with
              ledger = Ledger.if_ should_update ~then_:ledger ~else_:t.ledger
            }

          let global_slot_since_genesis { protocol_state; _ } =
            protocol_state.global_slot_since_genesis
        end

        module Nonce_precondition = struct
          let is_constant =
            Zkapp_precondition.Numeric.Checked.is_constant
              Zkapp_precondition.Numeric.Tc.nonce
        end

        let with_label ~label f = with_label label f
      end

      module Env = struct
        open Inputs

        type t =
          < party : Party.t
          ; account : Account.t
          ; ledger : Ledger.t
          ; amount : Amount.t
          ; signed_amount : Amount.Signed.t
          ; bool : Bool.t
          ; token_id : Token_id.t
          ; global_state : Global_state.t
          ; inclusion_proof : (Bool.t * Field.t) list
          ; parties : Parties.t
          ; local_state :
              ( Stack_frame.t
              , Call_stack.t
              , Token_id.t
              , Amount.Signed.t
              , Ledger.t
              , Bool.t
              , Transaction_commitment.t
              , unit )
              Mina_transaction_logic.Parties_logic.Local_state.t
          ; protocol_state_precondition :
              Zkapp_precondition.Protocol_state.Checked.t
          ; transaction_commitment : Transaction_commitment.t
          ; full_transaction_commitment : Transaction_commitment.t
          ; field : Field.t
          ; failure : unit >
      end

      include Mina_transaction_logic.Parties_logic.Make (Inputs)

      let perform (type r)
          (eff : (r, Env.t) Mina_transaction_logic.Parties_logic.Eff.t) : r =
        match eff with
        | Check_protocol_state_precondition
            (protocol_state_predicate, global_state) ->
            Zkapp_precondition.Protocol_state.Checked.check
              protocol_state_predicate global_state.protocol_state
        | Check_account_precondition ({ party; _ }, account, local_state) ->
            let local_state = ref local_state in
            let check failure b =
              local_state := Inputs.Local_state.add_check !local_state failure b
            in
            Zkapp_precondition.Account.Checked.check ~check
              party.data.preconditions.account account.data ;
            !local_state
        | Init_account { party = { party; _ }; account } ->
            let account' : Account.Checked.Unhashed.t =
              { account.data with
                public_key = party.data.public_key
              ; token_id = party.data.token_id
              }
            in
            Inputs.Account.account_with_hash account'
    end

    let check_protocol_state ~pending_coinbase_stack_init
        ~pending_coinbase_stack_before ~pending_coinbase_stack_after state_body
        =
      [%with_label "Compute pending coinbase stack"]
        (let%bind state_body_hash =
           Mina_state.Protocol_state.Body.hash_checked state_body
         in
         let%bind computed_pending_coinbase_stack_after =
           Pending_coinbase.Stack.Checked.push_state state_body_hash
             pending_coinbase_stack_init
         in
         [%with_label "Check pending coinbase stack"]
           (let%bind correct_coinbase_target_stack =
              Pending_coinbase.Stack.equal_var
                computed_pending_coinbase_stack_after
                pending_coinbase_stack_after
            in
            let%bind valid_init_state =
              (* Stack update is performed once per scan state tree and the
                 following is true only for the first transaction per block per
                 tree*)
              let%bind equal_source =
                Pending_coinbase.Stack.equal_var pending_coinbase_stack_init
                  pending_coinbase_stack_before
              in
              (*for the rest, both source and target are the same*)
              let%bind equal_source_with_state =
                Pending_coinbase.Stack.equal_var
                  computed_pending_coinbase_stack_after
                  pending_coinbase_stack_before
              in
              Boolean.(equal_source ||| equal_source_with_state)
            in
            Boolean.Assert.all
              [ correct_coinbase_target_stack; valid_init_state ] ) )

    let main ?(witness : Witness.t option) (spec : Spec.t) ~constraint_constants
        (statement : Statement.With_sok.Checked.t) =
      let open Impl in
      run_checked (dummy_constraints ()) ;
      let ( ! ) x = Option.value_exn x in
      let state_body =
        exists (Mina_state.Protocol_state.Body.typ ~constraint_constants)
          ~compute:(fun () -> !witness.state_body)
      in
      let pending_coinbase_stack_init =
        exists Pending_coinbase.Stack.typ ~compute:(fun () ->
            !witness.init_stack )
      in
      let module V = Prover_value in
      run_checked
        (check_protocol_state ~pending_coinbase_stack_init
           ~pending_coinbase_stack_before:
             statement.source.pending_coinbase_stack
           ~pending_coinbase_stack_after:statement.target.pending_coinbase_stack
           state_body ) ;
      let init :
          Global_state.t * _ Mina_transaction_logic.Parties_logic.Local_state.t
          =
        let g : Global_state.t =
          { ledger =
              ( statement.source.ledger
              , V.create (fun () -> !witness.global_ledger) )
          ; fee_excess = Amount.Signed.(Checked.constant zero)
          ; protocol_state =
              Mina_state.Protocol_state.Body.view_checked state_body
          }
        in
        let l : _ Mina_transaction_logic.Parties_logic.Local_state.t =
          { stack_frame =
              Inputs.Stack_frame.unhash statement.source.local_state.stack_frame
                (V.create (fun () -> !witness.local_state_init.stack_frame))
          ; call_stack =
              { With_hash.hash = statement.source.local_state.call_stack
              ; data = V.create (fun () -> !witness.local_state_init.call_stack)
              }
          ; transaction_commitment =
              statement.source.local_state.transaction_commitment
          ; full_transaction_commitment =
              statement.source.local_state.full_transaction_commitment
          ; token_id = statement.source.local_state.token_id
          ; excess = statement.source.local_state.excess
          ; ledger =
              ( statement.source.local_state.ledger
              , V.create (fun () -> !witness.local_state_init.ledger) )
          ; success = statement.source.local_state.success
          ; failure_status_tbl = ()
          }
        in
        (g, l)
      in
      let start_parties =
        As_prover.Ref.create (fun () -> !witness.start_parties)
      in
      let zkapp_input = ref None in
      let global, local =
        List.fold_left spec ~init ~f:(fun ((_, local) as acc) party_spec ->
            let module S = Single (struct
              let constraint_constants = constraint_constants

              let spec = party_spec

              let set_zkapp_input x = zkapp_input := Some x
            end) in
            let finish v =
              let open Mina_transaction_logic.Parties_logic.Start_data in
              let ps =
                V.map v ~f:(function
                  | `Skip ->
                      []
                  | `Start p ->
                      Parties.parties p.parties
                      |> Parties.Call_forest.map ~f:(fun party -> (party, ())) )
              in
              let h =
                exists Parties.Digest.Forest.typ ~compute:(fun () ->
                    Parties.Call_forest.hash (V.get ps) )
              in
              let start_data =
                { Mina_transaction_logic.Parties_logic.Start_data.parties =
                    { With_hash.hash = h; data = ps }
                ; memo_hash =
                    exists Field.typ ~compute:(fun () ->
                        match V.get v with
                        | `Skip ->
                            Field.Constant.zero
                        | `Start p ->
                            p.memo_hash )
                }
              in
              let global_state, local_state =
                with_label "apply" (fun () ->
                    S.apply ~constraint_constants
                      ~is_start:
                        ( match party_spec.is_start with
                        | `No ->
                            `No
                        | `Yes ->
                            `Yes start_data
                        | `Compute_in_circuit ->
                            `Compute start_data )
                      S.{ perform }
                      acc )
              in
              (* replace any transaction failure with unit value *)
              (global_state, { local_state with failure_status_tbl = () })
            in
            let acc' =
              match party_spec.is_start with
              | `No ->
                  let global_state, local_state =
                    S.apply ~constraint_constants ~is_start:`No
                      S.{ perform }
                      acc
                  in
                  (* replace any transaction failure with unit value *)
                  (global_state, { local_state with failure_status_tbl = () })
              | `Compute_in_circuit ->
                  V.create (fun () ->
                      match As_prover.Ref.get start_parties with
                      | [] ->
                          `Skip
                      | p :: ps ->
                          let should_pop =
                            Mina_base.Parties.Call_forest.is_empty
                              (V.get local.stack_frame.data.calls.data)
                          in
                          if should_pop then (
                            As_prover.Ref.set start_parties ps ;
                            `Start p )
                          else `Skip )
                  |> finish
              | `Yes ->
                  as_prover (fun () ->
                      assert (
                        Mina_base.Parties.Call_forest.is_empty
                          (V.get local.stack_frame.data.calls.data) ) ) ;
                  V.create (fun () ->
                      match As_prover.Ref.get start_parties with
                      | [] ->
                          assert false
                      | p :: ps ->
                          As_prover.Ref.set start_parties ps ;
                          `Start p )
                  |> finish
            in
            acc' )
      in
      let local_state_ledger =
        (* The actual output ledger may differ from the one generated by
           transaction logic, because we handle failures differently between
           the two. However, in the case of failure, we never use this ledger:
           it will never be upgraded to the global ledger. If we have such a
           failure, we just pretend we achieved the target hash.
        *)
        Stack_frame.Digest.Checked.if_ local.success
          ~then_:(Inputs.Stack_frame.hash local.stack_frame)
          ~else_:statement.target.local_state.stack_frame
      in
      with_label __LOC__ (fun () ->
          Local_state.Checked.assert_equal statement.target.local_state
            { local with
              stack_frame = local_state_ledger
            ; call_stack = local.call_stack.hash
            ; ledger = fst local.ledger
            } ) ;
      with_label __LOC__ (fun () ->
          run_checked
            (Frozen_ledger_hash.assert_equal (fst global.ledger)
               statement.target.ledger ) ) ;
      with_label __LOC__ (fun () ->
          run_checked
            (Amount.Checked.assert_equal statement.supply_increase
               Amount.(var_of_t zero) ) ) ;
      with_label __LOC__ (fun () ->
          run_checked
            (let expected = statement.fee_excess in
             let got =
               { fee_token_l = Token_id.(Checked.constant default)
               ; fee_excess_l = Amount.Signed.Checked.to_fee global.fee_excess
               ; Fee_excess.fee_token_r = Token_id.(Checked.constant default)
               ; fee_excess_r =
                   Amount.Signed.Checked.to_fee (fst init).fee_excess
               }
             in
             Fee_excess.assert_equal_checked expected got ) ) ;
      let `Needs_some_work_for_zkapps_on_mainnet = Mina_base.Util.todo_zkapps in
      (* TODO: Check various consistency equalities between local and global and the statement *)
      Stdlib.( ! ) zkapp_input

    (* Horrible hack :( *)
    let witness : Witness.t option ref = ref None

    let rule (type a b c d) ~constraint_constants ~proof_level
        (t : (a, b, c, d) Basic.t_typed) :
        ( a
        , b
        , c
        , d
        , Statement.With_sok.var
        , Statement.With_sok.t
        , unit
        , unit
        , unit
        , unit )
        Pickles.Inductive_rule.t =
      let open Hlist in
      let open Basic in
      let module M = H4.T (Pickles.Tag) in
      let s = Basic.spec t in
      let prev_should_verify =
        match proof_level with
        | Genesis_constants.Proof_level.Full ->
            true
        | _ ->
            false
      in
      let b = Boolean.var_of_value prev_should_verify in
      match t with
      | Proved ->
          { identifier = "proved"
          ; prevs = M.[ side_loaded 0 ]
          ; main =
<<<<<<< HEAD
              (fun stmt ->
                let zkapp_input =
                  main ?witness:!witness s ~constraint_constants stmt
                in
                [ { public_input = Option.value_exn zkapp_input
                  ; proof_must_verify = b
                  }
                ] )
=======
              (fun { previous_public_inputs = [ snapp_statement ]
                   ; public_input = stmt
                   } ->
                main ?witness:!witness s ~constraint_constants
                  (List.mapi [ snapp_statement ] ~f:(fun i x -> (i, x)))
                  stmt ;
                { previous_proofs_should_verify = [ b ]
                ; public_output = ()
                ; auxiliary_output = ()
                } )
>>>>>>> 6f5d15a1
          }
      | Opt_signed_opt_signed ->
          { identifier = "opt_signed-opt_signed"
          ; prevs = M.[]
          ; main =
<<<<<<< HEAD
              (fun stmt ->
                let zkapp_input_opt =
                  main ?witness:!witness s ~constraint_constants stmt
                in
                assert (Option.is_none zkapp_input_opt) ;
                [] )
=======
              (fun { previous_public_inputs = []; public_input = stmt } ->
                main ?witness:!witness s ~constraint_constants [] stmt ;
                { previous_proofs_should_verify = []
                ; public_output = ()
                ; auxiliary_output = ()
                } )
>>>>>>> 6f5d15a1
          }
      | Opt_signed ->
          { identifier = "opt_signed"
          ; prevs = M.[]
          ; main =
<<<<<<< HEAD
              (fun stmt ->
                let zkapp_input_opt =
                  main ?witness:!witness s ~constraint_constants stmt
                in
                assert (Option.is_none zkapp_input_opt) ;
                [] )
=======
              (fun { previous_public_inputs = []; public_input = stmt } ->
                main ?witness:!witness s ~constraint_constants [] stmt ;
                { previous_proofs_should_verify = []
                ; public_output = ()
                ; auxiliary_output = ()
                } )
>>>>>>> 6f5d15a1
          }
  end

  type _ Snarky_backendless.Request.t +=
    | Transaction : Transaction_union.t Snarky_backendless.Request.t
    | State_body :
        Mina_state.Protocol_state.Body.Value.t Snarky_backendless.Request.t
    | Init_stack : Pending_coinbase.Stack.t Snarky_backendless.Request.t

  let%snarkydef apply_tagged_transaction
      ~(constraint_constants : Genesis_constants.Constraint_constants.t)
      (type shifted)
      (shifted : (module Inner_curve.Checked.Shifted.S with type t = shifted))
      root pending_coinbase_stack_init pending_coinbase_stack_before
      pending_coinbase_after state_body
      ({ signer; signature; payload } as txn : Transaction_union.var) =
    let tag = payload.body.tag in
    let is_user_command = Transaction_union.Tag.Unpacked.is_user_command tag in
    let%bind () =
      [%with_label "Check transaction signature"]
        (check_signature shifted ~payload ~is_user_command ~signer ~signature)
    in
    let%bind signer_pk = Public_key.compress_var signer in
    let%bind () =
      [%with_label "Fee-payer must sign the transaction"]
        ((* TODO: Enable multi-sig. *)
         Public_key.Compressed.Checked.Assert.equal signer_pk
           payload.common.fee_payer_pk )
    in
    (* Compute transaction kind. *)
    let is_payment = Transaction_union.Tag.Unpacked.is_payment tag in
    let is_mint_tokens = Transaction_union.Tag.Unpacked.is_mint_tokens tag in
    let is_stake_delegation =
      Transaction_union.Tag.Unpacked.is_stake_delegation tag
    in
    let is_create_account =
      Transaction_union.Tag.Unpacked.is_create_account tag
    in
    let is_fee_transfer = Transaction_union.Tag.Unpacked.is_fee_transfer tag in
    let is_coinbase = Transaction_union.Tag.Unpacked.is_coinbase tag in
    let fee_token = payload.common.fee_token in
    let%bind fee_token_default =
      make_checked (fun () ->
          Token_id.(Checked.equal fee_token (Checked.constant default)) )
    in
    let token = payload.body.token_id in
    let%bind token_default =
      make_checked (fun () ->
          Token_id.(Checked.equal token (Checked.constant default)) )
    in
    let%bind () =
      Checked.all_unit
        [ [%with_label
            "Token_locked value is compatible with the transaction kind"]
            (Boolean.Assert.any
               [ Boolean.not payload.body.token_locked; is_create_account ] )
        ; [%with_label "Token_locked cannot be used with the default token"]
            (Boolean.Assert.any
               [ Boolean.not payload.body.token_locked
               ; Boolean.not token_default
               ] )
        ]
    in
    let%bind () = Boolean.Assert.is_true token_default in
    let%bind () =
      [%with_label "Validate tokens"]
        (Checked.all_unit
           [ [%with_label
               "Fee token is default or command allows non-default fee"]
               (Boolean.Assert.any
                  [ fee_token_default
                  ; is_payment
                  ; is_stake_delegation
                  ; is_fee_transfer
                  ] )
           ; (* TODO: Remove this check and update the transaction snark once we
                have an exchange rate mechanism. See issue #4447.
             *)
             [%with_label "Fees in tokens disabled"]
               (Boolean.Assert.is_true fee_token_default)
           ; [%with_label "Command allows default token"]
               Boolean.(
                 Assert.any
                   [ is_payment
                   ; is_stake_delegation
                   ; is_create_account
                   ; is_fee_transfer
                   ; is_coinbase
                   ])
           ] )
    in
    let current_global_slot =
      Mina_state.Protocol_state.Body.consensus_state state_body
      |> Consensus.Data.Consensus_state.global_slot_since_genesis_var
    in
    (* Query user command predicted failure/success. *)
    let%bind user_command_failure =
      User_command_failure.compute_as_prover ~constraint_constants
        ~txn_global_slot:current_global_slot txn
    in
    let%bind user_command_fails =
      User_command_failure.any user_command_failure
    in
    let fee = payload.common.fee in
    let receiver = Account_id.Checked.create payload.body.receiver_pk token in
    let source = Account_id.Checked.create payload.body.source_pk token in
    (* Information for the fee-payer. *)
    let nonce = payload.common.nonce in
    let fee_payer =
      Account_id.Checked.create payload.common.fee_payer_pk fee_token
    in
    let%bind () =
      [%with_label "Check slot validity"]
        ( Global_slot.Checked.(current_global_slot <= payload.common.valid_until)
        >>= Boolean.Assert.is_true )
    in

    (* Check coinbase stack. Protocol state body is pushed into the Pending
       coinbase stack once per block. For example, consider any two
       transactions in a block. Their pending coinbase stacks would be:

       transaction1: s1 -> t1 = s1+ protocol_state_body + maybe_coinbase
       transaction2: t1 -> t1 + maybe_another_coinbase
         (Note: protocol_state_body is not pushed again)

       However, for each transaction, we need to constrain the protocol state
       body. This is done is by using the stack ([init_stack]) without the
       current protocol state body, pushing the state body to it in every
       transaction snark and checking if it matches the target.
       We also need to constrain the source for the merges to work correctly.
       Basically,

       init_stack + protocol_state_body + maybe_coinbase = target
       AND
       init_stack = source || init_stack + protocol_state_body = source *)

    (* These are all the possible cases:

        Init_stack     Source                 Target
       --------------------------------------------------------------
         i               i                       i + state
         i               i                       i + state + coinbase
         i               i + state               i + state
         i               i + state               i + state + coinbase
         i + coinbase    i + state + coinbase    i + state + coinbase
    *)
    let%bind () =
      [%with_label "Compute coinbase stack"]
        (let%bind state_body_hash =
           Mina_state.Protocol_state.Body.hash_checked state_body
         in
         let%bind pending_coinbase_stack_with_state =
           Pending_coinbase.Stack.Checked.push_state state_body_hash
             pending_coinbase_stack_init
         in
         let%bind computed_pending_coinbase_stack_after =
           let coinbase =
             (Account_id.Checked.public_key receiver, payload.body.amount)
           in
           let%bind stack' =
             Pending_coinbase.Stack.Checked.push_coinbase coinbase
               pending_coinbase_stack_with_state
           in
           Pending_coinbase.Stack.Checked.if_ is_coinbase ~then_:stack'
             ~else_:pending_coinbase_stack_with_state
         in
         [%with_label "Check coinbase stack"]
           (let%bind correct_coinbase_target_stack =
              Pending_coinbase.Stack.equal_var
                computed_pending_coinbase_stack_after pending_coinbase_after
            in
            let%bind valid_init_state =
              let%bind equal_source =
                Pending_coinbase.Stack.equal_var pending_coinbase_stack_init
                  pending_coinbase_stack_before
              in
              let%bind equal_source_with_state =
                Pending_coinbase.Stack.equal_var
                  pending_coinbase_stack_with_state
                  pending_coinbase_stack_before
              in
              Boolean.(equal_source ||| equal_source_with_state)
            in
            [%with_label "target stack and valid init state"]
              (Boolean.Assert.all
                 [ correct_coinbase_target_stack; valid_init_state ] ) ) )
    in
    (* Interrogate failure cases. This value is created without constraints;
       the failures should be checked against potential failures to ensure
       consistency.
    *)
    let%bind () =
      [%with_label "A failing user command is a user command"]
        Boolean.(Assert.any [ is_user_command; not user_command_fails ])
    in
    let predicate_deferred =
      (* Account_precondition check is to be performed later if this is true. *)
      is_create_account
    in
    let%bind predicate_result =
      let%bind is_own_account =
        Public_key.Compressed.Checked.equal payload.common.fee_payer_pk
          payload.body.source_pk
      in
      let predicate_result =
        (* TODO: Predicates. *)
        Boolean.false_
      in
      Boolean.(is_own_account ||| predicate_result)
    in
    let%bind () =
      [%with_label "Check account_precondition failure against predicted"]
        (let%bind predicate_failed =
           Boolean.((not predicate_result) &&& not predicate_deferred)
         in
         assert_r1cs
           (predicate_failed :> Field.Var.t)
           (is_user_command :> Field.Var.t)
           (user_command_failure.predicate_failed :> Field.Var.t) )
    in
    let account_creation_amount =
      Amount.Checked.of_fee
        Fee.(var_of_t constraint_constants.account_creation_fee)
    in
    let%bind is_zero_fee = Fee.(equal_var fee (var_of_t zero)) in
    let is_coinbase_or_fee_transfer = Boolean.not is_user_command in
    let%bind can_create_fee_payer_account =
      (* Fee transfers and coinbases may create an account. We check the normal
         invariants to ensure that the account creation fee is paid.
      *)
      let%bind fee_may_be_charged =
        (* If the fee is zero, we do not create the account at all, so we allow
           this through. Otherwise, the fee must be the default.
        *)
        Boolean.(token_default ||| is_zero_fee)
      in
      Boolean.(is_coinbase_or_fee_transfer &&& fee_may_be_charged)
    in
    let%bind root_after_fee_payer_update =
      [%with_label "Update fee payer"]
        (Frozen_ledger_hash.modify_account_send
           ~depth:constraint_constants.ledger_depth root
           ~is_writeable:can_create_fee_payer_account fee_payer
           ~f:(fun ~is_empty_and_writeable account ->
             (* this account is:
                - the fee-payer for payments
                - the fee-payer for stake delegation
                - the fee-payer for account creation
                - the fee-payer for token minting
                - the fee-receiver for a coinbase
                - the second receiver for a fee transfer
             *)
             let%bind next_nonce =
               Account.Nonce.Checked.succ_if account.nonce is_user_command
             in
             let%bind () =
               [%with_label "Check fee nonce"]
                 (let%bind nonce_matches =
                    Account.Nonce.Checked.equal nonce account.nonce
                  in
                  Boolean.Assert.any
                    [ Boolean.not is_user_command; nonce_matches ] )
             in
             let%bind receipt_chain_hash =
               let current = account.receipt_chain_hash in
               let%bind r =
                 Receipt.Chain_hash.Checked.cons (Signed_command payload)
                   current
               in
               Receipt.Chain_hash.Checked.if_ is_user_command ~then_:r
                 ~else_:current
             in
             let%bind is_empty_and_writeable =
               (* If this is a coinbase with zero fee, do not create the
                  account, since the fee amount won't be enough to pay for it.
               *)
               Boolean.(is_empty_and_writeable &&& not is_zero_fee)
             in
             let%bind should_pay_to_create =
               (* Coinbases and fee transfers may create, or we may be creating
                  a new token account. These are mutually exclusive, so we can
                  encode this as a boolean.
               *)
               let%bind is_create_account =
                 Boolean.(is_create_account &&& not user_command_fails)
               in
               Boolean.(is_empty_and_writeable ||| is_create_account)
             in
             let%bind amount =
               [%with_label "Compute fee payer amount"]
                 (let fee_payer_amount =
                    let sgn = Sgn.Checked.neg_if_true is_user_command in
                    Amount.Signed.create_var
                      ~magnitude:(Amount.Checked.of_fee fee)
                      ~sgn
                  in
                  (* Account creation fee for fee transfers/coinbases. *)
                  let%bind account_creation_fee =
                    let%map magnitude =
                      Amount.Checked.if_ should_pay_to_create
                        ~then_:account_creation_amount
                        ~else_:Amount.(var_of_t zero)
                    in
                    Amount.Signed.create_var ~magnitude ~sgn:Sgn.Checked.neg
                  in
                  Amount.Signed.Checked.(
                    add fee_payer_amount account_creation_fee) )
             in
             let txn_global_slot = current_global_slot in
             let%bind `Min_balance _, timing =
               [%with_label "Check fee payer timing"]
                 (let%bind txn_amount =
                    let%bind sgn = Amount.Signed.Checked.sgn amount in
                    let%bind magnitude =
                      Amount.Signed.Checked.magnitude amount
                    in
                    Amount.Checked.if_ (Sgn.Checked.is_neg sgn) ~then_:magnitude
                      ~else_:Amount.(var_of_t zero)
                  in
                  let balance_check ok =
                    [%with_label "Check fee payer balance"]
                      (Boolean.Assert.is_true ok)
                  in
                  let timed_balance_check ok =
                    [%with_label "Check fee payer timed balance"]
                      (Boolean.Assert.is_true ok)
                  in
                  check_timing ~balance_check ~timed_balance_check ~account
                    ~txn_amount:(Some txn_amount) ~txn_global_slot )
             in
             let%bind balance =
               [%with_label "Check payer balance"]
                 (Balance.Checked.add_signed_amount account.balance amount)
             in
             let%map public_key =
               Public_key.Compressed.Checked.if_ is_empty_and_writeable
                 ~then_:(Account_id.Checked.public_key fee_payer)
                 ~else_:account.public_key
             and token_id =
               make_checked (fun () ->
                   Token_id.Checked.if_ is_empty_and_writeable
                     ~then_:(Account_id.Checked.token_id fee_payer)
                     ~else_:account.token_id )
             and delegate =
               Public_key.Compressed.Checked.if_ is_empty_and_writeable
                 ~then_:(Account_id.Checked.public_key fee_payer)
                 ~else_:account.delegate
             in
             { Account.Poly.balance
             ; public_key
             ; token_id
             ; token_permissions = account.token_permissions
             ; token_symbol = account.token_symbol
             ; nonce = next_nonce
             ; receipt_chain_hash
             ; delegate
             ; voting_for = account.voting_for
             ; timing
             ; permissions = account.permissions
             ; zkapp = account.zkapp
             ; zkapp_uri = account.zkapp_uri
             } ) )
    in
    let%bind receiver_increase =
      (* - payments:         payload.body.amount
         - stake delegation: 0
         - account creation: 0
         - token minting:    payload.body.amount
         - coinbase:         payload.body.amount - payload.common.fee
         - fee transfer:     payload.body.amount
      *)
      [%with_label "Compute receiver increase"]
        (let%bind base_amount =
           let%bind zero_transfer =
             Boolean.any [ is_stake_delegation; is_create_account ]
           in
           Amount.Checked.if_ zero_transfer
             ~then_:(Amount.var_of_t Amount.zero)
             ~else_:payload.body.amount
         in
         (* The fee for entering the coinbase transaction is paid up front. *)
         let%bind coinbase_receiver_fee =
           Amount.Checked.if_ is_coinbase
             ~then_:(Amount.Checked.of_fee fee)
             ~else_:(Amount.var_of_t Amount.zero)
         in
         Amount.Checked.sub base_amount coinbase_receiver_fee )
    in
    let receiver_overflow = ref Boolean.false_ in
    let%bind root_after_receiver_update =
      [%with_label "Update receiver"]
        (Frozen_ledger_hash.modify_account_recv
           ~depth:constraint_constants.ledger_depth root_after_fee_payer_update
           receiver ~f:(fun ~is_empty_and_writeable account ->
             (* this account is:
                - the receiver for payments
                - the delegated-to account for stake delegation
                - the created account for an account creation
                - the receiver for minted tokens
                - the receiver for a coinbase
                - the first receiver for a fee transfer
             *)
             let%bind is_empty_failure =
               let%bind must_not_be_empty =
                 Boolean.(is_stake_delegation ||| is_mint_tokens)
               in
               Boolean.(is_empty_and_writeable &&& must_not_be_empty)
             in
             let%bind () =
               [%with_label "Receiver existence failure matches predicted"]
                 (Boolean.Assert.( = ) is_empty_failure
                    user_command_failure.receiver_not_present )
             in
             let is_empty_and_writeable =
               (* is_empty_and_writable && not is_empty_failure *)
               Boolean.Unsafe.of_cvar
               @@ Field.Var.(
                    sub (is_empty_and_writeable :> t) (is_empty_failure :> t))
             in
             let%bind should_pay_to_create =
               Boolean.(is_empty_and_writeable &&& not is_create_account)
             in
             let%bind () =
               [%with_label
                 "Check whether creation fails due to a non-default token"]
                 (let%bind token_should_not_create =
                    Boolean.(should_pay_to_create &&& Boolean.not token_default)
                  in
                  let%bind token_cannot_create =
                    Boolean.(token_should_not_create &&& is_user_command)
                  in
                  let%bind () =
                    [%with_label
                      "Check that account creation is paid in the default \
                       token for non-user-commands"]
                      ((* This expands to
                          [token_should_not_create =
                            token_should_not_create && is_user_command]
                          which is
                          - [token_should_not_create = token_should_not_create]
                            (ie. always satisfied) for user commands
                          - [token_should_not_create = false] for coinbases/fee
                            transfers.
                       *)
                       Boolean.Assert.( = ) token_should_not_create
                         token_cannot_create )
                  in
                  [%with_label "equal token_cannot_create"]
                    (Boolean.Assert.( = ) token_cannot_create
                       user_command_failure.token_cannot_create ) )
             in
             let%bind balance =
               (* [receiver_increase] will be zero in the stake delegation
                  case.
               *)
               let%bind receiver_amount =
                 let%bind account_creation_amount =
                   Amount.Checked.if_ should_pay_to_create
                     ~then_:account_creation_amount
                     ~else_:Amount.(var_of_t zero)
                 in
                 let%bind amount_for_new_account, `Underflow underflow =
                   Amount.Checked.sub_flagged receiver_increase
                     account_creation_amount
                 in
                 let%bind () =
                   [%with_label
                     "Receiver creation fee failure matches predicted"]
                     (Boolean.Assert.( = ) underflow
                        user_command_failure.amount_insufficient_to_create )
                 in
                 Currency.Amount.Checked.if_ user_command_fails
                   ~then_:Amount.(var_of_t zero)
                   ~else_:amount_for_new_account
               in

               (* NOTE: Instead of capturing this as part of the user command
                  failures, we capture it inline here and bubble it out to a
                  reference. This behavior is still in line with the
                  out-of-snark transaction logic.

                  Updating [user_command_fails] to include this value from here
                  onwards will ensure that we do not update the source or
                  receiver accounts. The only places where [user_command_fails]
                  may have already affected behaviour are
                  * when the fee-payer is paying the account creation fee, and
                  * when a new token is created.
                  In both of these, this account is new, and will have a
                  balance of 0, so we can guarantee that there is no overflow.
               *)
               let%bind balance, `Overflow overflow =
                 Balance.Checked.add_amount_flagged account.balance
                   receiver_amount
               in
               let%bind () =
                 [%with_label "Overflow error only occurs in user commands"]
                   Boolean.(Assert.any [ is_user_command; not overflow ])
               in
               receiver_overflow := overflow ;
               Balance.Checked.if_ overflow ~then_:account.balance
                 ~else_:balance
             in
             let%bind user_command_fails =
               Boolean.(!receiver_overflow ||| user_command_fails)
             in
             let%bind is_empty_and_writeable =
               (* Do not create a new account if the user command will fail. *)
               Boolean.(is_empty_and_writeable &&& not user_command_fails)
             in
             let%bind may_delegate =
               (* Only default tokens may participate in delegation. *)
               Boolean.(is_empty_and_writeable &&& token_default)
             in
             let%map delegate =
               Public_key.Compressed.Checked.if_ may_delegate
                 ~then_:(Account_id.Checked.public_key receiver)
                 ~else_:account.delegate
             and public_key =
               Public_key.Compressed.Checked.if_ is_empty_and_writeable
                 ~then_:(Account_id.Checked.public_key receiver)
                 ~else_:account.public_key
             and token_id =
               make_checked (fun () ->
                   Token_id.Checked.if_ is_empty_and_writeable ~then_:token
                     ~else_:account.token_id )
             and token_owner =
               (* TODO: Delete token permissions *)
               Boolean.if_ is_empty_and_writeable ~then_:Boolean.false_
                 ~else_:account.token_permissions.token_owner
             and token_locked =
               Boolean.if_ is_empty_and_writeable
                 ~then_:payload.body.token_locked
                 ~else_:account.token_permissions.token_locked
             in
             { Account.Poly.balance
             ; public_key
             ; token_id
             ; token_permissions =
                 { Token_permissions.token_owner; token_locked }
             ; token_symbol = account.token_symbol
             ; nonce = account.nonce
             ; receipt_chain_hash = account.receipt_chain_hash
             ; delegate
             ; voting_for = account.voting_for
             ; timing = account.timing
             ; permissions = account.permissions
             ; zkapp = account.zkapp
             ; zkapp_uri = account.zkapp_uri
             } ) )
    in
    let%bind user_command_fails =
      Boolean.(!receiver_overflow ||| user_command_fails)
    in
    let%bind fee_payer_is_source = Account_id.Checked.equal fee_payer source in
    let%bind root_after_source_update =
      [%with_label "Update source"]
        (Frozen_ledger_hash.modify_account_send
           ~depth:constraint_constants.ledger_depth
           ~is_writeable:
             (* [modify_account_send] does this failure check for us. *)
             user_command_failure.source_not_present root_after_receiver_update
           source ~f:(fun ~is_empty_and_writeable account ->
             (* this account is:
                - the source for payments
                - the delegator for stake delegation
                - the token owner for account creation
                - the token owner for token minting
                - the fee-receiver for a coinbase
                - the second receiver for a fee transfer
             *)
             let%bind () =
               [%with_label "Check source presence failure matches predicted"]
                 (Boolean.Assert.( = ) is_empty_and_writeable
                    user_command_failure.source_not_present )
             in
             let%bind () =
               [%with_label
                 "Check source failure cases do not apply when fee-payer is \
                  source"]
                 (let num_failures =
                    let open Field.Var in
                    add
                      (user_command_failure.source_insufficient_balance :> t)
                      (user_command_failure.source_bad_timing :> t)
                  in
                  let not_fee_payer_is_source =
                    (Boolean.not fee_payer_is_source :> Field.Var.t)
                  in
                  (* Equivalent to:
                     if fee_payer_is_source then
                       num_failures = 0
                     else
                       num_failures = num_failures
                  *)
                  [%with_label "Check num_failures"]
                    (assert_r1cs not_fee_payer_is_source num_failures
                       num_failures ) )
             in
             let%bind amount =
               (* Only payments should affect the balance at this stage. *)
               if_ is_payment ~typ:Amount.typ ~then_:payload.body.amount
                 ~else_:Amount.(var_of_t zero)
             in
             let txn_global_slot = current_global_slot in
             let%bind `Min_balance _, timing =
               [%with_label "Check source timing"]
                 (let balance_check ok =
                    [%with_label
                      "Check source balance failure matches predicted"]
                      (Boolean.Assert.( = ) ok
                         (Boolean.not
                            user_command_failure.source_insufficient_balance ) )
                  in
                  let timed_balance_check ok =
                    [%with_label
                      "Check source timed balance failure matches predicted"]
                      (let%bind not_ok =
                         Boolean.(
                           (not ok)
                           &&& not
                                 user_command_failure
                                   .source_insufficient_balance)
                       in
                       Boolean.Assert.( = ) not_ok
                         user_command_failure.source_bad_timing )
                  in
                  check_timing ~balance_check ~timed_balance_check ~account
                    ~txn_amount:(Some amount) ~txn_global_slot )
             in
             let%bind balance, `Underflow underflow =
               Balance.Checked.sub_amount_flagged account.balance amount
             in
             let%bind () =
               (* TODO: Remove the redundancy in balance calculation between
                  here and [check_timing].
               *)
               [%with_label "Check source balance failure matches predicted"]
                 (Boolean.Assert.( = ) underflow
                    user_command_failure.source_insufficient_balance )
             in
             let%map delegate =
               Public_key.Compressed.Checked.if_ is_stake_delegation
                 ~then_:(Account_id.Checked.public_key receiver)
                 ~else_:account.delegate
             in
             (* NOTE: Technically we update the account here even in the case
                of [user_command_fails], but we throw the resulting hash away
                in [final_root] below, so it shouldn't matter.
             *)
             { Account.Poly.balance
             ; public_key = account.public_key
             ; token_id = account.token_id
             ; token_permissions = account.token_permissions
             ; token_symbol = account.token_symbol
             ; nonce = account.nonce
             ; receipt_chain_hash = account.receipt_chain_hash
             ; delegate
             ; voting_for = account.voting_for
             ; timing
             ; permissions = account.permissions
             ; zkapp = account.zkapp
             ; zkapp_uri = account.zkapp_uri
             } ) )
    in
    let%bind fee_excess =
      (* - payments:         payload.common.fee
         - stake delegation: payload.common.fee
         - account creation: payload.common.fee
         - token minting:    payload.common.fee
         - coinbase:         0 (fee already paid above)
         - fee transfer:     - payload.body.amount - payload.common.fee
      *)
      let open Amount in
      chain Signed.Checked.if_ is_coinbase
        ~then_:(return (Signed.Checked.of_unsigned (var_of_t zero)))
        ~else_:
          (let user_command_excess =
             Signed.Checked.of_unsigned (Checked.of_fee payload.common.fee)
           in
           let%bind fee_transfer_excess, fee_transfer_excess_overflowed =
             let%map magnitude, `Overflow overflowed =
               Checked.(
                 add_flagged payload.body.amount (of_fee payload.common.fee))
             in
             (Signed.create_var ~magnitude ~sgn:Sgn.Checked.neg, overflowed)
           in
           let%bind () =
             (* TODO: Reject this in txn pool before fees-in-tokens. *)
             [%with_label "Fee excess does not overflow"]
               Boolean.(
                 Assert.any
                   [ not is_fee_transfer; not fee_transfer_excess_overflowed ])
           in
           Signed.Checked.if_ is_fee_transfer ~then_:fee_transfer_excess
             ~else_:user_command_excess )
    in
    let%bind supply_increase =
      Amount.Checked.if_ is_coinbase ~then_:payload.body.amount
        ~else_:Amount.(var_of_t zero)
    in
    let%map final_root =
      (* Ensure that only the fee-payer was charged if this was an invalid user
         command.
      *)
      Frozen_ledger_hash.if_ user_command_fails
        ~then_:root_after_fee_payer_update ~else_:root_after_source_update
    in
    (final_root, fee_excess, supply_increase)

  (* Someday:
     write the following soundness tests:
     - apply a transaction where the signature is incorrect
     - apply a transaction where the sender does not have enough money in their account
     - apply a transaction and stuff in the wrong target hash
  *)

  (* spec for [main statement]:
     constraints pass iff there exists
        t : Tagged_transaction.t
     such that
     - applying [t] to ledger with merkle hash [l1] results in ledger with merkle hash [l2].
     - applying [t] to [pc.source] with results in pending coinbase stack [pc.target]
     - t has fee excess equal to [fee_excess]
     - t has supply increase equal to [supply_increase]
       where statement includes
        l1 : Frozen_ledger_hash.t,
        l2 : Frozen_ledger_hash.t,
        fee_excess : Amount.Signed.t,
        supply_increase : Amount.t
        pc: Pending_coinbase_stack_state.t
  *)
  let%snarkydef main ~constraint_constants
      (statement : Statement.With_sok.Checked.t) =
    let%bind () = dummy_constraints () in
    let%bind (module Shifted) = Tick.Inner_curve.Checked.Shifted.create () in
    let%bind t =
      with_label __LOC__
        (exists Transaction_union.typ ~request:(As_prover.return Transaction))
    in
    let%bind pending_coinbase_init =
      exists Pending_coinbase.Stack.typ ~request:(As_prover.return Init_stack)
    in
    let%bind state_body =
      exists
        (Mina_state.Protocol_state.Body.typ ~constraint_constants)
        ~request:(As_prover.return State_body)
    in
    let%bind root_after, fee_excess, supply_increase =
      apply_tagged_transaction ~constraint_constants
        (module Shifted)
        statement.source.ledger pending_coinbase_init
        statement.source.pending_coinbase_stack
        statement.target.pending_coinbase_stack state_body t
    in
    let%bind fee_excess =
      (* Use the default token for the fee excess if it is zero.
         This matches the behaviour of [Fee_excess.rebalance], which allows
         [verify_complete_merge] to verify a proof without knowledge of the
         particular fee tokens used.
      *)
      let%bind fee_excess_zero =
        Amount.Signed.Checked.equal fee_excess
          Amount.Signed.(Checked.constant zero)
      in
      let%map fee_token_l =
        make_checked (fun () ->
            Token_id.Checked.if_ fee_excess_zero
              ~then_:Token_id.(Checked.constant default)
              ~else_:t.payload.common.fee_token )
      in
      { Fee_excess.fee_token_l
      ; fee_excess_l = Amount.Signed.Checked.to_fee fee_excess
      ; fee_token_r = Token_id.(Checked.constant default)
      ; fee_excess_r = Fee.Signed.(Checked.constant zero)
      }
    in
    let%bind () =
      [%with_label "local state check"]
        (make_checked (fun () ->
             Local_state.Checked.assert_equal statement.source.local_state
               statement.target.local_state ) )
    in
    Checked.all_unit
      [ [%with_label "equal roots"]
          (Frozen_ledger_hash.assert_equal root_after statement.target.ledger)
      ; [%with_label "equal supply_increases"]
          (Currency.Amount.Checked.assert_equal supply_increase
             statement.supply_increase )
      ; [%with_label "equal fee excesses"]
          (Fee_excess.assert_equal_checked fee_excess statement.fee_excess)
      ]

  let rule ~constraint_constants : _ Pickles.Inductive_rule.t =
    { identifier = "transaction"
    ; prevs = []
    ; main =
<<<<<<< HEAD
        (fun x ->
=======
        (fun { previous_public_inputs = []; public_input = x } ->
>>>>>>> 6f5d15a1
          Run.run_checked (main ~constraint_constants x) ;
          { previous_proofs_should_verify = []
          ; public_output = ()
          ; auxiliary_output = ()
          } )
    }

  let transaction_union_handler handler (transaction : Transaction_union.t)
      (state_body : Mina_state.Protocol_state.Body.Value.t)
      (init_stack : Pending_coinbase.Stack.t) :
      Snarky_backendless.Request.request -> _ =
   fun (With { request; respond } as r) ->
    match request with
    | Transaction ->
        respond (Provide transaction)
    | State_body ->
        respond (Provide state_body)
    | Init_stack ->
        respond (Provide init_stack)
    | _ ->
        handler r
end

module Transition_data = struct
  type t =
    { proof : Proof_type.t
    ; supply_increase : Amount.t
    ; fee_excess : Fee_excess.t
    ; sok_digest : Sok_message.Digest.t
    ; pending_coinbase_stack_state : Pending_coinbase_stack_state.t
    }
  [@@deriving fields]
end

module Merge = struct
  open Tick

  type _ Snarky_backendless.Request.t +=
    | Statements_to_merge :
        (Statement.With_sok.t * Statement.With_sok.t)
        Snarky_backendless.Request.t

  let handle
      ((left_stmt, right_stmt) : Statement.With_sok.t * Statement.With_sok.t)
      (Snarky_backendless.Request.With { request; respond }) =
    match request with
    | Statements_to_merge ->
        respond (Provide (left_stmt, right_stmt))
    | _ ->
        respond Unhandled

  (* spec for [main top_hash]:
     constraints pass iff
     there exist digest, s1, s3, fee_excess, supply_increase pending_coinbase_stack12.source, pending_coinbase_stack23.target, tock_vk such that
     H(digest,s1, s3, pending_coinbase_stack12.source, pending_coinbase_stack23.target, fee_excess, supply_increase, tock_vk) = top_hash,
     verify_transition tock_vk _ s1 s2 pending_coinbase_stack12.source, pending_coinbase_stack12.target is true
     verify_transition tock_vk _ s2 s3 pending_coinbase_stack23.source, pending_coinbase_stack23.target is true
  *)
  let%snarkydef main (s : Statement.With_sok.Checked.t) =
    let%bind s1, s2 =
      exists
        Typ.(Statement.With_sok.typ * Statement.With_sok.typ)
        ~request:(As_prover.return Statements_to_merge)
    in
    let%bind fee_excess =
      Fee_excess.combine_checked s1.Statement.fee_excess s2.Statement.fee_excess
    in
    let%bind () =
      with_label __LOC__
        (let%bind valid_pending_coinbase_stack_transition =
           Pending_coinbase.Stack.Checked.check_merge
             ~transition1:
               ( s1.source.pending_coinbase_stack
               , s1.target.pending_coinbase_stack )
             ~transition2:
               ( s2.source.pending_coinbase_stack
               , s2.target.pending_coinbase_stack )
         in
         Boolean.Assert.is_true valid_pending_coinbase_stack_transition )
    in
    let%bind supply_increase =
      Amount.Checked.add s1.supply_increase s2.supply_increase
    in
    let%bind () =
      make_checked (fun () ->
          Local_state.Checked.assert_equal s.source.local_state
            s1.source.local_state ;
          Local_state.Checked.assert_equal s.target.local_state
            s2.target.local_state )
    in
    let%map () =
      Checked.all_unit
        [ [%with_label "equal fee excesses"]
            (Fee_excess.assert_equal_checked fee_excess s.fee_excess)
        ; [%with_label "equal supply increases"]
            (Amount.Checked.assert_equal supply_increase s.supply_increase)
        ; [%with_label "equal source ledger hashes"]
            (Frozen_ledger_hash.assert_equal s.source.ledger s1.source.ledger)
        ; [%with_label "equal target, source ledger hashes"]
            (Frozen_ledger_hash.assert_equal s1.target.ledger s2.source.ledger)
        ; [%with_label "equal target ledger hashes"]
            (Frozen_ledger_hash.assert_equal s2.target.ledger s.target.ledger)
        ]
    in
    (s1, s2)

  let rule ~proof_level self : _ Pickles.Inductive_rule.t =
    let prev_should_verify =
      match proof_level with
      | Genesis_constants.Proof_level.Full ->
          true
      | _ ->
          false
    in
    let b = Boolean.var_of_value prev_should_verify in
    { identifier = "merge"
    ; prevs = [ self; self ]
    ; main =
<<<<<<< HEAD
        (fun x ->
          let s1, s2 = Run.run_checked (main x) in
          [ { public_input = s1; proof_must_verify = b }
          ; { public_input = s2; proof_must_verify = b }
          ] )
=======
        (fun { previous_public_inputs = [ s1; s2 ]; public_input = x } ->
          Run.run_checked (main [ s1; s2 ] x) ;
          { previous_proofs_should_verify = [ b; b ]
          ; public_output = ()
          ; auxiliary_output = ()
          } )
>>>>>>> 6f5d15a1
    }
end

open Pickles_types

type tag =
  ( Statement.With_sok.Checked.t
  , Statement.With_sok.t
  , Nat.N2.n
  , Nat.N5.n )
  Pickles.Tag.t

let time lab f =
  let start = Time.now () in
  let x = f () in
  let stop = Time.now () in
  printf "%s: %s\n%!" lab (Time.Span.to_string_hum (Time.diff stop start)) ;
  x

let system ~proof_level ~constraint_constants =
  time "Transaction_snark.system" (fun () ->
      Pickles.compile ~cache:Cache_dir.cache
        (module Statement.With_sok.Checked)
        (module Statement.With_sok)
        ~public_input:(Input Statement.With_sok.typ) ~auxiliary_typ:Typ.unit
        ~branches:(module Nat.N5)
        ~max_proofs_verified:(module Nat.N2)
        ~name:"transaction-snark"
        ~constraint_constants:
          (Genesis_constants.Constraint_constants.to_snark_keys_header
             constraint_constants )
        ~choices:(fun ~self ->
          let parties x =
            Base.Parties_snark.rule ~constraint_constants ~proof_level x
          in
          [ Base.rule ~constraint_constants
          ; Merge.rule ~proof_level self
          ; parties Opt_signed_opt_signed
          ; parties Opt_signed
          ; parties Proved
          ] ) )

module Verification = struct
  module type S = sig
    val tag : tag

    val verify : (t * Sok_message.t) list -> bool Async.Deferred.t

    val id : Pickles.Verification_key.Id.t Lazy.t

    val verification_key : Pickles.Verification_key.t Lazy.t

    val verify_against_digest : t -> bool Async.Deferred.t

    val constraint_system_digests : (string * Md5_lib.t) list Lazy.t
  end
end

module type S = sig
  include Verification.S

  val constraint_constants : Genesis_constants.Constraint_constants.t

  val cache_handle : Pickles.Cache_handle.t

  val of_non_parties_transaction :
       statement:Statement.With_sok.t
    -> init_stack:Pending_coinbase.Stack.t
    -> Transaction.Valid.t Transaction_protocol_state.t
    -> Tick.Handler.t
    -> t Async.Deferred.t

  val of_user_command :
       statement:Statement.With_sok.t
    -> init_stack:Pending_coinbase.Stack.t
    -> Signed_command.With_valid_signature.t Transaction_protocol_state.t
    -> Tick.Handler.t
    -> t Async.Deferred.t

  val of_fee_transfer :
       statement:Statement.With_sok.t
    -> init_stack:Pending_coinbase.Stack.t
    -> Fee_transfer.t Transaction_protocol_state.t
    -> Tick.Handler.t
    -> t Async.Deferred.t

  val of_parties_segment_exn :
       statement:Statement.With_sok.t
    -> snapp_statement:(int * Zkapp_statement.t) option
    -> witness:Parties_segment.Witness.t
    -> spec:Parties_segment.Basic.t
    -> t Async.Deferred.t

  val merge :
    t -> t -> sok_digest:Sok_message.Digest.t -> t Async.Deferred.Or_error.t
end

let check_transaction_union ?(preeval = false) ~constraint_constants sok_message
    source target init_stack pending_coinbase_stack_state transaction state_body
    handler =
  if preeval then failwith "preeval currently disabled" ;
  let sok_digest = Sok_message.digest sok_message in
  let handler =
    Base.transaction_union_handler handler transaction state_body init_stack
  in
  let statement : Statement.With_sok.t =
    Statement.Poly.with_empty_local_state ~source ~target
      ~supply_increase:(Transaction_union.supply_increase transaction)
      ~pending_coinbase_stack_state
      ~fee_excess:(Transaction_union.fee_excess transaction)
      ~sok_digest
  in
  let open Tick in
  ignore
    ( Or_error.ok_exn
        (run_and_check
           (handle
              (Checked.map ~f:As_prover.return
                 (let open Checked in
                 exists Statement.With_sok.typ
                   ~compute:(As_prover.return statement)
                 >>= Base.main ~constraint_constants) )
              handler ) )
      : unit )

let check_transaction ?preeval ~constraint_constants ~sok_message ~source
    ~target ~init_stack ~pending_coinbase_stack_state ~zkapp_account1:_
    ~zkapp_account2:_
    (transaction_in_block : Transaction.Valid.t Transaction_protocol_state.t)
    handler =
  let transaction =
    Transaction_protocol_state.transaction transaction_in_block
  in
  let state_body = Transaction_protocol_state.block_data transaction_in_block in
  match to_preunion (Transaction.forget transaction) with
  | `Parties _ ->
      failwith "Called non-party transaction with parties transaction"
  | `Transaction t ->
      check_transaction_union ?preeval ~constraint_constants sok_message source
        target init_stack pending_coinbase_stack_state
        (Transaction_union.of_transaction t)
        state_body handler

let check_user_command ~constraint_constants ~sok_message ~source ~target
    ~init_stack ~pending_coinbase_stack_state t_in_block handler =
  let user_command = Transaction_protocol_state.transaction t_in_block in
  check_transaction ~constraint_constants ~sok_message ~source ~target
    ~init_stack ~pending_coinbase_stack_state ~zkapp_account1:None
    ~zkapp_account2:None
    { t_in_block with transaction = Command (Signed_command user_command) }
    handler

let generate_transaction_union_witness ?(preeval = false) ~constraint_constants
    sok_message source target transaction_in_block init_stack
    pending_coinbase_stack_state handler =
  if preeval then failwith "preeval currently disabled" ;
  let transaction =
    Transaction_protocol_state.transaction transaction_in_block
  in
  let state_body = Transaction_protocol_state.block_data transaction_in_block in
  let sok_digest = Sok_message.digest sok_message in
  let handler =
    Base.transaction_union_handler handler transaction state_body init_stack
  in
  let statement : Statement.With_sok.t =
    Statement.Poly.with_empty_local_state ~source ~target
      ~supply_increase:(Transaction_union.supply_increase transaction)
      ~pending_coinbase_stack_state
      ~fee_excess:(Transaction_union.fee_excess transaction)
      ~sok_digest
  in
  let open Tick in
  let main x = handle (Base.main ~constraint_constants x) handler in
  generate_auxiliary_input [ Statement.With_sok.typ ]
    ~return_typ:(Snarky_backendless.Typ.unit ())
    main statement

let generate_transaction_witness ?preeval ~constraint_constants ~sok_message
    ~source ~target ~init_stack ~pending_coinbase_stack_state ~zkapp_account1:_
    ~zkapp_account2:_
    (transaction_in_block : Transaction.Valid.t Transaction_protocol_state.t)
    handler =
  match
    to_preunion
      (Transaction.forget
         (Transaction_protocol_state.transaction transaction_in_block) )
  with
  | `Parties _ ->
      failwith "Called non-party transaction with parties transaction"
  | `Transaction t ->
      generate_transaction_union_witness ?preeval ~constraint_constants
        sok_message source target
        { transaction_in_block with
          transaction = Transaction_union.of_transaction t
        }
        init_stack pending_coinbase_stack_state handler

let verify (ts : (t * _) list) ~key =
  if
    List.for_all ts ~f:(fun ({ statement; _ }, message) ->
        Sok_message.Digest.equal
          (Sok_message.digest message)
          statement.sok_digest )
  then
    Pickles.verify
      (module Nat.N2)
      (module Statement.With_sok)
      key
      (List.map ts ~f:(fun ({ statement; proof }, _) -> (statement, proof)))
  else Async.return false

let constraint_system_digests ~constraint_constants () =
  let digest = Tick.R1CS_constraint_system.digest in
  [ ( "transaction-merge"
    , digest
        Merge.(
          Tick.constraint_system ~exposing:[ Statement.With_sok.typ ]
            ~return_typ:(Snarky_backendless.Typ.unit ()) (fun x ->
              let open Tick in
              Checked.map ~f:ignore @@ main x )) )
  ; ( "transaction-base"
    , digest
        Base.(
          Tick.constraint_system ~exposing:[ Statement.With_sok.typ ]
            ~return_typ:(Snarky_backendless.Typ.unit ())
            (main ~constraint_constants)) )
  ]

type local_state =
  ( Stack_frame.value
  , Stack_frame.value list
  , Token_id.t
  , Currency.Amount.Signed.t
  , Sparse_ledger.t
  , bool
  , unit
  , Transaction_status.Failure.Collection.t )
  Mina_transaction_logic.Parties_logic.Local_state.t

type global_state = Sparse_ledger.Global_state.t

module Parties_intermediate_state = struct
  type state = { global : global_state; local : local_state }

  type t =
    { kind : [ `Same | `New | `Two_new ]
    ; spec : Parties_segment.Basic.t
    ; state_before : state
    ; state_after : state
    }
end

(** [group_by_parties_rev partiess stmtss] identifies before/after pairs of
    statements, corresponding to parties in [partiess] which minimize the
    number of snark proofs needed to prove all of the parties.

    This function is intended to take the parties from multiple transactions as
    its input, which may be converted from a [Parties.t list] using
    [List.map ~f:Parties.parties]. The [stmtss] argument should be a list of
    the same length, with 1 more state than the number of parties for each
    transaction.

    For example, two transactions made up of parties [[p1; p2; p3]] and
    [[p4; p5]] should have the statements [[[s0; s1; s2; s3]; [s3; s4; s5]]],
    where each [s_n] is the state after applying [p_n] on top of [s_{n-1}], and
    where [s0] is the initial state before any of the transactions have been
    applied.

    Each pair is also identified with one of [`Same], [`New], or [`Two_new],
    indicating that the next one ([`New]) or next two ([`Two_new]) [Parties.t]s
    will need to be passed as part of the snark witness while applying that
    pair.
*)
let group_by_parties_rev (partiess : Party.t list list)
    (stmtss : (global_state * local_state) list list) :
    Parties_intermediate_state.t list =
  let intermediate_state ~kind ~spec ~before ~after =
    { Parties_intermediate_state.kind
    ; spec
    ; state_before = { global = fst before; local = snd before }
    ; state_after = { global = fst after; local = snd after }
    }
  in
  let rec group_by_parties_rev (partiess : Party.t list list) stmtss acc =
    match (partiess, stmtss) with
    | ([] | [ [] ]), [ _ ] ->
        (* We've associated statements with all given parties. *)
        acc
    | [ [ { authorization = a1; _ } ] ], [ [ before; after ] ] ->
        (* There are no later parties to pair this one with. Prove it on its
           own.
        *)
        intermediate_state ~kind:`Same
          ~spec:(Parties_segment.Basic.of_controls [ a1 ])
          ~before ~after
        :: acc
    | [ []; [ { authorization = a1; _ } ] ], [ [ _ ]; [ before; after ] ] ->
        (* This party is part of a new transaction, and there are no later
           parties to pair it with. Prove it on its own.
        *)
        intermediate_state ~kind:`New
          ~spec:(Parties_segment.Basic.of_controls [ a1 ])
          ~before ~after
        :: acc
    | ( ({ authorization = Proof _ as a1; _ } :: parties) :: partiess
      , (before :: (after :: _ as stmts)) :: stmtss ) ->
        (* This party contains a proof, don't pair it with other parties. *)
        group_by_parties_rev (parties :: partiess) (stmts :: stmtss)
          ( intermediate_state ~kind:`Same
              ~spec:(Parties_segment.Basic.of_controls [ a1 ])
              ~before ~after
          :: acc )
    | ( [] :: ({ authorization = Proof _ as a1; _ } :: parties) :: partiess
      , [ _ ] :: (before :: (after :: _ as stmts)) :: stmtss ) ->
        (* This party is part of a new transaction, and contains a proof, don't
           pair it with other parties.
        *)
        group_by_parties_rev (parties :: partiess) (stmts :: stmtss)
          ( intermediate_state ~kind:`New
              ~spec:(Parties_segment.Basic.of_controls [ a1 ])
              ~before ~after
          :: acc )
    | ( ({ authorization = a1; _ }
        :: ({ authorization = Proof _; _ } :: _ as parties) )
        :: partiess
      , (before :: (after :: _ as stmts)) :: stmtss ) ->
        (* The next party contains a proof, don't pair it with this party. *)
        group_by_parties_rev (parties :: partiess) (stmts :: stmtss)
          ( intermediate_state ~kind:`Same
              ~spec:(Parties_segment.Basic.of_controls [ a1 ])
              ~before ~after
          :: acc )
    | ( ({ authorization = a1; _ } :: ([] as parties))
        :: (({ authorization = Proof _; _ } :: _) :: _ as partiess)
      , (before :: (after :: _ as stmts)) :: stmtss ) ->
        (* The next party is in the next transaction and contains a proof,
           don't pair it with this party.
        *)
        group_by_parties_rev (parties :: partiess) (stmts :: stmtss)
          ( intermediate_state ~kind:`Same
              ~spec:(Parties_segment.Basic.of_controls [ a1 ])
              ~before ~after
          :: acc )
    | ( ({ authorization = (Signature _ | None_given) as a1; _ }
        :: { authorization = (Signature _ | None_given) as a2; _ } :: parties )
        :: partiess
      , (before :: _ :: (after :: _ as stmts)) :: stmtss ) ->
        (* The next two parties do not contain proofs, and are within the same
           transaction. Pair them.
           Ok to get "use_full_commitment" of [a1] because neither of them
           contain a proof.
        *)
        group_by_parties_rev (parties :: partiess) (stmts :: stmtss)
          ( intermediate_state ~kind:`Same
              ~spec:(Parties_segment.Basic.of_controls [ a1; a2 ])
              ~before ~after
          :: acc )
    | ( []
        :: ({ authorization = a1; _ }
           :: ({ authorization = Proof _; _ } :: _ as parties) )
           :: partiess
      , [ _ ] :: (before :: (after :: _ as stmts)) :: stmtss ) ->
        (* This party is in the next transaction, and the next party contains a
           proof, don't pair it with this party.
        *)
        group_by_parties_rev (parties :: partiess) (stmts :: stmtss)
          ( intermediate_state ~kind:`New
              ~spec:(Parties_segment.Basic.of_controls [ a1 ])
              ~before ~after
          :: acc )
    | ( []
        :: ({ authorization = (Signature _ | None_given) as a1; _ }
           :: { authorization = (Signature _ | None_given) as a2; _ } :: parties
           )
           :: partiess
      , [ _ ] :: (before :: _ :: (after :: _ as stmts)) :: stmtss ) ->
        (* The next two parties do not contain proofs, and are within the same
           new transaction. Pair them.
           Ok to get "use_full_commitment" of [a1] because neither of them
           contain a proof.
        *)
        group_by_parties_rev (parties :: partiess) (stmts :: stmtss)
          ( intermediate_state ~kind:`New
              ~spec:(Parties_segment.Basic.of_controls [ a1; a2 ])
              ~before ~after
          :: acc )
    | ( [ { authorization = (Signature _ | None_given) as a1; _ } ]
        :: ({ authorization = (Signature _ | None_given) as a2; _ } :: parties)
           :: partiess
      , (before :: _after1) :: (_before2 :: (after :: _ as stmts)) :: stmtss )
      ->
        (* The next two parties do not contain proofs, and the second is within
           a new transaction. Pair them.
           Ok to get "use_full_commitment" of [a1] because neither of them
           contain a proof.
        *)
        group_by_parties_rev (parties :: partiess) (stmts :: stmtss)
          ( intermediate_state ~kind:`New
              ~spec:(Parties_segment.Basic.of_controls [ a1; a2 ])
              ~before ~after
          :: acc )
    | ( []
        :: ({ authorization = a1; _ } :: parties)
           :: (({ authorization = Proof _; _ } :: _) :: _ as partiess)
      , [ _ ] :: (before :: ([ after ] as stmts)) :: (_ :: _ as stmtss) ) ->
        (* The next transaction contains a proof, and this party is in a new
           transaction, don't pair it with the next party.
        *)
        group_by_parties_rev (parties :: partiess) (stmts :: stmtss)
          ( intermediate_state ~kind:`New
              ~spec:(Parties_segment.Basic.of_controls [ a1 ])
              ~before ~after
          :: acc )
    | ( []
        :: [ { authorization = (Signature _ | None_given) as a1; _ } ]
           :: ({ authorization = (Signature _ | None_given) as a2; _ }
              :: parties )
              :: partiess
      , [ _ ]
        :: [ before; _after1 ] :: (_before2 :: (after :: _ as stmts)) :: stmtss
      ) ->
        (* The next two parties do not contain proofs, the first is within a
           new transaction, and the second is within another new transaction.
           Pair them.
           Ok to get "use_full_commitment" of [a1] because neither of them
           contain a proof.
        *)
        group_by_parties_rev (parties :: partiess) (stmts :: stmtss)
          ( intermediate_state ~kind:`Two_new
              ~spec:(Parties_segment.Basic.of_controls [ a1; a2 ])
              ~before ~after
          :: acc )
    | [ [ { authorization = a1; _ } ] ], (before :: after :: _) :: _ ->
        (* This party is the final party given. Prove it on its own. *)
        intermediate_state ~kind:`Same
          ~spec:(Parties_segment.Basic.of_controls [ a1 ])
          ~before ~after
        :: acc
    | ( [] :: [ { authorization = a1; _ } ] :: [] :: _
      , [ _ ] :: (before :: after :: _) :: _ ) ->
        (* This party is the final party given, in a new transaction. Prove it
           on its own.
        *)
        intermediate_state ~kind:`New
          ~spec:(Parties_segment.Basic.of_controls [ a1 ])
          ~before ~after
        :: acc
    | _, [] ->
        failwith "group_by_parties_rev: No statements remaining"
    | ([] | [ [] ]), _ ->
        failwith "group_by_parties_rev: Unmatched statements remaining"
    | [] :: _, [] :: _ ->
        failwith
          "group_by_parties_rev: No final statement for current transaction"
    | [] :: _, (_ :: _ :: _) :: _ ->
        failwith
          "group_by_parties_rev: Unmatched statements for current transaction"
    | [] :: [ _ ] :: _, [ _ ] :: (_ :: _ :: _ :: _) :: _ ->
        failwith
          "group_by_parties_rev: Unmatched statements for next transaction"
    | [ []; [ _ ] ], [ _ ] :: [ _; _ ] :: _ :: _ ->
        failwith
          "group_by_parties_rev: Unmatched statements after next transaction"
    | (_ :: _) :: _, ([] | [ _ ]) :: _ | (_ :: _ :: _) :: _, [ _; _ ] :: _ ->
        failwith
          "group_by_parties_rev: Too few statements remaining for the current \
           transaction"
    | ([] | [ _ ]) :: [] :: _, _ ->
        failwith "group_by_parties_rev: The next transaction has no parties"
    | [] :: (_ :: _) :: _, _ :: ([] | [ _ ]) :: _
    | [] :: (_ :: _ :: _) :: _, _ :: [ _; _ ] :: _ ->
        failwith
          "group_by_parties_rev: Too few statements remaining for the next \
           transaction"
    | [ _ ] :: (_ :: _) :: _, _ :: ([] | [ _ ]) :: _ ->
        failwith
          "group_by_parties_rev: Too few statements remaining for the next \
           transaction"
    | [] :: [ _ ] :: (_ :: _) :: _, _ :: _ :: ([] | [ _ ]) :: _ ->
        failwith
          "group_by_parties_rev: Too few statements remaining for the \
           transaction after next"
    | ([] | [ _ ]) :: (_ :: _) :: _, [ _ ] ->
        failwith
          "group_by_parties_rev: No statements given for the next transaction"
    | [] :: [ _ ] :: (_ :: _) :: _, [ _; _ :: _ :: _ ] ->
        failwith
          "group_by_parties_rev: No statements given for transaction after next"
  in
  group_by_parties_rev partiess stmtss []

let rec accumulate_call_stack_hashes
    ~(hash_frame : 'frame -> Stack_frame.Digest.t) (frames : 'frame list) :
    ('frame, Call_stack_digest.t) With_stack_hash.t list =
  match frames with
  | [] ->
      []
  | f :: fs ->
      let h_f = hash_frame f in
      let tl = accumulate_call_stack_hashes ~hash_frame fs in
      let h_tl =
        match tl with [] -> Call_stack_digest.empty | t :: _ -> t.stack_hash
      in
      { stack_hash = Call_stack_digest.cons h_f h_tl; elt = f } :: tl

let parties_witnesses_exn ~constraint_constants ~state_body ~fee_excess ledger
    (partiess :
      ( [ `Pending_coinbase_init_stack of Pending_coinbase.Stack.t ]
      * [ `Pending_coinbase_of_statement of Pending_coinbase_stack_state.t ]
      * Parties.t )
      list ) =
  let sparse_ledger =
    match ledger with
    | `Ledger ledger ->
        Sparse_ledger.of_ledger_subset_exn ledger
          (List.concat_map
             ~f:(fun (_, _, parties) -> Parties.accounts_accessed parties)
             partiess )
    | `Sparse_ledger sparse_ledger ->
        sparse_ledger
  in
  let state_view = Mina_state.Protocol_state.Body.view state_body in
  let _, _, states_rev =
    List.fold_left ~init:(fee_excess, sparse_ledger, []) partiess
      ~f:(fun (fee_excess, sparse_ledger, statess_rev) (_, _, parties) ->
        let _, states =
          Sparse_ledger.apply_parties_unchecked_with_states sparse_ledger
            ~constraint_constants ~state_view ~fee_excess parties
          |> Or_error.ok_exn
        in
        let final_state = fst (List.last_exn states) in
        (final_state.fee_excess, final_state.ledger, states :: statess_rev) )
  in
  let states = List.rev states_rev in
  let states_rev =
    group_by_parties_rev
      ( []
      :: List.map
           ~f:(fun (_, _, parties) -> Parties.parties_list parties)
           partiess )
      ([ List.hd_exn (List.hd_exn states) ] :: states)
  in
  let commitment = ref (Local_state.dummy ()).transaction_commitment in
  let full_commitment =
    ref (Local_state.dummy ()).full_transaction_commitment
  in
  let remaining_parties =
    let partiess =
      List.map partiess
        ~f:(fun
             (pending_coinbase_init_stack, pending_coinbase_stack_state, parties)
           ->
          ( pending_coinbase_init_stack
          , pending_coinbase_stack_state
          , { Mina_transaction_logic.Parties_logic.Start_data.parties
            ; memo_hash = Signed_command_memo.hash parties.memo
            } ) )
    in
    ref partiess
  in
  let pending_coinbase_init_stack = ref Pending_coinbase.Stack.empty in
  let pending_coinbase_stack_state =
    ref
      { Pending_coinbase_stack_state.source = Pending_coinbase.Stack.empty
      ; target = Pending_coinbase.Stack.empty
      }
  in
  let final_ledger =
    match states_rev with
    | [] ->
        sparse_ledger
    | { Parties_intermediate_state.state_after = { global = { ledger; _ }; _ }
      ; _
      }
      :: _ ->
        ledger
  in
  let rev_parties_stmts =
    List.fold_left partiess ~init:[]
      ~f:(fun acc (_, _, (parties : Parties.t)) ->
        let acc_with_fee_payer = None :: acc in
        let other_parties =
          parties.other_parties |> Zkapp_statement.zkapp_statements_of_forest'
          |> Parties.Call_forest.With_hashes.to_parties_list
          |> List.map ~f:(fun (_party, stmt) -> Some stmt)
        in
        List.rev_append other_parties acc_with_fee_payer )
  in
  let states_with_stmts =
    let rec zip_rev acc l1 l2 =
      match (l1, l2) with
      | [], [] ->
          acc
      | ( stmt :: l1
        , ({ Parties_intermediate_state.spec = Proved; _ } as x2) :: l2 ) ->
          zip_rev ((stmt, x2) :: acc) l1 l2
      | ( _ :: l1
        , ({ Parties_intermediate_state.spec = Opt_signed; _ } as x2) :: l2 ) ->
          zip_rev ((None, x2) :: acc) l1 l2
      | ( _ :: _ :: l1
        , ({ Parties_intermediate_state.spec = Opt_signed_opt_signed; _ } as x2)
          :: l2 ) ->
          zip_rev ((None, x2) :: acc) l1 l2
      | [], _ :: _
      | _ :: _, []
      | ( [ _ ]
        , { Parties_intermediate_state.spec = Opt_signed_opt_signed; _ } :: _ )
        ->
          assert false
    in
    zip_rev [] rev_parties_stmts states_rev
  in
  ( List.fold_left states_with_stmts ~init:[]
      ~f:(fun
           witnesses
           ( (stmt : Zkapp_statement.t option)
           , { Parties_intermediate_state.kind
             ; spec
             ; state_before = { global = source_global; local = source_local }
             ; state_after = { global = target_global; local = target_local }
             } )
         ->
        (*Transaction snark says nothing about failure status*)
        let source_local = { source_local with failure_status_tbl = [] } in
        let target_local = { target_local with failure_status_tbl = [] } in
        let current_commitment = !commitment in
        let current_full_commitment = !full_commitment in
        let snapp_stmt =
          match spec with
          | Proved ->
              (* NB: This is only correct if we assume that a proved party will
                 never appear first in a transaction.
              *)
              Some (0, Option.value_exn stmt)
          | _ ->
              None
        in
        let ( start_parties
            , next_commitment
            , next_full_commitment
            , pending_coinbase_init_stack
            , pending_coinbase_stack_state ) =
          let empty_if_last (mk : unit -> field * field) : field * field =
            match (target_local.stack_frame.calls, target_local.call_stack) with
            | [], [] ->
                (* The commitment will be cleared, because this is the last
                   party.
                *)
                Parties.Transaction_commitment.(empty, empty)
            | _ ->
                mk ()
          in
          let mk_next_commitments (parties : Parties.t) =
            empty_if_last (fun () ->
                let next_commitment = Parties.commitment parties in
                let memo_hash = Signed_command_memo.hash parties.memo in
                let fee_payer_hash =
                  Parties.Digest.Party.create
                    (Party.of_fee_payer parties.fee_payer)
                in
                let next_full_commitment =
                  Parties.Transaction_commitment.create_complete next_commitment
                    ~memo_hash ~fee_payer_hash
                in
                (next_commitment, next_full_commitment) )
          in
          match kind with
          | `Same ->
              let next_commitment, next_full_commitment =
                empty_if_last (fun () ->
                    (current_commitment, current_full_commitment) )
              in
              ( []
              , next_commitment
              , next_full_commitment
              , !pending_coinbase_init_stack
              , !pending_coinbase_stack_state )
          | `New -> (
              match !remaining_parties with
              | ( `Pending_coinbase_init_stack pending_coinbase_init_stack1
                , `Pending_coinbase_of_statement pending_coinbase_stack_state1
                , parties )
                :: rest ->
                  let commitment', full_commitment' =
                    mk_next_commitments parties.parties
                  in
                  remaining_parties := rest ;
                  commitment := commitment' ;
                  full_commitment := full_commitment' ;
                  pending_coinbase_init_stack := pending_coinbase_init_stack1 ;
                  pending_coinbase_stack_state := pending_coinbase_stack_state1 ;
                  ( [ parties ]
                  , commitment'
                  , full_commitment'
                  , !pending_coinbase_init_stack
                  , !pending_coinbase_stack_state )
              | _ ->
                  failwith "Not enough remaining parties" )
          | `Two_new -> (
              match !remaining_parties with
              | ( `Pending_coinbase_init_stack pending_coinbase_init_stack1
                , `Pending_coinbase_of_statement pending_coinbase_stack_state1
                , parties1 )
                :: ( `Pending_coinbase_init_stack _pending_coinbase_init_stack2
                   , `Pending_coinbase_of_statement
                       pending_coinbase_stack_state2
                   , parties2 )
                   :: rest ->
                  let commitment', full_commitment' =
                    mk_next_commitments parties2.parties
                  in
                  remaining_parties := rest ;
                  commitment := commitment' ;
                  full_commitment := full_commitment' ;
                  (*TODO: Remove `Two_new case because the resulting pending_coinbase_init_stack will not be correct for parties2 if it is in a different scan state tree*)
                  pending_coinbase_init_stack := pending_coinbase_init_stack1 ;
                  pending_coinbase_stack_state :=
                    { pending_coinbase_stack_state1 with
                      Pending_coinbase_stack_state.target =
                        pending_coinbase_stack_state2
                          .Pending_coinbase_stack_state.target
                    } ;
                  ( [ parties1; parties2 ]
                  , commitment'
                  , full_commitment'
                  , !pending_coinbase_init_stack
                  , !pending_coinbase_stack_state )
              | _ ->
                  failwith "Not enough remaining parties" )
        in
        let hash_local_state
            (local :
              ( Stack_frame.value
              , Stack_frame.value list
              , _
              , _
              , _
              , _
              , _
              , _ )
              Mina_transaction_logic.Parties_logic.Local_state.t ) =
          let stack_frame (stack_frame : Stack_frame.value) =
            { stack_frame with
              calls =
                Parties.Call_forest.map stack_frame.calls ~f:(fun p -> (p, ()))
            }
          in
          { local with
            stack_frame = stack_frame local.stack_frame
          ; call_stack =
              List.map local.call_stack ~f:(fun f ->
                  With_hash.of_data (stack_frame f)
                    ~hash_data:Stack_frame.Digest.create )
              |> accumulate_call_stack_hashes ~hash_frame:(fun x ->
                     x.With_hash.hash )
          }
        in
        let source_local =
          { (hash_local_state source_local) with
            transaction_commitment = current_commitment
          ; full_transaction_commitment = current_full_commitment
          }
        in
        let target_local =
          { (hash_local_state target_local) with
            transaction_commitment = next_commitment
          ; full_transaction_commitment = next_full_commitment
          }
        in
        let w : Parties_segment.Witness.t =
          { global_ledger = source_global.ledger
          ; local_state_init = source_local
          ; start_parties
          ; state_body
          ; init_stack = pending_coinbase_init_stack
          }
        in
        let fee_excess =
          (*capture only the difference in the fee excess*)
          let fee_excess =
            match
              Amount.Signed.(
                add target_global.fee_excess (negate source_global.fee_excess))
            with
            | None ->
                failwith
                  (sprintf
                     !"unexpected fee excess. source %{sexp: Amount.Signed.t} \
                       target %{sexp: Amount.Signed.t}"
                     target_global.fee_excess source_global.fee_excess )
            | Some balance_change ->
                balance_change
          in
          { fee_token_l = Token_id.default
          ; fee_excess_l = Amount.Signed.to_fee fee_excess
          ; Mina_base.Fee_excess.fee_token_r = Token_id.default
          ; fee_excess_r = Fee.Signed.zero
          }
        in
        let call_stack_hash s =
          List.hd s
          |> Option.value_map ~default:Call_stack_digest.empty
               ~f:With_stack_hash.stack_hash
        in
        let statement : Statement.With_sok.t =
          (* empty ledger hash in the local state at the beginning of each
             transaction
             `parties` in local state is empty for the first segment*)
          let source_local_ledger =
            if Parties.Call_forest.is_empty source_local.stack_frame.calls then
              Frozen_ledger_hash.empty_hash
            else Sparse_ledger.merkle_root source_local.ledger
          in
          { source =
              { ledger = Sparse_ledger.merkle_root source_global.ledger
              ; pending_coinbase_stack = pending_coinbase_stack_state.source
              ; local_state =
                  { source_local with
                    stack_frame =
                      Stack_frame.Digest.create source_local.stack_frame
                  ; call_stack = call_stack_hash source_local.call_stack
                  ; ledger = source_local_ledger
                  }
              }
          ; target =
              { ledger = Sparse_ledger.merkle_root target_global.ledger
              ; pending_coinbase_stack = pending_coinbase_stack_state.target
              ; local_state =
                  { target_local with
                    stack_frame =
                      Stack_frame.Digest.create target_local.stack_frame
                  ; call_stack = call_stack_hash target_local.call_stack
                  ; ledger = Sparse_ledger.merkle_root target_local.ledger
                  }
              }
          ; supply_increase = Amount.zero
          ; fee_excess
          ; sok_digest = Sok_message.Digest.default
          }
        in
        (w, spec, statement, snapp_stmt) :: witnesses )
  , final_ledger )

module Make (Inputs : sig
  val constraint_constants : Genesis_constants.Constraint_constants.t

  val proof_level : Genesis_constants.Proof_level.t
end) =
struct
  open Inputs

  let constraint_constants = constraint_constants

  let ( tag
      , cache_handle
      , p
      , Pickles.Provers.
          [ base; merge; opt_signed_opt_signed; opt_signed; proved ] ) =
    system ~proof_level ~constraint_constants

  module Proof = (val p)

  let id = Proof.id

  let verification_key = Proof.verification_key

  let verify_against_digest { statement; proof } =
    Proof.verify [ (statement, proof) ]

  let verify ts =
    if
      List.for_all ts ~f:(fun (p, m) ->
          Sok_message.Digest.equal (Sok_message.digest m) p.statement.sok_digest )
    then
      Proof.verify
        (List.map ts ~f:(fun ({ statement; proof }, _) -> (statement, proof)))
    else Async.return false

  let first_party (witness : Transaction_witness.Parties_segment_witness.t) =
    match witness.local_state_init.stack_frame.calls with
    | [] ->
        with_return (fun { return } ->
            List.iter witness.start_parties ~f:(fun s ->
                Parties.Call_forest.iteri
                  ~f:(fun _i x -> return (Some x))
                  s.parties.other_parties ) ;
            None )
    | xs ->
        Parties.Call_forest.hd_party xs |> Option.map ~f:fst

  let party_proof (p : Party.t) =
    match p.authorization with
    | Proof p ->
        Some p
    | Signature _ | None_given ->
        None

  let snapp_proof_data ~(snapp_statement : (int * Zkapp_statement.t) option)
      ~(witness : Transaction_witness.Parties_segment_witness.t) =
    let open Option.Let_syntax in
    let%bind p = first_party witness in
    let%bind tag, snapp_statement = snapp_statement in
    let%map pi = party_proof p in
    let vk =
      let account_id = Account_id.create p.body.public_key p.body.token_id in
      let account : Account.t =
        Sparse_ledger.(
          get_exn witness.local_state_init.ledger
            (find_index_exn witness.local_state_init.ledger account_id))
      in
      match
        Option.value_map ~default:None account.zkapp ~f:(fun s ->
            s.verification_key )
      with
      | None ->
          failwith "No verification key found in the account"
      | Some s ->
          s
    in
    (snapp_statement, pi, vk, tag)

  let of_parties_segment_exn ~statement ~snapp_statement ~witness
      ~(spec : Parties_segment.Basic.t) : t Async.Deferred.t =
    Base.Parties_snark.witness := Some witness ;
    let res =
      match spec with
      | Opt_signed ->
          opt_signed [] statement
      | Opt_signed_opt_signed ->
          opt_signed_opt_signed [] statement
      | Proved -> (
          match snapp_proof_data ~snapp_statement ~witness with
          | None ->
              failwith "of_parties_segment: Expected exactly one proof"
          | Some (_s, p, v, tag) ->
              (* TODO: We should not have to pass the statement in here. *)
              proved
                ( Pickles.Side_loaded.in_prover (Base.side_loaded tag) v.data ;
                  [ p ] )
                statement )
    in
    let open Async in
    let%map (), (), proof = res in
    Base.Parties_snark.witness := None ;
    { proof; statement }

  let of_transaction_union ~statement ~init_stack transaction state_body handler
      =
    let open Async in
    let%map (), (), proof =
      base []
        ~handler:
          (Base.transaction_union_handler handler transaction state_body
             init_stack )
        statement
    in
    { statement; proof }

  let of_non_parties_transaction ~statement ~init_stack transaction_in_block
      handler =
    let transaction : Transaction.t =
      Transaction.forget
        (Transaction_protocol_state.transaction transaction_in_block)
    in
    let state_body =
      Transaction_protocol_state.block_data transaction_in_block
    in
    match to_preunion transaction with
    | `Parties _ ->
        failwith "Called Non-parties transaction with parties transaction"
    | `Transaction t ->
        of_transaction_union ~statement ~init_stack
          (Transaction_union.of_transaction t)
          state_body handler

  let of_user_command ~statement ~init_stack user_command_in_block handler =
    of_non_parties_transaction ~statement ~init_stack
      { user_command_in_block with
        transaction =
          Command
            (Signed_command
               (Transaction_protocol_state.transaction user_command_in_block) )
      }
      handler

  let of_fee_transfer ~statement ~init_stack transfer_in_block handler =
    of_non_parties_transaction ~statement ~init_stack
      { transfer_in_block with
        transaction =
          Fee_transfer
            (Transaction_protocol_state.transaction transfer_in_block)
      }
      handler

  let merge ({ statement = t12; _ } as x12) ({ statement = t23; _ } as x23)
      ~sok_digest =
    let open Async.Deferred.Or_error.Let_syntax in
    let%bind s = Async.return (Statement.merge t12 t23) in
    let s = { s with sok_digest } in
    let open Async in
<<<<<<< HEAD
    let%map proof =
      merge
        ~handler:(Merge.handle (x12.statement, x23.statement))
        [ x12.proof; x23.proof ] s
=======
    let%map (), (), proof =
      merge [ (x12.statement, x12.proof); (x23.statement, x23.proof) ] s
>>>>>>> 6f5d15a1
    in
    Ok { statement = s; proof }

  let constraint_system_digests =
    lazy (constraint_system_digests ~constraint_constants ())
end

module For_tests = struct
  module Spec = struct
    type t =
      { fee : Currency.Fee.t
      ; sender : Signature_lib.Keypair.t * Mina_base.Account.Nonce.t
      ; fee_payer : (Signature_lib.Keypair.t * Mina_base.Account.Nonce.t) option
      ; receivers :
          (Signature_lib.Public_key.Compressed.t * Currency.Amount.t) list
      ; amount : Currency.Amount.t
      ; zkapp_account_keypairs : Signature_lib.Keypair.t list
      ; memo : Signed_command_memo.t
      ; new_zkapp_account : bool
      ; snapp_update : Party.Update.t
            (* Authorization for the update being performed *)
      ; current_auth : Permissions.Auth_required.t
      ; sequence_events : Tick.Field.t array list
      ; events : Tick.Field.t array list
      ; call_data : Tick.Field.t
      ; preconditions : Party.Preconditions.t option
      }
    [@@deriving sexp]
  end

  let create_trivial_snapp ~constraint_constants () =
    let tag, _, (module P), Pickles.Provers.[ trivial_prover; _ ] =
      let trivial_rule : _ Pickles.Inductive_rule.t =
        let trivial_main (tx_commitment : Zkapp_statement.Checked.t) :
            unit Checked.t =
          Impl.run_checked (dummy_constraints ())
          |> fun () ->
          Zkapp_statement.Checked.Assert.equal tx_commitment tx_commitment
          |> return
        in
        { identifier = "trivial-rule"
        ; prevs = []
        ; main =
<<<<<<< HEAD
            (fun x ->
              let () = Impl.run_checked (trivial_main x) in
              [] )
=======
            (fun { previous_public_inputs = []; public_input = x } ->
              trivial_main x |> Run.run_checked ;
              { previous_proofs_should_verify = []
              ; public_output = ()
              ; auxiliary_output = ()
              } )
>>>>>>> 6f5d15a1
        }
      in
      Pickles.compile ~cache:Cache_dir.cache
        (module Zkapp_statement.Checked)
        (module Zkapp_statement)
        ~public_input:(Input Zkapp_statement.typ) ~auxiliary_typ:Typ.unit
        ~branches:(module Nat.N2)
        ~max_proofs_verified:(module Nat.N2) (* You have to put 2 here... *)
        ~name:"trivial"
        ~constraint_constants:
          (Genesis_constants.Constraint_constants.to_snark_keys_header
             constraint_constants )
        ~choices:(fun ~self ->
          [ trivial_rule
          ; { identifier = "dummy"
            ; prevs = [ self; self ]
            ; main =
<<<<<<< HEAD
                (fun _ ->
                  let s =
                    Run.exists Field.typ ~compute:(fun () ->
                        Run.Field.Constant.zero )
                  in
                  let public_input =
                    Run.exists Zkapp_statement.typ ~compute:(fun () ->
                        assert false )
                  in
                  Impl.run_checked (dummy_constraints ()) ;
                  (* Unsatisfiable. *)
                  Run.Field.(Assert.equal s (s + one)) ;
                  [ { public_input; proof_must_verify = Boolean.true_ }
                  ; { public_input; proof_must_verify = Boolean.true_ }
                  ] )
=======
                (fun { previous_public_inputs = [ _; _ ]; public_input = _ } ->
                  Impl.run_checked (dummy_constraints ()) ;
                  (* Unsatisfiable. *)
                  let s =
                    Run.exists Field.typ ~compute:(fun () ->
                        Run.Field.Constant.zero )
                  in
                  Run.Field.(Assert.equal s (s + one)) ;
                  { previous_proofs_should_verify =
                      [ Boolean.true_; Boolean.true_ ]
                  ; public_output = ()
                  ; auxiliary_output = ()
                  } )
>>>>>>> 6f5d15a1
            }
          ] )
    in
    let vk = Pickles.Side_loaded.Verification_key.of_compiled tag in
    ( `VK (With_hash.of_data ~hash_data:Zkapp_account.digest_vk vk)
    , `Prover trivial_prover )

  let create_parties
      ~(constraint_constants : Genesis_constants.Constraint_constants.t) spec
      ~update =
    let { Spec.fee
        ; sender = sender, sender_nonce
        ; fee_payer = fee_payer_opt
        ; receivers
        ; amount
        ; new_zkapp_account
        ; zkapp_account_keypairs
        ; memo
        ; sequence_events
        ; events
        ; call_data
        ; preconditions
        ; _
        } =
      spec
    in
    let sender_pk = sender.public_key |> Public_key.compress in
    let fee_payer : Party.Fee_payer.t =
      let public_key, nonce =
        match fee_payer_opt with
        | None ->
            (sender_pk, sender_nonce)
        | Some (fee_payer_kp, fee_payer_nonce) ->
            (fee_payer_kp.public_key |> Public_key.compress, fee_payer_nonce)
      in
      { body =
          { public_key
          ; update = Party.Update.noop
          ; fee
          ; events = []
          ; sequence_events = []
          ; protocol_state_precondition =
              Option.map preconditions ~f:(fun { network; _ } -> network)
              |> Option.value ~default:Zkapp_precondition.Protocol_state.accept
          ; nonce
          }
      ; authorization = Signature.dummy
      }
    in
    let preconditions' =
      Option.value preconditions
        ~default:
          { Party.Preconditions.network =
              fee_payer.body.protocol_state_precondition
          ; account =
              ( if Option.is_none fee_payer_opt then
                Nonce (Account.Nonce.succ sender_nonce)
              else Nonce sender_nonce )
          }
    in

    let sender_party : Party.Simple.t option =
      let sender_party_body : Party.Body.Simple.t =
        { public_key = sender_pk
        ; update = Party.Update.noop
        ; token_id = Token_id.default
        ; balance_change = Amount.(Signed.(negate (of_unsigned amount)))
        ; increment_nonce = true
        ; events = []
        ; sequence_events = []
        ; call_data = Field.zero
        ; call_depth = 0
        ; preconditions = preconditions'
        ; use_full_commitment = false
        ; caller = Call
        }
      in
      Option.some_if
        ((not (List.is_empty receivers)) || new_zkapp_account)
        ( { body = sender_party_body
          ; authorization =
              Control.Signature Signature.dummy (*To be updated later*)
          }
          : Party.Simple.t )
    in
    let snapp_parties : Party.Simple.t list =
      let num_keypairs = List.length zkapp_account_keypairs in
      let account_creation_fee =
        Amount.of_fee constraint_constants.account_creation_fee
      in
      (* if creating new snapp accounts, amount must be enough for account creation fees for each *)
      assert (
        (not new_zkapp_account) || num_keypairs = 0
        ||
        match Currency.Amount.scale account_creation_fee num_keypairs with
        | None ->
            false
        | Some product ->
            Currency.Amount.( >= ) amount product ) ;
      (* "fudge factor" so that balances sum to zero *)
      let zeroing_allotment =
        if new_zkapp_account then
          (* value doesn't matter when num_keypairs = 0 *)
          if num_keypairs = 0 then amount
          else
            let otherwise_allotted =
              Option.value_exn
                (Currency.Amount.scale account_creation_fee num_keypairs)
            in
            Option.value_exn (Currency.Amount.sub amount otherwise_allotted)
        else Currency.Amount.zero
      in
      List.mapi zkapp_account_keypairs ~f:(fun ndx zkapp_account_keypair ->
          let public_key =
            Signature_lib.Public_key.compress zkapp_account_keypair.public_key
          in
          let delta =
            if new_zkapp_account && ndx = 0 then
              Amount.Signed.(of_unsigned zeroing_allotment)
            else Amount.Signed.zero
          in
          ( { body =
                { public_key
                ; update
                ; token_id = Token_id.default
                ; balance_change = delta
                ; increment_nonce = false
                ; events
                ; sequence_events
                ; call_data
                ; call_depth = 0
                ; preconditions =
                    { preconditions' with
                      account =
                        Option.map preconditions ~f:(fun { account; _ } ->
                            account )
                        |> Option.value ~default:Accept
                    }
                ; use_full_commitment = true
                ; caller = Call
                }
            ; authorization =
                Control.Signature Signature.dummy (*To be updated later*)
            }
            : Party.Simple.t ) )
    in
    let other_receivers =
      List.map receivers ~f:(fun (receiver, amt) : Party.Simple.t ->
          { body =
              { public_key = receiver
              ; update
              ; token_id = Token_id.default
              ; balance_change = Amount.Signed.of_unsigned amt
              ; increment_nonce = false
              ; events = []
              ; sequence_events = []
              ; call_data = Field.zero
              ; call_depth = 0
              ; preconditions = { preconditions' with account = Accept }
              ; use_full_commitment = false
              ; caller = Call
              }
          ; authorization = Control.None_given
          } )
    in
    let other_parties_data =
      Option.value_map ~default:[] sender_party ~f:(fun p -> [ p ])
      @ snapp_parties @ other_receivers
    in
    let ps =
      Parties.Call_forest.With_hashes.of_parties_simple_list
        (List.map ~f:(fun p -> (p, ())) other_parties_data)
    in
    let other_parties_hash = Parties.Call_forest.hash ps in
    let commitment : Parties.Transaction_commitment.t =
      Parties.Transaction_commitment.create ~other_parties_hash
    in
    let full_commitment =
      Parties.Transaction_commitment.create_complete commitment
        ~memo_hash:(Signed_command_memo.hash memo)
        ~fee_payer_hash:
          (Parties.Digest.Party.create (Party.of_fee_payer fee_payer))
    in
    let fee_payer =
      let fee_payer_signature_auth =
        match fee_payer_opt with
        | None ->
            Signature_lib.Schnorr.Chunked.sign sender.private_key
              (Random_oracle.Input.Chunked.field full_commitment)
        | Some (fee_payer_kp, _) ->
            Signature_lib.Schnorr.Chunked.sign fee_payer_kp.private_key
              (Random_oracle.Input.Chunked.field full_commitment)
      in
      { fee_payer with authorization = fee_payer_signature_auth }
    in
    let sender_party =
      Option.map sender_party ~f:(fun s : Party.Simple.t ->
          let commitment =
            if s.body.use_full_commitment then full_commitment else commitment
          in
          let sender_signature_auth =
            Signature_lib.Schnorr.Chunked.sign sender.private_key
              (Random_oracle.Input.Chunked.field commitment)
          in
          { body = s.body; authorization = Signature sender_signature_auth } )
    in
    ( `Parties
        (Parties.of_simple { fee_payer; other_parties = other_receivers; memo })
    , `Sender_party sender_party
    , `Proof_parties snapp_parties
    , `Txn_commitment commitment
    , `Full_txn_commitment full_commitment )

  let deploy_snapp ?(no_auth = false) ~constraint_constants (spec : Spec.t) =
    let `VK vk, `Prover _trivial_prover =
      create_trivial_snapp ~constraint_constants ()
    in
    (* only allow timing on a single new snapp account
       balance changes for other new snapp accounts are just the account creation fee
    *)
    assert (
      Zkapp_basic.Set_or_keep.is_keep spec.snapp_update.timing
      || (spec.new_zkapp_account && List.length spec.zkapp_account_keypairs = 1) ) ;
    let update_vk =
      let update = spec.snapp_update in
      if no_auth then update
      else
        { update with
          verification_key = Zkapp_basic.Set_or_keep.Set vk
        ; permissions =
            Zkapp_basic.Set_or_keep.Set
              { Permissions.user_default with
                edit_state = Permissions.Auth_required.Proof
              ; edit_sequence_state = Proof
              }
        }
    in
    let ( `Parties { Parties.fee_payer; other_parties; memo }
        , `Sender_party sender_party
        , `Proof_parties snapp_parties
        , `Txn_commitment commitment
        , `Full_txn_commitment full_commitment ) =
      create_parties ~constraint_constants spec ~update:update_vk
    in
    assert (List.is_empty other_parties) ;
    (* invariant: same number of keypairs, snapp_parties *)
    let snapp_parties_keypairs =
      List.zip_exn snapp_parties spec.zkapp_account_keypairs
    in
    let snapp_parties =
      List.map snapp_parties_keypairs ~f:(fun (snapp_party, keypair) ->
          if no_auth then
            ( { body = snapp_party.body; authorization = None_given }
              : Party.Simple.t )
          else
            let commitment =
              if snapp_party.body.use_full_commitment then full_commitment
              else commitment
            in
            let signature =
              Signature_lib.Schnorr.Chunked.sign keypair.private_key
                (Random_oracle.Input.Chunked.field commitment)
            in
            ( { body = snapp_party.body; authorization = Signature signature }
              : Party.Simple.t ) )
    in
    let other_parties = Option.to_list sender_party @ snapp_parties in
    let parties : Parties.t =
      Parties.of_simple { fee_payer; other_parties; memo }
    in
    parties

  let update_states ?snapp_prover ~constraint_constants (spec : Spec.t) =
    let ( `Parties { Parties.fee_payer; other_parties; memo }
        , `Sender_party sender_party
        , `Proof_parties snapp_parties
        , `Txn_commitment commitment
        , `Full_txn_commitment full_commitment ) =
      create_parties ~constraint_constants spec ~update:spec.snapp_update
    in
    assert (List.is_empty other_parties) ;
    assert (Option.is_none sender_party) ;
    assert (not @@ List.is_empty snapp_parties) ;
    let snapp_parties =
      snapp_parties
      |> List.map ~f:(fun p -> (p, p))
      |> Parties.Call_forest.With_hashes.of_parties_simple_list
      |> Zkapp_statement.zkapp_statements_of_forest
      |> Parties.Call_forest.to_parties_list
    in
    let snapp_parties_keypairs =
      List.zip_exn snapp_parties spec.zkapp_account_keypairs
    in
    let%map.Async.Deferred snapp_parties =
      Async.Deferred.List.map snapp_parties_keypairs
        ~f:(fun
             ((snapp_party, (simple_snapp_party, tx_statement)), snapp_keypair)
           ->
          match spec.current_auth with
          | Permissions.Auth_required.Proof ->
              let handler (Snarky_backendless.Request.With { request; respond })
                  =
                match request with _ -> respond Unhandled
              in
              let prover =
                match snapp_prover with
                | Some prover ->
                    prover
                | None ->
                    let _, `Prover p =
                      create_trivial_snapp ~constraint_constants ()
                    in
                    p
              in
              let%map.Async.Deferred (), (), (pi : Pickles.Side_loaded.Proof.t)
                  =
                prover ~handler [] tx_statement
              in
              ( { body = simple_snapp_party.body; authorization = Proof pi }
                : Party.Simple.t )
          | Signature ->
              let commitment =
                if snapp_party.body.use_full_commitment then full_commitment
                else commitment
              in
              let signature =
                Signature_lib.Schnorr.Chunked.sign snapp_keypair.private_key
                  (Random_oracle.Input.Chunked.field commitment)
              in
              Async.Deferred.return
                ( { body = simple_snapp_party.body
                  ; authorization = Signature signature
                  }
                  : Party.Simple.t )
          | None ->
              Async.Deferred.return
                ( { body = simple_snapp_party.body; authorization = None_given }
                  : Party.Simple.t )
          | _ ->
              failwith
                "Current authorization not Proof or Signature or None_given" )
    in
    let other_parties = snapp_parties in
    let parties : Parties.t =
      Parties.of_simple { fee_payer; other_parties; memo }
    in
    parties

  let multiple_transfers (spec : Spec.t) =
    let ( `Parties parties
        , `Sender_party sender_party
        , `Proof_parties snapp_parties
        , `Txn_commitment _commitment
        , `Full_txn_commitment _full_commitment ) =
      create_parties
        ~constraint_constants:Genesis_constants.Constraint_constants.compiled
        spec ~update:spec.snapp_update
    in
    assert (Option.is_some sender_party) ;
    assert (List.is_empty snapp_parties) ;
    let other_parties =
      let sender_party = Option.value_exn sender_party in
      Parties.Call_forest.cons
        (Parties.add_caller_simple sender_party Token_id.default)
        parties.other_parties
    in
    { parties with other_parties }

  let trivial_zkapp_account ?(permissions = Permissions.user_default) ~vk pk =
    let id = Account_id.create pk Token_id.default in
    { (Account.create id Balance.(of_int 1_000_000_000_000_000)) with
      permissions
    ; zkapp = Some { Zkapp_account.default with verification_key = Some vk }
    }

  let create_trivial_zkapp_account ?(permissions = Permissions.user_default) ~vk
      ~ledger pk =
    let create ledger id account =
      match Ledger.location_of_account ledger id with
      | Some _loc ->
          failwith "Account already present"
      | None ->
          let _loc, _new =
            Ledger.get_or_create_account ledger id account |> Or_error.ok_exn
          in
          ()
    in
    let id = Account_id.create pk Token_id.default in
    let account : Account.t = trivial_zkapp_account ~permissions ~vk pk in
    create ledger id account

  let create_trivial_predicate_snapp ~constraint_constants
      ?(protocol_state_predicate = Zkapp_precondition.Protocol_state.accept)
      ~(snapp_kp : Signature_lib.Keypair.t) spec ledger =
    let { Mina_transaction_logic.For_tests.Transaction_spec.fee
        ; sender = sender, sender_nonce
        ; receiver = _
        ; receiver_is_new = _
        ; amount
        } =
      spec
    in
    let trivial_account_pk =
      Signature_lib.Public_key.compress snapp_kp.public_key
    in
    let `VK vk, `Prover trivial_prover =
      create_trivial_snapp ~constraint_constants ()
    in
    let _v =
      let id =
        Public_key.compress sender.public_key
        |> fun pk -> Account_id.create pk Token_id.default
      in
      Ledger.get_or_create_account ledger id
        (Account.create id Balance.(of_int 888_888))
      |> Or_error.ok_exn
    in
    let () =
      create_trivial_zkapp_account trivial_account_pk ~ledger ~vk
        ~permissions:{ Permissions.user_default with set_permissions = Proof }
    in
    let update_empty_permissions =
      let permissions =
        { Permissions.user_default with send = Permissions.Auth_required.Proof }
        |> Zkapp_basic.Set_or_keep.Set
      in
      { Party.Update.dummy with permissions }
    in
    let sender_pk = sender.public_key |> Public_key.compress in
    let fee_payer : Party.Fee_payer.t =
      { body =
          { public_key = sender_pk
          ; update = Party.Update.noop
          ; fee
          ; events = []
          ; sequence_events = []
          ; protocol_state_precondition = protocol_state_predicate
          ; nonce = sender_nonce
          }
          (* Real signature added in below *)
      ; authorization = Signature.dummy
      }
    in
    let sender_party_data : Party.Simple.t =
      { body =
          { public_key = sender_pk
          ; update = Party.Update.noop
          ; token_id = Token_id.default
          ; balance_change = Amount.(Signed.(negate (of_unsigned amount)))
          ; increment_nonce = true
          ; events = []
          ; sequence_events = []
          ; call_data = Field.zero
          ; call_depth = 0
          ; preconditions =
              { network = protocol_state_predicate
              ; account = Nonce (Account.Nonce.succ sender_nonce)
              }
          ; use_full_commitment = false
          ; caller = Call
          }
      ; authorization = Signature Signature.dummy
      }
    in
    let snapp_party_data : Party.Simple.t =
      { body =
          { public_key = trivial_account_pk
          ; update = update_empty_permissions
          ; token_id = Token_id.default
          ; balance_change = Amount.Signed.(of_unsigned amount)
          ; increment_nonce = false
          ; events = []
          ; sequence_events = []
          ; call_data = Field.zero
          ; call_depth = 0
          ; preconditions =
              { network = protocol_state_predicate
              ; account = Full Zkapp_precondition.Account.accept
              }
          ; use_full_commitment = false
          ; caller = Call
          }
      ; authorization = Proof Mina_base.Proof.blockchain_dummy
      }
    in
    let memo = Signed_command_memo.empty in
    let ps =
      Parties.Call_forest.With_hashes.of_parties_simple_list
        [ (sender_party_data, ()); (snapp_party_data, ()) ]
    in
    let other_parties_hash = Parties.Call_forest.hash ps in
    let transaction : Parties.Transaction_commitment.t =
      (*FIXME: is this correct? *)
      Parties.Transaction_commitment.create ~other_parties_hash
    in
    let proof_party =
      let tree =
        Parties.Call_forest.With_hashes.of_parties_simple_list
          [ (snapp_party_data, ()) ]
        |> List.hd_exn
      in
      tree.elt.party_digest
    in
    let tx_statement : Zkapp_statement.t =
      { party = (proof_party :> Field.t)
      ; calls = (Parties.Digest.Forest.empty :> Field.t)
      }
    in
    let handler (Snarky_backendless.Request.With { request; respond }) =
      match request with _ -> respond Unhandled
    in
    let%map.Async.Deferred (), (), (pi : Pickles.Side_loaded.Proof.t) =
      trivial_prover ~handler [] tx_statement
    in
    let fee_payer_signature_auth =
      let txn_comm =
        Parties.Transaction_commitment.create_complete transaction
          ~memo_hash:(Signed_command_memo.hash memo)
          ~fee_payer_hash:
            (Parties.Digest.Party.create (Party.of_fee_payer fee_payer))
      in
      Signature_lib.Schnorr.Chunked.sign sender.private_key
        (Random_oracle.Input.Chunked.field txn_comm)
    in
    let fee_payer =
      { fee_payer with authorization = fee_payer_signature_auth }
    in
    let sender_signature_auth =
      Signature_lib.Schnorr.Chunked.sign sender.private_key
        (Random_oracle.Input.Chunked.field transaction)
    in
    let sender : Party.Simple.t =
      { sender_party_data with authorization = Signature sender_signature_auth }
    in
    let other_parties =
      [ sender; { body = snapp_party_data.body; authorization = Proof pi } ]
    in
    let parties : Parties.t =
      Parties.of_simple { fee_payer; other_parties; memo }
    in
    parties
end<|MERGE_RESOLUTION|>--- conflicted
+++ resolved
@@ -1814,23 +1814,12 @@
               ~at_party:({ hash = at_party; _ } : Parties.t)
               ({ party; control; _ } : t) =
             let proof_verifies =
-<<<<<<< HEAD
               match auth_type with
               | Proof ->
                   set_zkapp_input
-                    { transaction = commitment
-                    ; at_party = (at_party :> Field.t)
+                    { party = (party.hash :> Field.t)
+                    ; calls = (at_party :> Field.t)
                     } ;
-=======
-              match (auth_type, snapp_statement) with
-              | Proof, Some (_i, s) ->
-                  with_label __LOC__ (fun () ->
-                      Zkapp_statement.Checked.Assert.equal
-                        { party = (party.hash :> Field.t)
-                        ; calls = (at_party :> Field.t)
-                        }
-                        s ) ;
->>>>>>> 6f5d15a1
                   Boolean.true_
               | Signature | None_given ->
                   Boolean.false_
@@ -2250,67 +2239,46 @@
           { identifier = "proved"
           ; prevs = M.[ side_loaded 0 ]
           ; main =
-<<<<<<< HEAD
-              (fun stmt ->
+              (fun { public_input = stmt } ->
                 let zkapp_input =
                   main ?witness:!witness s ~constraint_constants stmt
                 in
-                [ { public_input = Option.value_exn zkapp_input
-                  ; proof_must_verify = b
-                  }
-                ] )
-=======
-              (fun { previous_public_inputs = [ snapp_statement ]
-                   ; public_input = stmt
-                   } ->
-                main ?witness:!witness s ~constraint_constants
-                  (List.mapi [ snapp_statement ] ~f:(fun i x -> (i, x)))
-                  stmt ;
-                { previous_proofs_should_verify = [ b ]
+                { previous_proof_statements =
+                    [ { public_input = Option.value_exn zkapp_input
+                      ; proof_must_verify = b
+                      }
+                    ]
                 ; public_output = ()
                 ; auxiliary_output = ()
                 } )
->>>>>>> 6f5d15a1
           }
       | Opt_signed_opt_signed ->
           { identifier = "opt_signed-opt_signed"
           ; prevs = M.[]
           ; main =
-<<<<<<< HEAD
-              (fun stmt ->
+              (fun { public_input = stmt } ->
                 let zkapp_input_opt =
                   main ?witness:!witness s ~constraint_constants stmt
                 in
                 assert (Option.is_none zkapp_input_opt) ;
-                [] )
-=======
-              (fun { previous_public_inputs = []; public_input = stmt } ->
-                main ?witness:!witness s ~constraint_constants [] stmt ;
-                { previous_proofs_should_verify = []
+                { previous_proof_statements = []
                 ; public_output = ()
                 ; auxiliary_output = ()
                 } )
->>>>>>> 6f5d15a1
           }
       | Opt_signed ->
           { identifier = "opt_signed"
           ; prevs = M.[]
           ; main =
-<<<<<<< HEAD
-              (fun stmt ->
+              (fun { public_input = stmt } ->
                 let zkapp_input_opt =
                   main ?witness:!witness s ~constraint_constants stmt
                 in
                 assert (Option.is_none zkapp_input_opt) ;
-                [] )
-=======
-              (fun { previous_public_inputs = []; public_input = stmt } ->
-                main ?witness:!witness s ~constraint_constants [] stmt ;
-                { previous_proofs_should_verify = []
+                { previous_proof_statements = []
                 ; public_output = ()
                 ; auxiliary_output = ()
                 } )
->>>>>>> 6f5d15a1
           }
   end
 
@@ -3107,13 +3075,9 @@
     { identifier = "transaction"
     ; prevs = []
     ; main =
-<<<<<<< HEAD
-        (fun x ->
-=======
-        (fun { previous_public_inputs = []; public_input = x } ->
->>>>>>> 6f5d15a1
+        (fun { public_input = x } ->
           Run.run_checked (main ~constraint_constants x) ;
-          { previous_proofs_should_verify = []
+          { previous_proof_statements = []
           ; public_output = ()
           ; auxiliary_output = ()
           } )
@@ -3230,20 +3194,15 @@
     { identifier = "merge"
     ; prevs = [ self; self ]
     ; main =
-<<<<<<< HEAD
-        (fun x ->
+        (fun { public_input = x } ->
           let s1, s2 = Run.run_checked (main x) in
-          [ { public_input = s1; proof_must_verify = b }
-          ; { public_input = s2; proof_must_verify = b }
-          ] )
-=======
-        (fun { previous_public_inputs = [ s1; s2 ]; public_input = x } ->
-          Run.run_checked (main [ s1; s2 ] x) ;
-          { previous_proofs_should_verify = [ b; b ]
+          { previous_proof_statements =
+              [ { public_input = s1; proof_must_verify = b }
+              ; { public_input = s2; proof_must_verify = b }
+              ]
           ; public_output = ()
           ; auxiliary_output = ()
           } )
->>>>>>> 6f5d15a1
     }
 end
 
@@ -4244,15 +4203,10 @@
     let%bind s = Async.return (Statement.merge t12 t23) in
     let s = { s with sok_digest } in
     let open Async in
-<<<<<<< HEAD
-    let%map proof =
+    let%map (), (), proof =
       merge
         ~handler:(Merge.handle (x12.statement, x23.statement))
         [ x12.proof; x23.proof ] s
-=======
-    let%map (), (), proof =
-      merge [ (x12.statement, x12.proof); (x23.statement, x23.proof) ] s
->>>>>>> 6f5d15a1
     in
     Ok { statement = s; proof }
 
@@ -4296,18 +4250,12 @@
         { identifier = "trivial-rule"
         ; prevs = []
         ; main =
-<<<<<<< HEAD
-            (fun x ->
+            (fun { public_input = x } ->
               let () = Impl.run_checked (trivial_main x) in
-              [] )
-=======
-            (fun { previous_public_inputs = []; public_input = x } ->
-              trivial_main x |> Run.run_checked ;
-              { previous_proofs_should_verify = []
+              { previous_proof_statements = []
               ; public_output = ()
               ; auxiliary_output = ()
               } )
->>>>>>> 6f5d15a1
         }
       in
       Pickles.compile ~cache:Cache_dir.cache
@@ -4325,8 +4273,7 @@
           ; { identifier = "dummy"
             ; prevs = [ self; self ]
             ; main =
-<<<<<<< HEAD
-                (fun _ ->
+                (fun { public_input = _ } ->
                   let s =
                     Run.exists Field.typ ~compute:(fun () ->
                         Run.Field.Constant.zero )
@@ -4338,24 +4285,13 @@
                   Impl.run_checked (dummy_constraints ()) ;
                   (* Unsatisfiable. *)
                   Run.Field.(Assert.equal s (s + one)) ;
-                  [ { public_input; proof_must_verify = Boolean.true_ }
-                  ; { public_input; proof_must_verify = Boolean.true_ }
-                  ] )
-=======
-                (fun { previous_public_inputs = [ _; _ ]; public_input = _ } ->
-                  Impl.run_checked (dummy_constraints ()) ;
-                  (* Unsatisfiable. *)
-                  let s =
-                    Run.exists Field.typ ~compute:(fun () ->
-                        Run.Field.Constant.zero )
-                  in
-                  Run.Field.(Assert.equal s (s + one)) ;
-                  { previous_proofs_should_verify =
-                      [ Boolean.true_; Boolean.true_ ]
+                  { previous_proof_statements =
+                      [ { public_input; proof_must_verify = Boolean.true_ }
+                      ; { public_input; proof_must_verify = Boolean.true_ }
+                      ]
                   ; public_output = ()
                   ; auxiliary_output = ()
                   } )
->>>>>>> 6f5d15a1
             }
           ] )
     in
