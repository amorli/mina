--- conflicted
+++ resolved
@@ -141,29 +141,6 @@
     include Comparable.Make (Stable.Latest)
   end
 
-<<<<<<< HEAD
-    let with_empty_local_state ~supply_increase ~fee_excess ~sok_digest
-        ~source_first_pass_ledger ~target_first_pass_ledger
-        ~source_second_pass_ledger ~target_second_pass_ledger
-        ~pending_coinbase_stack_state : _ t =
-      { supply_increase
-      ; fee_excess
-      ; sok_digest
-      ; source =
-          { first_pass_ledger = source_first_pass_ledger
-          ; second_pass_ledger = source_second_pass_ledger
-          ; pending_coinbase_stack =
-              pending_coinbase_stack_state.Pending_coinbase_stack_state.source
-          ; local_state = Local_state.empty ()
-          }
-      ; target =
-          { first_pass_ledger = target_first_pass_ledger
-          ; second_pass_ledger = target_second_pass_ledger
-          ; pending_coinbase_stack = pending_coinbase_stack_state.target
-          ; local_state = Local_state.empty ()
-          }
-      }
-=======
   module Statement = struct
     module Poly = struct
       [%%versioned
@@ -202,39 +179,38 @@
       end]
 
       let with_empty_local_state ~supply_increase ~fee_excess ~sok_digest
-          ~source ~target ~pending_coinbase_stack_state : _ t =
+          ~source_first_pass_ledger ~target_first_pass_ledger
+          ~source_second_pass_ledger ~target_second_pass_ledger
+          ~pending_coinbase_stack_state : _ t =
         { supply_increase
         ; fee_excess
         ; sok_digest
         ; source =
-            { ledger = source
+            { first_pass_ledger = source_first_pass_ledger
+            ; second_pass_ledger = source_second_pass_ledger
             ; pending_coinbase_stack =
                 pending_coinbase_stack_state.Pending_coinbase_stack_state.source
             ; local_state = Local_state.empty ()
             }
         ; target =
-            { ledger = target
+            { first_pass_ledger = target_first_pass_ledger
+            ; second_pass_ledger = target_second_pass_ledger
             ; pending_coinbase_stack = pending_coinbase_stack_state.target
             ; local_state = Local_state.empty ()
             }
         }
->>>>>>> 3afb634a
 
       let typ ledger_hash amount pending_coinbase fee_excess sok_digest
           local_state_typ =
         let registers =
           let open Registers in
           Tick.Typ.of_hlistable
-            [ ledger_hash; pending_coinbase; local_state_typ ]
+            [ ledger_hash; ledger_hash; pending_coinbase; local_state_typ ]
             ~var_to_hlist:to_hlist ~var_of_hlist:of_hlist
             ~value_to_hlist:to_hlist ~value_of_hlist:of_hlist
         in
         Tick.Typ.of_hlistable
-<<<<<<< HEAD
-          [ ledger_hash; ledger_hash; pending_coinbase; local_state_typ ]
-=======
           [ registers; registers; amount; fee_excess; sok_digest ]
->>>>>>> 3afb634a
           ~var_to_hlist:to_hlist ~var_of_hlist:of_hlist ~value_to_hlist:to_hlist
           ~value_of_hlist:of_hlist
     end
@@ -404,50 +380,12 @@
             Pending_coinbase.Stack.connected ~first:t1 ~second:t2 ()
         end in
         Registers.Fields.to_list
-          ~ledger:(check (module Ledger_hash))
+          ~first_pass_ledger:(check (module Ledger_hash))
+          ~second_pass_ledger:(check (module Ledger_hash))
           ~pending_coinbase_stack:(check (module PC))
           ~local_state:(check (module Local_state))
         |> Or_error.combine_errors_unit
       in
-<<<<<<< HEAD
-      let module PC = struct
-        type t = Pending_coinbase.Stack.t [@@deriving sexp_of]
-
-        let equal t1 t2 =
-          Pending_coinbase.Stack.connected ~first:t1 ~second:t2 ()
-      end in
-      Registers.Fields.to_list
-        ~first_pass_ledger:(check (module Ledger_hash))
-        ~second_pass_ledger:(check (module Ledger_hash))
-        ~pending_coinbase_stack:(check (module PC))
-        ~local_state:(check (module Local_state))
-      |> Or_error.combine_errors_unit
-    in
-    let%map fee_excess = Fee_excess.combine s1.fee_excess s2.fee_excess
-    and supply_increase =
-      Currency.Amount.Signed.add s1.supply_increase s2.supply_increase
-      |> option "Error adding supply_increase"
-    and () = registers_check_equal s1.target s2.source in
-    ( { source = s1.source
-      ; target = s2.target
-      ; fee_excess
-      ; supply_increase
-      ; sok_digest = ()
-      }
-      : t )
-
-  include Hashable.Make_binable (Stable.Latest)
-  include Comparable.Make (Stable.Latest)
-
-  let gen =
-    let open Quickcheck.Generator.Let_syntax in
-    let%map source = Registers.gen
-    and target = Registers.gen
-    and fee_excess = Fee_excess.gen
-    and supply_increase = Currency.Amount.Signed.gen in
-    ({ source; target; fee_excess; supply_increase; sok_digest = () } : t)
-end
-=======
       let%map fee_excess = Fee_excess.combine s1.fee_excess s2.fee_excess
       and supply_increase =
         Currency.Amount.Signed.add s1.supply_increase s2.supply_increase
@@ -484,7 +422,6 @@
       end
     end]
   end
->>>>>>> 3afb634a
 
   [%%versioned
   module Stable = struct
@@ -1036,126 +973,15 @@
       Schnorr.Chunked.Checked.verifies shifted signature pk
         (Random_oracle.Input.Chunked.field payload_digest)
 
-<<<<<<< HEAD
-  let%snarkydef_ check_signature shifted ~payload ~is_user_command ~signer
-      ~signature =
-    let%bind input =
-      Transaction_union_payload.Checked.to_input_legacy payload
-    in
-    let%bind verifies =
-      Schnorr.Legacy.Checked.verifies shifted signature signer input
-    in
-    [%with_label_ "check signature"]
-      (Boolean.Assert.any [ Boolean.not is_user_command; verifies ])
-
-  let check_timing ~balance_check ~timed_balance_check ~account ~txn_amount
-      ~txn_global_slot =
-    (* calculations should track Mina_transaction_logic.validate_timing *)
-    let open Account.Poly in
-    let open Account.Timing.As_record in
-    let { is_timed
-        ; initial_minimum_balance
-        ; cliff_time
-        ; cliff_amount
-        ; vesting_period
-        ; vesting_increment
-        } =
-      account.timing
-    in
-    let%bind curr_min_balance =
-      Account.Checked.min_balance_at_slot ~global_slot:txn_global_slot
-        ~cliff_time ~cliff_amount ~vesting_period ~vesting_increment
-        ~initial_minimum_balance
-    in
-    let%bind proposed_balance =
-      match txn_amount with
-      | Some txn_amount ->
-          let%bind proposed_balance, `Underflow underflow =
-            Balance.Checked.sub_amount_flagged account.balance txn_amount
-          in
-          (* underflow indicates insufficient balance *)
-          let%map () = balance_check (Boolean.not underflow) in
-          proposed_balance
-      | None ->
-          return account.balance
-    in
-    let%bind sufficient_timed_balance =
-      Balance.Checked.( >= ) proposed_balance curr_min_balance
-    in
-    let%bind () =
-      let%bind ok = Boolean.(any [ not is_timed; sufficient_timed_balance ]) in
-      timed_balance_check ok
-    in
-    let%bind is_timed_balance_zero =
-      Balance.Checked.equal curr_min_balance
-        (Balance.Checked.Unsafe.of_field Field.(Var.constant zero))
-    in
-    (* if current min balance is zero, then timing becomes untimed *)
-    let%bind is_untimed = Boolean.((not is_timed) ||| is_timed_balance_zero) in
-    let%map timing =
-      Account.Timing.if_ is_untimed ~then_:Account.Timing.untimed_var
-        ~else_:account.timing
-    in
-    (`Min_balance curr_min_balance, timing)
-
-  let side_loaded =
-    Memo.of_comparable
-      (module Int)
-      (fun i ->
-        let open Zkapp_statement in
-        Pickles.Side_loaded.create ~typ ~name:(sprintf "zkapp_%d" i)
-          ~uses_lookup:Maybe
-          ~max_proofs_verified:
-            (module Pickles.Side_loaded.Verification_key.Max_width) )
-
-  let signature_verifies ~shifted ~payload_digest signature pk =
-    let%bind pk =
-      Public_key.decompress_var pk
-      (*           (Account_id.Checked.public_key fee_payer_id) *)
-    in
-    Schnorr.Chunked.Checked.verifies shifted signature pk
-      (Random_oracle.Input.Chunked.field payload_digest)
-
-  module Zkapp_command_snark = struct
-    open Zkapp_command_segment
-    open Spec
-
-    module Global_state = struct
-      type t =
-        { first_pass_ledger : Ledger_hash.var * Sparse_ledger.t Prover_value.t
-        ; second_pass_ledger : Ledger_hash.var * Sparse_ledger.t Prover_value.t
-        ; fee_excess : Amount.Signed.var
-        ; supply_increase : Amount.Signed.var
-        ; protocol_state : Zkapp_precondition.Protocol_state.View.Checked.t
-        }
-    end
-
-    let implied_root account incl =
-      let open Impl in
-      List.foldi incl
-        ~init:(Lazy.force (With_hash.hash account))
-        ~f:(fun height acc (b, h) ->
-          let l = Field.if_ b ~then_:h ~else_:acc
-          and r = Field.if_ b ~then_:acc ~else_:h in
-          let acc' = Ledger_hash.merge_var ~height l r in
-          acc' )
-
-    module type Single_inputs = sig
-      val constraint_constants : Genesis_constants.Constraint_constants.t
-
-      val spec : single
-
-      val set_zkapp_input : Zkapp_statement.Checked.t -> unit
-    end
-=======
     module Zkapp_command_snark = struct
       open Zkapp_command_segment
       open Spec
->>>>>>> 3afb634a
 
       module Global_state = struct
         type t =
-          { ledger : Ledger_hash.var * Sparse_ledger.t Prover_value.t
+          { first_pass_ledger : Ledger_hash.var * Sparse_ledger.t Prover_value.t
+          ; second_pass_ledger :
+              Ledger_hash.var * Sparse_ledger.t Prover_value.t
           ; fee_excess : Amount.Signed.var
           ; supply_increase : Amount.Signed.var
           ; protocol_state : Zkapp_precondition.Protocol_state.View.Checked.t
@@ -2152,43 +1978,31 @@
 
             let supply_increase { supply_increase; _ } = supply_increase
 
-<<<<<<< HEAD
-          let first_pass_ledger { first_pass_ledger; _ } = first_pass_ledger
-
-          let supply_increase { supply_increase; _ } = supply_increase
-=======
             let set_supply_increase t supply_increase =
               { t with supply_increase }
->>>>>>> 3afb634a
-
-            let ledger { ledger; _ } = ledger
-
-<<<<<<< HEAD
-          let second_pass_ledger { second_pass_ledger; _ } = second_pass_ledger
-
-          let set_first_pass_ledger ~should_update t ledger =
-            { t with
-              first_pass_ledger =
-                Ledger.if_ should_update ~then_:ledger
-                  ~else_:t.first_pass_ledger
-            }
-
-          let set_second_pass_ledger ~should_update t ledger =
-            { t with
-              second_pass_ledger =
-                Ledger.if_ should_update ~then_:ledger
-                  ~else_:t.second_pass_ledger
-            }
-=======
-            let set_ledger ~should_update t ledger =
+
+            let first_pass_ledger { first_pass_ledger; _ } = first_pass_ledger
+
+            let second_pass_ledger { second_pass_ledger; _ } =
+              second_pass_ledger
+
+            let set_first_pass_ledger ~should_update t ledger =
               { t with
-                ledger = Ledger.if_ should_update ~then_:ledger ~else_:t.ledger
+                first_pass_ledger =
+                  Ledger.if_ should_update ~then_:ledger
+                    ~else_:t.first_pass_ledger
+              }
+
+            let set_second_pass_ledger ~should_update t ledger =
+              { t with
+                second_pass_ledger =
+                  Ledger.if_ should_update ~then_:ledger
+                    ~else_:t.second_pass_ledger
               }
 
             let global_slot_since_genesis { protocol_state; _ } =
               protocol_state.global_slot_since_genesis
           end
->>>>>>> 3afb634a
 
           module Nonce_precondition = struct
             let is_constant =
@@ -2273,62 +2087,6 @@
               Pending_coinbase.Stack.Checked.push_state state_body_hash
                 pending_coinbase_stack_init
             in
-<<<<<<< HEAD
-            let%bind valid_init_state =
-              (* Stack update is performed once per scan state tree and the
-                 following is true only for the first transaction per block per
-                 tree*)
-              let%bind equal_source =
-                Pending_coinbase.Stack.equal_var pending_coinbase_stack_init
-                  pending_coinbase_stack_before
-              in
-              (*for the rest, both source and target are the same*)
-              let%bind equal_source_with_state =
-                Pending_coinbase.Stack.equal_var
-                  computed_pending_coinbase_stack_after
-                  pending_coinbase_stack_before
-              in
-              Boolean.(equal_source ||| equal_source_with_state)
-            in
-            Boolean.Assert.all
-              [ correct_coinbase_target_stack; valid_init_state ] ) )
-
-    let main ?(witness : Witness.t option) (spec : Spec.t) ~constraint_constants
-        (statement : Statement.With_sok.Checked.t) =
-      let open Impl in
-      run_checked (dummy_constraints ()) ;
-      let ( ! ) x = Option.value_exn x in
-      let state_body =
-        exists (Mina_state.Protocol_state.Body.typ ~constraint_constants)
-          ~compute:(fun () -> !witness.state_body)
-      in
-      let pending_coinbase_stack_init =
-        exists Pending_coinbase.Stack.typ ~compute:(fun () ->
-            !witness.init_stack )
-      in
-      let module V = Prover_value in
-      run_checked
-        (check_protocol_state ~pending_coinbase_stack_init
-           ~pending_coinbase_stack_before:
-             statement.source.pending_coinbase_stack
-           ~pending_coinbase_stack_after:statement.target.pending_coinbase_stack
-           state_body ) ;
-      let init :
-          Global_state.t
-          * _ Mina_transaction_logic.Zkapp_command_logic.Local_state.t =
-        let g : Global_state.t =
-          { first_pass_ledger =
-              ( statement.source.first_pass_ledger
-              , V.create (fun () -> !witness.global_first_pass_ledger) )
-          ; second_pass_ledger =
-              ( statement.source.second_pass_ledger
-              , V.create (fun () -> !witness.global_second_pass_ledger) )
-          ; fee_excess = Amount.Signed.(Checked.constant zero)
-          ; supply_increase = Amount.Signed.(Checked.constant zero)
-          ; protocol_state =
-              Mina_state.Protocol_state.Body.view_checked state_body
-          }
-=======
             [%with_label_ "Check pending coinbase stack"] (fun () ->
                 let%bind correct_coinbase_target_stack =
                   Pending_coinbase.Stack.equal_var
@@ -2362,7 +2120,6 @@
         let state_body =
           exists (Mina_state.Protocol_state.Body.typ ~constraint_constants)
             ~compute:(fun () -> !witness.state_body)
->>>>>>> 3afb634a
         in
         let pending_coinbase_stack_init =
           exists Pending_coinbase.Stack.typ ~compute:(fun () ->
@@ -2379,9 +2136,12 @@
             Global_state.t
             * _ Mina_transaction_logic.Zkapp_command_logic.Local_state.t =
           let g : Global_state.t =
-            { ledger =
-                ( statement.source.ledger
-                , V.create (fun () -> !witness.global_ledger) )
+            { first_pass_ledger =
+                ( statement.source.first_pass_ledger
+                , V.create (fun () -> !witness.global_first_pass_ledger) )
+            ; second_pass_ledger =
+                ( statement.source.second_pass_ledger
+                , V.create (fun () -> !witness.global_second_pass_ledger) )
             ; fee_excess = Amount.Signed.(Checked.constant zero)
             ; supply_increase = Amount.Signed.(Checked.constant zero)
             ; protocol_state =
@@ -2531,8 +2291,14 @@
               } ) ;
         with_label __LOC__ (fun () ->
             run_checked
-              (Frozen_ledger_hash.assert_equal (fst global.ledger)
-                 statement.target.ledger ) ) ;
+              (Frozen_ledger_hash.assert_equal
+                 (fst global.first_pass_ledger)
+                 statement.target.first_pass_ledger ) ) ;
+        with_label __LOC__ (fun () ->
+            run_checked
+              (Frozen_ledger_hash.assert_equal
+                 (fst global.second_pass_ledger)
+                 statement.target.second_pass_ledger ) ) ;
         with_label __LOC__ (fun () ->
             run_checked
               (Amount.Signed.Checked.assert_equal statement.supply_increase
@@ -2649,171 +2415,20 @@
       let%bind amt, `Overflow overflow =
         Amount.Checked.add_flagged acc_burned_tokens amount
       in
-<<<<<<< HEAD
-      with_label __LOC__ (fun () ->
-          Local_state.Checked.assert_equal statement.target.local_state
-            { local with
-              stack_frame = local_state_ledger
-            ; call_stack = local.call_stack.hash
-            ; ledger = fst local.ledger
-            } ) ;
-      with_label __LOC__ (fun () ->
-          run_checked
-            (Frozen_ledger_hash.assert_equal
-               (fst global.first_pass_ledger)
-               statement.target.first_pass_ledger ) ) ;
-      with_label __LOC__ (fun () ->
-          run_checked
-            (Frozen_ledger_hash.assert_equal
-               (fst global.second_pass_ledger)
-               statement.target.second_pass_ledger ) ) ;
-      with_label __LOC__ (fun () ->
-          run_checked
-            (Amount.Signed.Checked.assert_equal statement.supply_increase
-               global.supply_increase ) ) ;
-      with_label __LOC__ (fun () ->
-          run_checked
-            (let expected = statement.fee_excess in
-             let got : Fee_excess.var =
-               { fee_token_l = Token_id.(Checked.constant default)
-               ; fee_excess_l = Amount.Signed.Checked.to_fee global.fee_excess
-               ; fee_token_r = Token_id.(Checked.constant default)
-               ; fee_excess_r =
-                   Amount.Signed.Checked.to_fee (fst init).fee_excess
-               }
-             in
-             Fee_excess.assert_equal_checked expected got ) ) ;
-      Stdlib.( ! ) zkapp_input
-
-    (* Horrible hack :( *)
-    let witness : Witness.t option ref = ref None
-
-    let rule (type a b c d) ~constraint_constants ~proof_level
-        (t : (a, b, c, d) Basic.t_typed) :
-        ( a
-        , b
-        , c
-        , d
-        , Statement.With_sok.var
-        , Statement.With_sok.t
-        , unit
-        , unit
-        , unit
-        , unit )
-        Pickles.Inductive_rule.t =
-      let open Hlist in
-      let open Basic in
-      let module M = H4.T (Pickles.Tag) in
-      let s = Basic.spec t in
-      let prev_should_verify =
-        match proof_level with
-        | Genesis_constants.Proof_level.Full ->
-            true
-        | _ ->
-            false
-=======
       let%bind () =
         Boolean.(Assert.any [ not accumulate_burned_tokens; not overflow ])
->>>>>>> 3afb634a
       in
       Amount.Checked.if_ accumulate_burned_tokens ~then_:amt
         ~else_:acc_burned_tokens
 
-<<<<<<< HEAD
-  type _ Snarky_backendless.Request.t +=
-    | Transaction : Transaction_union.t Snarky_backendless.Request.t
-    | State_body :
-        Mina_state.Protocol_state.Body.Value.t Snarky_backendless.Request.t
-    | Init_stack : Pending_coinbase.Stack.t Snarky_backendless.Request.t
-
-  let%snarkydef_ add_burned_tokens acc_burned_tokens amount
-      ~is_coinbase_or_fee_transfer ~update_account =
-    let%bind accumulate_burned_tokens =
-      Boolean.all [ is_coinbase_or_fee_transfer; Boolean.not update_account ]
-    in
-    let%bind amt, `Overflow overflow =
-      Amount.Checked.add_flagged acc_burned_tokens amount
-    in
-    let%bind () =
-      Boolean.(Assert.any [ not accumulate_burned_tokens; not overflow ])
-    in
-    Amount.Checked.if_ accumulate_burned_tokens ~then_:amt
-      ~else_:acc_burned_tokens
-
-  let%snarkydef_ apply_tagged_transaction
-      ~(constraint_constants : Genesis_constants.Constraint_constants.t)
-      (type shifted)
-      (shifted : (module Inner_curve.Checked.Shifted.S with type t = shifted))
-      fee_payment_root parties_root pending_coinbase_stack_init
-      pending_coinbase_stack_before pending_coinbase_after state_body
-      ({ signer; signature; payload } as txn : Transaction_union.var) =
-    let _TODO = parties_root in
-    let tag = payload.body.tag in
-    let is_user_command = Transaction_union.Tag.Unpacked.is_user_command tag in
-    let%bind () =
-      [%with_label_ "Check transaction signature"]
-        (check_signature shifted ~payload ~is_user_command ~signer ~signature)
-    in
-    let%bind signer_pk = Public_key.compress_var signer in
-    let%bind () =
-      [%with_label_ "Fee-payer must sign the transaction"]
-        ((* TODO: Enable multi-sig. *)
-         Public_key.Compressed.Checked.Assert.equal signer_pk
-           payload.common.fee_payer_pk )
-    in
-    (* Compute transaction kind. *)
-    let is_payment = Transaction_union.Tag.Unpacked.is_payment tag in
-    let is_mint_tokens = Transaction_union.Tag.Unpacked.is_mint_tokens tag in
-    let is_stake_delegation =
-      Transaction_union.Tag.Unpacked.is_stake_delegation tag
-    in
-    let is_create_account =
-      Transaction_union.Tag.Unpacked.is_create_account tag
-    in
-    let is_fee_transfer = Transaction_union.Tag.Unpacked.is_fee_transfer tag in
-    let is_coinbase = Transaction_union.Tag.Unpacked.is_coinbase tag in
-    let fee_token = payload.common.fee_token in
-    let%bind fee_token_default =
-      make_checked (fun () ->
-          Token_id.(Checked.equal fee_token (Checked.constant default)) )
-    in
-    let token = payload.body.token_id in
-    let%bind token_default =
-      make_checked (fun () ->
-          Token_id.(Checked.equal token (Checked.constant default)) )
-    in
-    let%bind () =
-      Checked.all_unit
-        [ [%with_label_
-            "Token_locked value is compatible with the transaction kind"]
-            (Boolean.Assert.any
-               [ Boolean.not payload.body.token_locked; is_create_account ] )
-        ; [%with_label_ "Token_locked cannot be used with the default token"]
-            (Boolean.Assert.any
-               [ Boolean.not payload.body.token_locked
-               ; Boolean.not token_default
-               ] )
-        ]
-    in
-    let%bind () = Boolean.Assert.is_true token_default in
-    let%bind () =
-      [%with_label_ "Validate tokens"]
-        (Checked.all_unit
-           [ [%with_label_
-               "Fee token is default or command allows non-default fee"]
-               (Boolean.Assert.any
-                  [ fee_token_default
-                  ; is_payment
-                  ; is_stake_delegation
-                  ; is_fee_transfer
-=======
     let%snarkydef_ apply_tagged_transaction
         ~(constraint_constants : Genesis_constants.Constraint_constants.t)
         (type shifted)
         (shifted : (module Inner_curve.Checked.Shifted.S with type t = shifted))
-        root pending_coinbase_stack_init pending_coinbase_stack_before
-        pending_coinbase_after state_body
+        fee_payment_root parties_root pending_coinbase_stack_init
+        pending_coinbase_stack_before pending_coinbase_after state_body
         ({ signer; signature; payload } as txn : Transaction_union.var) =
+      let _TODO = parties_root in
       let tag = payload.body.tag in
       let is_user_command =
         Transaction_union.Tag.Unpacked.is_user_command tag
@@ -2864,7 +2479,6 @@
                 Boolean.Assert.any
                   [ Boolean.not payload.body.token_locked
                   ; Boolean.not token_default
->>>>>>> 3afb634a
                   ] )
           ]
       in
@@ -3048,39 +2662,6 @@
         in
         Boolean.(is_coinbase_or_fee_transfer &&& fee_may_be_charged)
       in
-<<<<<<< HEAD
-      Boolean.(is_coinbase_or_fee_transfer &&& fee_may_be_charged)
-    in
-    (* a couple of references, hard to thread the values *)
-    let burned_tokens = ref Currency.Amount.(var_of_t zero) in
-    let zero_fee =
-      Currency.Amount.(Signed.create_var ~magnitude:(var_of_t zero))
-        ~sgn:Sgn.Checked.pos
-    in
-    (* new account fees added for coinbases/fee transfers, when calculating receiver amounts *)
-    let new_account_fees = ref zero_fee in
-    let%bind root_after_fee_payer_update =
-      [%with_label_ "Update fee payer"]
-        (Frozen_ledger_hash.modify_account_send
-           ~depth:constraint_constants.ledger_depth fee_payment_root
-           ~is_writeable:can_create_fee_payer_account fee_payer
-           ~f:(fun ~is_empty_and_writeable account ->
-             (* this account is:
-                - the fee-payer for payments
-                - the fee-payer for stake delegation
-                - the fee-payer for account creation
-                - the fee-payer for token minting
-                - the fee-receiver for a coinbase
-                - the second receiver for a fee transfer
-             *)
-             let%bind next_nonce =
-               Account.Nonce.Checked.succ_if account.nonce is_user_command
-             in
-             let%bind () =
-               [%with_label_ "Check fee nonce"]
-                 (let%bind nonce_matches =
-                    Account.Nonce.Checked.equal nonce account.nonce
-=======
       (* a couple of references, hard to thread the values *)
       let burned_tokens = ref Currency.Amount.(var_of_t zero) in
       let zero_fee =
@@ -3092,7 +2673,7 @@
       let%bind root_after_fee_payer_update =
         [%with_label_ "Update fee payer"] (fun () ->
             Frozen_ledger_hash.modify_account_send
-              ~depth:constraint_constants.ledger_depth root
+              ~depth:constraint_constants.ledger_depth fee_payment_root
               ~is_writeable:can_create_fee_payer_account fee_payer
               ~f:(fun ~is_empty_and_writeable account ->
                 (* this account is:
@@ -3119,7 +2700,6 @@
                   let%bind r =
                     Receipt.Chain_hash.Checked.cons_signed_command_payload
                       (Signed_command_payload payload) current
->>>>>>> 3afb634a
                   in
                   Receipt.Chain_hash.Checked.if_ is_user_command ~then_:r
                     ~else_:current
@@ -3678,113 +3258,8 @@
                        ; not fee_transfer_excess_overflowed
                        ])
              in
-<<<<<<< HEAD
-             (Signed.create_var ~magnitude ~sgn:Sgn.Checked.neg, overflowed)
-           in
-           let%bind () =
-             (* TODO: Reject this in txn pool before fees-in-tokens. *)
-             [%with_label_ "Fee excess does not overflow"]
-               Boolean.(
-                 Assert.any
-                   [ not is_fee_transfer; not fee_transfer_excess_overflowed ])
-           in
-           Signed.Checked.if_ is_fee_transfer ~then_:fee_transfer_excess
-             ~else_:user_command_excess )
-    in
-    let%bind supply_increase =
-      [%with_label_ "Calculate supply increase"]
-        (let%bind expected_supply_increase =
-           Amount.Signed.Checked.if_ is_coinbase
-             ~then_:(Amount.Signed.Checked.of_unsigned payload.body.amount)
-             ~else_:Amount.(Signed.Checked.of_unsigned (var_of_t zero))
-         in
-         let%bind amt0, `Overflow overflow0 =
-           Amount.Signed.Checked.(
-             add_flagged expected_supply_increase
-               (negate (of_unsigned !burned_tokens)))
-         in
-         let%bind () = Boolean.Assert.is_true (Boolean.not overflow0) in
-         let%bind new_account_fees_total =
-           Amount.Signed.Checked.if_ user_command_fails ~then_:zero_fee
-             ~else_:!new_account_fees
-         in
-         let%bind amt, `Overflow overflow =
-           (* new_account_fees_total is negative if nonzero *)
-           Amount.Signed.Checked.(add_flagged amt0 new_account_fees_total)
-         in
-         let%map () = Boolean.Assert.is_true (Boolean.not overflow) in
-         amt )
-    in
-    let%map final_root =
-      (* Ensure that only the fee-payer was charged if this was an invalid user
-         command.
-      *)
-      Frozen_ledger_hash.if_ user_command_fails
-        ~then_:root_after_fee_payer_update ~else_:root_after_source_update
-    in
-    (final_root, fee_excess, supply_increase)
-
-  (* Someday:
-     write the following soundness tests:
-     - apply a transaction where the signature is incorrect
-     - apply a transaction where the sender does not have enough money in their account
-     - apply a transaction and stuff in the wrong target hash
-  *)
-
-  (* spec for [main statement]:
-     constraints pass iff there exists
-        t : Tagged_transaction.t
-     such that
-     - applying [t] to ledger with merkle hash [l1] results in ledger with merkle hash [l2].
-     - applying [t] to [pc.source] with results in pending coinbase stack [pc.target]
-     - t has fee excess equal to [fee_excess]
-     - t has supply increase equal to [supply_increase]
-       where statement includes
-        l1 : Frozen_ledger_hash.t,
-        l2 : Frozen_ledger_hash.t,
-        fee_excess : Amount.Signed.t,
-        supply_increase : Amount.Signed.t
-        pc: Pending_coinbase_stack_state.t
-  *)
-  let%snarkydef_ main ~constraint_constants
-      (statement : Statement.With_sok.Checked.t) =
-    let%bind () = dummy_constraints () in
-    let%bind (module Shifted) = Tick.Inner_curve.Checked.Shifted.create () in
-    let%bind t =
-      with_label __LOC__
-        (exists Transaction_union.typ ~request:(As_prover.return Transaction))
-    in
-    let%bind pending_coinbase_init =
-      exists Pending_coinbase.Stack.typ ~request:(As_prover.return Init_stack)
-    in
-    let%bind state_body =
-      exists
-        (Mina_state.Protocol_state.Body.typ ~constraint_constants)
-        ~request:(As_prover.return State_body)
-    in
-    let%bind fee_payment_root_after, fee_excess, supply_increase =
-      apply_tagged_transaction ~constraint_constants
-        (module Shifted)
-        statement.source.first_pass_ledger statement.source.second_pass_ledger
-        pending_coinbase_init statement.source.pending_coinbase_stack
-        statement.target.pending_coinbase_stack state_body t
-    in
-    let parties_root_after =
-      (* TODO: return from apply_tagged_transaction *) fee_payment_root_after
-    in
-    let%bind fee_excess =
-      (* Use the default token for the fee excess if it is zero.
-         This matches the behaviour of [Fee_excess.rebalance], which allows
-         [verify_complete_merge] to verify a proof without knowledge of the
-         particular fee tokens used.
-      *)
-      let%bind fee_excess_zero =
-        Amount.Signed.Checked.equal fee_excess
-          Amount.Signed.(Checked.constant zero)
-=======
              Signed.Checked.if_ is_fee_transfer ~then_:fee_transfer_excess
                ~else_:user_command_excess )
->>>>>>> 3afb634a
       in
       let%bind supply_increase =
         [%with_label_ "Calculate supply increase"] (fun () ->
@@ -3810,248 +3285,6 @@
             let%map () = Boolean.Assert.is_true (Boolean.not overflow) in
             amt )
       in
-<<<<<<< HEAD
-      { Fee_excess.fee_token_l
-      ; fee_excess_l = Amount.Signed.Checked.to_fee fee_excess
-      ; fee_token_r = Token_id.(Checked.constant default)
-      ; fee_excess_r = Fee.Signed.(Checked.constant zero)
-      }
-    in
-    let%bind () =
-      [%with_label_ "local state check"]
-        (make_checked (fun () ->
-             Local_state.Checked.assert_equal statement.source.local_state
-               statement.target.local_state ) )
-    in
-    Checked.all_unit
-      [ [%with_label_ "equal fee payment roots"]
-          (Frozen_ledger_hash.assert_equal fee_payment_root_after
-             statement.target.first_pass_ledger )
-      ; [%with_label_ "equal parties roots"]
-          (Frozen_ledger_hash.assert_equal parties_root_after
-             statement.target.second_pass_ledger )
-      ; [%with_label_ "equal supply_increases"]
-          (Currency.Amount.Signed.Checked.assert_equal supply_increase
-             statement.supply_increase )
-      ; [%with_label_ "equal fee excesses"]
-          (Fee_excess.assert_equal_checked fee_excess statement.fee_excess)
-      ]
-
-  let rule ~constraint_constants : _ Pickles.Inductive_rule.t =
-    { identifier = "transaction"
-    ; prevs = []
-    ; main =
-        (fun { public_input = x } ->
-          Run.run_checked (main ~constraint_constants x) ;
-          { previous_proof_statements = []
-          ; public_output = ()
-          ; auxiliary_output = ()
-          } )
-    ; uses_lookup = false
-    }
-
-  let transaction_union_handler handler (transaction : Transaction_union.t)
-      (state_body : Mina_state.Protocol_state.Body.Value.t)
-      (init_stack : Pending_coinbase.Stack.t) :
-      Snarky_backendless.Request.request -> _ =
-   fun (With { request; respond } as r) ->
-    match request with
-    | Transaction ->
-        respond (Provide transaction)
-    | State_body ->
-        respond (Provide state_body)
-    | Init_stack ->
-        respond (Provide init_stack)
-    | _ ->
-        handler r
-end
-
-module Transition_data = struct
-  type t =
-    { proof : Proof_type.t
-    ; supply_increase : (Amount.t, Sgn.t) Signed_poly.t
-    ; fee_excess : Fee_excess.t
-    ; sok_digest : Sok_message.Digest.t
-    ; pending_coinbase_stack_state : Pending_coinbase_stack_state.t
-    }
-  [@@deriving fields]
-end
-
-module Merge = struct
-  open Tick
-
-  type _ Snarky_backendless.Request.t +=
-    | Statements_to_merge :
-        (Statement.With_sok.t * Statement.With_sok.t)
-        Snarky_backendless.Request.t
-    | Proofs_to_merge :
-        ( (Nat.N2.n, Nat.N2.n) Pickles.Proof.t
-        * (Nat.N2.n, Nat.N2.n) Pickles.Proof.t )
-        Snarky_backendless.Request.t
-
-  let handle
-      ((left_stmt, right_stmt) : Statement.With_sok.t * Statement.With_sok.t)
-      ((left_proof, right_proof) : _ Pickles.Proof.t * _ Pickles.Proof.t)
-      (Snarky_backendless.Request.With { request; respond }) =
-    match request with
-    | Statements_to_merge ->
-        respond (Provide (left_stmt, right_stmt))
-    | Proofs_to_merge ->
-        respond (Provide (left_proof, right_proof))
-    | _ ->
-        respond Unhandled
-
-  (* spec for [main top_hash]:
-     constraints pass iff
-     there exist digest, s1, s3, fee_excess, supply_increase pending_coinbase_stack12.source, pending_coinbase_stack23.target, tock_vk such that
-     H(digest,s1, s3, pending_coinbase_stack12.source, pending_coinbase_stack23.target, fee_excess, supply_increase, tock_vk) = top_hash,
-     verify_transition tock_vk _ s1 s2 pending_coinbase_stack12.source, pending_coinbase_stack12.target is true
-     verify_transition tock_vk _ s2 s3 pending_coinbase_stack23.source, pending_coinbase_stack23.target is true
-  *)
-  let%snarkydef_ main (s : Statement.With_sok.Checked.t) =
-    let%bind s1, s2 =
-      exists
-        Typ.(Statement.With_sok.typ * Statement.With_sok.typ)
-        ~request:(As_prover.return Statements_to_merge)
-    in
-    let%bind fee_excess =
-      Fee_excess.combine_checked s1.Statement.fee_excess s2.Statement.fee_excess
-    in
-    let%bind () =
-      with_label __LOC__
-        (let%bind valid_pending_coinbase_stack_transition =
-           Pending_coinbase.Stack.Checked.check_merge
-             ~transition1:
-               ( s1.source.pending_coinbase_stack
-               , s1.target.pending_coinbase_stack )
-             ~transition2:
-               ( s2.source.pending_coinbase_stack
-               , s2.target.pending_coinbase_stack )
-         in
-         Boolean.Assert.is_true valid_pending_coinbase_stack_transition )
-    in
-    let%bind supply_increase =
-      Amount.Signed.Checked.add s1.supply_increase s2.supply_increase
-    in
-    let%bind () =
-      make_checked (fun () ->
-          Local_state.Checked.assert_equal s.source.local_state
-            s1.source.local_state ;
-          Local_state.Checked.assert_equal s.target.local_state
-            s2.target.local_state )
-    in
-    let%map () =
-      Checked.all_unit
-        [ [%with_label_ "equal fee excesses"]
-            (Fee_excess.assert_equal_checked fee_excess s.fee_excess)
-        ; [%with_label_ "equal supply increases"]
-            (Amount.Signed.Checked.assert_equal supply_increase
-               s.supply_increase )
-        ; [%with_label_ "equal source fee payment ledger hashes"]
-            (Frozen_ledger_hash.assert_equal s.source.first_pass_ledger
-               s1.source.first_pass_ledger )
-        ; [%with_label_ "equal target, source fee payment ledger hashes"]
-            (Frozen_ledger_hash.assert_equal s1.target.first_pass_ledger
-               s2.source.first_pass_ledger )
-        ; [%with_label_ "equal target fee payment ledger hashes"]
-            (Frozen_ledger_hash.assert_equal s2.target.first_pass_ledger
-               s.target.first_pass_ledger )
-        ; [%with_label_ "equal source parties ledger hashes"]
-            (Frozen_ledger_hash.assert_equal s.source.second_pass_ledger
-               s1.source.second_pass_ledger )
-        ; [%with_label_ "equal target, source parties ledger hashes"]
-            (Frozen_ledger_hash.assert_equal s1.target.second_pass_ledger
-               s2.source.second_pass_ledger )
-        ; [%with_label_ "equal target parties ledger hashes"]
-            (Frozen_ledger_hash.assert_equal s2.target.second_pass_ledger
-               s.target.second_pass_ledger )
-        ]
-    in
-    (s1, s2)
-
-  let rule ~proof_level self : _ Pickles.Inductive_rule.t =
-    let prev_should_verify =
-      match proof_level with
-      | Genesis_constants.Proof_level.Full ->
-          true
-      | _ ->
-          false
-    in
-    let b = Boolean.var_of_value prev_should_verify in
-    { identifier = "merge"
-    ; prevs = [ self; self ]
-    ; main =
-        (fun { public_input = x } ->
-          let s1, s2 = Run.run_checked (main x) in
-          let p1, p2 =
-            Run.exists
-              Typ.(Internal.ref () * Internal.ref ())
-              ~request:(fun () -> Proofs_to_merge)
-          in
-          { previous_proof_statements =
-              [ { public_input = s1; proof = p1; proof_must_verify = b }
-              ; { public_input = s2; proof = p2; proof_must_verify = b }
-              ]
-          ; public_output = ()
-          ; auxiliary_output = ()
-          } )
-    ; uses_lookup = false
-    }
-end
-
-open Pickles_types
-
-type tag =
-  ( Statement.With_sok.Checked.t
-  , Statement.With_sok.t
-  , Nat.N2.n
-  , Nat.N5.n )
-  Pickles.Tag.t
-
-let time lab f =
-  let start = Time.now () in
-  let x = f () in
-  let stop = Time.now () in
-  printf "%s: %s\n%!" lab (Time.Span.to_string_hum (Time.diff stop start)) ;
-  x
-
-let system ~proof_level ~constraint_constants =
-  time "Transaction_snark.system" (fun () ->
-      Pickles.compile () ~cache:Cache_dir.cache
-        ~public_input:(Input Statement.With_sok.typ) ~auxiliary_typ:Typ.unit
-        ~branches:(module Nat.N5)
-        ~max_proofs_verified:(module Nat.N2)
-        ~name:"transaction-snark"
-        ~constraint_constants:
-          (Genesis_constants.Constraint_constants.to_snark_keys_header
-             constraint_constants )
-        ~choices:(fun ~self ->
-          let zkapp_command x =
-            Base.Zkapp_command_snark.rule ~constraint_constants ~proof_level x
-          in
-          [ Base.rule ~constraint_constants
-          ; Merge.rule ~proof_level self
-          ; zkapp_command Opt_signed_opt_signed
-          ; zkapp_command Opt_signed
-          ; zkapp_command Proved
-          ] ) )
-
-module Verification = struct
-  module type S = sig
-    val tag : tag
-
-    val verify : (t * Sok_message.t) list -> bool Async.Deferred.t
-
-    val id : Pickles.Verification_key.Id.t Lazy.t
-
-    val verification_key : Pickles.Verification_key.t Lazy.t
-
-    val verify_against_digest : t -> bool Async.Deferred.t
-
-    val constraint_system_digests : (string * Md5_lib.t) list Lazy.t
-  end
-end
-=======
       let%map final_root =
         (* Ensure that only the fee-payer was charged if this was an invalid user
            command.
@@ -4060,7 +3293,6 @@
           ~then_:root_after_fee_payer_update ~else_:root_after_source_update
       in
       (final_root, fee_excess, supply_increase)
->>>>>>> 3afb634a
 
     (* Someday:
        write the following soundness tests:
@@ -4069,509 +3301,6 @@
        - apply a transaction and stuff in the wrong target hash
     *)
 
-<<<<<<< HEAD
-let check_transaction_union ?(preeval = false) ~constraint_constants
-    ~supply_increase ~source_first_pass_ledger ~target_first_pass_ledger
-    ~source_second_pass_ledger ~target_second_pass_ledger sok_message init_stack
-    pending_coinbase_stack_state transaction state_body handler =
-  if preeval then failwith "preeval currently disabled" ;
-  let sok_digest = Sok_message.digest sok_message in
-  let handler =
-    Base.transaction_union_handler handler transaction state_body init_stack
-  in
-  let statement : Statement.With_sok.t =
-    Statement.Poly.with_empty_local_state ~source_first_pass_ledger
-      ~target_first_pass_ledger ~source_second_pass_ledger
-      ~target_second_pass_ledger ~supply_increase ~pending_coinbase_stack_state
-      ~fee_excess:(Transaction_union.fee_excess transaction)
-      ~sok_digest
-  in
-  let open Tick in
-  ignore
-    ( Or_error.ok_exn
-        (run_and_check
-           (handle
-              (Checked.map ~f:As_prover.return
-                 (let open Checked in
-                 exists Statement.With_sok.typ
-                   ~compute:(As_prover.return statement)
-                 >>= Base.main ~constraint_constants) )
-              handler ) )
-      : unit )
-
-let check_transaction ?preeval ~constraint_constants ~sok_message
-    ~source_first_pass_ledger ~target_first_pass_ledger
-    ~source_second_pass_ledger ~target_second_pass_ledger ~init_stack
-    ~pending_coinbase_stack_state ~zkapp_account1:_ ~zkapp_account2:_
-    ~supply_increase
-    (transaction_in_block : Transaction.Valid.t Transaction_protocol_state.t)
-    handler =
-  let transaction =
-    Transaction_protocol_state.transaction transaction_in_block
-  in
-  let state_body = Transaction_protocol_state.block_data transaction_in_block in
-  match to_preunion (Transaction.forget transaction) with
-  | `Zkapp_command _ ->
-      failwith
-        "Called non-account_update transaction with zkapp_command transaction"
-  | `Transaction t ->
-      check_transaction_union ?preeval ~constraint_constants ~supply_increase
-        ~source_first_pass_ledger ~target_first_pass_ledger
-        ~source_second_pass_ledger ~target_second_pass_ledger sok_message
-        init_stack pending_coinbase_stack_state
-        (Transaction_union.of_transaction t)
-        state_body handler
-
-let check_user_command ~constraint_constants ~sok_message
-    ~source_first_pass_ledger ~target_first_pass_ledger
-    ~source_second_pass_ledger ~target_second_pass_ledger ~init_stack
-    ~pending_coinbase_stack_state ~supply_increase t_in_block handler =
-  let user_command = Transaction_protocol_state.transaction t_in_block in
-  check_transaction ~constraint_constants ~sok_message ~source_first_pass_ledger
-    ~target_first_pass_ledger ~source_second_pass_ledger
-    ~target_second_pass_ledger ~init_stack ~pending_coinbase_stack_state
-    ~zkapp_account1:None ~zkapp_account2:None ~supply_increase
-    { t_in_block with transaction = Command (Signed_command user_command) }
-    handler
-
-let generate_transaction_union_witness ?(preeval = false) ~constraint_constants
-    ~supply_increase ~source_first_pass_ledger ~target_first_pass_ledger
-    ~source_second_pass_ledger ~target_second_pass_ledger sok_message
-    transaction_in_block init_stack pending_coinbase_stack_state handler =
-  if preeval then failwith "preeval currently disabled" ;
-  let transaction =
-    Transaction_protocol_state.transaction transaction_in_block
-  in
-  let state_body = Transaction_protocol_state.block_data transaction_in_block in
-  let sok_digest = Sok_message.digest sok_message in
-  let handler =
-    Base.transaction_union_handler handler transaction state_body init_stack
-  in
-  let statement : Statement.With_sok.t =
-    Statement.Poly.with_empty_local_state ~source_first_pass_ledger
-      ~target_first_pass_ledger ~source_second_pass_ledger
-      ~target_second_pass_ledger ~supply_increase ~pending_coinbase_stack_state
-      ~fee_excess:(Transaction_union.fee_excess transaction)
-      ~sok_digest
-  in
-  let open Tick in
-  let main x = handle (Base.main ~constraint_constants x) handler in
-  generate_auxiliary_input ~input_typ:Statement.With_sok.typ
-    ~return_typ:(Snarky_backendless.Typ.unit ())
-    main statement
-
-let generate_transaction_witness ?preeval ~constraint_constants ~sok_message
-    ~source_first_pass_ledger ~target_first_pass_ledger
-    ~source_second_pass_ledger ~target_second_pass_ledger ~init_stack
-    ~pending_coinbase_stack_state ~zkapp_account1:_ ~zkapp_account2:_
-    ~supply_increase
-    (transaction_in_block : Transaction.Valid.t Transaction_protocol_state.t)
-    handler =
-  match
-    to_preunion
-      (Transaction.forget
-         (Transaction_protocol_state.transaction transaction_in_block) )
-  with
-  | `Zkapp_command _ ->
-      failwith
-        "Called non-account_update transaction with zkapp_command transaction"
-  | `Transaction t ->
-      generate_transaction_union_witness ?preeval ~constraint_constants
-        ~supply_increase ~source_first_pass_ledger ~target_first_pass_ledger
-        ~source_second_pass_ledger ~target_second_pass_ledger sok_message
-        { transaction_in_block with
-          transaction = Transaction_union.of_transaction t
-        }
-        init_stack pending_coinbase_stack_state handler
-
-let verify (ts : (t * _) list) ~key =
-  if
-    List.for_all ts ~f:(fun ({ statement; _ }, message) ->
-        Sok_message.Digest.equal
-          (Sok_message.digest message)
-          statement.sok_digest )
-  then
-    Pickles.verify
-      (module Nat.N2)
-      (module Statement.With_sok)
-      key
-      (List.map ts ~f:(fun ({ statement; proof }, _) -> (statement, proof)))
-  else Async.return false
-
-let constraint_system_digests ~constraint_constants () =
-  let digest = Tick.R1CS_constraint_system.digest in
-  [ ( "transaction-merge"
-    , digest
-        Merge.(
-          Tick.constraint_system ~input_typ:Statement.With_sok.typ
-            ~return_typ:(Snarky_backendless.Typ.unit ()) (fun x ->
-              let open Tick in
-              Checked.map ~f:ignore @@ main x )) )
-  ; ( "transaction-base"
-    , digest
-        Base.(
-          Tick.constraint_system ~input_typ:Statement.With_sok.typ
-            ~return_typ:(Snarky_backendless.Typ.unit ())
-            (main ~constraint_constants)) )
-  ]
-
-module Account_update_group = Zkapp_command.Make_update_group (struct
-  type local_state =
-    ( Stack_frame.value
-    , Stack_frame.value list
-    , Token_id.t
-    , Currency.Amount.Signed.t
-    , Sparse_ledger.t
-    , bool
-    , Zkapp_command.Transaction_commitment.t
-    , Mina_numbers.Index.t
-    , Transaction_status.Failure.Collection.t )
-    Mina_transaction_logic.Zkapp_command_logic.Local_state.t
-
-  type global_state = Sparse_ledger.Global_state.t
-
-  type spec = Zkapp_command_segment.Basic.t
-
-  let zkapp_segment_of_controls = Zkapp_command_segment.Basic.of_controls
-end)
-
-let rec accumulate_call_stack_hashes
-    ~(hash_frame : 'frame -> Stack_frame.Digest.t) (frames : 'frame list) :
-    ('frame, Call_stack_digest.t) With_stack_hash.t list =
-  match frames with
-  | [] ->
-      []
-  | f :: fs ->
-      let h_f = hash_frame f in
-      let tl = accumulate_call_stack_hashes ~hash_frame fs in
-      let h_tl =
-        match tl with [] -> Call_stack_digest.empty | t :: _ -> t.stack_hash
-      in
-      { stack_hash = Call_stack_digest.cons h_f h_tl; elt = f } :: tl
-
-let zkapp_command_witnesses_exn ~constraint_constants ~state_body ~fee_excess
-    ledger
-    (zkapp_commands :
-      ( [ `Pending_coinbase_init_stack of Pending_coinbase.Stack.t ]
-      * [ `Pending_coinbase_of_statement of Pending_coinbase_stack_state.t ]
-      * Zkapp_command.t )
-      list ) =
-  let sparse_ledger =
-    match ledger with
-    | `Ledger ledger ->
-        Sparse_ledger.of_ledger_subset_exn ledger
-          (List.concat_map
-             ~f:(fun (_, _, zkapp_command) ->
-               Zkapp_command.accounts_referenced zkapp_command )
-             zkapp_commands )
-    | `Sparse_ledger sparse_ledger ->
-        sparse_ledger
-  in
-  let supply_increase = Amount.(Signed.of_unsigned zero) in
-  let state_view = Mina_state.Protocol_state.Body.view state_body in
-  let _, _, _, states_rev =
-    List.fold_left ~init:(fee_excess, supply_increase, sparse_ledger, [])
-      zkapp_commands
-      ~f:(fun
-           (fee_excess, supply_increase, sparse_ledger, statess_rev)
-           (_, _, zkapp_command)
-         ->
-        let _, states =
-          Sparse_ledger.apply_zkapp_command_unchecked_with_states sparse_ledger
-            ~constraint_constants ~state_view ~fee_excess ~supply_increase
-            zkapp_command
-          |> Or_error.ok_exn
-        in
-        let final_state = fst (List.last_exn states) in
-        ( final_state.fee_excess
-        , final_state.supply_increase
-        , final_state.second_pass_ledger
-        , states :: statess_rev ) )
-  in
-  let states = List.rev states_rev in
-  let states_rev =
-    Account_update_group.group_by_zkapp_command_rev
-      ( []
-      :: List.map
-           ~f:(fun (_, _, zkapp_command) ->
-             Zkapp_command.zkapp_command_list zkapp_command )
-           zkapp_commands )
-      ([ List.hd_exn (List.hd_exn states) ] :: states)
-  in
-  let commitment = ref (Local_state.dummy ()).transaction_commitment in
-  let full_commitment =
-    ref (Local_state.dummy ()).full_transaction_commitment
-  in
-  let remaining_zkapp_command =
-    let zkapp_commands =
-      List.map zkapp_commands
-        ~f:(fun
-             ( pending_coinbase_init_stack
-             , pending_coinbase_stack_state
-             , zkapp_command )
-           ->
-          ( pending_coinbase_init_stack
-          , pending_coinbase_stack_state
-          , { Mina_transaction_logic.Zkapp_command_logic.Start_data
-              .zkapp_command
-            ; memo_hash = Signed_command_memo.hash zkapp_command.memo
-            } ) )
-    in
-    ref zkapp_commands
-  in
-  let pending_coinbase_init_stack = ref Pending_coinbase.Stack.empty in
-  let pending_coinbase_stack_state =
-    ref
-      { Pending_coinbase_stack_state.source = Pending_coinbase.Stack.empty
-      ; target = Pending_coinbase.Stack.empty
-      }
-  in
-  let final_ledger =
-    match states_rev with
-    | [] ->
-        sparse_ledger
-    | { Account_update_group.Zkapp_command_intermediate_state.state_after =
-          { global = { second_pass_ledger; _ }; _ }
-      ; _
-      }
-      :: _ ->
-        second_pass_ledger
-  in
-  ( List.fold_right states_rev ~init:[]
-      ~f:(fun
-           ({ kind
-            ; spec
-            ; state_before = { global = source_global; local = source_local }
-            ; state_after = { global = target_global; local = target_local }
-            } :
-             Account_update_group.Zkapp_command_intermediate_state.t )
-           witnesses
-         ->
-        (*Transaction snark says nothing about failure status*)
-        let source_local = { source_local with failure_status_tbl = [] } in
-        let target_local = { target_local with failure_status_tbl = [] } in
-        let current_commitment = !commitment in
-        let current_full_commitment = !full_commitment in
-        let ( start_zkapp_command
-            , next_commitment
-            , next_full_commitment
-            , pending_coinbase_init_stack
-            , pending_coinbase_stack_state ) =
-          let empty_if_last (mk : unit -> field * field) : field * field =
-            match (target_local.stack_frame.calls, target_local.call_stack) with
-            | [], [] ->
-                (* The commitment will be cleared, because this is the last
-                   account_update.
-                *)
-                Zkapp_command.Transaction_commitment.(empty, empty)
-            | _ ->
-                mk ()
-          in
-          let mk_next_commitments (zkapp_command : Zkapp_command.t) =
-            empty_if_last (fun () ->
-                let next_commitment = Zkapp_command.commitment zkapp_command in
-                let memo_hash = Signed_command_memo.hash zkapp_command.memo in
-                let fee_payer_hash =
-                  Zkapp_command.Digest.Account_update.create
-                    (Account_update.of_fee_payer zkapp_command.fee_payer)
-                in
-                let next_full_commitment =
-                  Zkapp_command.Transaction_commitment.create_complete
-                    next_commitment ~memo_hash ~fee_payer_hash
-                in
-                (next_commitment, next_full_commitment) )
-          in
-          match kind with
-          | `Same ->
-              let next_commitment, next_full_commitment =
-                empty_if_last (fun () ->
-                    (current_commitment, current_full_commitment) )
-              in
-              ( []
-              , next_commitment
-              , next_full_commitment
-              , !pending_coinbase_init_stack
-              , !pending_coinbase_stack_state )
-          | `New -> (
-              match !remaining_zkapp_command with
-              | ( `Pending_coinbase_init_stack pending_coinbase_init_stack1
-                , `Pending_coinbase_of_statement pending_coinbase_stack_state1
-                , zkapp_command )
-                :: rest ->
-                  let commitment', full_commitment' =
-                    mk_next_commitments zkapp_command.zkapp_command
-                  in
-                  remaining_zkapp_command := rest ;
-                  commitment := commitment' ;
-                  full_commitment := full_commitment' ;
-                  pending_coinbase_init_stack := pending_coinbase_init_stack1 ;
-                  pending_coinbase_stack_state := pending_coinbase_stack_state1 ;
-                  ( [ zkapp_command ]
-                  , commitment'
-                  , full_commitment'
-                  , !pending_coinbase_init_stack
-                  , !pending_coinbase_stack_state )
-              | _ ->
-                  failwith "Not enough remaining zkapp_command" )
-          | `Two_new -> (
-              match !remaining_zkapp_command with
-              | ( `Pending_coinbase_init_stack pending_coinbase_init_stack1
-                , `Pending_coinbase_of_statement pending_coinbase_stack_state1
-                , zkapp_command1 )
-                :: ( `Pending_coinbase_init_stack _pending_coinbase_init_stack2
-                   , `Pending_coinbase_of_statement
-                       pending_coinbase_stack_state2
-                   , zkapp_command2 )
-                   :: rest ->
-                  let commitment', full_commitment' =
-                    mk_next_commitments zkapp_command2.zkapp_command
-                  in
-                  remaining_zkapp_command := rest ;
-                  commitment := commitment' ;
-                  full_commitment := full_commitment' ;
-                  (*TODO: Remove `Two_new case because the resulting pending_coinbase_init_stack will not be correct for zkapp_command2 if it is in a different scan state tree*)
-                  pending_coinbase_init_stack := pending_coinbase_init_stack1 ;
-                  pending_coinbase_stack_state :=
-                    { pending_coinbase_stack_state1 with
-                      Pending_coinbase_stack_state.target =
-                        pending_coinbase_stack_state2
-                          .Pending_coinbase_stack_state.target
-                    } ;
-                  ( [ zkapp_command1; zkapp_command2 ]
-                  , commitment'
-                  , full_commitment'
-                  , !pending_coinbase_init_stack
-                  , !pending_coinbase_stack_state )
-              | _ ->
-                  failwith "Not enough remaining zkapp_command" )
-        in
-        let hash_local_state
-            (local :
-              ( Stack_frame.value
-              , Stack_frame.value list
-              , _
-              , _
-              , _
-              , _
-              , _
-              , _
-              , _ )
-              Mina_transaction_logic.Zkapp_command_logic.Local_state.t ) =
-          { local with
-            stack_frame = local.stack_frame
-          ; call_stack =
-              List.map local.call_stack
-                ~f:(With_hash.of_data ~hash_data:Stack_frame.Digest.create)
-              |> accumulate_call_stack_hashes ~hash_frame:(fun x ->
-                     x.With_hash.hash )
-          }
-        in
-        let source_local =
-          { (hash_local_state source_local) with
-            transaction_commitment = current_commitment
-          ; full_transaction_commitment = current_full_commitment
-          }
-        in
-        let target_local =
-          { (hash_local_state target_local) with
-            transaction_commitment = next_commitment
-          ; full_transaction_commitment = next_full_commitment
-          }
-        in
-        let w : Zkapp_command_segment.Witness.t =
-          { global_first_pass_ledger = source_global.first_pass_ledger
-          ; global_second_pass_ledger = source_global.second_pass_ledger
-          ; local_state_init = source_local
-          ; start_zkapp_command
-          ; state_body
-          ; init_stack = pending_coinbase_init_stack
-          }
-        in
-        let fee_excess =
-          (* capture only the difference in the fee excess *)
-          let fee_excess =
-            match
-              Amount.Signed.(
-                add target_global.fee_excess (negate source_global.fee_excess))
-            with
-            | None ->
-                failwith
-                  (sprintf
-                     !"unexpected fee excess. source %{sexp: Amount.Signed.t} \
-                       target %{sexp: Amount.Signed.t}"
-                     target_global.fee_excess source_global.fee_excess )
-            | Some balance_change ->
-                balance_change
-          in
-          { fee_token_l = Token_id.default
-          ; fee_excess_l = Amount.Signed.to_fee fee_excess
-          ; Mina_base.Fee_excess.fee_token_r = Token_id.default
-          ; fee_excess_r = Fee.Signed.zero
-          }
-        in
-        let supply_increase =
-          (* capture only the difference in supply increase *)
-          match
-            Amount.Signed.(
-              add target_global.supply_increase
-                (negate source_global.supply_increase))
-          with
-          | None ->
-              failwith
-                (sprintf
-                   !"unexpected supply increase. source %{sexp: \
-                     Amount.Signed.t} target %{sexp: Amount.Signed.t}"
-                   target_global.supply_increase source_global.supply_increase )
-          | Some supply_increase ->
-              supply_increase
-        in
-        let call_stack_hash s =
-          List.hd s
-          |> Option.value_map ~default:Call_stack_digest.empty
-               ~f:With_stack_hash.stack_hash
-        in
-        let statement : Statement.With_sok.t =
-          (* empty ledger hash in the local state at the beginning of each
-             transaction
-             `zkapp_command` in local state is empty for the first segment*)
-          let source_local_ledger =
-            if Zkapp_command.Call_forest.is_empty source_local.stack_frame.calls
-            then Frozen_ledger_hash.empty_hash
-            else Sparse_ledger.merkle_root source_local.ledger
-          in
-          { source =
-              { first_pass_ledger =
-                  Sparse_ledger.merkle_root source_global.first_pass_ledger
-              ; second_pass_ledger =
-                  Sparse_ledger.merkle_root source_global.second_pass_ledger
-              ; pending_coinbase_stack = pending_coinbase_stack_state.source
-              ; local_state =
-                  { source_local with
-                    stack_frame =
-                      Stack_frame.Digest.create source_local.stack_frame
-                  ; call_stack = call_stack_hash source_local.call_stack
-                  ; ledger = source_local_ledger
-                  }
-              }
-          ; target =
-              { first_pass_ledger =
-                  Sparse_ledger.merkle_root target_global.first_pass_ledger
-              ; second_pass_ledger =
-                  Sparse_ledger.merkle_root target_global.second_pass_ledger
-              ; pending_coinbase_stack = pending_coinbase_stack_state.target
-              ; local_state =
-                  { target_local with
-                    stack_frame =
-                      Stack_frame.Digest.create target_local.stack_frame
-                  ; call_stack = call_stack_hash target_local.call_stack
-                  ; ledger = Sparse_ledger.merkle_root target_local.ledger
-                  }
-              }
-          ; supply_increase
-          ; fee_excess
-          ; sok_digest = Sok_message.Digest.default
-          }
-=======
     (* spec for [main statement]:
        constraints pass iff there exists
           t : Tagged_transaction.t
@@ -4603,12 +3332,15 @@
           (Mina_state.Protocol_state.Body.typ ~constraint_constants)
           ~request:(As_prover.return State_body)
       in
-      let%bind root_after, fee_excess, supply_increase =
+      let%bind fee_payment_root_after, fee_excess, supply_increase =
         apply_tagged_transaction ~constraint_constants
           (module Shifted)
-          statement.source.ledger pending_coinbase_init
-          statement.source.pending_coinbase_stack
+          statement.source.first_pass_ledger statement.source.second_pass_ledger
+          pending_coinbase_init statement.source.pending_coinbase_stack
           statement.target.pending_coinbase_stack state_body t
+      in
+      let parties_root_after =
+        (* TODO: return from apply_tagged_transaction *) fee_payment_root_after
       in
       let%bind fee_excess =
         (* Use the default token for the fee excess if it is zero.
@@ -4625,7 +3357,6 @@
               Token_id.Checked.if_ fee_excess_zero
                 ~then_:Token_id.(Checked.constant default)
                 ~else_:t.payload.common.fee_token )
->>>>>>> 3afb634a
         in
         { Fee_excess.fee_token_l
         ; fee_excess_l = Amount.Signed.Checked.to_fee fee_excess
@@ -4640,8 +3371,12 @@
                   statement.target.local_state ) )
       in
       Checked.all_unit
-        [ [%with_label_ "equal roots"] (fun () ->
-              Frozen_ledger_hash.assert_equal root_after statement.target.ledger )
+        [ [%with_label_ "equal fee payment roots"] (fun () ->
+              Frozen_ledger_hash.assert_equal fee_payment_root_after
+                statement.target.first_pass_ledger )
+        ; [%with_label_ "equal parties roots"] (fun () ->
+              Frozen_ledger_hash.assert_equal parties_root_after
+                statement.target.second_pass_ledger )
         ; [%with_label_ "equal supply_increases"] (fun () ->
               Currency.Amount.Signed.Checked.assert_equal supply_increase
                 statement.supply_increase )
@@ -4760,13 +3495,26 @@
           ; [%with_label_ "equal supply increases"] (fun () ->
                 Amount.Signed.Checked.assert_equal supply_increase
                   s.supply_increase )
-          ; [%with_label_ "equal source ledger hashes"] (fun () ->
-                Frozen_ledger_hash.assert_equal s.source.ledger s1.source.ledger )
-          ; [%with_label_ "equal target, source ledger hashes"] (fun () ->
-                Frozen_ledger_hash.assert_equal s1.target.ledger
-                  s2.source.ledger )
-          ; [%with_label_ "equal target ledger hashes"] (fun () ->
-                Frozen_ledger_hash.assert_equal s2.target.ledger s.target.ledger )
+          ; [%with_label_ "equal source fee payment ledger hashes"] (fun () ->
+                Frozen_ledger_hash.assert_equal s.source.first_pass_ledger
+                  s1.source.first_pass_ledger )
+          ; [%with_label_ "equal target, source fee payment ledger hashes"]
+              (fun () ->
+                Frozen_ledger_hash.assert_equal s1.target.first_pass_ledger
+                  s2.source.first_pass_ledger )
+          ; [%with_label_ "equal target fee payment ledger hashes"] (fun () ->
+                Frozen_ledger_hash.assert_equal s2.target.first_pass_ledger
+                  s.target.first_pass_ledger )
+          ; [%with_label_ "equal source parties ledger hashes"] (fun () ->
+                Frozen_ledger_hash.assert_equal s.source.second_pass_ledger
+                  s1.source.second_pass_ledger )
+          ; [%with_label_ "equal target, source parties ledger hashes"]
+              (fun () ->
+                Frozen_ledger_hash.assert_equal s1.target.second_pass_ledger
+                  s2.source.second_pass_ledger )
+          ; [%with_label_ "equal target parties ledger hashes"] (fun () ->
+                Frozen_ledger_hash.assert_equal s2.target.second_pass_ledger
+                  s.target.second_pass_ledger )
           ]
       in
       (s1, s2)
@@ -4893,15 +3641,18 @@
   end
 
   let check_transaction_union ?(preeval = false) ~constraint_constants
-      ~supply_increase sok_message source target init_stack
-      pending_coinbase_stack_state transaction state_body handler =
+      ~supply_increase ~source_first_pass_ledger ~target_first_pass_ledger
+      ~source_second_pass_ledger ~target_second_pass_ledger sok_message
+      init_stack pending_coinbase_stack_state transaction state_body handler =
     if preeval then failwith "preeval currently disabled" ;
     let sok_digest = Sok_message.digest sok_message in
     let handler =
       Base.transaction_union_handler handler transaction state_body init_stack
     in
     let statement : Statement.With_sok.t =
-      Statement.Poly.with_empty_local_state ~source ~target ~supply_increase
+      Statement.Poly.with_empty_local_state ~supply_increase
+        ~source_first_pass_ledger ~target_first_pass_ledger
+        ~source_second_pass_ledger ~target_second_pass_ledger
         ~pending_coinbase_stack_state
         ~fee_excess:(Transaction_union.fee_excess transaction)
         ~sok_digest
@@ -4920,9 +3671,11 @@
                 handler ) )
         : unit )
 
-  let check_transaction ?preeval ~constraint_constants ~sok_message ~source
-      ~target ~init_stack ~pending_coinbase_stack_state ~zkapp_account1:_
-      ~zkapp_account2:_ ~supply_increase
+  let check_transaction ?preeval ~constraint_constants ~sok_message
+      ~source_first_pass_ledger ~target_first_pass_ledger
+      ~source_second_pass_ledger ~target_second_pass_ledger ~init_stack
+      ~pending_coinbase_stack_state ~zkapp_account1:_ ~zkapp_account2:_
+      ~supply_increase
       (transaction_in_block : Transaction.Valid.t Transaction_protocol_state.t)
       handler =
     let transaction =
@@ -4937,23 +3690,30 @@
           "Called non-account_update transaction with zkapp_command transaction"
     | `Transaction t ->
         check_transaction_union ?preeval ~constraint_constants ~supply_increase
-          sok_message source target init_stack pending_coinbase_stack_state
+          ~source_first_pass_ledger ~target_first_pass_ledger
+          ~source_second_pass_ledger ~target_second_pass_ledger sok_message
+          init_stack pending_coinbase_stack_state
           (Transaction_union.of_transaction t)
           state_body handler
 
-  let check_user_command ~constraint_constants ~sok_message ~source ~target
-      ~init_stack ~pending_coinbase_stack_state ~supply_increase t_in_block
-      handler =
+  let check_user_command ~constraint_constants ~sok_message
+      ~source_first_pass_ledger ~target_first_pass_ledger
+      ~source_second_pass_ledger ~target_second_pass_ledger ~init_stack
+      ~pending_coinbase_stack_state ~supply_increase t_in_block handler =
     let user_command = Transaction_protocol_state.transaction t_in_block in
-    check_transaction ~constraint_constants ~sok_message ~source ~target
-      ~init_stack ~pending_coinbase_stack_state ~zkapp_account1:None
-      ~zkapp_account2:None ~supply_increase
+    check_transaction ~constraint_constants ~sok_message
+      ~source_first_pass_ledger ~target_first_pass_ledger
+      ~source_second_pass_ledger ~target_second_pass_ledger ~init_stack
+      ~pending_coinbase_stack_state ~zkapp_account1:None ~zkapp_account2:None
+      ~supply_increase
       { t_in_block with transaction = Command (Signed_command user_command) }
       handler
 
   let generate_transaction_union_witness ?(preeval = false)
-      ~constraint_constants ~supply_increase sok_message source target
-      transaction_in_block init_stack pending_coinbase_stack_state handler =
+      ~constraint_constants ~supply_increase ~source_first_pass_ledger
+      ~target_first_pass_ledger ~source_second_pass_ledger
+      ~target_second_pass_ledger sok_message transaction_in_block init_stack
+      pending_coinbase_stack_state handler =
     if preeval then failwith "preeval currently disabled" ;
     let transaction =
       Transaction_protocol_state.transaction transaction_in_block
@@ -4966,10 +3726,11 @@
       Base.transaction_union_handler handler transaction state_body init_stack
     in
     let statement : Statement.With_sok.t =
-      Statement.Poly.with_empty_local_state ~source ~target ~supply_increase
+      Statement.Poly.with_empty_local_state ~supply_increase
+        ~fee_excess:(Transaction_union.fee_excess transaction)
+        ~sok_digest ~source_first_pass_ledger ~target_first_pass_ledger
+        ~source_second_pass_ledger ~target_second_pass_ledger
         ~pending_coinbase_stack_state
-        ~fee_excess:(Transaction_union.fee_excess transaction)
-        ~sok_digest
     in
     let open Tick in
     let main x = handle (fun () -> Base.main ~constraint_constants x) handler in
@@ -4978,8 +3739,10 @@
       main statement
 
   let generate_transaction_witness ?preeval ~constraint_constants ~sok_message
-      ~source ~target ~init_stack ~pending_coinbase_stack_state
-      ~zkapp_account1:_ ~zkapp_account2:_ ~supply_increase
+      ~source_first_pass_ledger ~target_first_pass_ledger
+      ~source_second_pass_ledger ~target_second_pass_ledger ~init_stack
+      ~pending_coinbase_stack_state ~zkapp_account1:_ ~zkapp_account2:_
+      ~supply_increase
       (transaction_in_block : Transaction.Valid.t Transaction_protocol_state.t)
       handler =
     match
@@ -4992,7 +3755,8 @@
           "Called non-account_update transaction with zkapp_command transaction"
     | `Transaction t ->
         generate_transaction_union_witness ?preeval ~constraint_constants
-          ~supply_increase sok_message source target
+          ~supply_increase ~source_first_pass_ledger ~target_first_pass_ledger
+          ~source_second_pass_ledger ~target_second_pass_ledger sok_message
           { transaction_in_block with
             transaction = Transaction_union.of_transaction t
           }
@@ -5102,7 +3866,7 @@
           in
           ( final_state.fee_excess
           , final_state.supply_increase
-          , final_state.ledger
+          , final_state.second_pass_ledger
           , states :: statess_rev ) )
     in
     let states = List.rev states_rev in
@@ -5148,11 +3912,11 @@
       | [] ->
           sparse_ledger
       | { Account_update_group.Zkapp_command_intermediate_state.state_after =
-            { global = { ledger; _ }; _ }
+            { global = { second_pass_ledger; _ }; _ }
         ; _
         }
         :: _ ->
-          ledger
+          second_pass_ledger
     in
     ( List.fold_right states_rev ~init:[]
         ~f:(fun
@@ -5301,7 +4065,8 @@
             }
           in
           let w : Zkapp_command_segment.Witness.t =
-            { global_ledger = source_global.ledger
+            { global_first_pass_ledger = source_global.first_pass_ledger
+            ; global_second_pass_ledger = source_global.second_pass_ledger
             ; local_state_init = source_local
             ; start_zkapp_command
             ; state_body
@@ -5363,7 +4128,10 @@
               else Sparse_ledger.merkle_root source_local.ledger
             in
             { source =
-                { ledger = Sparse_ledger.merkle_root source_global.ledger
+                { first_pass_ledger =
+                    Sparse_ledger.merkle_root source_global.first_pass_ledger
+                ; second_pass_ledger =
+                    Sparse_ledger.merkle_root source_global.second_pass_ledger
                 ; pending_coinbase_stack = pending_coinbase_stack_state.source
                 ; local_state =
                     { source_local with
@@ -5374,7 +4142,10 @@
                     }
                 }
             ; target =
-                { ledger = Sparse_ledger.merkle_root target_global.ledger
+                { first_pass_ledger =
+                    Sparse_ledger.merkle_root target_global.first_pass_ledger
+                ; second_pass_ledger =
+                    Sparse_ledger.merkle_root target_global.second_pass_ledger
                 ; pending_coinbase_stack = pending_coinbase_stack_state.target
                 ; local_state =
                     { target_local with
