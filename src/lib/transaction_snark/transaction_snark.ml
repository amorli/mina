open Core
open Signature_lib
open Mina_base
open Mina_transaction
open Mina_state
open Snark_params
module Global_slot = Mina_numbers.Global_slot
open Currency
open Pickles_types
module Impl = Pickles.Impls.Step
module Ledger = Mina_ledger.Ledger
module Sparse_ledger = Mina_ledger.Sparse_ledger
module Transaction_validator = Transaction_validator

let top_hash_logging_enabled = ref false

let to_preunion (t : Transaction.t) =
  match t with
  | Command (Signed_command x) ->
      `Transaction (Transaction.Command x)
  | Fee_transfer x ->
      `Transaction (Fee_transfer x)
  | Coinbase x ->
      `Transaction (Coinbase x)
  | Command (Parties x) ->
      `Parties x

let with_top_hash_logging f =
  let old = !top_hash_logging_enabled in
  top_hash_logging_enabled := true ;
  try
    let ret = f () in
    top_hash_logging_enabled := old ;
    ret
  with err ->
    top_hash_logging_enabled := old ;
    raise err

module Proof_type = struct
  [%%versioned
  module Stable = struct
    module V1 = struct
      type t = [ `Base | `Merge ]
      [@@deriving compare, equal, hash, sexp, yojson]

      let to_latest = Fn.id
    end
  end]
end

module Pending_coinbase_stack_state = struct
  module Init_stack = struct
    [%%versioned
    module Stable = struct
      module V1 = struct
        type t = Base of Pending_coinbase.Stack_versioned.Stable.V1.t | Merge
        [@@deriving sexp, hash, compare, equal, yojson]

        let to_latest = Fn.id
      end
    end]
  end

  module Poly = struct
    [%%versioned
    module Stable = struct
      module V1 = struct
        type 'pending_coinbase t =
          { source : 'pending_coinbase; target : 'pending_coinbase }
        [@@deriving sexp, hash, compare, equal, fields, yojson, hlist]

        let to_latest pending_coinbase { source; target } =
          { source = pending_coinbase source; target = pending_coinbase target }
      end
    end]

    let typ pending_coinbase =
      Tick.Typ.of_hlistable
        [ pending_coinbase; pending_coinbase ]
        ~var_to_hlist:to_hlist ~var_of_hlist:of_hlist ~value_to_hlist:to_hlist
        ~value_of_hlist:of_hlist
  end

  type 'pending_coinbase poly = 'pending_coinbase Poly.t =
    { source : 'pending_coinbase; target : 'pending_coinbase }
  [@@deriving sexp, hash, compare, equal, fields, yojson]

  (* State of the coinbase stack for the current transaction snark *)
  [%%versioned
  module Stable = struct
    module V1 = struct
      type t = Pending_coinbase.Stack_versioned.Stable.V1.t Poly.Stable.V1.t
      [@@deriving sexp, hash, compare, equal, yojson]

      let to_latest = Fn.id
    end
  end]

  type var = Pending_coinbase.Stack.var Poly.t

  let typ = Poly.typ Pending_coinbase.Stack.typ

  let to_input ({ source; target } : t) =
    Random_oracle.Input.Chunked.append
      (Pending_coinbase.Stack.to_input source)
      (Pending_coinbase.Stack.to_input target)

  let var_to_input ({ source; target } : var) =
    Random_oracle.Input.Chunked.append
      (Pending_coinbase.Stack.var_to_input source)
      (Pending_coinbase.Stack.var_to_input target)

  include Hashable.Make_binable (Stable.Latest)
  include Comparable.Make (Stable.Latest)
end

module Statement = struct
  module Poly = struct
    [%%versioned
    module Stable = struct
      module V2 = struct
        type ( 'ledger_hash
             , 'amount
             , 'pending_coinbase
             , 'fee_excess
             , 'sok_digest
             , 'local_state )
             t =
          { source :
              ( 'ledger_hash
              , 'pending_coinbase
              , 'local_state )
              Registers.Stable.V1.t
          ; target :
              ( 'ledger_hash
              , 'pending_coinbase
              , 'local_state )
              Registers.Stable.V1.t
          ; supply_increase : 'amount
          ; fee_excess : 'fee_excess
          ; sok_digest : 'sok_digest
          }
        [@@deriving compare, equal, hash, sexp, yojson, hlist]
      end
    end]

    let with_empty_local_state ~supply_increase ~fee_excess ~sok_digest ~source
        ~target ~pending_coinbase_stack_state : _ t =
      { supply_increase
      ; fee_excess
      ; sok_digest
      ; source =
          { ledger = source
          ; pending_coinbase_stack =
              pending_coinbase_stack_state.Pending_coinbase_stack_state.source
          ; local_state = Local_state.empty ()
          }
      ; target =
          { ledger = target
          ; pending_coinbase_stack = pending_coinbase_stack_state.target
          ; local_state = Local_state.empty ()
          }
      }

    let typ ledger_hash amount pending_coinbase fee_excess sok_digest
        local_state_typ =
      let registers =
        let open Registers in
        Tick.Typ.of_hlistable
          [ ledger_hash; pending_coinbase; local_state_typ ]
          ~var_to_hlist:to_hlist ~var_of_hlist:of_hlist ~value_to_hlist:to_hlist
          ~value_of_hlist:of_hlist
      in
      Tick.Typ.of_hlistable
        [ registers; registers; amount; fee_excess; sok_digest ]
        ~var_to_hlist:to_hlist ~var_of_hlist:of_hlist ~value_to_hlist:to_hlist
        ~value_of_hlist:of_hlist
  end

  type ( 'ledger_hash
       , 'amount
       , 'pending_coinbase
       , 'fee_excess
       , 'sok_digest
       , 'local_state )
       poly =
        ( 'ledger_hash
        , 'amount
        , 'pending_coinbase
        , 'fee_excess
        , 'sok_digest
        , 'local_state )
        Poly.t =
    { source : ('ledger_hash, 'pending_coinbase, 'local_state) Registers.t
    ; target : ('ledger_hash, 'pending_coinbase, 'local_state) Registers.t
    ; supply_increase : 'amount
    ; fee_excess : 'fee_excess
    ; sok_digest : 'sok_digest
    }
  [@@deriving compare, equal, hash, sexp, yojson]

  [%%versioned
  module Stable = struct
    module V2 = struct
      type t =
        ( Frozen_ledger_hash.Stable.V1.t
        , Currency.Amount.Stable.V1.t
        , Pending_coinbase.Stack_versioned.Stable.V1.t
        , Fee_excess.Stable.V1.t
        , unit
        , Local_state.Stable.V1.t )
        Poly.Stable.V2.t
      [@@deriving compare, equal, hash, sexp, yojson]

      let to_latest = Fn.id
    end
  end]

  module With_sok = struct
    [%%versioned
    module Stable = struct
      module V2 = struct
        type t =
          ( Frozen_ledger_hash.Stable.V1.t
          , Currency.Amount.Stable.V1.t
          , Pending_coinbase.Stack_versioned.Stable.V1.t
          , Fee_excess.Stable.V1.t
          , Sok_message.Digest.Stable.V1.t
          , Local_state.Stable.V1.t )
          Poly.Stable.V2.t
        [@@deriving compare, equal, hash, sexp, yojson]

        let to_latest = Fn.id
      end
    end]

    type var =
      ( Frozen_ledger_hash.var
      , Currency.Amount.var
      , Pending_coinbase.Stack.var
      , Fee_excess.var
      , Sok_message.Digest.Checked.t
      , Local_state.Checked.t )
      Poly.t

    let typ : (var, t) Tick.Typ.t =
      Poly.typ Frozen_ledger_hash.typ Currency.Amount.typ
        Pending_coinbase.Stack.typ Fee_excess.typ Sok_message.Digest.typ
        Local_state.typ

    let to_input { source; target; supply_increase; fee_excess; sok_digest } =
      let input =
        Array.reduce_exn ~f:Random_oracle.Input.Chunked.append
          [| Sok_message.Digest.to_input sok_digest
           ; Registers.to_input source
           ; Registers.to_input target
           ; Amount.to_input supply_increase
           ; Fee_excess.to_input fee_excess
          |]
      in
      if !top_hash_logging_enabled then
        Format.eprintf
          !"Generating unchecked top hash from:@.%{sexp: Tick.Field.t \
            Random_oracle.Input.Chunked.t}@."
          input ;
      input

    let to_field_elements t = Random_oracle.pack_input (to_input t)

    module Checked = struct
      type t = var

      let to_input { source; target; supply_increase; fee_excess; sok_digest } =
        let open Tick in
        let open Checked.Let_syntax in
        let%bind fee_excess = Fee_excess.to_input_checked fee_excess in
        let source = Registers.Checked.to_input source
        and target = Registers.Checked.to_input target in
        let input =
          Array.reduce_exn ~f:Random_oracle.Input.Chunked.append
            [| Sok_message.Digest.Checked.to_input sok_digest
             ; source
             ; target
             ; Amount.var_to_input supply_increase
             ; fee_excess
            |]
        in
        let%map () =
          as_prover
            As_prover.(
              if !top_hash_logging_enabled then
                let%map input = Random_oracle.read_typ' input in
                Format.eprintf
                  !"Generating checked top hash from:@.%{sexp: Field.t \
                    Random_oracle.Input.Chunked.t}@."
                  input
              else return ())
        in
        input

      let to_field_elements t =
        let open Tick.Checked.Let_syntax in
        Tick.Run.run_checked (to_input t >>| Random_oracle.Checked.pack_input)
    end
  end

  let option lab =
    Option.value_map ~default:(Or_error.error_string lab) ~f:(fun x -> Ok x)

  let merge (s1 : _ Poly.t) (s2 : _ Poly.t) =
    let open Or_error.Let_syntax in
    let registers_check_equal (t1 : _ Registers.t) (t2 : _ Registers.t) =
      let check' k f =
        let x1 = Field.get f t1 and x2 = Field.get f t2 in
        k x1 x2
      in
      let module S = struct
        module type S = sig
          type t [@@deriving eq, sexp_of]
        end
      end in
      let check (type t) (module T : S.S with type t = t) f =
        let open T in
        check'
          (fun x1 x2 ->
            if equal x1 x2 then return ()
            else
              Or_error.errorf
                !"%s is inconsistent between transitions (%{sexp: t} vs \
                  %{sexp: t})"
                (Field.name f) x1 x2 )
          f
      in
      let module PC = struct
        type t = Pending_coinbase.Stack.t [@@deriving sexp_of]

        let equal t1 t2 =
          Pending_coinbase.Stack.connected ~first:t1 ~second:t2 ()
      end in
      Registers.Fields.to_list
        ~ledger:(check (module Ledger_hash))
        ~pending_coinbase_stack:(check (module PC))
        ~local_state:(check (module Local_state))
      |> Or_error.combine_errors_unit
    in
    let%map fee_excess = Fee_excess.combine s1.fee_excess s2.fee_excess
    and supply_increase =
      Currency.Amount.add s1.supply_increase s2.supply_increase
      |> option "Error adding supply_increase"
    and () = registers_check_equal s1.target s2.source in
    ( { source = s1.source
      ; target = s2.target
      ; fee_excess
      ; supply_increase
      ; sok_digest = ()
      }
      : t )

  include Hashable.Make_binable (Stable.Latest)
  include Comparable.Make (Stable.Latest)

  let gen =
    let open Quickcheck.Generator.Let_syntax in
    let%map source = Registers.gen
    and target = Registers.gen
    and fee_excess = Fee_excess.gen
    and supply_increase = Currency.Amount.gen in
    ({ source; target; fee_excess; supply_increase; sok_digest = () } : t)
end

module Proof = struct
  [%%versioned
  module Stable = struct
    module V2 = struct
      type t = Pickles.Proof.Proofs_verified_2.Stable.V2.t
      [@@deriving
        version { asserted }, yojson, bin_io, compare, equal, sexp, hash]

      let to_latest = Fn.id
    end
  end]
end

[%%versioned
module Stable = struct
  module V2 = struct
    type t =
      { statement : Statement.With_sok.Stable.V2.t; proof : Proof.Stable.V2.t }
    [@@deriving compare, equal, fields, sexp, version, yojson, hash]

    let to_latest = Fn.id
  end
end]

let proof t = t.proof

let statement t = { t.statement with sok_digest = () }

let sok_digest t = t.statement.sok_digest

let to_yojson = Stable.Latest.to_yojson

let create ~statement ~proof = { statement; proof }

open Tick
open Let_syntax

let chain if_ b ~then_ ~else_ =
  let%bind then_ = then_ and else_ = else_ in
  if_ b ~then_ ~else_

module Parties_segment = struct
  module Spec = struct
    type single =
      { auth_type : Control.Tag.t
      ; is_start : [ `Yes | `No | `Compute_in_circuit ]
      }

    type t = single list
  end

  module Basic = struct
    module N = Side_loaded_verification_key.Max_branches

    [%%versioned
    module Stable = struct
      module V1 = struct
        type t = Opt_signed_opt_signed | Opt_signed | Proved
        [@@deriving sexp, yojson]

        let to_latest = Fn.id
      end
    end]

    let of_controls = function
      | [ Control.Proof _ ] ->
          Proved
      | [ (Control.Signature _ | Control.None_given) ] ->
          Opt_signed
      | [ Control.(Signature _ | None_given)
        ; Control.(Signature _ | None_given)
        ] ->
          Opt_signed_opt_signed
      | _ ->
          failwith "Parties_segment.Basic.of_controls: Unsupported combination"

    let opt_signed ~is_start : Spec.single = { auth_type = Signature; is_start }

    let opt_signed = opt_signed ~is_start:`Compute_in_circuit

    let to_single_list : t -> Spec.single list =
     fun t ->
      match t with
      | Opt_signed_opt_signed ->
          [ opt_signed; opt_signed ]
      | Opt_signed ->
          [ opt_signed ]
      | Proved ->
          [ { auth_type = Proof; is_start = `No } ]

    type (_, _, _, _) t_typed =
      | Opt_signed_opt_signed : (unit, unit, unit, unit) t_typed
      | Opt_signed : (unit, unit, unit, unit) t_typed
      | Proved
          : ( Zkapp_statement.Checked.t * unit
            , Zkapp_statement.t * unit
            , Nat.N2.n * unit
            , N.n * unit )
            t_typed

    let spec : type a b c d. (a, b, c, d) t_typed -> Spec.single list =
     fun t ->
      match t with
      | Opt_signed_opt_signed ->
          [ opt_signed; opt_signed ]
      | Opt_signed ->
          [ opt_signed ]
      | Proved ->
          [ { auth_type = Proof; is_start = `No } ]
  end

  module Witness = Transaction_witness.Parties_segment_witness
end

(* Currently, a circuit must have at least 1 of every type of constraint. *)
let dummy_constraints () =
  make_checked
    Impl.(
      fun () ->
        let x = exists Field.typ ~compute:(fun () -> Field.Constant.of_int 3) in
        let g = exists Inner_curve.typ ~compute:(fun _ -> Inner_curve.one) in
        ignore
          ( Pickles.Scalar_challenge.to_field_checked'
              (module Impl)
              ~num_bits:16
              (Kimchi_backend_common.Scalar_challenge.create x)
            : Field.t * Field.t * Field.t ) ;
        ignore
          ( Pickles.Step_main_inputs.Ops.scale_fast g ~num_bits:5
              (Shifted_value x)
            : Pickles.Step_main_inputs.Inner_curve.t ) ;
        ignore
          ( Pickles.Step_main_inputs.Ops.scale_fast g ~num_bits:5
              (Shifted_value x)
            : Pickles.Step_main_inputs.Inner_curve.t ) ;
        ignore
          ( Pickles.Step_verifier.Scalar_challenge.endo g ~num_bits:4
              (Kimchi_backend_common.Scalar_challenge.create x)
            : Field.t * Field.t ))

module Base = struct
  module User_command_failure = struct
    (** The various ways that a user command may fail. These should be computed
        before applying the snark, to ensure that only the base fee is charged
        to the fee-payer if executing the user command will later fail.
    *)
    type 'bool t =
      { predicate_failed : 'bool (* All *)
      ; source_not_present : 'bool (* All *)
      ; receiver_not_present : 'bool (* Delegate, Mint_tokens *)
      ; amount_insufficient_to_create : 'bool (* Payment only *)
      ; token_cannot_create : 'bool (* Payment only, token<>default *)
      ; source_insufficient_balance : 'bool (* Payment only *)
      ; source_minimum_balance_violation : 'bool (* Payment only *)
      ; source_bad_timing : 'bool (* Payment only *)
      }

    let num_fields = 8

    let to_list
        { predicate_failed
        ; source_not_present
        ; receiver_not_present
        ; amount_insufficient_to_create
        ; token_cannot_create
        ; source_insufficient_balance
        ; source_minimum_balance_violation
        ; source_bad_timing
        } =
      [ predicate_failed
      ; source_not_present
      ; receiver_not_present
      ; amount_insufficient_to_create
      ; token_cannot_create
      ; source_insufficient_balance
      ; source_minimum_balance_violation
      ; source_bad_timing
      ]

    let of_list = function
      | [ predicate_failed
        ; source_not_present
        ; receiver_not_present
        ; amount_insufficient_to_create
        ; token_cannot_create
        ; source_insufficient_balance
        ; source_minimum_balance_violation
        ; source_bad_timing
        ] ->
          { predicate_failed
          ; source_not_present
          ; receiver_not_present
          ; amount_insufficient_to_create
          ; token_cannot_create
          ; source_insufficient_balance
          ; source_minimum_balance_violation
          ; source_bad_timing
          }
      | _ ->
          failwith
            "Transaction_snark.Base.User_command_failure.to_list: bad length"

    let typ : (Boolean.var t, bool t) Typ.t =
      let open Typ in
      list ~length:num_fields Boolean.typ
      |> transport ~there:to_list ~back:of_list
      |> transport_var ~there:to_list ~back:of_list

    let any t = Boolean.any (to_list t)

    (** Compute which -- if any -- of the failure cases will be hit when
        evaluating the given user command, and indicate whether the fee-payer
        would need to pay the account creation fee if the user command were to
        succeed (irrespective or whether it actually will or not).
    *)
    let compute_unchecked
        ~(constraint_constants : Genesis_constants.Constraint_constants.t)
        ~txn_global_slot ~(fee_payer_account : Account.t)
        ~(receiver_account : Account.t) ~(source_account : Account.t)
        ({ payload; signature = _; signer = _ } : Transaction_union.t) =
      match payload.body.tag with
      | Fee_transfer | Coinbase ->
          (* Not user commands, return no failure. *)
          of_list (List.init num_fields ~f:(fun _ -> false))
      | _ -> (
          let fail s =
            failwithf
              "Transaction_snark.Base.User_command_failure.compute_unchecked: \
               %s"
              s ()
          in
          let fee_token = payload.common.fee_token in
          let token = payload.body.token_id in
          let fee_payer =
            Account_id.create payload.common.fee_payer_pk fee_token
          in
          let source = Account_id.create payload.body.source_pk token in
          let receiver = Account_id.create payload.body.receiver_pk token in
          (* This should shadow the logic in [Sparse_ledger]. *)
          let fee_payer_account =
            { fee_payer_account with
              balance =
                Option.value_exn ?here:None ?error:None ?message:None
                @@ Balance.sub_amount fee_payer_account.balance
                     (Amount.of_fee payload.common.fee)
            }
          in
          let predicate_failed =
            if
              Public_key.Compressed.equal payload.common.fee_payer_pk
                payload.body.source_pk
            then false
            else
              match payload.body.tag with
              | Create_account | Mint_tokens ->
                  assert false
              | Payment | Stake_delegation ->
                  (* TODO(#4554): Hook account_precondition evaluation in here once
                     implemented.
                  *)
                  true
              | Fee_transfer | Coinbase ->
                  assert false
          in
          match payload.body.tag with
          | Fee_transfer | Coinbase ->
              assert false
          | Stake_delegation ->
              let receiver_account =
                if Account_id.equal receiver fee_payer then fee_payer_account
                else receiver_account
              in
              let receiver_not_present =
                let id = Account.identifier receiver_account in
                if Account_id.equal Account_id.empty id then true
                else if Account_id.equal receiver id then false
                else fail "bad receiver account ID"
              in
              let source_account =
                if Account_id.equal source fee_payer then fee_payer_account
                else source_account
              in
              let source_not_present =
                let id = Account.identifier source_account in
                if Account_id.equal Account_id.empty id then true
                else if Account_id.equal source id then false
                else fail "bad source account ID"
              in
              { predicate_failed
              ; source_not_present
              ; receiver_not_present
              ; amount_insufficient_to_create = false
              ; token_cannot_create = false
              ; source_insufficient_balance = false
              ; source_minimum_balance_violation = false
              ; source_bad_timing = false
              }
          | Payment ->
              let receiver_account =
                if Account_id.equal receiver fee_payer then fee_payer_account
                else receiver_account
              in
              let receiver_needs_creating =
                let id = Account.identifier receiver_account in
                if Account_id.equal Account_id.empty id then true
                else if Account_id.equal receiver id then false
                else fail "bad receiver account ID"
              in
              let token_is_default = true in
              let token_cannot_create =
                receiver_needs_creating && not token_is_default
              in
              let amount_insufficient_to_create =
                let creation_amount =
                  Amount.of_fee constraint_constants.account_creation_fee
                in
                receiver_needs_creating
                && Option.is_none
                     (Amount.sub payload.body.amount creation_amount)
              in
              let fee_payer_is_source = Account_id.equal fee_payer source in
              let source_account =
                if fee_payer_is_source then fee_payer_account
                else source_account
              in
              let source_not_present =
                let id = Account.identifier source_account in
                if Account_id.equal Account_id.empty id then true
                else if Account_id.equal source id then false
                else fail "bad source account ID"
              in
              let source_insufficient_balance =
                (* This failure is fatal if fee-payer and source account are
                   the same. This is checked in the transaction pool.
                *)
                (not fee_payer_is_source)
                &&
                if Account_id.equal source receiver then
                  (* The final balance will be [0 - account_creation_fee]. *)
                  receiver_needs_creating
                else
                  Amount.(
                    Balance.to_amount source_account.balance
                    < payload.body.amount)
              in
              let timing_or_error =
                Mina_transaction_logic.validate_timing
                  ~txn_amount:payload.body.amount ~txn_global_slot
                  ~account:source_account
              in
              let source_minimum_balance_violation =
                match timing_or_error with
                | Ok _ ->
                    false
                | Error err ->
                    let open Mina_base in
                    Transaction_status.Failure.equal
                      (Mina_transaction_logic
                       .timing_error_to_user_command_status err )
                      Transaction_status.Failure
                      .Source_minimum_balance_violation
              in
              let source_bad_timing =
                (* This failure is fatal if fee-payer and source account are
                   the same. This is checked in the transaction pool.
                *)
                (not fee_payer_is_source)
                && (not source_insufficient_balance)
                && Or_error.is_error timing_or_error
              in
              { predicate_failed
              ; source_not_present
              ; receiver_not_present = false
              ; amount_insufficient_to_create
              ; token_cannot_create
              ; source_insufficient_balance
              ; source_minimum_balance_violation
              ; source_bad_timing
              }
          | Mint_tokens | Create_account ->
              assert false )

    let%snarkydef compute_as_prover ~constraint_constants ~txn_global_slot
        (txn : Transaction_union.var) =
      let%bind data =
        exists (Typ.Internal.ref ())
          ~compute:
            As_prover.(
              let%map txn = read Transaction_union.typ txn in
              let fee_token = txn.payload.common.fee_token in
              let token = txn.payload.body.token_id in
              let fee_payer =
                Account_id.create txn.payload.common.fee_payer_pk fee_token
              in
              let source = Account_id.create txn.payload.body.source_pk token in
              let receiver =
                Account_id.create txn.payload.body.receiver_pk token
              in
              (txn, fee_payer, source, receiver))
      in
      let%bind fee_payer_idx =
        exists (Typ.Internal.ref ())
          ~request:
            As_prover.(
              let%map _txn, fee_payer, _source, _receiver =
                read (Typ.Internal.ref ()) data
              in
              Ledger_hash.Find_index fee_payer)
      in
      let%bind fee_payer_account =
        exists (Typ.Internal.ref ())
          ~request:
            As_prover.(
              let%map fee_payer_idx =
                read (Typ.Internal.ref ()) fee_payer_idx
              in
              Ledger_hash.Get_element fee_payer_idx)
      in
      let%bind source_idx =
        exists (Typ.Internal.ref ())
          ~request:
            As_prover.(
              let%map _txn, _fee_payer, source, _receiver =
                read (Typ.Internal.ref ()) data
              in
              Ledger_hash.Find_index source)
      in
      let%bind source_account =
        exists (Typ.Internal.ref ())
          ~request:
            As_prover.(
              let%map source_idx = read (Typ.Internal.ref ()) source_idx in
              Ledger_hash.Get_element source_idx)
      in
      let%bind receiver_idx =
        exists (Typ.Internal.ref ())
          ~request:
            As_prover.(
              let%map _txn, _fee_payer, _source, receiver =
                read (Typ.Internal.ref ()) data
              in
              Ledger_hash.Find_index receiver)
      in
      let%bind receiver_account =
        exists (Typ.Internal.ref ())
          ~request:
            As_prover.(
              let%map receiver_idx = read (Typ.Internal.ref ()) receiver_idx in
              Ledger_hash.Get_element receiver_idx)
      in
      exists typ
        ~compute:
          As_prover.(
            let%bind txn, _fee_payer, _source, _receiver =
              read (Typ.Internal.ref ()) data
            in
            let%bind fee_payer_account, _path =
              read (Typ.Internal.ref ()) fee_payer_account
            in
            let%bind source_account, _path =
              read (Typ.Internal.ref ()) source_account
            in
            let%bind receiver_account, _path =
              read (Typ.Internal.ref ()) receiver_account
            in
            let%map txn_global_slot = read Global_slot.typ txn_global_slot in
            compute_unchecked ~constraint_constants ~txn_global_slot
              ~fee_payer_account ~source_account ~receiver_account txn)
  end

  let%snarkydef check_signature shifted ~payload ~is_user_command ~signer
      ~signature =
    let%bind input =
      Transaction_union_payload.Checked.to_input_legacy payload
    in
    let%bind verifies =
      Schnorr.Legacy.Checked.verifies shifted signature signer input
    in
    [%with_label "check signature"]
      (Boolean.Assert.any [ Boolean.not is_user_command; verifies ])

  let check_timing ~balance_check ~timed_balance_check ~account ~txn_amount
      ~txn_global_slot =
    (* calculations should track Mina_transaction_logic.validate_timing *)
    let open Account.Poly in
    let open Account.Timing.As_record in
    let { is_timed
        ; initial_minimum_balance
        ; cliff_time
        ; cliff_amount
        ; vesting_period
        ; vesting_increment
        } =
      account.timing
    in
    let%bind curr_min_balance =
      Account.Checked.min_balance_at_slot ~global_slot:txn_global_slot
        ~cliff_time ~cliff_amount ~vesting_period ~vesting_increment
        ~initial_minimum_balance
    in
    let%bind proposed_balance =
      match txn_amount with
      | Some txn_amount ->
          let%bind proposed_balance, `Underflow underflow =
            Balance.Checked.sub_amount_flagged account.balance txn_amount
          in
          (* underflow indicates insufficient balance *)
          let%map () = balance_check (Boolean.not underflow) in
          proposed_balance
      | None ->
          return account.balance
    in
    let%bind sufficient_timed_balance =
      Balance.Checked.( >= ) proposed_balance curr_min_balance
    in
    let%bind () =
      let%bind ok = Boolean.(any [ not is_timed; sufficient_timed_balance ]) in
      timed_balance_check ok
    in
    let%bind is_timed_balance_zero =
      Balance.Checked.equal curr_min_balance
        (Balance.Checked.Unsafe.of_field Field.(Var.constant zero))
    in
    (* if current min balance is zero, then timing becomes untimed *)
    let%bind is_untimed = Boolean.((not is_timed) ||| is_timed_balance_zero) in
    let%map timing =
      Account.Timing.if_ is_untimed ~then_:Account.Timing.untimed_var
        ~else_:account.timing
    in
    (`Min_balance curr_min_balance, timing)

  let side_loaded =
    Memo.of_comparable
      (module Int)
      (fun i ->
        let open Zkapp_statement in
        Pickles.Side_loaded.create ~typ ~name:(sprintf "zkapp_%d" i)
          ~max_proofs_verified:
            (module Pickles.Side_loaded.Verification_key.Max_width) )

  let signature_verifies ~shifted ~payload_digest signature pk =
    let%bind pk =
      Public_key.decompress_var pk
      (*           (Account_id.Checked.public_key fee_payer_id) *)
    in
    Schnorr.Chunked.Checked.verifies shifted signature pk
      (Random_oracle.Input.Chunked.field payload_digest)

  module Parties_snark = struct
    open Parties_segment
    open Spec

    module Prover_value : sig
      type 'a t

      val get : 'a t -> 'a

      val create : (unit -> 'a) -> 'a t

      val map : 'a t -> f:('a -> 'b) -> 'b t

      val if_ : Boolean.var -> then_:'a t -> else_:'a t -> 'a t
    end = struct
      open Impl

      type 'a t = 'a As_prover.Ref.t

      let get = As_prover.Ref.get

      let create = As_prover.Ref.create

      let if_ b ~then_ ~else_ =
        create (fun () ->
            get (if Impl.As_prover.read Boolean.typ b then then_ else else_) )

      let map t ~f = create (fun () -> f (get t))
    end

    module Global_state = struct
      type t =
        { ledger : Ledger_hash.var * Sparse_ledger.t Prover_value.t
        ; fee_excess : Amount.Signed.var
        ; protocol_state : Zkapp_precondition.Protocol_state.View.Checked.t
        }
    end

    let implied_root account incl =
      let open Impl in
      List.foldi incl
        ~init:(Lazy.force (With_hash.hash account))
        ~f:(fun height acc (b, h) ->
          let l = Field.if_ b ~then_:h ~else_:acc
          and r = Field.if_ b ~then_:acc ~else_:h in
          let acc' = Ledger_hash.merge_var ~height l r in
          acc' )

    module type Single_inputs = sig
      val constraint_constants : Genesis_constants.Constraint_constants.t

      val spec : single

      val set_zkapp_input : Zkapp_statement.Checked.t -> unit
    end

    type party =
      { party :
          (Party.Body.Checked.t, Parties.Digest.Party.Checked.t) With_hash.t
      ; control : Control.t Prover_value.t
      }

    module Inputs = struct
      module V = Prover_value
      open Impl

      module Transaction_commitment = struct
        type t = Field.t

        let if_ = Field.if_

        let empty = Field.constant Parties.Transaction_commitment.empty

        let commitment ~other_parties:{ With_hash.hash = other_parties; _ } =
          Parties.Transaction_commitment.Checked.create
            ~other_parties_hash:other_parties

        let full_commitment ~party:{ party; _ } ~memo_hash ~commitment =
          Parties.Transaction_commitment.Checked.create_complete commitment
            ~memo_hash ~fee_payer_hash:party.hash
      end

      module Bool = struct
        include Boolean

        type t = var

        let display _b ~label:_ = ""

        type failure_status = unit

        type failure_status_tbl = unit

        let assert_with_failure_status_tbl b _failure_status_tbl =
          Assert.is_true b
      end

      module Account_id = struct
        type t = Account_id.var

        let if_ b ~then_ ~else_ =
          run_checked (Account_id.Checked.if_ b ~then_ ~else_)

        let derive_token_id = Account_id.Checked.derive_token_id

        let constant id =
          Account_id.(
            Checked.create
              (Public_key.Compressed.var_of_t (public_key id))
              (Token_id.Checked.constant (token_id id)))

        let invalid = constant Account_id.invalid

        let equal x y = Account_id.Checked.equal x y |> run_checked

        let create = Account_id.Checked.create
      end

      module Global_slot = struct
        include Global_slot.Checked

        let ( > ) x y = run_checked (x > y)

        let if_ b ~then_ ~else_ = run_checked (if_ b ~then_ ~else_)

        let equal x y = run_checked (equal x y)
      end

      module Nonce = struct
        type t = Account.Nonce.Checked.t

        let if_ b ~then_ ~else_ =
          run_checked (Account.Nonce.Checked.if_ b ~then_ ~else_)

        let succ t = run_checked (Account.Nonce.Checked.succ t)
      end

      module State_hash = struct
        type t = State_hash.var

        let if_ b ~then_ ~else_ = run_checked (State_hash.if_ b ~then_ ~else_)
      end

      module Timing = struct
        type t = Account_timing.var

        let if_ b ~then_ ~else_ =
          run_checked (Account_timing.if_ b ~then_ ~else_)

        let vesting_period (t : t) = t.vesting_period
      end

      module Balance = struct
        include Balance.Checked

        let if_ b ~then_ ~else_ = run_checked (if_ b ~then_ ~else_)

        let sub_amount_flagged x y = run_checked (sub_amount_flagged x y)

        let add_signed_amount_flagged x y =
          run_checked (add_signed_amount_flagged x y)
      end

      module Verification_key = struct
        type t =
          ( Boolean.var
          , ( Side_loaded_verification_key.t option
            , Field.Constant.t )
            With_hash.t
            Data_as_hash.t )
          Zkapp_basic.Flagged_option.t

        let if_ b ~(then_ : t) ~(else_ : t) : t =
          Zkapp_basic.Flagged_option.if_ ~if_:Data_as_hash.if_ b ~then_ ~else_
      end

      module Events = struct
        type t = Zkapp_account.Events.var

        let is_empty x = run_checked (Party.Events.is_empty_var x)

        let push_events = Party.Sequence_events.push_events_checked
      end

      module Zkapp_uri = struct
        type t = string Data_as_hash.t

        let if_ = Data_as_hash.if_
      end

      module Token_symbol = struct
        type t = Account.Token_symbol.var

        let if_ = Account.Token_symbol.if_
      end

      module Account = struct
        type t = (Account.Checked.Unhashed.t, Field.t Lazy.t) With_hash.t

        module Permissions = struct
          type controller = Permissions.Auth_required.Checked.t

          let edit_state : t -> controller =
           fun a -> a.data.permissions.edit_state

          let send : t -> controller = fun a -> a.data.permissions.send

          let receive : t -> controller = fun a -> a.data.permissions.receive

          let set_delegate : t -> controller =
           fun a -> a.data.permissions.set_delegate

          let set_permissions : t -> controller =
           fun a -> a.data.permissions.set_permissions

          let set_verification_key : t -> controller =
           fun a -> a.data.permissions.set_verification_key

          let set_zkapp_uri : t -> controller =
           fun a -> a.data.permissions.set_zkapp_uri

          let edit_sequence_state : t -> controller =
           fun a -> a.data.permissions.edit_sequence_state

          let set_token_symbol : t -> controller =
           fun a -> a.data.permissions.set_token_symbol

          let increment_nonce : t -> controller =
           fun a -> a.data.permissions.increment_nonce

          let set_voting_for : t -> controller =
           fun a -> a.data.permissions.set_voting_for

          type t = Permissions.Checked.t

          let if_ b ~then_ ~else_ = Permissions.Checked.if_ b ~then_ ~else_
        end

        let account_with_hash (account : Account.Checked.Unhashed.t) : t =
          With_hash.of_data account ~hash_data:(fun a ->
              lazy
                (let a =
                   { a with
                     zkapp =
                       ( Zkapp_account.Checked.digest a.zkapp
                       , As_prover.Ref.create (fun () -> None) )
                   }
                 in
                 run_checked (Account.Checked.digest a) ) )

        type timing = Account_timing.var

        let timing (account : t) : timing = account.data.timing

        let set_timing (account : t) (timing : timing) : t =
          { account with data = { account.data with timing } }

        let is_timed ({ data = account; _ } : t) =
          let open Account.Poly in
          let open Account.Timing.As_record in
          let { is_timed; _ } = account.timing in
          is_timed

        let set_token_id (account : t) (token_id : Token_id.Checked.t) : t =
          account_with_hash { account.data with token_id }

        let balance (a : t) : Balance.t = a.data.balance

        let set_balance (balance : Balance.t) ({ data = a; hash } : t) : t =
          { data = { a with balance }; hash }

        let check_timing ~txn_global_slot ({ data = account; _ } : t) =
          let invalid_timing = ref None in
          let balance_check _ = failwith "Should not be called" in
          let timed_balance_check b =
            invalid_timing := Some (Boolean.not b) ;
            return ()
          in
          let `Min_balance _, timing =
            run_checked
            @@ [%with_label "Check zkapp timing"]
                 (check_timing ~balance_check ~timed_balance_check ~account
                    ~txn_amount:None ~txn_global_slot )
          in
          (`Invalid_timing (Option.value_exn !invalid_timing), timing)

        let make_zkapp (a : t) = a

        let unmake_zkapp (a : t) = a

        let proved_state (a : t) = a.data.zkapp.proved_state

        let set_proved_state proved_state ({ data = a; hash } : t) : t =
          { data = { a with zkapp = { a.zkapp with proved_state } }; hash }

        let app_state (a : t) = a.data.zkapp.app_state

        let set_app_state app_state ({ data = a; hash } : t) : t =
          { data = { a with zkapp = { a.zkapp with app_state } }; hash }

        let verification_key (a : t) : Verification_key.t =
          a.data.zkapp.verification_key

        let set_verification_key (verification_key : Verification_key.t)
            ({ data = a; hash } : t) : t =
          { data = { a with zkapp = { a.zkapp with verification_key } }; hash }

        let last_sequence_slot (a : t) = a.data.zkapp.last_sequence_slot

        let set_last_sequence_slot last_sequence_slot ({ data = a; hash } : t) :
            t =
          { data = { a with zkapp = { a.zkapp with last_sequence_slot } }
          ; hash
          }

        let sequence_state (a : t) = a.data.zkapp.sequence_state

        let set_sequence_state sequence_state ({ data = a; hash } : t) : t =
          { data = { a with zkapp = { a.zkapp with sequence_state } }; hash }

        let zkapp_uri (a : t) = a.data.zkapp_uri

        let set_zkapp_uri zkapp_uri ({ data = a; hash } : t) : t =
          { data = { a with zkapp_uri }; hash }

        let token_symbol (a : t) = a.data.token_symbol

        let set_token_symbol token_symbol ({ data = a; hash } : t) : t =
          { data = { a with token_symbol }; hash }

        let public_key (a : t) = a.data.public_key

        let set_public_key public_key ({ data = a; hash } : t) : t =
          { data = { a with public_key }; hash }

        let delegate (a : t) = a.data.delegate

        let set_delegate delegate ({ data = a; hash } : t) : t =
          { data = { a with delegate }; hash }

        let nonce (a : t) = a.data.nonce

        let set_nonce nonce ({ data = a; hash } : t) : t =
          { data = { a with nonce }; hash }

        let voting_for (a : t) = a.data.voting_for

        let set_voting_for voting_for ({ data = a; hash } : t) : t =
          { data = { a with voting_for }; hash }

        let permissions (a : t) = a.data.permissions

        let set_permissions permissions ({ data = a; hash } : t) : t =
          { data = { a with permissions }; hash }
      end

      module Opt = struct
        open Zkapp_basic

        type 'a t = (Bool.t, 'a) Flagged_option.t

        let is_some = Flagged_option.is_some

        let map x ~f = Flagged_option.map ~f x

        let or_default ~if_ x ~default =
          if_ (is_some x) ~then_:(Flagged_option.data x) ~else_:default

        let or_exn x =
          with_label "or_exn is_some" (fun () ->
              Bool.Assert.is_true (is_some x) ) ;
          Flagged_option.data x
      end

      module Parties = struct
        module F = Parties.Digest.Forest.Checked

        type t =
          ( ( Party.t * unit
            , Parties.Digest.Party.t
            , Parties.Digest.Forest.t )
            Parties.Call_forest.t
            V.t
          , F.t )
          With_hash.t

        let if_ b ~then_:(t : t) ~else_:(e : t) : t =
          { hash = F.if_ b ~then_:t.hash ~else_:e.hash
          ; data = V.if_ b ~then_:t.data ~else_:e.data
          }

        let empty =
          Parties.Digest.Forest.constant Parties.Call_forest.With_hashes.empty

        let is_empty ({ hash = x; _ } : t) = F.equal empty x

        let empty () : t = { hash = empty; data = V.create (fun () -> []) }

        let pop_exn ({ hash = h; data = r } : t) : (party * t) * t =
          with_label "Parties.pop_exn" (fun () ->
              let hd_r =
                V.create (fun () ->
                    V.get r |> List.hd_exn |> With_stack_hash.elt )
              in
              let party = V.create (fun () -> (V.get hd_r).party |> fst) in
              let auth = V.(create (fun () -> (V.get party).authorization)) in
              let party =
                exists (Party.Body.typ ()) ~compute:(fun () ->
                    (V.get party).body )
              in
              let party =
                With_hash.of_data party
                  ~hash_data:Parties.Digest.Party.Checked.create
              in
              let subforest : t =
                let subforest = V.create (fun () -> (V.get hd_r).calls) in
                let subforest_hash =
                  exists Parties.Digest.Forest.typ ~compute:(fun () ->
                      Parties.Call_forest.hash (V.get subforest) )
                in
                { hash = subforest_hash; data = subforest }
              in
              let tl_hash =
                exists Parties.Digest.Forest.typ ~compute:(fun () ->
                    V.get r |> List.tl_exn |> Parties.Call_forest.hash )
              in
              let tree_hash =
                Parties.Digest.Tree.Checked.create ~party:party.hash
                  ~calls:subforest.hash
              in
              let hash_cons =
                Parties.Digest.Forest.Checked.cons tree_hash tl_hash
              in
              F.Assert.equal hash_cons h ;
              ( ( ({ party; control = auth }, subforest)
                , { hash = tl_hash
                  ; data = V.(create (fun () -> List.tl_exn (get r)))
                  } )
                : (party * t) * t ) )
      end

      module Stack_frame = struct
        type frame = (Token_id.Checked.t, Parties.t) Stack_frame.t

        type t = (frame, Stack_frame.Digest.Checked.t Lazy.t) With_hash.t

        let if_ b ~then_:(t1 : t) ~else_:(t2 : t) : t =
          { With_hash.hash =
              lazy
                (Stack_frame.Digest.Checked.if_ b ~then_:(Lazy.force t1.hash)
                   ~else_:(Lazy.force t2.hash) )
          ; data =
              Stack_frame.Checked.if_ Parties.if_ b ~then_:t1.data
                ~else_:t2.data
          }

        let caller (t : t) = t.data.caller

        let caller_caller (t : t) = t.data.caller_caller

        let calls (t : t) = t.data.calls

        let of_frame (frame : frame) : t =
          { data = frame
          ; hash =
              lazy
                (Stack_frame.Digest.Checked.create
                   ~hash_parties:(fun (calls : Parties.t) -> calls.hash)
                   frame )
          }

        let make ~caller ~caller_caller ~calls : t =
          Stack_frame.make ~caller ~caller_caller ~calls |> of_frame

        let hash (t : t) : Stack_frame.Digest.Checked.t = Lazy.force t.hash

        let unhash (h : Stack_frame.Digest.Checked.t)
            (frame :
              ( Mina_base.Token_id.Stable.V1.t
              , unit Mina_base.Parties.Call_forest.With_hashes.Stable.V1.t )
              Stack_frame.Stable.V1.t
              V.t ) : t =
          with_label "unhash" (fun () ->
              let frame : frame =
                { caller =
                    exists Token_id.typ ~compute:(fun () ->
                        (V.get frame).caller )
                ; caller_caller =
                    exists Token_id.typ ~compute:(fun () ->
                        (V.get frame).caller_caller )
                ; calls =
                    { hash =
                        exists Mina_base.Parties.Digest.Forest.typ
                          ~compute:(fun () ->
                            (V.get frame).calls
                            |> Mina_base.Parties.Call_forest.hash )
                    ; data = V.map frame ~f:(fun frame -> frame.calls)
                    }
                }
              in
              let t = of_frame frame in
              Stack_frame.Digest.Checked.Assert.equal (hash (of_frame frame)) h ;
              t )
      end

      module Call_stack = struct
        module Value = struct
          open Mina_base

          type caller = Token_id.t

          type frame =
            ( caller
            , ( Party.t * unit
              , Parties.Digest.Party.t
              , Parties.Digest.Forest.t )
              Parties.Call_forest.t )
            Stack_frame.t
        end

        type elt = Stack_frame.t

        module Elt = struct
          type t = (Value.frame, Mina_base.Stack_frame.Digest.t) With_hash.t

          let default : unit -> t =
            Memo.unit (fun () : t ->
                With_hash.of_data ~hash_data:Mina_base.Stack_frame.Digest.create
                  ( { caller = Mina_base.Token_id.default
                    ; caller_caller = Mina_base.Token_id.default
                    ; calls = []
                    }
                    : Value.frame ) )
        end

        let hash (type a) (xs : (a, Call_stack_digest.t) With_stack_hash.t list)
            : Call_stack_digest.t =
          match xs with [] -> Call_stack_digest.empty | x :: _ -> x.stack_hash

        type t =
          ( (Elt.t, Call_stack_digest.t) With_stack_hash.t list V.t
          , Call_stack_digest.Checked.t )
          With_hash.t

        let if_ b ~then_:(t : t) ~else_:(e : t) : t =
          { hash = Call_stack_digest.Checked.if_ b ~then_:t.hash ~else_:e.hash
          ; data = V.if_ b ~then_:t.data ~else_:e.data
          }

        let empty = Call_stack_digest.(constant empty)

        let is_empty ({ hash = x; _ } : t) =
          Call_stack_digest.Checked.equal empty x

        let empty () : t = { hash = empty; data = V.create (fun () -> []) }

        let exists_elt (elt_ref : (Value.frame, _) With_hash.t V.t) :
            Stack_frame.t =
          let elt : Stack_frame.frame =
            let calls : Parties.t =
              { hash =
                  exists Mina_base.Parties.Digest.Forest.typ ~compute:(fun () ->
                      (V.get elt_ref).data.calls
                      |> Mina_base.Parties.Call_forest.hash )
              ; data = V.map elt_ref ~f:(fun frame -> frame.data.calls)
              }
            and caller =
              exists Mina_base.Token_id.typ ~compute:(fun () ->
                  (V.get elt_ref).data.caller )
            and caller_caller =
              exists Mina_base.Token_id.typ ~compute:(fun () ->
                  (V.get elt_ref).data.caller_caller )
            in
            { caller; caller_caller; calls }
          in
          Stack_frame.of_frame elt

        let pop_exn ({ hash = h; data = r } : t) : elt * t =
          let hd_r = V.create (fun () -> (V.get r |> List.hd_exn).elt) in
          let tl_r = V.create (fun () -> V.get r |> List.tl_exn) in
          let elt : Stack_frame.t = exists_elt hd_r in
          let stack =
            exists Call_stack_digest.typ ~compute:(fun () -> hash (V.get tl_r))
          in
          let h' =
            Call_stack_digest.Checked.cons (Stack_frame.hash elt) stack
          in
          with_label __LOC__ (fun () ->
              Call_stack_digest.Checked.Assert.equal h h' ) ;
          (elt, { hash = stack; data = tl_r })

        let pop ({ hash = h; data = r } as t : t) : (elt * t) Opt.t =
          let input_is_empty = is_empty t in
          let hd_r =
            V.create (fun () ->
                match V.get r |> List.hd with
                | None ->
                    Elt.default ()
                | Some x ->
                    x.elt )
          in
          let tl_r =
            V.create (fun () -> V.get r |> List.tl |> Option.value ~default:[])
          in
          let elt = exists_elt hd_r in
          let stack =
            exists Call_stack_digest.typ ~compute:(fun () -> hash (V.get tl_r))
          in
          let stack_frame_hash = Stack_frame.hash elt in
          let h' = Call_stack_digest.Checked.cons stack_frame_hash stack in
          with_label __LOC__ (fun () ->
              Boolean.Assert.any
                [ input_is_empty; Call_stack_digest.Checked.equal h h' ] ) ;
          { is_some = Boolean.not input_is_empty
          ; data = (elt, { hash = stack; data = tl_r })
          }

        let read_elt (frame : elt) : Elt.t =
          { hash =
              As_prover.read Mina_base.Stack_frame.Digest.typ
                (Stack_frame.hash frame)
          ; data =
              { calls = V.get frame.data.calls.data
              ; caller = As_prover.read Token_id.typ frame.data.caller
              ; caller_caller =
                  As_prover.read Token_id.typ frame.data.caller_caller
              }
          }

        let push (elt : elt) ~onto:({ hash = h_tl; data = r_tl } : t) : t =
          let h = Call_stack_digest.Checked.cons (Stack_frame.hash elt) h_tl in
          let r =
            V.create
              (fun () : (Elt.t, Call_stack_digest.t) With_stack_hash.t list ->
                let hd = read_elt elt in
                let tl = V.get r_tl in
                { With_stack_hash.stack_hash =
                    As_prover.read Call_stack_digest.typ h
                ; elt = hd
                }
                :: tl )
          in
          { hash = h; data = r }
      end

      module Amount = struct
        type t = Amount.Checked.t

        type unsigned = t

        module Signed = struct
          type t = Amount.Signed.Checked.t

          let equal t t' = run_checked (Amount.Signed.Checked.equal t t')

          let if_ b ~then_ ~else_ =
            run_checked (Amount.Signed.Checked.if_ b ~then_ ~else_)

          let is_pos (t : t) =
            Sgn.Checked.is_pos
              (run_checked (Currency.Amount.Signed.Checked.sgn t))

          let negate = Amount.Signed.Checked.negate

          let of_unsigned = Amount.Signed.Checked.of_unsigned

          let add_flagged x y =
            run_checked (Amount.Signed.Checked.add_flagged x y)
        end

        let if_ b ~then_ ~else_ =
          run_checked (Amount.Checked.if_ b ~then_ ~else_)

        let equal t t' = run_checked (Amount.Checked.equal t t')

        let zero = Amount.(var_of_t zero)

        let add_flagged x y = run_checked (Amount.Checked.add_flagged x y)

        let add_signed_flagged (x : t) (y : Signed.t) =
          run_checked (Amount.Checked.add_signed_flagged x y)

        let of_constant_fee fee = Amount.var_of_t (Amount.of_fee fee)
      end

      module Token_id = struct
        type t = Token_id.Checked.t

        let if_ = Token_id.Checked.if_

        let equal x y = Token_id.Checked.equal x y

        let default = Token_id.(Checked.constant default)
      end

      module Public_key = struct
        type t = Public_key.Compressed.var

        let if_ b ~then_ ~else_ =
          run_checked (Public_key.Compressed.Checked.if_ b ~then_ ~else_)
      end

      module Protocol_state_precondition = struct
        type t = Zkapp_precondition.Protocol_state.Checked.t
      end

      module Field = Impl.Field

      module Local_state = struct
        type t =
          ( Stack_frame.t
          , Call_stack.t
          , Token_id.t
          , Amount.Signed.t
          , Ledger_hash.var * Sparse_ledger.t V.t
          , Bool.t
          , Transaction_commitment.t
          , Bool.failure_status_tbl )
          Mina_transaction_logic.Parties_logic.Local_state.t

        let add_check (t : t) _failure b =
          { t with success = Bool.(t.success &&& b) }

        let update_failure_status_tbl (t : t) _failure_status b =
          add_check
            (t : t)
            Transaction_status.Failure.Update_not_permitted_voting_for b

        let add_new_failure_status_bucket t = t
      end
    end

    type _ Snarky_backendless.Request.t +=
      | Zkapp_proof :
          (Nat.N2.n, Nat.N2.n) Pickles.Proof.t Snarky_backendless.Request.t

    let handle_zkapp_proof (proof : _ Pickles.Proof.t)
        (Snarky_backendless.Request.With { request; respond }) =
      match request with
      | Zkapp_proof ->
          respond (Provide proof)
      | _ ->
          respond Unhandled

    module Single (I : Single_inputs) = struct
      open I

      let { auth_type; is_start = _ } = spec

      module V = Prover_value
      open Impl

      module Inputs = struct
        include Inputs

        module Account = struct
          include Account

          let register_verification_key ({ data = a; _ } : t) =
            match spec.auth_type with
            | Proof ->
                let vk =
                  exists Side_loaded_verification_key.typ ~compute:(fun () ->
                      Option.value_exn
                        (As_prover.Ref.get
                           (Data_as_hash.ref a.zkapp.verification_key.data) )
                          .data )
                in
                let expected_hash =
                  Data_as_hash.hash a.zkapp.verification_key.data
                in
                let actual_hash = Zkapp_account.Checked.digest_vk vk in
                Field.Assert.equal expected_hash actual_hash ;
                Pickles.Side_loaded.in_circuit (side_loaded 0) vk
            | Signature | None_given ->
                ()
        end

        module Controller = struct
          type t = Permissions.Auth_required.Checked.t

          let if_ = Permissions.Auth_required.Checked.if_

          let check =
            match auth_type with
            | Proof ->
                fun ~proof_verifies:_ ~signature_verifies:_ perm ->
                  Permissions.Auth_required.Checked.eval_proof perm
            | Signature | None_given ->
                fun ~proof_verifies:_ ~signature_verifies perm ->
                  Permissions.Auth_required.Checked.eval_no_proof
                    ~signature_verifies perm
        end

        module Ledger = struct
          type t = Ledger_hash.var * Sparse_ledger.t V.t

          type inclusion_proof = (Boolean.var * Field.t) list

          let if_ b ~then_:((xt, rt) : t) ~else_:((xe, re) : t) =
            ( run_checked (Ledger_hash.if_ b ~then_:xt ~else_:xe)
            , V.if_ b ~then_:rt ~else_:re )

          let empty ~depth () : t =
            let t = Sparse_ledger.empty ~depth () in
            ( Ledger_hash.var_of_t (Sparse_ledger.merkle_root t)
            , V.create (fun () -> t) )

          let idx ledger id = Sparse_ledger.find_index_exn ledger id

          let body_id (body : Party.Body.Checked.t) =
            let open As_prover in
            Mina_base.Account_id.create
              (read Signature_lib.Public_key.Compressed.typ body.public_key)
              (read Mina_base.Token_id.typ body.token_id)

          let get_account { party; _ } ((_root, ledger) : t) =
            let idx = V.map ledger ~f:(fun l -> idx l (body_id party.data)) in
            let account =
              exists Mina_base.Account.Checked.Unhashed.typ ~compute:(fun () ->
                  Sparse_ledger.get_exn (V.get ledger) (V.get idx) )
            in
            let account = Account.account_with_hash account in
            let incl =
              exists
                Typ.(
                  list ~length:constraint_constants.ledger_depth
                    (Boolean.typ * field))
                ~compute:(fun () ->
                  List.map
                    (Sparse_ledger.path_exn (V.get ledger) (V.get idx))
                    ~f:(fun x ->
                      match x with
                      | `Left h ->
                          (false, h)
                      | `Right h ->
                          (true, h) ) )
            in
            (account, incl)

          let set_account ((_root, ledger) : t) ((a, incl) : Account.t * _) : t
              =
            ( implied_root a incl |> Ledger_hash.var_of_hash_packed
            , V.map ledger
                ~f:
                  As_prover.(
                    fun ledger ->
                      let a : Mina_base.Account.t =
                        read Mina_base.Account.Checked.Unhashed.typ a.data
                      in
                      let idx = idx ledger (Mina_base.Account.identifier a) in
                      Sparse_ledger.set_exn ledger idx a) )

          let check_inclusion ((root, _) : t) (account, incl) =
            with_label __LOC__ (fun () ->
                Field.Assert.equal
                  (implied_root account incl)
                  (Ledger_hash.var_to_hash_packed root) )

          let check_account public_key token_id
              (({ data = account; _ }, _) : Account.t * _) =
            let is_new =
              run_checked
                (Signature_lib.Public_key.Compressed.Checked.equal
                   account.public_key
                   Signature_lib.Public_key.Compressed.(var_of_t empty) )
            in
            with_label __LOC__ (fun () ->
                Boolean.Assert.any
                  [ is_new
                  ; run_checked
                      (Signature_lib.Public_key.Compressed.Checked.equal
                         public_key account.public_key )
                  ] ) ;
            with_label __LOC__ (fun () ->
                Boolean.Assert.any
                  [ is_new; Token_id.equal token_id account.token_id ] ) ;
            `Is_new is_new
        end

        module Party = struct
          type t = party

          type parties = Parties.t

          type 'a or_ignore = 'a Zkapp_basic.Or_ignore.Checked.t

          type transaction_commitment = Transaction_commitment.t

          let balance_change (t : t) = t.party.data.balance_change

          let protocol_state_precondition (t : t) =
            t.party.data.preconditions.network

          let token_id (t : t) = t.party.data.token_id

          let public_key (t : t) = t.party.data.public_key

          let caller (t : t) = t.party.data.caller

          let account_id (t : t) = Account_id.create (public_key t) (token_id t)

          let use_full_commitment (t : t) = t.party.data.use_full_commitment

          let increment_nonce (t : t) = t.party.data.increment_nonce

          let check_authorization ~commitment
              ~at_party:({ hash = at_party; _ } : Parties.t)
              ({ party; control; _ } : t) =
            let proof_verifies =
              match auth_type with
              | Proof ->
                  set_zkapp_input
                    { party = (party.hash :> Field.t)
                    ; calls = (at_party :> Field.t)
                    } ;
                  Boolean.true_
              | Signature | None_given ->
                  Boolean.false_
            in
            let signature_verifies =
              match auth_type with
              | None_given | Proof ->
                  Boolean.false_
              | Signature ->
                  let signature =
                    exists Signature_lib.Schnorr.Chunked.Signature.typ
                      ~compute:(fun () ->
                        match V.get control with
                        | Signature s ->
                            s
                        | None_given ->
                            Signature.dummy
                        | Proof _ ->
                            assert false )
                  in
                  run_checked
                    (let%bind (module S) =
                       Tick.Inner_curve.Checked.Shifted.create ()
                     in
                     signature_verifies
                       ~shifted:(module S)
                       ~payload_digest:commitment signature
                       party.data.public_key )
            in
            ( `Proof_verifies proof_verifies
            , `Signature_verifies signature_verifies )

          module Update = struct
            open Zkapp_basic

            type 'a set_or_keep = 'a Set_or_keep.Checked.t

            let timing ({ party; _ } : t) : Account.timing set_or_keep =
              Set_or_keep.Checked.map
                ~f:Party.Update.Timing_info.Checked.to_account_timing
                party.data.update.timing

            let app_state ({ party; _ } : t) = party.data.update.app_state

            let verification_key ({ party; _ } : t) =
              party.data.update.verification_key

            let sequence_events ({ party; _ } : t) = party.data.sequence_events

            let zkapp_uri ({ party; _ } : t) = party.data.update.zkapp_uri

            let token_symbol ({ party; _ } : t) = party.data.update.token_symbol

            let delegate ({ party; _ } : t) = party.data.update.delegate

            let voting_for ({ party; _ } : t) = party.data.update.voting_for

            let permissions ({ party; _ } : t) = party.data.update.permissions
          end

          module Account_precondition = struct
            let nonce ({ party; _ } : t) =
              party.data.preconditions.account.nonce
          end
        end

        module Set_or_keep = struct
          include Zkapp_basic.Set_or_keep.Checked
        end

        module Global_state = struct
          include Global_state

          let fee_excess { fee_excess; _ } = fee_excess

          let set_fee_excess t fee_excess = { t with fee_excess }

          let ledger { ledger; _ } = ledger

          let set_ledger ~should_update t ledger =
            { t with
              ledger = Ledger.if_ should_update ~then_:ledger ~else_:t.ledger
            }

          let global_slot_since_genesis { protocol_state; _ } =
            protocol_state.global_slot_since_genesis
        end

        module Nonce_precondition = struct
          let is_constant =
            Zkapp_precondition.Numeric.Checked.is_constant
              Zkapp_precondition.Numeric.Tc.nonce
        end

        let with_label ~label f = with_label label f
      end

      module Env = struct
        open Inputs

        type t =
          < party : Party.t
          ; account : Account.t
          ; ledger : Ledger.t
          ; amount : Amount.t
          ; signed_amount : Amount.Signed.t
          ; bool : Bool.t
          ; token_id : Token_id.t
          ; global_state : Global_state.t
          ; inclusion_proof : (Bool.t * Field.t) list
          ; parties : Parties.t
          ; local_state :
              ( Stack_frame.t
              , Call_stack.t
              , Token_id.t
              , Amount.Signed.t
              , Ledger.t
              , Bool.t
              , Transaction_commitment.t
              , unit )
              Mina_transaction_logic.Parties_logic.Local_state.t
          ; protocol_state_precondition :
              Zkapp_precondition.Protocol_state.Checked.t
          ; transaction_commitment : Transaction_commitment.t
          ; full_transaction_commitment : Transaction_commitment.t
          ; field : Field.t
          ; failure : unit >
      end

      include Mina_transaction_logic.Parties_logic.Make (Inputs)

      let perform (type r)
          (eff : (r, Env.t) Mina_transaction_logic.Parties_logic.Eff.t) : r =
        match eff with
        | Check_protocol_state_precondition
            (protocol_state_predicate, global_state) ->
            Zkapp_precondition.Protocol_state.Checked.check
              protocol_state_predicate global_state.protocol_state
        | Check_account_precondition ({ party; _ }, account, local_state) ->
            let local_state = ref local_state in
            let check failure b =
              local_state := Inputs.Local_state.add_check !local_state failure b
            in
            Zkapp_precondition.Account.Checked.check ~check
              party.data.preconditions.account account.data ;
            !local_state
        | Init_account { party = { party; _ }; account } ->
            let account' : Account.Checked.Unhashed.t =
              { account.data with
                public_key = party.data.public_key
              ; token_id = party.data.token_id
              }
            in
            Inputs.Account.account_with_hash account'
    end

    let check_protocol_state ~pending_coinbase_stack_init
        ~pending_coinbase_stack_before ~pending_coinbase_stack_after state_body
        =
      [%with_label "Compute pending coinbase stack"]
        (let%bind state_body_hash =
           Mina_state.Protocol_state.Body.hash_checked state_body
         in
         let%bind computed_pending_coinbase_stack_after =
           Pending_coinbase.Stack.Checked.push_state state_body_hash
             pending_coinbase_stack_init
         in
         [%with_label "Check pending coinbase stack"]
           (let%bind correct_coinbase_target_stack =
              Pending_coinbase.Stack.equal_var
                computed_pending_coinbase_stack_after
                pending_coinbase_stack_after
            in
            let%bind valid_init_state =
              (* Stack update is performed once per scan state tree and the
                 following is true only for the first transaction per block per
                 tree*)
              let%bind equal_source =
                Pending_coinbase.Stack.equal_var pending_coinbase_stack_init
                  pending_coinbase_stack_before
              in
              (*for the rest, both source and target are the same*)
              let%bind equal_source_with_state =
                Pending_coinbase.Stack.equal_var
                  computed_pending_coinbase_stack_after
                  pending_coinbase_stack_before
              in
              Boolean.(equal_source ||| equal_source_with_state)
            in
            Boolean.Assert.all
              [ correct_coinbase_target_stack; valid_init_state ] ) )

    let main ?(witness : Witness.t option) (spec : Spec.t) ~constraint_constants
        (statement : Statement.With_sok.Checked.t) =
      let open Impl in
      run_checked (dummy_constraints ()) ;
      let ( ! ) x = Option.value_exn x in
      let state_body =
        exists (Mina_state.Protocol_state.Body.typ ~constraint_constants)
          ~compute:(fun () -> !witness.state_body)
      in
      let pending_coinbase_stack_init =
        exists Pending_coinbase.Stack.typ ~compute:(fun () ->
            !witness.init_stack )
      in
      let module V = Prover_value in
      run_checked
        (check_protocol_state ~pending_coinbase_stack_init
           ~pending_coinbase_stack_before:
             statement.source.pending_coinbase_stack
           ~pending_coinbase_stack_after:statement.target.pending_coinbase_stack
           state_body ) ;
      let init :
          Global_state.t * _ Mina_transaction_logic.Parties_logic.Local_state.t
          =
        let g : Global_state.t =
          { ledger =
              ( statement.source.ledger
              , V.create (fun () -> !witness.global_ledger) )
          ; fee_excess = Amount.Signed.(Checked.constant zero)
          ; protocol_state =
              Mina_state.Protocol_state.Body.view_checked state_body
          }
        in
        let l : _ Mina_transaction_logic.Parties_logic.Local_state.t =
          { stack_frame =
              Inputs.Stack_frame.unhash statement.source.local_state.stack_frame
                (V.create (fun () -> !witness.local_state_init.stack_frame))
          ; call_stack =
              { With_hash.hash = statement.source.local_state.call_stack
              ; data = V.create (fun () -> !witness.local_state_init.call_stack)
              }
          ; transaction_commitment =
              statement.source.local_state.transaction_commitment
          ; full_transaction_commitment =
              statement.source.local_state.full_transaction_commitment
          ; token_id = statement.source.local_state.token_id
          ; excess = statement.source.local_state.excess
          ; ledger =
              ( statement.source.local_state.ledger
              , V.create (fun () -> !witness.local_state_init.ledger) )
          ; success = statement.source.local_state.success
          ; failure_status_tbl = ()
          }
        in
        (g, l)
      in
      let start_parties =
        As_prover.Ref.create (fun () -> !witness.start_parties)
      in
      let zkapp_input = ref None in
      let global, local =
        List.fold_left spec ~init ~f:(fun ((_, local) as acc) party_spec ->
            let module S = Single (struct
              let constraint_constants = constraint_constants

              let spec = party_spec

              let set_zkapp_input x = zkapp_input := Some x
            end) in
            let finish v =
              let open Mina_transaction_logic.Parties_logic.Start_data in
              let ps =
                V.map v ~f:(function
                  | `Skip ->
                      []
                  | `Start p ->
                      Parties.parties p.parties
                      |> Parties.Call_forest.map ~f:(fun party -> (party, ())) )
              in
              let h =
                exists Parties.Digest.Forest.typ ~compute:(fun () ->
                    Parties.Call_forest.hash (V.get ps) )
              in
              let start_data =
                { Mina_transaction_logic.Parties_logic.Start_data.parties =
                    { With_hash.hash = h; data = ps }
                ; memo_hash =
                    exists Field.typ ~compute:(fun () ->
                        match V.get v with
                        | `Skip ->
                            Field.Constant.zero
                        | `Start p ->
                            p.memo_hash )
                }
              in
              let global_state, local_state =
                with_label "apply" (fun () ->
                    S.apply ~constraint_constants
                      ~is_start:
                        ( match party_spec.is_start with
                        | `No ->
                            `No
                        | `Yes ->
                            `Yes start_data
                        | `Compute_in_circuit ->
                            `Compute start_data )
                      S.{ perform }
                      acc )
              in
              (* replace any transaction failure with unit value *)
              (global_state, { local_state with failure_status_tbl = () })
            in
            let acc' =
              match party_spec.is_start with
              | `No ->
                  let global_state, local_state =
                    S.apply ~constraint_constants ~is_start:`No
                      S.{ perform }
                      acc
                  in
                  (* replace any transaction failure with unit value *)
                  (global_state, { local_state with failure_status_tbl = () })
              | `Compute_in_circuit ->
                  V.create (fun () ->
                      match As_prover.Ref.get start_parties with
                      | [] ->
                          `Skip
                      | p :: ps ->
                          let should_pop =
                            Mina_base.Parties.Call_forest.is_empty
                              (V.get local.stack_frame.data.calls.data)
                          in
                          if should_pop then (
                            As_prover.Ref.set start_parties ps ;
                            `Start p )
                          else `Skip )
                  |> finish
              | `Yes ->
                  as_prover (fun () ->
                      assert (
                        Mina_base.Parties.Call_forest.is_empty
                          (V.get local.stack_frame.data.calls.data) ) ) ;
                  V.create (fun () ->
                      match As_prover.Ref.get start_parties with
                      | [] ->
                          assert false
                      | p :: ps ->
                          As_prover.Ref.set start_parties ps ;
                          `Start p )
                  |> finish
            in
            acc' )
      in
      let local_state_ledger =
        (* The actual output ledger may differ from the one generated by
           transaction logic, because we handle failures differently between
           the two. However, in the case of failure, we never use this ledger:
           it will never be upgraded to the global ledger. If we have such a
           failure, we just pretend we achieved the target hash.
        *)
        Stack_frame.Digest.Checked.if_ local.success
          ~then_:(Inputs.Stack_frame.hash local.stack_frame)
          ~else_:statement.target.local_state.stack_frame
      in
      with_label __LOC__ (fun () ->
          Local_state.Checked.assert_equal statement.target.local_state
            { local with
              stack_frame = local_state_ledger
            ; call_stack = local.call_stack.hash
            ; ledger = fst local.ledger
            } ) ;
      with_label __LOC__ (fun () ->
          run_checked
            (Frozen_ledger_hash.assert_equal (fst global.ledger)
               statement.target.ledger ) ) ;
      with_label __LOC__ (fun () ->
          run_checked
            (Amount.Checked.assert_equal statement.supply_increase
               Amount.(var_of_t zero) ) ) ;
      with_label __LOC__ (fun () ->
          run_checked
            (let expected = statement.fee_excess in
             let got =
               { fee_token_l = Token_id.(Checked.constant default)
               ; fee_excess_l = Amount.Signed.Checked.to_fee global.fee_excess
               ; Fee_excess.fee_token_r = Token_id.(Checked.constant default)
               ; fee_excess_r =
                   Amount.Signed.Checked.to_fee (fst init).fee_excess
               }
             in
             Fee_excess.assert_equal_checked expected got ) ) ;
      Stdlib.( ! ) zkapp_input

    (* Horrible hack :( *)
    let witness : Witness.t option ref = ref None

    let rule (type a b c d) ~constraint_constants ~proof_level
        (t : (a, b, c, d) Basic.t_typed) :
        ( a
        , b
        , c
        , d
        , Statement.With_sok.var
        , Statement.With_sok.t
        , unit
        , unit
        , unit
        , unit )
        Pickles.Inductive_rule.t =
      let open Hlist in
      let open Basic in
      let module M = H4.T (Pickles.Tag) in
      let s = Basic.spec t in
      let prev_should_verify =
        match proof_level with
        | Genesis_constants.Proof_level.Full ->
            true
        | _ ->
            false
      in
      let b = Boolean.var_of_value prev_should_verify in
      match t with
      | Proved ->
          { identifier = "proved"
          ; prevs = M.[ side_loaded 0 ]
          ; main =
              (fun { public_input = stmt } ->
                let zkapp_input =
                  main ?witness:!witness s ~constraint_constants stmt
                in
<<<<<<< HEAD
                let proof =
                  Run.exists (Typ.Internal.ref ()) ~request:(fun () ->
                      Zkapp_proof )
                in
                [ { public_input = Option.value_exn zkapp_input
                  ; proof
                  ; proof_must_verify = b
                  }
                ] )
=======
                { previous_proof_statements =
                    [ { public_input = Option.value_exn zkapp_input
                      ; proof_must_verify = b
                      }
                    ]
                ; public_output = ()
                ; auxiliary_output = ()
                } )
>>>>>>> a66e6ea3
          }
      | Opt_signed_opt_signed ->
          { identifier = "opt_signed-opt_signed"
          ; prevs = M.[]
          ; main =
              (fun { public_input = stmt } ->
                let zkapp_input_opt =
                  main ?witness:!witness s ~constraint_constants stmt
                in
                assert (Option.is_none zkapp_input_opt) ;
                { previous_proof_statements = []
                ; public_output = ()
                ; auxiliary_output = ()
                } )
          }
      | Opt_signed ->
          { identifier = "opt_signed"
          ; prevs = M.[]
          ; main =
              (fun { public_input = stmt } ->
                let zkapp_input_opt =
                  main ?witness:!witness s ~constraint_constants stmt
                in
                assert (Option.is_none zkapp_input_opt) ;
                { previous_proof_statements = []
                ; public_output = ()
                ; auxiliary_output = ()
                } )
          }
  end

  type _ Snarky_backendless.Request.t +=
    | Transaction : Transaction_union.t Snarky_backendless.Request.t
    | State_body :
        Mina_state.Protocol_state.Body.Value.t Snarky_backendless.Request.t
    | Init_stack : Pending_coinbase.Stack.t Snarky_backendless.Request.t

  let%snarkydef apply_tagged_transaction
      ~(constraint_constants : Genesis_constants.Constraint_constants.t)
      (type shifted)
      (shifted : (module Inner_curve.Checked.Shifted.S with type t = shifted))
      root pending_coinbase_stack_init pending_coinbase_stack_before
      pending_coinbase_after state_body
      ({ signer; signature; payload } as txn : Transaction_union.var) =
    let tag = payload.body.tag in
    let is_user_command = Transaction_union.Tag.Unpacked.is_user_command tag in
    let%bind () =
      [%with_label "Check transaction signature"]
        (check_signature shifted ~payload ~is_user_command ~signer ~signature)
    in
    let%bind signer_pk = Public_key.compress_var signer in
    let%bind () =
      [%with_label "Fee-payer must sign the transaction"]
        ((* TODO: Enable multi-sig. *)
         Public_key.Compressed.Checked.Assert.equal signer_pk
           payload.common.fee_payer_pk )
    in
    (* Compute transaction kind. *)
    let is_payment = Transaction_union.Tag.Unpacked.is_payment tag in
    let is_mint_tokens = Transaction_union.Tag.Unpacked.is_mint_tokens tag in
    let is_stake_delegation =
      Transaction_union.Tag.Unpacked.is_stake_delegation tag
    in
    let is_create_account =
      Transaction_union.Tag.Unpacked.is_create_account tag
    in
    let is_fee_transfer = Transaction_union.Tag.Unpacked.is_fee_transfer tag in
    let is_coinbase = Transaction_union.Tag.Unpacked.is_coinbase tag in
    let fee_token = payload.common.fee_token in
    let%bind fee_token_default =
      make_checked (fun () ->
          Token_id.(Checked.equal fee_token (Checked.constant default)) )
    in
    let token = payload.body.token_id in
    let%bind token_default =
      make_checked (fun () ->
          Token_id.(Checked.equal token (Checked.constant default)) )
    in
    let%bind () =
      Checked.all_unit
        [ [%with_label
            "Token_locked value is compatible with the transaction kind"]
            (Boolean.Assert.any
               [ Boolean.not payload.body.token_locked; is_create_account ] )
        ; [%with_label "Token_locked cannot be used with the default token"]
            (Boolean.Assert.any
               [ Boolean.not payload.body.token_locked
               ; Boolean.not token_default
               ] )
        ]
    in
    let%bind () = Boolean.Assert.is_true token_default in
    let%bind () =
      [%with_label "Validate tokens"]
        (Checked.all_unit
           [ [%with_label
               "Fee token is default or command allows non-default fee"]
               (Boolean.Assert.any
                  [ fee_token_default
                  ; is_payment
                  ; is_stake_delegation
                  ; is_fee_transfer
                  ] )
           ; (* TODO: Remove this check and update the transaction snark once we
                have an exchange rate mechanism. See issue #4447.
             *)
             [%with_label "Fees in tokens disabled"]
               (Boolean.Assert.is_true fee_token_default)
           ; [%with_label "Command allows default token"]
               Boolean.(
                 Assert.any
                   [ is_payment
                   ; is_stake_delegation
                   ; is_create_account
                   ; is_fee_transfer
                   ; is_coinbase
                   ])
           ] )
    in
    let current_global_slot =
      Mina_state.Protocol_state.Body.consensus_state state_body
      |> Consensus.Data.Consensus_state.global_slot_since_genesis_var
    in
    (* Query user command predicted failure/success. *)
    let%bind user_command_failure =
      User_command_failure.compute_as_prover ~constraint_constants
        ~txn_global_slot:current_global_slot txn
    in
    let%bind user_command_fails =
      User_command_failure.any user_command_failure
    in
    let fee = payload.common.fee in
    let receiver = Account_id.Checked.create payload.body.receiver_pk token in
    let source = Account_id.Checked.create payload.body.source_pk token in
    (* Information for the fee-payer. *)
    let nonce = payload.common.nonce in
    let fee_payer =
      Account_id.Checked.create payload.common.fee_payer_pk fee_token
    in
    let%bind () =
      [%with_label "Check slot validity"]
        ( Global_slot.Checked.(current_global_slot <= payload.common.valid_until)
        >>= Boolean.Assert.is_true )
    in

    (* Check coinbase stack. Protocol state body is pushed into the Pending
       coinbase stack once per block. For example, consider any two
       transactions in a block. Their pending coinbase stacks would be:

       transaction1: s1 -> t1 = s1+ protocol_state_body + maybe_coinbase
       transaction2: t1 -> t1 + maybe_another_coinbase
         (Note: protocol_state_body is not pushed again)

       However, for each transaction, we need to constrain the protocol state
       body. This is done is by using the stack ([init_stack]) without the
       current protocol state body, pushing the state body to it in every
       transaction snark and checking if it matches the target.
       We also need to constrain the source for the merges to work correctly.
       Basically,

       init_stack + protocol_state_body + maybe_coinbase = target
       AND
       init_stack = source || init_stack + protocol_state_body = source *)

    (* These are all the possible cases:

        Init_stack     Source                 Target
       --------------------------------------------------------------
         i               i                       i + state
         i               i                       i + state + coinbase
         i               i + state               i + state
         i               i + state               i + state + coinbase
         i + coinbase    i + state + coinbase    i + state + coinbase
    *)
    let%bind () =
      [%with_label "Compute coinbase stack"]
        (let%bind state_body_hash =
           Mina_state.Protocol_state.Body.hash_checked state_body
         in
         let%bind pending_coinbase_stack_with_state =
           Pending_coinbase.Stack.Checked.push_state state_body_hash
             pending_coinbase_stack_init
         in
         let%bind computed_pending_coinbase_stack_after =
           let coinbase =
             (Account_id.Checked.public_key receiver, payload.body.amount)
           in
           let%bind stack' =
             Pending_coinbase.Stack.Checked.push_coinbase coinbase
               pending_coinbase_stack_with_state
           in
           Pending_coinbase.Stack.Checked.if_ is_coinbase ~then_:stack'
             ~else_:pending_coinbase_stack_with_state
         in
         [%with_label "Check coinbase stack"]
           (let%bind correct_coinbase_target_stack =
              Pending_coinbase.Stack.equal_var
                computed_pending_coinbase_stack_after pending_coinbase_after
            in
            let%bind valid_init_state =
              let%bind equal_source =
                Pending_coinbase.Stack.equal_var pending_coinbase_stack_init
                  pending_coinbase_stack_before
              in
              let%bind equal_source_with_state =
                Pending_coinbase.Stack.equal_var
                  pending_coinbase_stack_with_state
                  pending_coinbase_stack_before
              in
              Boolean.(equal_source ||| equal_source_with_state)
            in
            [%with_label "target stack and valid init state"]
              (Boolean.Assert.all
                 [ correct_coinbase_target_stack; valid_init_state ] ) ) )
    in
    (* Interrogate failure cases. This value is created without constraints;
       the failures should be checked against potential failures to ensure
       consistency.
    *)
    let%bind () =
      [%with_label "A failing user command is a user command"]
        Boolean.(Assert.any [ is_user_command; not user_command_fails ])
    in
    let predicate_deferred =
      (* Account_precondition check is to be performed later if this is true. *)
      is_create_account
    in
    let%bind predicate_result =
      let%bind is_own_account =
        Public_key.Compressed.Checked.equal payload.common.fee_payer_pk
          payload.body.source_pk
      in
      let predicate_result =
        (* TODO: Predicates. *)
        Boolean.false_
      in
      Boolean.(is_own_account ||| predicate_result)
    in
    let%bind () =
      [%with_label "Check account_precondition failure against predicted"]
        (let%bind predicate_failed =
           Boolean.((not predicate_result) &&& not predicate_deferred)
         in
         assert_r1cs
           (predicate_failed :> Field.Var.t)
           (is_user_command :> Field.Var.t)
           (user_command_failure.predicate_failed :> Field.Var.t) )
    in
    let account_creation_amount =
      Amount.Checked.of_fee
        Fee.(var_of_t constraint_constants.account_creation_fee)
    in
    let%bind is_zero_fee = Fee.(equal_var fee (var_of_t zero)) in
    let is_coinbase_or_fee_transfer = Boolean.not is_user_command in
    let%bind can_create_fee_payer_account =
      (* Fee transfers and coinbases may create an account. We check the normal
         invariants to ensure that the account creation fee is paid.
      *)
      let%bind fee_may_be_charged =
        (* If the fee is zero, we do not create the account at all, so we allow
           this through. Otherwise, the fee must be the default.
        *)
        Boolean.(token_default ||| is_zero_fee)
      in
      Boolean.(is_coinbase_or_fee_transfer &&& fee_may_be_charged)
    in
    let%bind root_after_fee_payer_update =
      [%with_label "Update fee payer"]
        (Frozen_ledger_hash.modify_account_send
           ~depth:constraint_constants.ledger_depth root
           ~is_writeable:can_create_fee_payer_account fee_payer
           ~f:(fun ~is_empty_and_writeable account ->
             (* this account is:
                - the fee-payer for payments
                - the fee-payer for stake delegation
                - the fee-payer for account creation
                - the fee-payer for token minting
                - the fee-receiver for a coinbase
                - the second receiver for a fee transfer
             *)
             let%bind next_nonce =
               Account.Nonce.Checked.succ_if account.nonce is_user_command
             in
             let%bind () =
               [%with_label "Check fee nonce"]
                 (let%bind nonce_matches =
                    Account.Nonce.Checked.equal nonce account.nonce
                  in
                  Boolean.Assert.any
                    [ Boolean.not is_user_command; nonce_matches ] )
             in
             let%bind receipt_chain_hash =
               let current = account.receipt_chain_hash in
               let%bind r =
                 Receipt.Chain_hash.Checked.cons (Signed_command payload)
                   current
               in
               Receipt.Chain_hash.Checked.if_ is_user_command ~then_:r
                 ~else_:current
             in
             let%bind is_empty_and_writeable =
               (* If this is a coinbase with zero fee, do not create the
                  account, since the fee amount won't be enough to pay for it.
               *)
               Boolean.(is_empty_and_writeable &&& not is_zero_fee)
             in
             let%bind should_pay_to_create =
               (* Coinbases and fee transfers may create, or we may be creating
                  a new token account. These are mutually exclusive, so we can
                  encode this as a boolean.
               *)
               let%bind is_create_account =
                 Boolean.(is_create_account &&& not user_command_fails)
               in
               Boolean.(is_empty_and_writeable ||| is_create_account)
             in
             let%bind amount =
               [%with_label "Compute fee payer amount"]
                 (let fee_payer_amount =
                    let sgn = Sgn.Checked.neg_if_true is_user_command in
                    Amount.Signed.create_var
                      ~magnitude:(Amount.Checked.of_fee fee)
                      ~sgn
                  in
                  (* Account creation fee for fee transfers/coinbases. *)
                  let%bind account_creation_fee =
                    let%map magnitude =
                      Amount.Checked.if_ should_pay_to_create
                        ~then_:account_creation_amount
                        ~else_:Amount.(var_of_t zero)
                    in
                    Amount.Signed.create_var ~magnitude ~sgn:Sgn.Checked.neg
                  in
                  Amount.Signed.Checked.(
                    add fee_payer_amount account_creation_fee) )
             in
             let txn_global_slot = current_global_slot in
             let%bind `Min_balance _, timing =
               [%with_label "Check fee payer timing"]
                 (let%bind txn_amount =
                    let%bind sgn = Amount.Signed.Checked.sgn amount in
                    let%bind magnitude =
                      Amount.Signed.Checked.magnitude amount
                    in
                    Amount.Checked.if_ (Sgn.Checked.is_neg sgn) ~then_:magnitude
                      ~else_:Amount.(var_of_t zero)
                  in
                  let balance_check ok =
                    [%with_label "Check fee payer balance"]
                      (Boolean.Assert.is_true ok)
                  in
                  let timed_balance_check ok =
                    [%with_label "Check fee payer timed balance"]
                      (Boolean.Assert.is_true ok)
                  in
                  check_timing ~balance_check ~timed_balance_check ~account
                    ~txn_amount:(Some txn_amount) ~txn_global_slot )
             in
             let%bind balance =
               [%with_label "Check payer balance"]
                 (Balance.Checked.add_signed_amount account.balance amount)
             in
             let%map public_key =
               Public_key.Compressed.Checked.if_ is_empty_and_writeable
                 ~then_:(Account_id.Checked.public_key fee_payer)
                 ~else_:account.public_key
             and token_id =
               make_checked (fun () ->
                   Token_id.Checked.if_ is_empty_and_writeable
                     ~then_:(Account_id.Checked.token_id fee_payer)
                     ~else_:account.token_id )
             and delegate =
               Public_key.Compressed.Checked.if_ is_empty_and_writeable
                 ~then_:(Account_id.Checked.public_key fee_payer)
                 ~else_:account.delegate
             in
             { Account.Poly.balance
             ; public_key
             ; token_id
             ; token_permissions = account.token_permissions
             ; token_symbol = account.token_symbol
             ; nonce = next_nonce
             ; receipt_chain_hash
             ; delegate
             ; voting_for = account.voting_for
             ; timing
             ; permissions = account.permissions
             ; zkapp = account.zkapp
             ; zkapp_uri = account.zkapp_uri
             } ) )
    in
    let%bind receiver_increase =
      (* - payments:         payload.body.amount
         - stake delegation: 0
         - account creation: 0
         - token minting:    payload.body.amount
         - coinbase:         payload.body.amount - payload.common.fee
         - fee transfer:     payload.body.amount
      *)
      [%with_label "Compute receiver increase"]
        (let%bind base_amount =
           let%bind zero_transfer =
             Boolean.any [ is_stake_delegation; is_create_account ]
           in
           Amount.Checked.if_ zero_transfer
             ~then_:(Amount.var_of_t Amount.zero)
             ~else_:payload.body.amount
         in
         (* The fee for entering the coinbase transaction is paid up front. *)
         let%bind coinbase_receiver_fee =
           Amount.Checked.if_ is_coinbase
             ~then_:(Amount.Checked.of_fee fee)
             ~else_:(Amount.var_of_t Amount.zero)
         in
         Amount.Checked.sub base_amount coinbase_receiver_fee )
    in
    let receiver_overflow = ref Boolean.false_ in
    let%bind root_after_receiver_update =
      [%with_label "Update receiver"]
        (Frozen_ledger_hash.modify_account_recv
           ~depth:constraint_constants.ledger_depth root_after_fee_payer_update
           receiver ~f:(fun ~is_empty_and_writeable account ->
             (* this account is:
                - the receiver for payments
                - the delegated-to account for stake delegation
                - the created account for an account creation
                - the receiver for minted tokens
                - the receiver for a coinbase
                - the first receiver for a fee transfer
             *)
             let%bind is_empty_failure =
               let%bind must_not_be_empty =
                 Boolean.(is_stake_delegation ||| is_mint_tokens)
               in
               Boolean.(is_empty_and_writeable &&& must_not_be_empty)
             in
             let%bind () =
               [%with_label "Receiver existence failure matches predicted"]
                 (Boolean.Assert.( = ) is_empty_failure
                    user_command_failure.receiver_not_present )
             in
             let is_empty_and_writeable =
               (* is_empty_and_writable && not is_empty_failure *)
               Boolean.Unsafe.of_cvar
               @@ Field.Var.(
                    sub (is_empty_and_writeable :> t) (is_empty_failure :> t))
             in
             let%bind should_pay_to_create =
               Boolean.(is_empty_and_writeable &&& not is_create_account)
             in
             let%bind () =
               [%with_label
                 "Check whether creation fails due to a non-default token"]
                 (let%bind token_should_not_create =
                    Boolean.(should_pay_to_create &&& Boolean.not token_default)
                  in
                  let%bind token_cannot_create =
                    Boolean.(token_should_not_create &&& is_user_command)
                  in
                  let%bind () =
                    [%with_label
                      "Check that account creation is paid in the default \
                       token for non-user-commands"]
                      ((* This expands to
                          [token_should_not_create =
                            token_should_not_create && is_user_command]
                          which is
                          - [token_should_not_create = token_should_not_create]
                            (ie. always satisfied) for user commands
                          - [token_should_not_create = false] for coinbases/fee
                            transfers.
                       *)
                       Boolean.Assert.( = ) token_should_not_create
                         token_cannot_create )
                  in
                  [%with_label "equal token_cannot_create"]
                    (Boolean.Assert.( = ) token_cannot_create
                       user_command_failure.token_cannot_create ) )
             in
             let%bind balance =
               (* [receiver_increase] will be zero in the stake delegation
                  case.
               *)
               let%bind receiver_amount =
                 let%bind account_creation_amount =
                   Amount.Checked.if_ should_pay_to_create
                     ~then_:account_creation_amount
                     ~else_:Amount.(var_of_t zero)
                 in
                 let%bind amount_for_new_account, `Underflow underflow =
                   Amount.Checked.sub_flagged receiver_increase
                     account_creation_amount
                 in
                 let%bind () =
                   [%with_label
                     "Receiver creation fee failure matches predicted"]
                     (Boolean.Assert.( = ) underflow
                        user_command_failure.amount_insufficient_to_create )
                 in
                 Currency.Amount.Checked.if_ user_command_fails
                   ~then_:Amount.(var_of_t zero)
                   ~else_:amount_for_new_account
               in

               (* NOTE: Instead of capturing this as part of the user command
                  failures, we capture it inline here and bubble it out to a
                  reference. This behavior is still in line with the
                  out-of-snark transaction logic.

                  Updating [user_command_fails] to include this value from here
                  onwards will ensure that we do not update the source or
                  receiver accounts. The only places where [user_command_fails]
                  may have already affected behaviour are
                  * when the fee-payer is paying the account creation fee, and
                  * when a new token is created.
                  In both of these, this account is new, and will have a
                  balance of 0, so we can guarantee that there is no overflow.
               *)
               let%bind balance, `Overflow overflow =
                 Balance.Checked.add_amount_flagged account.balance
                   receiver_amount
               in
               let%bind () =
                 [%with_label "Overflow error only occurs in user commands"]
                   Boolean.(Assert.any [ is_user_command; not overflow ])
               in
               receiver_overflow := overflow ;
               Balance.Checked.if_ overflow ~then_:account.balance
                 ~else_:balance
             in
             let%bind user_command_fails =
               Boolean.(!receiver_overflow ||| user_command_fails)
             in
             let%bind is_empty_and_writeable =
               (* Do not create a new account if the user command will fail. *)
               Boolean.(is_empty_and_writeable &&& not user_command_fails)
             in
             let%bind may_delegate =
               (* Only default tokens may participate in delegation. *)
               Boolean.(is_empty_and_writeable &&& token_default)
             in
             let%map delegate =
               Public_key.Compressed.Checked.if_ may_delegate
                 ~then_:(Account_id.Checked.public_key receiver)
                 ~else_:account.delegate
             and public_key =
               Public_key.Compressed.Checked.if_ is_empty_and_writeable
                 ~then_:(Account_id.Checked.public_key receiver)
                 ~else_:account.public_key
             and token_id =
               make_checked (fun () ->
                   Token_id.Checked.if_ is_empty_and_writeable ~then_:token
                     ~else_:account.token_id )
             and token_owner =
               (* TODO: Delete token permissions *)
               Boolean.if_ is_empty_and_writeable ~then_:Boolean.false_
                 ~else_:account.token_permissions.token_owner
             and token_locked =
               Boolean.if_ is_empty_and_writeable
                 ~then_:payload.body.token_locked
                 ~else_:account.token_permissions.token_locked
             in
             { Account.Poly.balance
             ; public_key
             ; token_id
             ; token_permissions =
                 { Token_permissions.token_owner; token_locked }
             ; token_symbol = account.token_symbol
             ; nonce = account.nonce
             ; receipt_chain_hash = account.receipt_chain_hash
             ; delegate
             ; voting_for = account.voting_for
             ; timing = account.timing
             ; permissions = account.permissions
             ; zkapp = account.zkapp
             ; zkapp_uri = account.zkapp_uri
             } ) )
    in
    let%bind user_command_fails =
      Boolean.(!receiver_overflow ||| user_command_fails)
    in
    let%bind fee_payer_is_source = Account_id.Checked.equal fee_payer source in
    let%bind root_after_source_update =
      [%with_label "Update source"]
        (Frozen_ledger_hash.modify_account_send
           ~depth:constraint_constants.ledger_depth
           ~is_writeable:
             (* [modify_account_send] does this failure check for us. *)
             user_command_failure.source_not_present root_after_receiver_update
           source ~f:(fun ~is_empty_and_writeable account ->
             (* this account is:
                - the source for payments
                - the delegator for stake delegation
                - the token owner for account creation
                - the token owner for token minting
                - the fee-receiver for a coinbase
                - the second receiver for a fee transfer
             *)
             let%bind () =
               [%with_label "Check source presence failure matches predicted"]
                 (Boolean.Assert.( = ) is_empty_and_writeable
                    user_command_failure.source_not_present )
             in
             let%bind () =
               [%with_label
                 "Check source failure cases do not apply when fee-payer is \
                  source"]
                 (let num_failures =
                    let open Field.Var in
                    add
                      (user_command_failure.source_insufficient_balance :> t)
                      (user_command_failure.source_bad_timing :> t)
                  in
                  let not_fee_payer_is_source =
                    (Boolean.not fee_payer_is_source :> Field.Var.t)
                  in
                  (* Equivalent to:
                     if fee_payer_is_source then
                       num_failures = 0
                     else
                       num_failures = num_failures
                  *)
                  [%with_label "Check num_failures"]
                    (assert_r1cs not_fee_payer_is_source num_failures
                       num_failures ) )
             in
             let%bind amount =
               (* Only payments should affect the balance at this stage. *)
               if_ is_payment ~typ:Amount.typ ~then_:payload.body.amount
                 ~else_:Amount.(var_of_t zero)
             in
             let txn_global_slot = current_global_slot in
             let%bind `Min_balance _, timing =
               [%with_label "Check source timing"]
                 (let balance_check ok =
                    [%with_label
                      "Check source balance failure matches predicted"]
                      (Boolean.Assert.( = ) ok
                         (Boolean.not
                            user_command_failure.source_insufficient_balance ) )
                  in
                  let timed_balance_check ok =
                    [%with_label
                      "Check source timed balance failure matches predicted"]
                      (let%bind not_ok =
                         Boolean.(
                           (not ok)
                           &&& not
                                 user_command_failure
                                   .source_insufficient_balance)
                       in
                       Boolean.Assert.( = ) not_ok
                         user_command_failure.source_bad_timing )
                  in
                  check_timing ~balance_check ~timed_balance_check ~account
                    ~txn_amount:(Some amount) ~txn_global_slot )
             in
             let%bind balance, `Underflow underflow =
               Balance.Checked.sub_amount_flagged account.balance amount
             in
             let%bind () =
               (* TODO: Remove the redundancy in balance calculation between
                  here and [check_timing].
               *)
               [%with_label "Check source balance failure matches predicted"]
                 (Boolean.Assert.( = ) underflow
                    user_command_failure.source_insufficient_balance )
             in
             let%map delegate =
               Public_key.Compressed.Checked.if_ is_stake_delegation
                 ~then_:(Account_id.Checked.public_key receiver)
                 ~else_:account.delegate
             in
             (* NOTE: Technically we update the account here even in the case
                of [user_command_fails], but we throw the resulting hash away
                in [final_root] below, so it shouldn't matter.
             *)
             { Account.Poly.balance
             ; public_key = account.public_key
             ; token_id = account.token_id
             ; token_permissions = account.token_permissions
             ; token_symbol = account.token_symbol
             ; nonce = account.nonce
             ; receipt_chain_hash = account.receipt_chain_hash
             ; delegate
             ; voting_for = account.voting_for
             ; timing
             ; permissions = account.permissions
             ; zkapp = account.zkapp
             ; zkapp_uri = account.zkapp_uri
             } ) )
    in
    let%bind fee_excess =
      (* - payments:         payload.common.fee
         - stake delegation: payload.common.fee
         - account creation: payload.common.fee
         - token minting:    payload.common.fee
         - coinbase:         0 (fee already paid above)
         - fee transfer:     - payload.body.amount - payload.common.fee
      *)
      let open Amount in
      chain Signed.Checked.if_ is_coinbase
        ~then_:(return (Signed.Checked.of_unsigned (var_of_t zero)))
        ~else_:
          (let user_command_excess =
             Signed.Checked.of_unsigned (Checked.of_fee payload.common.fee)
           in
           let%bind fee_transfer_excess, fee_transfer_excess_overflowed =
             let%map magnitude, `Overflow overflowed =
               Checked.(
                 add_flagged payload.body.amount (of_fee payload.common.fee))
             in
             (Signed.create_var ~magnitude ~sgn:Sgn.Checked.neg, overflowed)
           in
           let%bind () =
             (* TODO: Reject this in txn pool before fees-in-tokens. *)
             [%with_label "Fee excess does not overflow"]
               Boolean.(
                 Assert.any
                   [ not is_fee_transfer; not fee_transfer_excess_overflowed ])
           in
           Signed.Checked.if_ is_fee_transfer ~then_:fee_transfer_excess
             ~else_:user_command_excess )
    in
    let%bind supply_increase =
      Amount.Checked.if_ is_coinbase ~then_:payload.body.amount
        ~else_:Amount.(var_of_t zero)
    in
    let%map final_root =
      (* Ensure that only the fee-payer was charged if this was an invalid user
         command.
      *)
      Frozen_ledger_hash.if_ user_command_fails
        ~then_:root_after_fee_payer_update ~else_:root_after_source_update
    in
    (final_root, fee_excess, supply_increase)

  (* Someday:
     write the following soundness tests:
     - apply a transaction where the signature is incorrect
     - apply a transaction where the sender does not have enough money in their account
     - apply a transaction and stuff in the wrong target hash
  *)

  (* spec for [main statement]:
     constraints pass iff there exists
        t : Tagged_transaction.t
     such that
     - applying [t] to ledger with merkle hash [l1] results in ledger with merkle hash [l2].
     - applying [t] to [pc.source] with results in pending coinbase stack [pc.target]
     - t has fee excess equal to [fee_excess]
     - t has supply increase equal to [supply_increase]
       where statement includes
        l1 : Frozen_ledger_hash.t,
        l2 : Frozen_ledger_hash.t,
        fee_excess : Amount.Signed.t,
        supply_increase : Amount.t
        pc: Pending_coinbase_stack_state.t
  *)
  let%snarkydef main ~constraint_constants
      (statement : Statement.With_sok.Checked.t) =
    let%bind () = dummy_constraints () in
    let%bind (module Shifted) = Tick.Inner_curve.Checked.Shifted.create () in
    let%bind t =
      with_label __LOC__
        (exists Transaction_union.typ ~request:(As_prover.return Transaction))
    in
    let%bind pending_coinbase_init =
      exists Pending_coinbase.Stack.typ ~request:(As_prover.return Init_stack)
    in
    let%bind state_body =
      exists
        (Mina_state.Protocol_state.Body.typ ~constraint_constants)
        ~request:(As_prover.return State_body)
    in
    let%bind root_after, fee_excess, supply_increase =
      apply_tagged_transaction ~constraint_constants
        (module Shifted)
        statement.source.ledger pending_coinbase_init
        statement.source.pending_coinbase_stack
        statement.target.pending_coinbase_stack state_body t
    in
    let%bind fee_excess =
      (* Use the default token for the fee excess if it is zero.
         This matches the behaviour of [Fee_excess.rebalance], which allows
         [verify_complete_merge] to verify a proof without knowledge of the
         particular fee tokens used.
      *)
      let%bind fee_excess_zero =
        Amount.Signed.Checked.equal fee_excess
          Amount.Signed.(Checked.constant zero)
      in
      let%map fee_token_l =
        make_checked (fun () ->
            Token_id.Checked.if_ fee_excess_zero
              ~then_:Token_id.(Checked.constant default)
              ~else_:t.payload.common.fee_token )
      in
      { Fee_excess.fee_token_l
      ; fee_excess_l = Amount.Signed.Checked.to_fee fee_excess
      ; fee_token_r = Token_id.(Checked.constant default)
      ; fee_excess_r = Fee.Signed.(Checked.constant zero)
      }
    in
    let%bind () =
      [%with_label "local state check"]
        (make_checked (fun () ->
             Local_state.Checked.assert_equal statement.source.local_state
               statement.target.local_state ) )
    in
    Checked.all_unit
      [ [%with_label "equal roots"]
          (Frozen_ledger_hash.assert_equal root_after statement.target.ledger)
      ; [%with_label "equal supply_increases"]
          (Currency.Amount.Checked.assert_equal supply_increase
             statement.supply_increase )
      ; [%with_label "equal fee excesses"]
          (Fee_excess.assert_equal_checked fee_excess statement.fee_excess)
      ]

  let rule ~constraint_constants : _ Pickles.Inductive_rule.t =
    { identifier = "transaction"
    ; prevs = []
    ; main =
        (fun { public_input = x } ->
          Run.run_checked (main ~constraint_constants x) ;
          { previous_proof_statements = []
          ; public_output = ()
          ; auxiliary_output = ()
          } )
    }

  let transaction_union_handler handler (transaction : Transaction_union.t)
      (state_body : Mina_state.Protocol_state.Body.Value.t)
      (init_stack : Pending_coinbase.Stack.t) :
      Snarky_backendless.Request.request -> _ =
   fun (With { request; respond } as r) ->
    match request with
    | Transaction ->
        respond (Provide transaction)
    | State_body ->
        respond (Provide state_body)
    | Init_stack ->
        respond (Provide init_stack)
    | _ ->
        handler r
end

module Transition_data = struct
  type t =
    { proof : Proof_type.t
    ; supply_increase : Amount.t
    ; fee_excess : Fee_excess.t
    ; sok_digest : Sok_message.Digest.t
    ; pending_coinbase_stack_state : Pending_coinbase_stack_state.t
    }
  [@@deriving fields]
end

module Merge = struct
  open Tick

  type _ Snarky_backendless.Request.t +=
    | Statements_to_merge :
        (Statement.With_sok.t * Statement.With_sok.t)
        Snarky_backendless.Request.t
    | Proofs_to_merge :
        ( (Nat.N2.n, Nat.N2.n) Pickles.Proof.t
        * (Nat.N2.n, Nat.N2.n) Pickles.Proof.t )
        Snarky_backendless.Request.t

  let handle
      ((left_stmt, right_stmt) : Statement.With_sok.t * Statement.With_sok.t)
      ((left_proof, right_proof) : _ Pickles.Proof.t * _ Pickles.Proof.t)
      (Snarky_backendless.Request.With { request; respond }) =
    match request with
    | Statements_to_merge ->
        respond (Provide (left_stmt, right_stmt))
    | Proofs_to_merge ->
        respond (Provide (left_proof, right_proof))
    | _ ->
        respond Unhandled

  (* spec for [main top_hash]:
     constraints pass iff
     there exist digest, s1, s3, fee_excess, supply_increase pending_coinbase_stack12.source, pending_coinbase_stack23.target, tock_vk such that
     H(digest,s1, s3, pending_coinbase_stack12.source, pending_coinbase_stack23.target, fee_excess, supply_increase, tock_vk) = top_hash,
     verify_transition tock_vk _ s1 s2 pending_coinbase_stack12.source, pending_coinbase_stack12.target is true
     verify_transition tock_vk _ s2 s3 pending_coinbase_stack23.source, pending_coinbase_stack23.target is true
  *)
  let%snarkydef main (s : Statement.With_sok.Checked.t) =
    let%bind s1, s2 =
      exists
        Typ.(Statement.With_sok.typ * Statement.With_sok.typ)
        ~request:(As_prover.return Statements_to_merge)
    in
    let%bind fee_excess =
      Fee_excess.combine_checked s1.Statement.fee_excess s2.Statement.fee_excess
    in
    let%bind () =
      with_label __LOC__
        (let%bind valid_pending_coinbase_stack_transition =
           Pending_coinbase.Stack.Checked.check_merge
             ~transition1:
               ( s1.source.pending_coinbase_stack
               , s1.target.pending_coinbase_stack )
             ~transition2:
               ( s2.source.pending_coinbase_stack
               , s2.target.pending_coinbase_stack )
         in
         Boolean.Assert.is_true valid_pending_coinbase_stack_transition )
    in
    let%bind supply_increase =
      Amount.Checked.add s1.supply_increase s2.supply_increase
    in
    let%bind () =
      make_checked (fun () ->
          Local_state.Checked.assert_equal s.source.local_state
            s1.source.local_state ;
          Local_state.Checked.assert_equal s.target.local_state
            s2.target.local_state )
    in
    let%map () =
      Checked.all_unit
        [ [%with_label "equal fee excesses"]
            (Fee_excess.assert_equal_checked fee_excess s.fee_excess)
        ; [%with_label "equal supply increases"]
            (Amount.Checked.assert_equal supply_increase s.supply_increase)
        ; [%with_label "equal source ledger hashes"]
            (Frozen_ledger_hash.assert_equal s.source.ledger s1.source.ledger)
        ; [%with_label "equal target, source ledger hashes"]
            (Frozen_ledger_hash.assert_equal s1.target.ledger s2.source.ledger)
        ; [%with_label "equal target ledger hashes"]
            (Frozen_ledger_hash.assert_equal s2.target.ledger s.target.ledger)
        ]
    in
    (s1, s2)

  let rule ~proof_level self : _ Pickles.Inductive_rule.t =
    let prev_should_verify =
      match proof_level with
      | Genesis_constants.Proof_level.Full ->
          true
      | _ ->
          false
    in
    let b = Boolean.var_of_value prev_should_verify in
    { identifier = "merge"
    ; prevs = [ self; self ]
    ; main =
        (fun { public_input = x } ->
          let s1, s2 = Run.run_checked (main x) in
<<<<<<< HEAD
          let p1, p2 =
            Run.exists
              Typ.(Internal.ref () * Internal.ref ())
              ~request:(fun () -> Proofs_to_merge)
          in
          [ { public_input = s1; proof = p1; proof_must_verify = b }
          ; { public_input = s2; proof = p2; proof_must_verify = b }
          ] )
=======
          { previous_proof_statements =
              [ { public_input = s1; proof_must_verify = b }
              ; { public_input = s2; proof_must_verify = b }
              ]
          ; public_output = ()
          ; auxiliary_output = ()
          } )
>>>>>>> a66e6ea3
    }
end

open Pickles_types

type tag =
  ( Statement.With_sok.Checked.t
  , Statement.With_sok.t
  , Nat.N2.n
  , Nat.N5.n )
  Pickles.Tag.t

let time lab f =
  let start = Time.now () in
  let x = f () in
  let stop = Time.now () in
  printf "%s: %s\n%!" lab (Time.Span.to_string_hum (Time.diff stop start)) ;
  x

let system ~proof_level ~constraint_constants =
  time "Transaction_snark.system" (fun () ->
      Pickles.compile ~cache:Cache_dir.cache
        (module Statement.With_sok.Checked)
        (module Statement.With_sok)
        ~public_input:(Input Statement.With_sok.typ) ~auxiliary_typ:Typ.unit
        ~branches:(module Nat.N5)
        ~max_proofs_verified:(module Nat.N2)
        ~name:"transaction-snark"
        ~constraint_constants:
          (Genesis_constants.Constraint_constants.to_snark_keys_header
             constraint_constants )
        ~choices:(fun ~self ->
          let parties x =
            Base.Parties_snark.rule ~constraint_constants ~proof_level x
          in
          [ Base.rule ~constraint_constants
          ; Merge.rule ~proof_level self
          ; parties Opt_signed_opt_signed
          ; parties Opt_signed
          ; parties Proved
          ] ) )

module Verification = struct
  module type S = sig
    val tag : tag

    val verify : (t * Sok_message.t) list -> bool Async.Deferred.t

    val id : Pickles.Verification_key.Id.t Lazy.t

    val verification_key : Pickles.Verification_key.t Lazy.t

    val verify_against_digest : t -> bool Async.Deferred.t

    val constraint_system_digests : (string * Md5_lib.t) list Lazy.t
  end
end

module type S = sig
  include Verification.S

  val constraint_constants : Genesis_constants.Constraint_constants.t

  val cache_handle : Pickles.Cache_handle.t

  val of_non_parties_transaction :
       statement:Statement.With_sok.t
    -> init_stack:Pending_coinbase.Stack.t
    -> Transaction.Valid.t Transaction_protocol_state.t
    -> Tick.Handler.t
    -> t Async.Deferred.t

  val of_user_command :
       statement:Statement.With_sok.t
    -> init_stack:Pending_coinbase.Stack.t
    -> Signed_command.With_valid_signature.t Transaction_protocol_state.t
    -> Tick.Handler.t
    -> t Async.Deferred.t

  val of_fee_transfer :
       statement:Statement.With_sok.t
    -> init_stack:Pending_coinbase.Stack.t
    -> Fee_transfer.t Transaction_protocol_state.t
    -> Tick.Handler.t
    -> t Async.Deferred.t

  val of_parties_segment_exn :
       statement:Statement.With_sok.t
    -> witness:Parties_segment.Witness.t
    -> spec:Parties_segment.Basic.t
    -> t Async.Deferred.t

  val merge :
    t -> t -> sok_digest:Sok_message.Digest.t -> t Async.Deferred.Or_error.t
end

let check_transaction_union ?(preeval = false) ~constraint_constants sok_message
    source target init_stack pending_coinbase_stack_state transaction state_body
    handler =
  if preeval then failwith "preeval currently disabled" ;
  let sok_digest = Sok_message.digest sok_message in
  let handler =
    Base.transaction_union_handler handler transaction state_body init_stack
  in
  let statement : Statement.With_sok.t =
    Statement.Poly.with_empty_local_state ~source ~target
      ~supply_increase:(Transaction_union.supply_increase transaction)
      ~pending_coinbase_stack_state
      ~fee_excess:(Transaction_union.fee_excess transaction)
      ~sok_digest
  in
  let open Tick in
  ignore
    ( Or_error.ok_exn
        (run_and_check
           (handle
              (Checked.map ~f:As_prover.return
                 (let open Checked in
                 exists Statement.With_sok.typ
                   ~compute:(As_prover.return statement)
                 >>= Base.main ~constraint_constants) )
              handler ) )
      : unit )

let check_transaction ?preeval ~constraint_constants ~sok_message ~source
    ~target ~init_stack ~pending_coinbase_stack_state ~zkapp_account1:_
    ~zkapp_account2:_
    (transaction_in_block : Transaction.Valid.t Transaction_protocol_state.t)
    handler =
  let transaction =
    Transaction_protocol_state.transaction transaction_in_block
  in
  let state_body = Transaction_protocol_state.block_data transaction_in_block in
  match to_preunion (Transaction.forget transaction) with
  | `Parties _ ->
      failwith "Called non-party transaction with parties transaction"
  | `Transaction t ->
      check_transaction_union ?preeval ~constraint_constants sok_message source
        target init_stack pending_coinbase_stack_state
        (Transaction_union.of_transaction t)
        state_body handler

let check_user_command ~constraint_constants ~sok_message ~source ~target
    ~init_stack ~pending_coinbase_stack_state t_in_block handler =
  let user_command = Transaction_protocol_state.transaction t_in_block in
  check_transaction ~constraint_constants ~sok_message ~source ~target
    ~init_stack ~pending_coinbase_stack_state ~zkapp_account1:None
    ~zkapp_account2:None
    { t_in_block with transaction = Command (Signed_command user_command) }
    handler

let generate_transaction_union_witness ?(preeval = false) ~constraint_constants
    sok_message source target transaction_in_block init_stack
    pending_coinbase_stack_state handler =
  if preeval then failwith "preeval currently disabled" ;
  let transaction =
    Transaction_protocol_state.transaction transaction_in_block
  in
  let state_body = Transaction_protocol_state.block_data transaction_in_block in
  let sok_digest = Sok_message.digest sok_message in
  let handler =
    Base.transaction_union_handler handler transaction state_body init_stack
  in
  let statement : Statement.With_sok.t =
    Statement.Poly.with_empty_local_state ~source ~target
      ~supply_increase:(Transaction_union.supply_increase transaction)
      ~pending_coinbase_stack_state
      ~fee_excess:(Transaction_union.fee_excess transaction)
      ~sok_digest
  in
  let open Tick in
  let main x = handle (Base.main ~constraint_constants x) handler in
  generate_auxiliary_input [ Statement.With_sok.typ ]
    ~return_typ:(Snarky_backendless.Typ.unit ())
    main statement

let generate_transaction_witness ?preeval ~constraint_constants ~sok_message
    ~source ~target ~init_stack ~pending_coinbase_stack_state ~zkapp_account1:_
    ~zkapp_account2:_
    (transaction_in_block : Transaction.Valid.t Transaction_protocol_state.t)
    handler =
  match
    to_preunion
      (Transaction.forget
         (Transaction_protocol_state.transaction transaction_in_block) )
  with
  | `Parties _ ->
      failwith "Called non-party transaction with parties transaction"
  | `Transaction t ->
      generate_transaction_union_witness ?preeval ~constraint_constants
        sok_message source target
        { transaction_in_block with
          transaction = Transaction_union.of_transaction t
        }
        init_stack pending_coinbase_stack_state handler

let verify (ts : (t * _) list) ~key =
  if
    List.for_all ts ~f:(fun ({ statement; _ }, message) ->
        Sok_message.Digest.equal
          (Sok_message.digest message)
          statement.sok_digest )
  then
    Pickles.verify
      (module Nat.N2)
      (module Statement.With_sok)
      key
      (List.map ts ~f:(fun ({ statement; proof }, _) -> (statement, proof)))
  else Async.return false

let constraint_system_digests ~constraint_constants () =
  let digest = Tick.R1CS_constraint_system.digest in
  [ ( "transaction-merge"
    , digest
        Merge.(
          Tick.constraint_system ~exposing:[ Statement.With_sok.typ ]
            ~return_typ:(Snarky_backendless.Typ.unit ()) (fun x ->
              let open Tick in
              Checked.map ~f:ignore @@ main x )) )
  ; ( "transaction-base"
    , digest
        Base.(
          Tick.constraint_system ~exposing:[ Statement.With_sok.typ ]
            ~return_typ:(Snarky_backendless.Typ.unit ())
            (main ~constraint_constants)) )
  ]

type local_state =
  ( Stack_frame.value
  , Stack_frame.value list
  , Token_id.t
  , Currency.Amount.Signed.t
  , Sparse_ledger.t
  , bool
  , unit
  , Transaction_status.Failure.Collection.t )
  Mina_transaction_logic.Parties_logic.Local_state.t

type global_state = Sparse_ledger.Global_state.t

module Parties_intermediate_state = struct
  type state = { global : global_state; local : local_state }

  type t =
    { kind : [ `Same | `New | `Two_new ]
    ; spec : Parties_segment.Basic.t
    ; state_before : state
    ; state_after : state
    }
end

(** [group_by_parties_rev partiess stmtss] identifies before/after pairs of
    statements, corresponding to parties in [partiess] which minimize the
    number of snark proofs needed to prove all of the parties.

    This function is intended to take the parties from multiple transactions as
    its input, which may be converted from a [Parties.t list] using
    [List.map ~f:Parties.parties]. The [stmtss] argument should be a list of
    the same length, with 1 more state than the number of parties for each
    transaction.

    For example, two transactions made up of parties [[p1; p2; p3]] and
    [[p4; p5]] should have the statements [[[s0; s1; s2; s3]; [s3; s4; s5]]],
    where each [s_n] is the state after applying [p_n] on top of [s_{n-1}], and
    where [s0] is the initial state before any of the transactions have been
    applied.

    Each pair is also identified with one of [`Same], [`New], or [`Two_new],
    indicating that the next one ([`New]) or next two ([`Two_new]) [Parties.t]s
    will need to be passed as part of the snark witness while applying that
    pair.
*)
let group_by_parties_rev (partiess : Party.t list list)
    (stmtss : (global_state * local_state) list list) :
    Parties_intermediate_state.t list =
  let intermediate_state ~kind ~spec ~before ~after =
    { Parties_intermediate_state.kind
    ; spec
    ; state_before = { global = fst before; local = snd before }
    ; state_after = { global = fst after; local = snd after }
    }
  in
  let rec group_by_parties_rev (partiess : Party.t list list) stmtss acc =
    match (partiess, stmtss) with
    | ([] | [ [] ]), [ _ ] ->
        (* We've associated statements with all given parties. *)
        acc
    | [ [ { authorization = a1; _ } ] ], [ [ before; after ] ] ->
        (* There are no later parties to pair this one with. Prove it on its
           own.
        *)
        intermediate_state ~kind:`Same
          ~spec:(Parties_segment.Basic.of_controls [ a1 ])
          ~before ~after
        :: acc
    | [ []; [ { authorization = a1; _ } ] ], [ [ _ ]; [ before; after ] ] ->
        (* This party is part of a new transaction, and there are no later
           parties to pair it with. Prove it on its own.
        *)
        intermediate_state ~kind:`New
          ~spec:(Parties_segment.Basic.of_controls [ a1 ])
          ~before ~after
        :: acc
    | ( ({ authorization = Proof _ as a1; _ } :: parties) :: partiess
      , (before :: (after :: _ as stmts)) :: stmtss ) ->
        (* This party contains a proof, don't pair it with other parties. *)
        group_by_parties_rev (parties :: partiess) (stmts :: stmtss)
          ( intermediate_state ~kind:`Same
              ~spec:(Parties_segment.Basic.of_controls [ a1 ])
              ~before ~after
          :: acc )
    | ( [] :: ({ authorization = Proof _ as a1; _ } :: parties) :: partiess
      , [ _ ] :: (before :: (after :: _ as stmts)) :: stmtss ) ->
        (* This party is part of a new transaction, and contains a proof, don't
           pair it with other parties.
        *)
        group_by_parties_rev (parties :: partiess) (stmts :: stmtss)
          ( intermediate_state ~kind:`New
              ~spec:(Parties_segment.Basic.of_controls [ a1 ])
              ~before ~after
          :: acc )
    | ( ({ authorization = a1; _ }
        :: ({ authorization = Proof _; _ } :: _ as parties) )
        :: partiess
      , (before :: (after :: _ as stmts)) :: stmtss ) ->
        (* The next party contains a proof, don't pair it with this party. *)
        group_by_parties_rev (parties :: partiess) (stmts :: stmtss)
          ( intermediate_state ~kind:`Same
              ~spec:(Parties_segment.Basic.of_controls [ a1 ])
              ~before ~after
          :: acc )
    | ( ({ authorization = a1; _ } :: ([] as parties))
        :: (({ authorization = Proof _; _ } :: _) :: _ as partiess)
      , (before :: (after :: _ as stmts)) :: stmtss ) ->
        (* The next party is in the next transaction and contains a proof,
           don't pair it with this party.
        *)
        group_by_parties_rev (parties :: partiess) (stmts :: stmtss)
          ( intermediate_state ~kind:`Same
              ~spec:(Parties_segment.Basic.of_controls [ a1 ])
              ~before ~after
          :: acc )
    | ( ({ authorization = (Signature _ | None_given) as a1; _ }
        :: { authorization = (Signature _ | None_given) as a2; _ } :: parties )
        :: partiess
      , (before :: _ :: (after :: _ as stmts)) :: stmtss ) ->
        (* The next two parties do not contain proofs, and are within the same
           transaction. Pair them.
           Ok to get "use_full_commitment" of [a1] because neither of them
           contain a proof.
        *)
        group_by_parties_rev (parties :: partiess) (stmts :: stmtss)
          ( intermediate_state ~kind:`Same
              ~spec:(Parties_segment.Basic.of_controls [ a1; a2 ])
              ~before ~after
          :: acc )
    | ( []
        :: ({ authorization = a1; _ }
           :: ({ authorization = Proof _; _ } :: _ as parties) )
           :: partiess
      , [ _ ] :: (before :: (after :: _ as stmts)) :: stmtss ) ->
        (* This party is in the next transaction, and the next party contains a
           proof, don't pair it with this party.
        *)
        group_by_parties_rev (parties :: partiess) (stmts :: stmtss)
          ( intermediate_state ~kind:`New
              ~spec:(Parties_segment.Basic.of_controls [ a1 ])
              ~before ~after
          :: acc )
    | ( []
        :: ({ authorization = (Signature _ | None_given) as a1; _ }
           :: { authorization = (Signature _ | None_given) as a2; _ } :: parties
           )
           :: partiess
      , [ _ ] :: (before :: _ :: (after :: _ as stmts)) :: stmtss ) ->
        (* The next two parties do not contain proofs, and are within the same
           new transaction. Pair them.
           Ok to get "use_full_commitment" of [a1] because neither of them
           contain a proof.
        *)
        group_by_parties_rev (parties :: partiess) (stmts :: stmtss)
          ( intermediate_state ~kind:`New
              ~spec:(Parties_segment.Basic.of_controls [ a1; a2 ])
              ~before ~after
          :: acc )
    | ( [ { authorization = (Signature _ | None_given) as a1; _ } ]
        :: ({ authorization = (Signature _ | None_given) as a2; _ } :: parties)
           :: partiess
      , (before :: _after1) :: (_before2 :: (after :: _ as stmts)) :: stmtss )
      ->
        (* The next two parties do not contain proofs, and the second is within
           a new transaction. Pair them.
           Ok to get "use_full_commitment" of [a1] because neither of them
           contain a proof.
        *)
        group_by_parties_rev (parties :: partiess) (stmts :: stmtss)
          ( intermediate_state ~kind:`New
              ~spec:(Parties_segment.Basic.of_controls [ a1; a2 ])
              ~before ~after
          :: acc )
    | ( []
        :: ({ authorization = a1; _ } :: parties)
           :: (({ authorization = Proof _; _ } :: _) :: _ as partiess)
      , [ _ ] :: (before :: ([ after ] as stmts)) :: (_ :: _ as stmtss) ) ->
        (* The next transaction contains a proof, and this party is in a new
           transaction, don't pair it with the next party.
        *)
        group_by_parties_rev (parties :: partiess) (stmts :: stmtss)
          ( intermediate_state ~kind:`New
              ~spec:(Parties_segment.Basic.of_controls [ a1 ])
              ~before ~after
          :: acc )
    | ( []
        :: [ { authorization = (Signature _ | None_given) as a1; _ } ]
           :: ({ authorization = (Signature _ | None_given) as a2; _ }
              :: parties )
              :: partiess
      , [ _ ]
        :: [ before; _after1 ] :: (_before2 :: (after :: _ as stmts)) :: stmtss
      ) ->
        (* The next two parties do not contain proofs, the first is within a
           new transaction, and the second is within another new transaction.
           Pair them.
           Ok to get "use_full_commitment" of [a1] because neither of them
           contain a proof.
        *)
        group_by_parties_rev (parties :: partiess) (stmts :: stmtss)
          ( intermediate_state ~kind:`Two_new
              ~spec:(Parties_segment.Basic.of_controls [ a1; a2 ])
              ~before ~after
          :: acc )
    | [ [ { authorization = a1; _ } ] ], (before :: after :: _) :: _ ->
        (* This party is the final party given. Prove it on its own. *)
        intermediate_state ~kind:`Same
          ~spec:(Parties_segment.Basic.of_controls [ a1 ])
          ~before ~after
        :: acc
    | ( [] :: [ { authorization = a1; _ } ] :: [] :: _
      , [ _ ] :: (before :: after :: _) :: _ ) ->
        (* This party is the final party given, in a new transaction. Prove it
           on its own.
        *)
        intermediate_state ~kind:`New
          ~spec:(Parties_segment.Basic.of_controls [ a1 ])
          ~before ~after
        :: acc
    | _, [] ->
        failwith "group_by_parties_rev: No statements remaining"
    | ([] | [ [] ]), _ ->
        failwith "group_by_parties_rev: Unmatched statements remaining"
    | [] :: _, [] :: _ ->
        failwith
          "group_by_parties_rev: No final statement for current transaction"
    | [] :: _, (_ :: _ :: _) :: _ ->
        failwith
          "group_by_parties_rev: Unmatched statements for current transaction"
    | [] :: [ _ ] :: _, [ _ ] :: (_ :: _ :: _ :: _) :: _ ->
        failwith
          "group_by_parties_rev: Unmatched statements for next transaction"
    | [ []; [ _ ] ], [ _ ] :: [ _; _ ] :: _ :: _ ->
        failwith
          "group_by_parties_rev: Unmatched statements after next transaction"
    | (_ :: _) :: _, ([] | [ _ ]) :: _ | (_ :: _ :: _) :: _, [ _; _ ] :: _ ->
        failwith
          "group_by_parties_rev: Too few statements remaining for the current \
           transaction"
    | ([] | [ _ ]) :: [] :: _, _ ->
        failwith "group_by_parties_rev: The next transaction has no parties"
    | [] :: (_ :: _) :: _, _ :: ([] | [ _ ]) :: _
    | [] :: (_ :: _ :: _) :: _, _ :: [ _; _ ] :: _ ->
        failwith
          "group_by_parties_rev: Too few statements remaining for the next \
           transaction"
    | [ _ ] :: (_ :: _) :: _, _ :: ([] | [ _ ]) :: _ ->
        failwith
          "group_by_parties_rev: Too few statements remaining for the next \
           transaction"
    | [] :: [ _ ] :: (_ :: _) :: _, _ :: _ :: ([] | [ _ ]) :: _ ->
        failwith
          "group_by_parties_rev: Too few statements remaining for the \
           transaction after next"
    | ([] | [ _ ]) :: (_ :: _) :: _, [ _ ] ->
        failwith
          "group_by_parties_rev: No statements given for the next transaction"
    | [] :: [ _ ] :: (_ :: _) :: _, [ _; _ :: _ :: _ ] ->
        failwith
          "group_by_parties_rev: No statements given for transaction after next"
  in
  group_by_parties_rev partiess stmtss []

let rec accumulate_call_stack_hashes
    ~(hash_frame : 'frame -> Stack_frame.Digest.t) (frames : 'frame list) :
    ('frame, Call_stack_digest.t) With_stack_hash.t list =
  match frames with
  | [] ->
      []
  | f :: fs ->
      let h_f = hash_frame f in
      let tl = accumulate_call_stack_hashes ~hash_frame fs in
      let h_tl =
        match tl with [] -> Call_stack_digest.empty | t :: _ -> t.stack_hash
      in
      { stack_hash = Call_stack_digest.cons h_f h_tl; elt = f } :: tl

let parties_witnesses_exn ~constraint_constants ~state_body ~fee_excess ledger
    (partiess :
      ( [ `Pending_coinbase_init_stack of Pending_coinbase.Stack.t ]
      * [ `Pending_coinbase_of_statement of Pending_coinbase_stack_state.t ]
      * Parties.t )
      list ) =
  let sparse_ledger =
    match ledger with
    | `Ledger ledger ->
        Sparse_ledger.of_ledger_subset_exn ledger
          (List.concat_map
             ~f:(fun (_, _, parties) -> Parties.accounts_accessed parties)
             partiess )
    | `Sparse_ledger sparse_ledger ->
        sparse_ledger
  in
  let state_view = Mina_state.Protocol_state.Body.view state_body in
  let _, _, states_rev =
    List.fold_left ~init:(fee_excess, sparse_ledger, []) partiess
      ~f:(fun (fee_excess, sparse_ledger, statess_rev) (_, _, parties) ->
        let _, states =
          Sparse_ledger.apply_parties_unchecked_with_states sparse_ledger
            ~constraint_constants ~state_view ~fee_excess parties
          |> Or_error.ok_exn
        in
        let final_state = fst (List.last_exn states) in
        (final_state.fee_excess, final_state.ledger, states :: statess_rev) )
  in
  let states = List.rev states_rev in
  let states_rev =
    group_by_parties_rev
      ( []
      :: List.map
           ~f:(fun (_, _, parties) -> Parties.parties_list parties)
           partiess )
      ([ List.hd_exn (List.hd_exn states) ] :: states)
  in
  let commitment = ref (Local_state.dummy ()).transaction_commitment in
  let full_commitment =
    ref (Local_state.dummy ()).full_transaction_commitment
  in
  let remaining_parties =
    let partiess =
      List.map partiess
        ~f:(fun
             (pending_coinbase_init_stack, pending_coinbase_stack_state, parties)
           ->
          ( pending_coinbase_init_stack
          , pending_coinbase_stack_state
          , { Mina_transaction_logic.Parties_logic.Start_data.parties
            ; memo_hash = Signed_command_memo.hash parties.memo
            } ) )
    in
    ref partiess
  in
  let pending_coinbase_init_stack = ref Pending_coinbase.Stack.empty in
  let pending_coinbase_stack_state =
    ref
      { Pending_coinbase_stack_state.source = Pending_coinbase.Stack.empty
      ; target = Pending_coinbase.Stack.empty
      }
  in
  let final_ledger =
    match states_rev with
    | [] ->
        sparse_ledger
    | { Parties_intermediate_state.state_after = { global = { ledger; _ }; _ }
      ; _
      }
      :: _ ->
        ledger
  in
  ( List.fold_right states_rev ~init:[]
      ~f:(fun
           { Parties_intermediate_state.kind
           ; spec
           ; state_before = { global = source_global; local = source_local }
           ; state_after = { global = target_global; local = target_local }
           }
           witnesses
         ->
        (*Transaction snark says nothing about failure status*)
        let source_local = { source_local with failure_status_tbl = [] } in
        let target_local = { target_local with failure_status_tbl = [] } in
        let current_commitment = !commitment in
        let current_full_commitment = !full_commitment in
        let ( start_parties
            , next_commitment
            , next_full_commitment
            , pending_coinbase_init_stack
            , pending_coinbase_stack_state ) =
          let empty_if_last (mk : unit -> field * field) : field * field =
            match (target_local.stack_frame.calls, target_local.call_stack) with
            | [], [] ->
                (* The commitment will be cleared, because this is the last
                   party.
                *)
                Parties.Transaction_commitment.(empty, empty)
            | _ ->
                mk ()
          in
          let mk_next_commitments (parties : Parties.t) =
            empty_if_last (fun () ->
                let next_commitment = Parties.commitment parties in
                let memo_hash = Signed_command_memo.hash parties.memo in
                let fee_payer_hash =
                  Parties.Digest.Party.create
                    (Party.of_fee_payer parties.fee_payer)
                in
                let next_full_commitment =
                  Parties.Transaction_commitment.create_complete next_commitment
                    ~memo_hash ~fee_payer_hash
                in
                (next_commitment, next_full_commitment) )
          in
          match kind with
          | `Same ->
              let next_commitment, next_full_commitment =
                empty_if_last (fun () ->
                    (current_commitment, current_full_commitment) )
              in
              ( []
              , next_commitment
              , next_full_commitment
              , !pending_coinbase_init_stack
              , !pending_coinbase_stack_state )
          | `New -> (
              match !remaining_parties with
              | ( `Pending_coinbase_init_stack pending_coinbase_init_stack1
                , `Pending_coinbase_of_statement pending_coinbase_stack_state1
                , parties )
                :: rest ->
                  let commitment', full_commitment' =
                    mk_next_commitments parties.parties
                  in
                  remaining_parties := rest ;
                  commitment := commitment' ;
                  full_commitment := full_commitment' ;
                  pending_coinbase_init_stack := pending_coinbase_init_stack1 ;
                  pending_coinbase_stack_state := pending_coinbase_stack_state1 ;
                  ( [ parties ]
                  , commitment'
                  , full_commitment'
                  , !pending_coinbase_init_stack
                  , !pending_coinbase_stack_state )
              | _ ->
                  failwith "Not enough remaining parties" )
          | `Two_new -> (
              match !remaining_parties with
              | ( `Pending_coinbase_init_stack pending_coinbase_init_stack1
                , `Pending_coinbase_of_statement pending_coinbase_stack_state1
                , parties1 )
                :: ( `Pending_coinbase_init_stack _pending_coinbase_init_stack2
                   , `Pending_coinbase_of_statement
                       pending_coinbase_stack_state2
                   , parties2 )
                   :: rest ->
                  let commitment', full_commitment' =
                    mk_next_commitments parties2.parties
                  in
                  remaining_parties := rest ;
                  commitment := commitment' ;
                  full_commitment := full_commitment' ;
                  (*TODO: Remove `Two_new case because the resulting pending_coinbase_init_stack will not be correct for parties2 if it is in a different scan state tree*)
                  pending_coinbase_init_stack := pending_coinbase_init_stack1 ;
                  pending_coinbase_stack_state :=
                    { pending_coinbase_stack_state1 with
                      Pending_coinbase_stack_state.target =
                        pending_coinbase_stack_state2
                          .Pending_coinbase_stack_state.target
                    } ;
                  ( [ parties1; parties2 ]
                  , commitment'
                  , full_commitment'
                  , !pending_coinbase_init_stack
                  , !pending_coinbase_stack_state )
              | _ ->
                  failwith "Not enough remaining parties" )
        in
        let hash_local_state
            (local :
              ( Stack_frame.value
              , Stack_frame.value list
              , _
              , _
              , _
              , _
              , _
              , _ )
              Mina_transaction_logic.Parties_logic.Local_state.t ) =
          let stack_frame (stack_frame : Stack_frame.value) =
            { stack_frame with
              calls =
                Parties.Call_forest.map stack_frame.calls ~f:(fun p -> (p, ()))
            }
          in
          { local with
            stack_frame = stack_frame local.stack_frame
          ; call_stack =
              List.map local.call_stack ~f:(fun f ->
                  With_hash.of_data (stack_frame f)
                    ~hash_data:Stack_frame.Digest.create )
              |> accumulate_call_stack_hashes ~hash_frame:(fun x ->
                     x.With_hash.hash )
          }
        in
        let source_local =
          { (hash_local_state source_local) with
            transaction_commitment = current_commitment
          ; full_transaction_commitment = current_full_commitment
          }
        in
        let target_local =
          { (hash_local_state target_local) with
            transaction_commitment = next_commitment
          ; full_transaction_commitment = next_full_commitment
          }
        in
        let w : Parties_segment.Witness.t =
          { global_ledger = source_global.ledger
          ; local_state_init = source_local
          ; start_parties
          ; state_body
          ; init_stack = pending_coinbase_init_stack
          }
        in
        let fee_excess =
          (*capture only the difference in the fee excess*)
          let fee_excess =
            match
              Amount.Signed.(
                add target_global.fee_excess (negate source_global.fee_excess))
            with
            | None ->
                failwith
                  (sprintf
                     !"unexpected fee excess. source %{sexp: Amount.Signed.t} \
                       target %{sexp: Amount.Signed.t}"
                     target_global.fee_excess source_global.fee_excess )
            | Some balance_change ->
                balance_change
          in
          { fee_token_l = Token_id.default
          ; fee_excess_l = Amount.Signed.to_fee fee_excess
          ; Mina_base.Fee_excess.fee_token_r = Token_id.default
          ; fee_excess_r = Fee.Signed.zero
          }
        in
        let call_stack_hash s =
          List.hd s
          |> Option.value_map ~default:Call_stack_digest.empty
               ~f:With_stack_hash.stack_hash
        in
        let statement : Statement.With_sok.t =
          (* empty ledger hash in the local state at the beginning of each
             transaction
             `parties` in local state is empty for the first segment*)
          let source_local_ledger =
            if Parties.Call_forest.is_empty source_local.stack_frame.calls then
              Frozen_ledger_hash.empty_hash
            else Sparse_ledger.merkle_root source_local.ledger
          in
          { source =
              { ledger = Sparse_ledger.merkle_root source_global.ledger
              ; pending_coinbase_stack = pending_coinbase_stack_state.source
              ; local_state =
                  { source_local with
                    stack_frame =
                      Stack_frame.Digest.create source_local.stack_frame
                  ; call_stack = call_stack_hash source_local.call_stack
                  ; ledger = source_local_ledger
                  }
              }
          ; target =
              { ledger = Sparse_ledger.merkle_root target_global.ledger
              ; pending_coinbase_stack = pending_coinbase_stack_state.target
              ; local_state =
                  { target_local with
                    stack_frame =
                      Stack_frame.Digest.create target_local.stack_frame
                  ; call_stack = call_stack_hash target_local.call_stack
                  ; ledger = Sparse_ledger.merkle_root target_local.ledger
                  }
              }
          ; supply_increase = Amount.zero
          ; fee_excess
          ; sok_digest = Sok_message.Digest.default
          }
        in
        (w, spec, statement) :: witnesses )
  , final_ledger )

module Make (Inputs : sig
  val constraint_constants : Genesis_constants.Constraint_constants.t

  val proof_level : Genesis_constants.Proof_level.t
end) =
struct
  open Inputs

  let constraint_constants = constraint_constants

  let ( tag
      , cache_handle
      , p
      , Pickles.Provers.
          [ base; merge; opt_signed_opt_signed; opt_signed; proved ] ) =
    system ~proof_level ~constraint_constants

  module Proof = (val p)

  let id = Proof.id

  let verification_key = Proof.verification_key

  let verify_against_digest { statement; proof } =
    Proof.verify [ (statement, proof) ]

  let verify ts =
    if
      List.for_all ts ~f:(fun (p, m) ->
          Sok_message.Digest.equal (Sok_message.digest m) p.statement.sok_digest )
    then
      Proof.verify
        (List.map ts ~f:(fun ({ statement; proof }, _) -> (statement, proof)))
    else Async.return false

  let first_party (witness : Transaction_witness.Parties_segment_witness.t) =
    match witness.local_state_init.stack_frame.calls with
    | [] ->
        with_return (fun { return } ->
            List.iter witness.start_parties ~f:(fun s ->
                Parties.Call_forest.iteri
                  ~f:(fun _i x -> return (Some x))
                  s.parties.other_parties ) ;
            None )
    | xs ->
        Parties.Call_forest.hd_party xs |> Option.map ~f:fst

  let party_proof (p : Party.t) =
    match p.authorization with
    | Proof p ->
        Some p
    | Signature _ | None_given ->
        None

  let snapp_proof_data ~(witness : Transaction_witness.Parties_segment_witness.t)
      =
    let open Option.Let_syntax in
    let%bind p = first_party witness in
    let%map pi = party_proof p in
    let vk =
      let account_id = Account_id.create p.body.public_key p.body.token_id in
      let account : Account.t =
        Sparse_ledger.(
          get_exn witness.local_state_init.ledger
            (find_index_exn witness.local_state_init.ledger account_id))
      in
      match
        Option.value_map ~default:None account.zkapp ~f:(fun s ->
            s.verification_key )
      with
      | None ->
          failwith "No verification key found in the account"
      | Some s ->
          s
    in
    (pi, vk)

  let of_parties_segment_exn ~statement ~witness
      ~(spec : Parties_segment.Basic.t) : t Async.Deferred.t =
    Base.Parties_snark.witness := Some witness ;
    let res =
      match spec with
      | Opt_signed ->
          opt_signed statement
      | Opt_signed_opt_signed ->
          opt_signed_opt_signed statement
      | Proved -> (
          match snapp_proof_data ~witness with
          | None ->
              failwith "of_parties_segment: Expected exactly one proof"
<<<<<<< HEAD
          | Some (_s, p, v, tag) ->
              Pickles.Side_loaded.in_prover (Base.side_loaded tag) v.data ;
              (* TODO: We should not have to pass the statement in here. *)
              proved
                ~handler:(Base.Parties_snark.handle_zkapp_proof p)
=======
          | Some (p, v) ->
              (* TODO: We should not have to pass the statement in here. *)
              proved
                ( Pickles.Side_loaded.in_prover (Base.side_loaded 0) v.data ;
                  [ p ] )
>>>>>>> a66e6ea3
                statement )
    in
    let open Async in
    let%map (), (), proof = res in
    Base.Parties_snark.witness := None ;
    { proof; statement }

  let of_transaction_union ~statement ~init_stack transaction state_body handler
      =
    let open Async in
<<<<<<< HEAD
    let%map proof =
      base
=======
    let%map (), (), proof =
      base []
>>>>>>> a66e6ea3
        ~handler:
          (Base.transaction_union_handler handler transaction state_body
             init_stack )
        statement
    in
    { statement; proof }

  let of_non_parties_transaction ~statement ~init_stack transaction_in_block
      handler =
    let transaction : Transaction.t =
      Transaction.forget
        (Transaction_protocol_state.transaction transaction_in_block)
    in
    let state_body =
      Transaction_protocol_state.block_data transaction_in_block
    in
    match to_preunion transaction with
    | `Parties _ ->
        failwith "Called Non-parties transaction with parties transaction"
    | `Transaction t ->
        of_transaction_union ~statement ~init_stack
          (Transaction_union.of_transaction t)
          state_body handler

  let of_user_command ~statement ~init_stack user_command_in_block handler =
    of_non_parties_transaction ~statement ~init_stack
      { user_command_in_block with
        transaction =
          Command
            (Signed_command
               (Transaction_protocol_state.transaction user_command_in_block) )
      }
      handler

  let of_fee_transfer ~statement ~init_stack transfer_in_block handler =
    of_non_parties_transaction ~statement ~init_stack
      { transfer_in_block with
        transaction =
          Fee_transfer
            (Transaction_protocol_state.transaction transfer_in_block)
      }
      handler

  let merge ({ statement = t12; _ } as x12) ({ statement = t23; _ } as x23)
      ~sok_digest =
    let open Async.Deferred.Or_error.Let_syntax in
    let%bind s = Async.return (Statement.merge t12 t23) in
    let s = { s with sok_digest } in
    let open Async in
    let%map (), (), proof =
      merge
        ~handler:
          (Merge.handle (x12.statement, x23.statement) (x12.proof, x23.proof))
        s
    in
    Ok { statement = s; proof }

  let constraint_system_digests =
    lazy (constraint_system_digests ~constraint_constants ())
end

module For_tests = struct
  module Spec = struct
    type t =
      { fee : Currency.Fee.t
      ; sender : Signature_lib.Keypair.t * Mina_base.Account.Nonce.t
      ; fee_payer : (Signature_lib.Keypair.t * Mina_base.Account.Nonce.t) option
      ; receivers :
          (Signature_lib.Public_key.Compressed.t * Currency.Amount.t) list
      ; amount : Currency.Amount.t
      ; zkapp_account_keypairs : Signature_lib.Keypair.t list
      ; memo : Signed_command_memo.t
      ; new_zkapp_account : bool
      ; snapp_update : Party.Update.t
            (* Authorization for the update being performed *)
      ; current_auth : Permissions.Auth_required.t
      ; sequence_events : Tick.Field.t array list
      ; events : Tick.Field.t array list
      ; call_data : Tick.Field.t
      ; preconditions : Party.Preconditions.t option
      }
    [@@deriving sexp]
  end

  let create_trivial_snapp ~constraint_constants () =
    let tag, _, (module P), Pickles.Provers.[ trivial_prover; _ ] =
      let trivial_rule : _ Pickles.Inductive_rule.t =
        let trivial_main (tx_commitment : Zkapp_statement.Checked.t) :
            unit Checked.t =
          Impl.run_checked (dummy_constraints ())
          |> fun () ->
          Zkapp_statement.Checked.Assert.equal tx_commitment tx_commitment
          |> return
        in
        { identifier = "trivial-rule"
        ; prevs = []
        ; main =
            (fun { public_input = x } ->
              let () = Impl.run_checked (trivial_main x) in
              { previous_proof_statements = []
              ; public_output = ()
              ; auxiliary_output = ()
              } )
        }
      in
      Pickles.compile ~cache:Cache_dir.cache
        (module Zkapp_statement.Checked)
        (module Zkapp_statement)
        ~public_input:(Input Zkapp_statement.typ) ~auxiliary_typ:Typ.unit
        ~branches:(module Nat.N2)
        ~max_proofs_verified:(module Nat.N2) (* You have to put 2 here... *)
        ~name:"trivial"
        ~constraint_constants:
          (Genesis_constants.Constraint_constants.to_snark_keys_header
             constraint_constants )
        ~choices:(fun ~self ->
          [ trivial_rule
          ; { identifier = "dummy"
            ; prevs = [ self; self ]
            ; main =
                (fun { public_input = _ } ->
                  let s =
                    Run.exists Field.typ ~compute:(fun () ->
                        Run.Field.Constant.zero )
                  in
                  let public_input =
                    Run.exists Zkapp_statement.typ ~compute:(fun () ->
                        assert false )
                  in
                  let proof =
                    Run.exists (Typ.Internal.ref ()) ~compute:(fun () ->
                        assert false )
                  in
                  Impl.run_checked (dummy_constraints ()) ;
                  (* Unsatisfiable. *)
                  Run.Field.(Assert.equal s (s + one)) ;
<<<<<<< HEAD
                  [ { public_input; proof; proof_must_verify = Boolean.true_ }
                  ; { public_input; proof; proof_must_verify = Boolean.true_ }
                  ] )
=======
                  { previous_proof_statements =
                      [ { public_input; proof_must_verify = Boolean.true_ }
                      ; { public_input; proof_must_verify = Boolean.true_ }
                      ]
                  ; public_output = ()
                  ; auxiliary_output = ()
                  } )
>>>>>>> a66e6ea3
            }
          ] )
    in
    let vk = Pickles.Side_loaded.Verification_key.of_compiled tag in
    ( `VK (With_hash.of_data ~hash_data:Zkapp_account.digest_vk vk)
    , `Prover trivial_prover )

  let create_parties
      ~(constraint_constants : Genesis_constants.Constraint_constants.t) spec
      ~update =
    let { Spec.fee
        ; sender = sender, sender_nonce
        ; fee_payer = fee_payer_opt
        ; receivers
        ; amount
        ; new_zkapp_account
        ; zkapp_account_keypairs
        ; memo
        ; sequence_events
        ; events
        ; call_data
        ; preconditions
        ; _
        } =
      spec
    in
    let sender_pk = sender.public_key |> Public_key.compress in
    let fee_payer : Party.Fee_payer.t =
      let public_key, nonce =
        match fee_payer_opt with
        | None ->
            (sender_pk, sender_nonce)
        | Some (fee_payer_kp, fee_payer_nonce) ->
            (fee_payer_kp.public_key |> Public_key.compress, fee_payer_nonce)
      in
      { body =
          { public_key
          ; update = Party.Update.noop
          ; fee
          ; events = []
          ; sequence_events = []
          ; protocol_state_precondition =
              Option.map preconditions ~f:(fun { network; _ } -> network)
              |> Option.value ~default:Zkapp_precondition.Protocol_state.accept
          ; nonce
          }
      ; authorization = Signature.dummy
      }
    in
    let preconditions' =
      Option.value preconditions
        ~default:
          { Party.Preconditions.network =
              fee_payer.body.protocol_state_precondition
          ; account =
              ( if Option.is_none fee_payer_opt then
                Nonce (Account.Nonce.succ sender_nonce)
              else Nonce sender_nonce )
          }
    in

    let sender_party : Party.Simple.t option =
      let sender_party_body : Party.Body.Simple.t =
        { public_key = sender_pk
        ; update = Party.Update.noop
        ; token_id = Token_id.default
        ; balance_change = Amount.(Signed.(negate (of_unsigned amount)))
        ; increment_nonce = true
        ; events = []
        ; sequence_events = []
        ; call_data = Field.zero
        ; call_depth = 0
        ; preconditions = preconditions'
        ; use_full_commitment = false
        ; caller = Call
        }
      in
      Option.some_if
        ((not (List.is_empty receivers)) || new_zkapp_account)
        ( { body = sender_party_body
          ; authorization =
              Control.Signature Signature.dummy (*To be updated later*)
          }
          : Party.Simple.t )
    in
    let snapp_parties : Party.Simple.t list =
      let num_keypairs = List.length zkapp_account_keypairs in
      let account_creation_fee =
        Amount.of_fee constraint_constants.account_creation_fee
      in
      (* if creating new snapp accounts, amount must be enough for account creation fees for each *)
      assert (
        (not new_zkapp_account) || num_keypairs = 0
        ||
        match Currency.Amount.scale account_creation_fee num_keypairs with
        | None ->
            false
        | Some product ->
            Currency.Amount.( >= ) amount product ) ;
      (* "fudge factor" so that balances sum to zero *)
      let zeroing_allotment =
        if new_zkapp_account then
          (* value doesn't matter when num_keypairs = 0 *)
          if num_keypairs = 0 then amount
          else
            let otherwise_allotted =
              Option.value_exn
                (Currency.Amount.scale account_creation_fee num_keypairs)
            in
            Option.value_exn (Currency.Amount.sub amount otherwise_allotted)
        else Currency.Amount.zero
      in
      List.mapi zkapp_account_keypairs ~f:(fun ndx zkapp_account_keypair ->
          let public_key =
            Signature_lib.Public_key.compress zkapp_account_keypair.public_key
          in
          let delta =
            if new_zkapp_account && ndx = 0 then
              Amount.Signed.(of_unsigned zeroing_allotment)
            else Amount.Signed.zero
          in
          ( { body =
                { public_key
                ; update
                ; token_id = Token_id.default
                ; balance_change = delta
                ; increment_nonce = false
                ; events
                ; sequence_events
                ; call_data
                ; call_depth = 0
                ; preconditions =
                    { preconditions' with
                      account =
                        Option.map preconditions ~f:(fun { account; _ } ->
                            account )
                        |> Option.value ~default:Accept
                    }
                ; use_full_commitment = true
                ; caller = Call
                }
            ; authorization =
                Control.Signature Signature.dummy (*To be updated later*)
            }
            : Party.Simple.t ) )
    in
    let other_receivers =
      List.map receivers ~f:(fun (receiver, amt) : Party.Simple.t ->
          { body =
              { public_key = receiver
              ; update
              ; token_id = Token_id.default
              ; balance_change = Amount.Signed.of_unsigned amt
              ; increment_nonce = false
              ; events = []
              ; sequence_events = []
              ; call_data = Field.zero
              ; call_depth = 0
              ; preconditions = { preconditions' with account = Accept }
              ; use_full_commitment = false
              ; caller = Call
              }
          ; authorization = Control.None_given
          } )
    in
    let other_parties_data =
      Option.value_map ~default:[] sender_party ~f:(fun p -> [ p ])
      @ snapp_parties @ other_receivers
    in
    let ps =
      Parties.Call_forest.With_hashes.of_parties_simple_list
        (List.map ~f:(fun p -> (p, ())) other_parties_data)
    in
    let other_parties_hash = Parties.Call_forest.hash ps in
    let commitment : Parties.Transaction_commitment.t =
      Parties.Transaction_commitment.create ~other_parties_hash
    in
    let full_commitment =
      Parties.Transaction_commitment.create_complete commitment
        ~memo_hash:(Signed_command_memo.hash memo)
        ~fee_payer_hash:
          (Parties.Digest.Party.create (Party.of_fee_payer fee_payer))
    in
    let fee_payer =
      let fee_payer_signature_auth =
        match fee_payer_opt with
        | None ->
            Signature_lib.Schnorr.Chunked.sign sender.private_key
              (Random_oracle.Input.Chunked.field full_commitment)
        | Some (fee_payer_kp, _) ->
            Signature_lib.Schnorr.Chunked.sign fee_payer_kp.private_key
              (Random_oracle.Input.Chunked.field full_commitment)
      in
      { fee_payer with authorization = fee_payer_signature_auth }
    in
    let sender_party =
      Option.map sender_party ~f:(fun s : Party.Simple.t ->
          let commitment =
            if s.body.use_full_commitment then full_commitment else commitment
          in
          let sender_signature_auth =
            Signature_lib.Schnorr.Chunked.sign sender.private_key
              (Random_oracle.Input.Chunked.field commitment)
          in
          { body = s.body; authorization = Signature sender_signature_auth } )
    in
    ( `Parties
        (Parties.of_simple { fee_payer; other_parties = other_receivers; memo })
    , `Sender_party sender_party
    , `Proof_parties snapp_parties
    , `Txn_commitment commitment
    , `Full_txn_commitment full_commitment )

  let deploy_snapp ?(no_auth = false) ~constraint_constants (spec : Spec.t) =
    let `VK vk, `Prover _trivial_prover =
      create_trivial_snapp ~constraint_constants ()
    in
    (* only allow timing on a single new snapp account
       balance changes for other new snapp accounts are just the account creation fee
    *)
    assert (
      Zkapp_basic.Set_or_keep.is_keep spec.snapp_update.timing
      || (spec.new_zkapp_account && List.length spec.zkapp_account_keypairs = 1) ) ;
    let update_vk =
      let update = spec.snapp_update in
      if no_auth then update
      else
        { update with
          verification_key = Zkapp_basic.Set_or_keep.Set vk
        ; permissions =
            Zkapp_basic.Set_or_keep.Set
              { Permissions.user_default with
                edit_state = Permissions.Auth_required.Proof
              ; edit_sequence_state = Proof
              }
        }
    in
    let ( `Parties { Parties.fee_payer; other_parties; memo }
        , `Sender_party sender_party
        , `Proof_parties snapp_parties
        , `Txn_commitment commitment
        , `Full_txn_commitment full_commitment ) =
      create_parties ~constraint_constants spec ~update:update_vk
    in
    assert (List.is_empty other_parties) ;
    (* invariant: same number of keypairs, snapp_parties *)
    let snapp_parties_keypairs =
      List.zip_exn snapp_parties spec.zkapp_account_keypairs
    in
    let snapp_parties =
      List.map snapp_parties_keypairs ~f:(fun (snapp_party, keypair) ->
          if no_auth then
            ( { body = snapp_party.body; authorization = None_given }
              : Party.Simple.t )
          else
            let commitment =
              if snapp_party.body.use_full_commitment then full_commitment
              else commitment
            in
            let signature =
              Signature_lib.Schnorr.Chunked.sign keypair.private_key
                (Random_oracle.Input.Chunked.field commitment)
            in
            ( { body = snapp_party.body; authorization = Signature signature }
              : Party.Simple.t ) )
    in
    let other_parties = Option.to_list sender_party @ snapp_parties in
    let parties : Parties.t =
      Parties.of_simple { fee_payer; other_parties; memo }
    in
    parties

  let update_states ?snapp_prover ~constraint_constants (spec : Spec.t) =
    let ( `Parties { Parties.fee_payer; other_parties; memo }
        , `Sender_party sender_party
        , `Proof_parties snapp_parties
        , `Txn_commitment commitment
        , `Full_txn_commitment full_commitment ) =
      create_parties ~constraint_constants spec ~update:spec.snapp_update
    in
    assert (List.is_empty other_parties) ;
    assert (Option.is_none sender_party) ;
    assert (not @@ List.is_empty snapp_parties) ;
    let snapp_parties =
      snapp_parties
      |> List.map ~f:(fun p -> (p, p))
      |> Parties.Call_forest.With_hashes.of_parties_simple_list
      |> Zkapp_statement.zkapp_statements_of_forest
      |> Parties.Call_forest.to_parties_list
    in
    let snapp_parties_keypairs =
      List.zip_exn snapp_parties spec.zkapp_account_keypairs
    in
    let%map.Async.Deferred snapp_parties =
      Async.Deferred.List.map snapp_parties_keypairs
        ~f:(fun
             ((snapp_party, (simple_snapp_party, tx_statement)), snapp_keypair)
           ->
          match spec.current_auth with
          | Permissions.Auth_required.Proof ->
              let handler (Snarky_backendless.Request.With { request; respond })
                  =
                match request with _ -> respond Unhandled
              in
              let prover =
                match snapp_prover with
                | Some prover ->
                    prover
                | None ->
                    let _, `Prover p =
                      create_trivial_snapp ~constraint_constants ()
                    in
                    p
              in
<<<<<<< HEAD
              let%map.Async.Deferred (pi : Pickles.Side_loaded.Proof.t) =
                prover ~handler tx_statement
=======
              let%map.Async.Deferred (), (), (pi : Pickles.Side_loaded.Proof.t)
                  =
                prover ~handler [] tx_statement
>>>>>>> a66e6ea3
              in
              ( { body = simple_snapp_party.body; authorization = Proof pi }
                : Party.Simple.t )
          | Signature ->
              let commitment =
                if snapp_party.body.use_full_commitment then full_commitment
                else commitment
              in
              let signature =
                Signature_lib.Schnorr.Chunked.sign snapp_keypair.private_key
                  (Random_oracle.Input.Chunked.field commitment)
              in
              Async.Deferred.return
                ( { body = simple_snapp_party.body
                  ; authorization = Signature signature
                  }
                  : Party.Simple.t )
          | None ->
              Async.Deferred.return
                ( { body = simple_snapp_party.body; authorization = None_given }
                  : Party.Simple.t )
          | _ ->
              failwith
                "Current authorization not Proof or Signature or None_given" )
    in
    let other_parties = snapp_parties in
    let parties : Parties.t =
      Parties.of_simple { fee_payer; other_parties; memo }
    in
    parties

  let multiple_transfers (spec : Spec.t) =
    let ( `Parties parties
        , `Sender_party sender_party
        , `Proof_parties snapp_parties
        , `Txn_commitment _commitment
        , `Full_txn_commitment _full_commitment ) =
      create_parties
        ~constraint_constants:Genesis_constants.Constraint_constants.compiled
        spec ~update:spec.snapp_update
    in
    assert (Option.is_some sender_party) ;
    assert (List.is_empty snapp_parties) ;
    let other_parties =
      let sender_party = Option.value_exn sender_party in
      Parties.Call_forest.cons
        (Parties.add_caller_simple sender_party Token_id.default)
        parties.other_parties
    in
    { parties with other_parties }

  let trivial_zkapp_account ?(permissions = Permissions.user_default) ~vk pk =
    let id = Account_id.create pk Token_id.default in
    { (Account.create id Balance.(of_int 1_000_000_000_000_000)) with
      permissions
    ; zkapp = Some { Zkapp_account.default with verification_key = Some vk }
    }

  let create_trivial_zkapp_account ?(permissions = Permissions.user_default) ~vk
      ~ledger pk =
    let create ledger id account =
      match Ledger.location_of_account ledger id with
      | Some _loc ->
          failwith "Account already present"
      | None ->
          let _loc, _new =
            Ledger.get_or_create_account ledger id account |> Or_error.ok_exn
          in
          ()
    in
    let id = Account_id.create pk Token_id.default in
    let account : Account.t = trivial_zkapp_account ~permissions ~vk pk in
    create ledger id account

  let create_trivial_predicate_snapp ~constraint_constants
      ?(protocol_state_predicate = Zkapp_precondition.Protocol_state.accept)
      ~(snapp_kp : Signature_lib.Keypair.t) spec ledger =
    let { Mina_transaction_logic.For_tests.Transaction_spec.fee
        ; sender = sender, sender_nonce
        ; receiver = _
        ; receiver_is_new = _
        ; amount
        } =
      spec
    in
    let trivial_account_pk =
      Signature_lib.Public_key.compress snapp_kp.public_key
    in
    let `VK vk, `Prover trivial_prover =
      create_trivial_snapp ~constraint_constants ()
    in
    let _v =
      let id =
        Public_key.compress sender.public_key
        |> fun pk -> Account_id.create pk Token_id.default
      in
      Ledger.get_or_create_account ledger id
        (Account.create id Balance.(of_int 888_888))
      |> Or_error.ok_exn
    in
    let () =
      create_trivial_zkapp_account trivial_account_pk ~ledger ~vk
        ~permissions:{ Permissions.user_default with set_permissions = Proof }
    in
    let update_empty_permissions =
      let permissions =
        { Permissions.user_default with send = Permissions.Auth_required.Proof }
        |> Zkapp_basic.Set_or_keep.Set
      in
      { Party.Update.dummy with permissions }
    in
    let sender_pk = sender.public_key |> Public_key.compress in
    let fee_payer : Party.Fee_payer.t =
      { body =
          { public_key = sender_pk
          ; update = Party.Update.noop
          ; fee
          ; events = []
          ; sequence_events = []
          ; protocol_state_precondition = protocol_state_predicate
          ; nonce = sender_nonce
          }
          (* Real signature added in below *)
      ; authorization = Signature.dummy
      }
    in
    let sender_party_data : Party.Simple.t =
      { body =
          { public_key = sender_pk
          ; update = Party.Update.noop
          ; token_id = Token_id.default
          ; balance_change = Amount.(Signed.(negate (of_unsigned amount)))
          ; increment_nonce = true
          ; events = []
          ; sequence_events = []
          ; call_data = Field.zero
          ; call_depth = 0
          ; preconditions =
              { network = protocol_state_predicate
              ; account = Nonce (Account.Nonce.succ sender_nonce)
              }
          ; use_full_commitment = false
          ; caller = Call
          }
      ; authorization = Signature Signature.dummy
      }
    in
    let snapp_party_data : Party.Simple.t =
      { body =
          { public_key = trivial_account_pk
          ; update = update_empty_permissions
          ; token_id = Token_id.default
          ; balance_change = Amount.Signed.(of_unsigned amount)
          ; increment_nonce = false
          ; events = []
          ; sequence_events = []
          ; call_data = Field.zero
          ; call_depth = 0
          ; preconditions =
              { network = protocol_state_predicate
              ; account = Full Zkapp_precondition.Account.accept
              }
          ; use_full_commitment = false
          ; caller = Call
          }
      ; authorization = Proof Mina_base.Proof.blockchain_dummy
      }
    in
    let memo = Signed_command_memo.empty in
    let ps =
      Parties.Call_forest.With_hashes.of_parties_simple_list
        [ (sender_party_data, ()); (snapp_party_data, ()) ]
    in
    let other_parties_hash = Parties.Call_forest.hash ps in
    let transaction : Parties.Transaction_commitment.t =
      (*FIXME: is this correct? *)
      Parties.Transaction_commitment.create ~other_parties_hash
    in
    let proof_party =
      let tree =
        Parties.Call_forest.With_hashes.of_parties_simple_list
          [ (snapp_party_data, ()) ]
        |> List.hd_exn
      in
      tree.elt.party_digest
    in
    let tx_statement : Zkapp_statement.t =
      { party = (proof_party :> Field.t)
      ; calls = (Parties.Digest.Forest.empty :> Field.t)
      }
    in
    let handler (Snarky_backendless.Request.With { request; respond }) =
      match request with _ -> respond Unhandled
    in
<<<<<<< HEAD
    let%map.Async.Deferred (pi : Pickles.Side_loaded.Proof.t) =
      trivial_prover ~handler tx_statement
=======
    let%map.Async.Deferred (), (), (pi : Pickles.Side_loaded.Proof.t) =
      trivial_prover ~handler [] tx_statement
>>>>>>> a66e6ea3
    in
    let fee_payer_signature_auth =
      let txn_comm =
        Parties.Transaction_commitment.create_complete transaction
          ~memo_hash:(Signed_command_memo.hash memo)
          ~fee_payer_hash:
            (Parties.Digest.Party.create (Party.of_fee_payer fee_payer))
      in
      Signature_lib.Schnorr.Chunked.sign sender.private_key
        (Random_oracle.Input.Chunked.field txn_comm)
    in
    let fee_payer =
      { fee_payer with authorization = fee_payer_signature_auth }
    in
    let sender_signature_auth =
      Signature_lib.Schnorr.Chunked.sign sender.private_key
        (Random_oracle.Input.Chunked.field transaction)
    in
    let sender : Party.Simple.t =
      { sender_party_data with authorization = Signature sender_signature_auth }
    in
    let other_parties =
      [ sender; { body = snapp_party_data.body; authorization = Proof pi } ]
    in
    let parties : Parties.t =
      Parties.of_simple { fee_payer; other_parties; memo }
    in
    parties
end<|MERGE_RESOLUTION|>--- conflicted
+++ resolved
@@ -2253,26 +2253,19 @@
                 let zkapp_input =
                   main ?witness:!witness s ~constraint_constants stmt
                 in
-<<<<<<< HEAD
                 let proof =
                   Run.exists (Typ.Internal.ref ()) ~request:(fun () ->
                       Zkapp_proof )
                 in
-                [ { public_input = Option.value_exn zkapp_input
-                  ; proof
-                  ; proof_must_verify = b
-                  }
-                ] )
-=======
                 { previous_proof_statements =
                     [ { public_input = Option.value_exn zkapp_input
+                      ; proof
                       ; proof_must_verify = b
                       }
                     ]
                 ; public_output = ()
                 ; auxiliary_output = ()
                 } )
->>>>>>> a66e6ea3
           }
       | Opt_signed_opt_signed ->
           { identifier = "opt_signed-opt_signed"
@@ -3225,24 +3218,18 @@
     ; main =
         (fun { public_input = x } ->
           let s1, s2 = Run.run_checked (main x) in
-<<<<<<< HEAD
           let p1, p2 =
             Run.exists
               Typ.(Internal.ref () * Internal.ref ())
               ~request:(fun () -> Proofs_to_merge)
           in
-          [ { public_input = s1; proof = p1; proof_must_verify = b }
-          ; { public_input = s2; proof = p2; proof_must_verify = b }
-          ] )
-=======
           { previous_proof_statements =
-              [ { public_input = s1; proof_must_verify = b }
-              ; { public_input = s2; proof_must_verify = b }
+              [ { public_input = s1; proof = p1; proof_must_verify = b }
+              ; { public_input = s2; proof = p2; proof_must_verify = b }
               ]
           ; public_output = ()
           ; auxiliary_output = ()
           } )
->>>>>>> a66e6ea3
     }
 end
 
@@ -4129,19 +4116,10 @@
           match snapp_proof_data ~witness with
           | None ->
               failwith "of_parties_segment: Expected exactly one proof"
-<<<<<<< HEAD
-          | Some (_s, p, v, tag) ->
-              Pickles.Side_loaded.in_prover (Base.side_loaded tag) v.data ;
-              (* TODO: We should not have to pass the statement in here. *)
+          | Some (p, v) ->
+              Pickles.Side_loaded.in_prover (Base.side_loaded 0) v.data ;
               proved
                 ~handler:(Base.Parties_snark.handle_zkapp_proof p)
-=======
-          | Some (p, v) ->
-              (* TODO: We should not have to pass the statement in here. *)
-              proved
-                ( Pickles.Side_loaded.in_prover (Base.side_loaded 0) v.data ;
-                  [ p ] )
->>>>>>> a66e6ea3
                 statement )
     in
     let open Async in
@@ -4152,13 +4130,8 @@
   let of_transaction_union ~statement ~init_stack transaction state_body handler
       =
     let open Async in
-<<<<<<< HEAD
-    let%map proof =
+    let%map (), (), proof =
       base
-=======
-    let%map (), (), proof =
-      base []
->>>>>>> a66e6ea3
         ~handler:
           (Base.transaction_union_handler handler transaction state_body
              init_stack )
@@ -4295,19 +4268,19 @@
                   Impl.run_checked (dummy_constraints ()) ;
                   (* Unsatisfiable. *)
                   Run.Field.(Assert.equal s (s + one)) ;
-<<<<<<< HEAD
-                  [ { public_input; proof; proof_must_verify = Boolean.true_ }
-                  ; { public_input; proof; proof_must_verify = Boolean.true_ }
-                  ] )
-=======
                   { previous_proof_statements =
-                      [ { public_input; proof_must_verify = Boolean.true_ }
-                      ; { public_input; proof_must_verify = Boolean.true_ }
+                      [ { public_input
+                        ; proof
+                        ; proof_must_verify = Boolean.true_
+                        }
+                      ; { public_input
+                        ; proof
+                        ; proof_must_verify = Boolean.true_
+                        }
                       ]
                   ; public_output = ()
                   ; auxiliary_output = ()
                   } )
->>>>>>> a66e6ea3
             }
           ] )
     in
@@ -4622,14 +4595,9 @@
                     in
                     p
               in
-<<<<<<< HEAD
-              let%map.Async.Deferred (pi : Pickles.Side_loaded.Proof.t) =
-                prover ~handler tx_statement
-=======
               let%map.Async.Deferred (), (), (pi : Pickles.Side_loaded.Proof.t)
                   =
-                prover ~handler [] tx_statement
->>>>>>> a66e6ea3
+                prover ~handler tx_statement
               in
               ( { body = simple_snapp_party.body; authorization = Proof pi }
                 : Party.Simple.t )
@@ -4824,13 +4792,8 @@
     let handler (Snarky_backendless.Request.With { request; respond }) =
       match request with _ -> respond Unhandled
     in
-<<<<<<< HEAD
-    let%map.Async.Deferred (pi : Pickles.Side_loaded.Proof.t) =
+    let%map.Async.Deferred (), (), (pi : Pickles.Side_loaded.Proof.t) =
       trivial_prover ~handler tx_statement
-=======
-    let%map.Async.Deferred (), (), (pi : Pickles.Side_loaded.Proof.t) =
-      trivial_prover ~handler [] tx_statement
->>>>>>> a66e6ea3
     in
     let fee_payer_signature_auth =
       let txn_comm =
