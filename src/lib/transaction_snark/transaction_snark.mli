open Core
open Mina_base
open Mina_transaction
open Snark_params
open Mina_state
module Transaction_validator = Transaction_validator

(** For debugging. Logs to stderr the inputs to the top hash. *)
val with_top_hash_logging : (unit -> 'a) -> 'a

module Pending_coinbase_stack_state : sig
  module Init_stack : sig
    [%%versioned:
    module Stable : sig
      module V1 : sig
        type t = Base of Pending_coinbase.Stack_versioned.Stable.V1.t | Merge
        [@@deriving sexp, hash, compare, equal, yojson]
      end
    end]
  end

  module Poly : sig
    [%%versioned:
    module Stable : sig
      module V1 : sig
        type 'pending_coinbase t =
          { source : 'pending_coinbase; target : 'pending_coinbase }
        [@@deriving compare, equal, fields, hash, sexp, yojson]

        val to_latest :
             ('pending_coinbase -> 'pending_coinbase')
          -> 'pending_coinbase t
          -> 'pending_coinbase' t
      end
    end]

    val typ :
         ('pending_coinbase_var, 'pending_coinbase) Tick.Typ.t
      -> ('pending_coinbase_var t, 'pending_coinbase t) Tick.Typ.t
  end

  type 'pending_coinbase poly = 'pending_coinbase Poly.t =
    { source : 'pending_coinbase; target : 'pending_coinbase }
  [@@deriving sexp, hash, compare, equal, fields, yojson]

  [%%versioned:
  module Stable : sig
    module V1 : sig
      type t = Pending_coinbase.Stack_versioned.Stable.V1.t Poly.Stable.V1.t
      [@@deriving compare, equal, hash, sexp, yojson]
    end
  end]

  type var = Pending_coinbase.Stack.var Poly.t

  open Tick

  val typ : (var, t) Typ.t

  val to_input : t -> Field.t Random_oracle.Input.Chunked.t

  val var_to_input : var -> Field.Var.t Random_oracle.Input.Chunked.t
end

module Statement : sig
  module Poly : sig
    [%%versioned:
    module Stable : sig
      module V2 : sig
        type ( 'ledger_hash
             , 'amount
             , 'pending_coinbase
             , 'fee_excess
             , 'sok_digest
             , 'local_state )
             t =
          { source :
              ( 'ledger_hash
              , 'pending_coinbase
              , 'local_state )
              Registers.Stable.V1.t
          ; target :
              ( 'ledger_hash
              , 'pending_coinbase
              , 'local_state )
              Registers.Stable.V1.t
          ; supply_increase : 'amount
          ; fee_excess : 'fee_excess
          ; sok_digest : 'sok_digest
          }
        [@@deriving compare, equal, hash, sexp, yojson, hlist]
      end
    end]

    val with_empty_local_state :
         supply_increase:'amount
      -> fee_excess:'fee_excess
      -> sok_digest:'sok_digest
      -> source:'ledger_hash
      -> target:'ledger_hash
      -> pending_coinbase_stack_state:
           'pending_coinbase Pending_coinbase_stack_state.poly
      -> ( 'ledger_hash
         , 'amount
         , 'pending_coinbase
         , 'fee_excess
         , 'sok_digest
         , Mina_transaction_logic.Parties_logic.Local_state.Value.t )
         t
  end

  type ( 'ledger_hash
       , 'amount
       , 'pending_coinbase
       , 'fee_excess
       , 'sok_digest
       , 'local_state )
       poly =
        ( 'ledger_hash
        , 'amount
        , 'pending_coinbase
        , 'fee_excess
        , 'sok_digest
        , 'local_state )
        Poly.t =
    { source : ('ledger_hash, 'pending_coinbase, 'local_state) Registers.t
    ; target : ('ledger_hash, 'pending_coinbase, 'local_state) Registers.t
    ; supply_increase : 'amount
    ; fee_excess : 'fee_excess
    ; sok_digest : 'sok_digest
    }
  [@@deriving compare, equal, hash, sexp, yojson]

  [%%versioned:
  module Stable : sig
    module V2 : sig
      type t =
        ( Frozen_ledger_hash.Stable.V1.t
        , Currency.Amount.Stable.V1.t
        , Pending_coinbase.Stack_versioned.Stable.V1.t
        , Fee_excess.Stable.V1.t
        , unit
        , Local_state.Stable.V1.t )
        Poly.Stable.V2.t
      [@@deriving compare, equal, hash, sexp, yojson]
    end
  end]

  module With_sok : sig
    [%%versioned:
    module Stable : sig
      module V2 : sig
        type t =
          ( Frozen_ledger_hash.Stable.V1.t
          , Currency.Amount.Stable.V1.t
          , Pending_coinbase.Stack_versioned.Stable.V1.t
          , Fee_excess.Stable.V1.t
          , Sok_message.Digest.Stable.V1.t
          , Local_state.Stable.V1.t )
          Poly.Stable.V2.t
        [@@deriving compare, equal, hash, sexp, yojson]
      end
    end]

    type var =
      ( Frozen_ledger_hash.var
      , Currency.Amount.var
      , Pending_coinbase.Stack.var
      , Fee_excess.var
      , Sok_message.Digest.Checked.t
      , Local_state.Checked.t )
      Poly.t

    open Tick

    val typ : (var, t) Typ.t

    val to_input : t -> Field.t Random_oracle.Input.Chunked.t

    val to_field_elements : t -> Field.t array

    module Checked : sig
      type t = var

      val to_input : var -> Field.Var.t Random_oracle.Input.Chunked.t Checked.t

      (* This is actually a checked function. *)
      val to_field_elements : var -> Field.Var.t array
    end
  end

  val gen : t Quickcheck.Generator.t

  val merge : t -> t -> t Or_error.t

  include Hashable.S_binable with type t := t

  include Comparable.S with type t := t
end

[%%versioned:
module Stable : sig
  module V2 : sig
    type t [@@deriving compare, equal, sexp, yojson, hash]
  end
end]

val create : statement:Statement.With_sok.t -> proof:Mina_base.Proof.t -> t

val proof : t -> Mina_base.Proof.t

val statement : t -> Statement.t

val sok_digest : t -> Sok_message.Digest.t

open Pickles_types

type tag =
  ( Statement.With_sok.Checked.t
  , Statement.With_sok.t
  , Nat.N2.n
  , Nat.N5.n )
  Pickles.Tag.t

val verify :
     (t * Sok_message.t) list
  -> key:Pickles.Verification_key.t
  -> bool Async.Deferred.t

module Verification : sig
  module type S = sig
    val tag : tag

    val verify : (t * Sok_message.t) list -> bool Async.Deferred.t

    val id : Pickles.Verification_key.Id.t Lazy.t

    val verification_key : Pickles.Verification_key.t Lazy.t

    val verify_against_digest : t -> bool Async.Deferred.t

    val constraint_system_digests : (string * Md5_lib.t) list Lazy.t
  end
end

val check_transaction :
     ?preeval:bool
  -> constraint_constants:Genesis_constants.Constraint_constants.t
  -> sok_message:Sok_message.t
  -> source:Frozen_ledger_hash.t
  -> target:Frozen_ledger_hash.t
  -> init_stack:Pending_coinbase.Stack.t
  -> pending_coinbase_stack_state:Pending_coinbase_stack_state.t
  -> zkapp_account1:Zkapp_account.t option
  -> zkapp_account2:Zkapp_account.t option
  -> Transaction.Valid.t Transaction_protocol_state.t
  -> Tick.Handler.t
  -> unit

val check_user_command :
     constraint_constants:Genesis_constants.Constraint_constants.t
  -> sok_message:Sok_message.t
  -> source:Frozen_ledger_hash.t
  -> target:Frozen_ledger_hash.t
  -> init_stack:Pending_coinbase.Stack.t
  -> pending_coinbase_stack_state:Pending_coinbase_stack_state.t
  -> Signed_command.With_valid_signature.t Transaction_protocol_state.t
  -> Tick.Handler.t
  -> unit

val generate_transaction_witness :
     ?preeval:bool
  -> constraint_constants:Genesis_constants.Constraint_constants.t
  -> sok_message:Sok_message.t
  -> source:Frozen_ledger_hash.t
  -> target:Frozen_ledger_hash.t
  -> init_stack:Pending_coinbase.Stack.t
  -> pending_coinbase_stack_state:Pending_coinbase_stack_state.t
  -> zkapp_account1:Zkapp_account.t option
  -> zkapp_account2:Zkapp_account.t option
  -> Transaction.Valid.t Transaction_protocol_state.t
  -> Tick.Handler.t
  -> unit

module Parties_segment : sig
  module Spec : sig
    type single =
      { auth_type : Control.Tag.t
      ; is_start : [ `Yes | `No | `Compute_in_circuit ]
      }

    type t = single list
  end

  module Witness = Transaction_witness.Parties_segment_witness

  module Basic : sig
    [%%versioned:
    module Stable : sig
      module V1 : sig
        type t = Opt_signed_opt_signed | Opt_signed | Proved
        [@@deriving sexp, yojson]
      end
    end]

    val to_single_list : t -> Spec.single list
  end
end

module type S = sig
  include Verification.S

  val constraint_constants : Genesis_constants.Constraint_constants.t

  val cache_handle : Pickles.Cache_handle.t

  val of_non_parties_transaction :
       statement:Statement.With_sok.t
    -> init_stack:Pending_coinbase.Stack.t
    -> Transaction.Valid.t Transaction_protocol_state.t
    -> Tick.Handler.t
    -> t Async.Deferred.t

  val of_user_command :
       statement:Statement.With_sok.t
    -> init_stack:Pending_coinbase.Stack.t
    -> Signed_command.With_valid_signature.t Transaction_protocol_state.t
    -> Tick.Handler.t
    -> t Async.Deferred.t

  val of_fee_transfer :
       statement:Statement.With_sok.t
    -> init_stack:Pending_coinbase.Stack.t
    -> Fee_transfer.t Transaction_protocol_state.t
    -> Tick.Handler.t
    -> t Async.Deferred.t

  val of_parties_segment_exn :
       statement:Statement.With_sok.t
<<<<<<< HEAD
    -> snapp_statement:(int * Zkapp_statement.t) option
=======
>>>>>>> 82d7c0ad
    -> witness:Parties_segment.Witness.t
    -> spec:Parties_segment.Basic.t
    -> t Async.Deferred.t

  val merge :
    t -> t -> sok_digest:Sok_message.Digest.t -> t Async.Deferred.Or_error.t
end

type local_state =
  ( Stack_frame.value
  , Stack_frame.value list
  , Token_id.t
  , Currency.Amount.Signed.t
  , Mina_ledger.Sparse_ledger.t
  , bool
  , unit
  , Transaction_status.Failure.Collection.t )
  Mina_transaction_logic.Parties_logic.Local_state.t

type global_state = Mina_ledger.Sparse_ledger.Global_state.t

(** Represents before/after pairs of states, corresponding to parties in a list of parties transactions.
 *)
module Parties_intermediate_state : sig
  type state = { global : global_state; local : local_state }

  type t =
    { kind : [ `Same | `New | `Two_new ]
    ; spec : Parties_segment.Basic.t
    ; state_before : state
    ; state_after : state
    }
end

(** [group_by_parties_rev partiess stmtss] identifies before/after pairs of
    statements, corresponding to parties in [partiess] which minimize the
    number of snark proofs needed to prove all of the parties.

    This function is intended to take the parties from multiple transactions as
    its input, which may be converted from a [Parties.t list] using
    [List.map ~f:Parties.parties]. The [stmtss] argument should be a list of
    the same length, with 1 more state than the number of parties for each
    transaction.

    For example, two transactions made up of parties [[p1; p2; p3]] and
    [[p4; p5]] should have the statements [[[s0; s1; s2; s3]; [s3; s4; s5]]],
    where each [s_n] is the state after applying [p_n] on top of [s_{n-1}], and
    where [s0] is the initial state before any of the transactions have been
    applied.

    Each pair is also identified with one of [`Same], [`New], or [`Two_new],
    indicating that the next one ([`New]) or next two ([`Two_new]) [Parties.t]s
    will need to be passed as part of the snark witness while applying that
    pair.
*)
val group_by_parties_rev :
     Party.t list list
  -> (global_state * local_state) list list
  -> Parties_intermediate_state.t list

(** [parties_witnesses_exn ledger partiess] generates the parties segment witnesses
    and corresponding statements needed to prove the application of each
    parties transaction in [partiess] on top of ledger. If multiple parties are
    given, they are applied in order and grouped together to minimise the
    number of transaction proofs that would be required.
    There must be at least one parties transaction in [parties].

    The returned value is a list of tuples, each corresponding to a single
    proof for some parts of some parties transactions, comprising:
    * the witness information for the segment, to be passed to the prover
    * the segment kind, identifying the type of proof that will be generated
    * the proof statement, describing the transition between the states before
      and after the segment
    * the list of calculated 'snapp statements', corresponding to the expected
      public input of any snapp parties in the current segment.

    WARNING: This function calls the transaction logic internally, and thus may
    raise an exception if the transaction logic would also do so. This function
    should only be used on parties that are already known to pass transaction
    logic without an exception.
*)
val parties_witnesses_exn :
     constraint_constants:Genesis_constants.Constraint_constants.t
  -> state_body:Transaction_protocol_state.Block_data.t
  -> fee_excess:Currency.Amount.Signed.t
  -> [ `Ledger of Mina_ledger.Ledger.t
     | `Sparse_ledger of Mina_ledger.Sparse_ledger.t ]
  -> ( [ `Pending_coinbase_init_stack of Pending_coinbase.Stack.t ]
     * [ `Pending_coinbase_of_statement of Pending_coinbase_stack_state.t ]
     * Parties.t )
     list
<<<<<<< HEAD
  -> ( Parties_segment.Witness.t
     * Parties_segment.Basic.t
     * Statement.With_sok.t
     * (int * Zkapp_statement.t) option )
=======
  -> (Parties_segment.Witness.t * Parties_segment.Basic.t * Statement.With_sok.t)
>>>>>>> 82d7c0ad
     list
     * Mina_ledger.Sparse_ledger.t

module Make (Inputs : sig
  val constraint_constants : Genesis_constants.Constraint_constants.t

  val proof_level : Genesis_constants.Proof_level.t
end) : S
[@@warning "-67"]

val constraint_system_digests :
     constraint_constants:Genesis_constants.Constraint_constants.t
  -> unit
  -> (string * Md5.t) list

(* Every circuit must have at least 1 of each type of constraint.
   This function can be used to add the missing constraints *)
val dummy_constraints : unit -> unit Tick.Checked.t

module Base : sig
  val check_timing :
       balance_check:(Tick.Boolean.var -> unit Tick.Checked.t)
    -> timed_balance_check:(Tick.Boolean.var -> unit Tick.Checked.t)
    -> account:
         ( 'b
         , 'c
         , 'd
         , 'e
         , Currency.Balance.var
         , 'f
         , 'g
         , 'h
         , 'i
         , ( Tick.Boolean.var
           , Mina_numbers.Global_slot.Checked.var
           , Currency.Balance.var
           , Currency.Amount.var )
           Account_timing.As_record.t
         , 'j
         , 'k
         , 'l )
         Account.Poly.t
    -> txn_amount:Currency.Amount.var option
    -> txn_global_slot:Mina_numbers.Global_slot.Checked.var
    -> ( [> `Min_balance of Currency.Balance.var ]
       * ( Tick.Boolean.var
         , Mina_numbers.Global_slot.Checked.var
         , Currency.Balance.var
         , Currency.Amount.var )
         Account_timing.As_record.t )
       Tick.Checked.t

  module Parties_snark : sig
    val main :
         ?witness:Parties_segment.Witness.t
      -> Parties_segment.Spec.t
      -> constraint_constants:Genesis_constants.Constraint_constants.t
<<<<<<< HEAD
      -> (int * Zkapp_statement.Checked.t) list
      -> Statement.With_sok.var
      -> unit
=======
      -> Statement.With_sok.var
      -> Zkapp_statement.Checked.t option
>>>>>>> 82d7c0ad
  end
end

module For_tests : sig
  module Spec : sig
    type t =
      { fee : Currency.Fee.t
      ; sender : Signature_lib.Keypair.t * Mina_base.Account.Nonce.t
      ; fee_payer : (Signature_lib.Keypair.t * Mina_base.Account.Nonce.t) option
      ; receivers :
          (Signature_lib.Public_key.Compressed.t * Currency.Amount.t) list
      ; amount : Currency.Amount.t
      ; zkapp_account_keypairs : Signature_lib.Keypair.t list
      ; memo : Signed_command_memo.t
      ; new_zkapp_account : bool
      ; snapp_update : Party.Update.t
      ; current_auth : Permissions.Auth_required.t
      ; sequence_events : Tick.Field.t array list
      ; events : Tick.Field.t array list
      ; call_data : Tick.Field.t
      ; preconditions : Party.Preconditions.t option
      }
    [@@deriving sexp]
  end

  val deploy_snapp :
       ?no_auth:bool
    -> constraint_constants:Genesis_constants.Constraint_constants.t
    -> Spec.t
    -> Parties.t

  val update_states :
       ?snapp_prover:
         ( unit
         , unit
         , unit
         , Zkapp_statement.t
         , (unit * unit * (Nat.N2.n, Nat.N2.n) Pickles.Proof.t) Async.Deferred.t
         )
         Pickles.Prover.t
    -> constraint_constants:Genesis_constants.Constraint_constants.t
    -> Spec.t
    -> Parties.t Async.Deferred.t

  val create_trivial_predicate_snapp :
       constraint_constants:Genesis_constants.Constraint_constants.t
    -> ?protocol_state_predicate:Zkapp_precondition.Protocol_state.t
    -> snapp_kp:Signature_lib.Keypair.t
    -> Mina_transaction_logic.For_tests.Transaction_spec.t
    -> Mina_ledger.Ledger.t
    -> Parties.t Async.Deferred.t

  val trivial_zkapp_account :
       ?permissions:Permissions.t
    -> vk:(Side_loaded_verification_key.t, Tick.Field.t) With_hash.t
    -> Account.key
    -> Account.t

  val create_trivial_zkapp_account :
       ?permissions:Permissions.t
    -> vk:(Side_loaded_verification_key.t, Tick.Field.t) With_hash.t
    -> ledger:Mina_ledger.Ledger.t
    -> Account.key
    -> unit

  val create_trivial_snapp :
       constraint_constants:Genesis_constants.Constraint_constants.t
    -> unit
    -> [> `VK of (Side_loaded_verification_key.t, Tick.Field.t) With_hash.t ]
       * [> `Prover of
            ( unit
            , unit
            , unit
            , Zkapp_statement.t
            , (unit * unit * (Nat.N2.n, Nat.N2.n) Pickles.Proof.t)
              Async.Deferred.t )
            Pickles.Prover.t ]

  val multiple_transfers : Spec.t -> Parties.t
end<|MERGE_RESOLUTION|>--- conflicted
+++ resolved
@@ -337,10 +337,6 @@
 
   val of_parties_segment_exn :
        statement:Statement.With_sok.t
-<<<<<<< HEAD
-    -> snapp_statement:(int * Zkapp_statement.t) option
-=======
->>>>>>> 82d7c0ad
     -> witness:Parties_segment.Witness.t
     -> spec:Parties_segment.Basic.t
     -> t Async.Deferred.t
@@ -432,14 +428,7 @@
      * [ `Pending_coinbase_of_statement of Pending_coinbase_stack_state.t ]
      * Parties.t )
      list
-<<<<<<< HEAD
-  -> ( Parties_segment.Witness.t
-     * Parties_segment.Basic.t
-     * Statement.With_sok.t
-     * (int * Zkapp_statement.t) option )
-=======
   -> (Parties_segment.Witness.t * Parties_segment.Basic.t * Statement.With_sok.t)
->>>>>>> 82d7c0ad
      list
      * Mina_ledger.Sparse_ledger.t
 
@@ -497,14 +486,8 @@
          ?witness:Parties_segment.Witness.t
       -> Parties_segment.Spec.t
       -> constraint_constants:Genesis_constants.Constraint_constants.t
-<<<<<<< HEAD
-      -> (int * Zkapp_statement.Checked.t) list
-      -> Statement.With_sok.var
-      -> unit
-=======
       -> Statement.With_sok.var
       -> Zkapp_statement.Checked.t option
->>>>>>> 82d7c0ad
   end
 end
 
