open Core
open Coda_base
open Snark_params

module Proof_type : sig
  module Stable : sig
    module V1 : sig
      type t = [`Base | `Merge] [@@deriving bin_io, sexp, yojson]
    end

    module Latest = V1
  end

  type t = Stable.Latest.t [@@deriving sexp, yojson]
end

module Pending_coinbase_stack_state : sig
<<<<<<< HEAD
  module Poly : sig
    module Stable : sig
      module V1 : sig
        type 's t = {source: 's; target: 's}
        [@@deriving bin_io, compare, eq, fields, hash, sexp, version, yojson]
      end

      module Latest = V1
    end
=======
  module Init_stack : sig
    [%%versioned:
    module Stable : sig
      module V1 : sig
        type t = Base of Pending_coinbase.Stack_versioned.Stable.V1.t | Merge
        [@@deriving sexp, hash, compare, eq, yojson]
      end
    end]

    type t = Stable.Latest.t = Base of Pending_coinbase.Stack.t | Merge
    [@@deriving sexp, hash, compare, yojson]
>>>>>>> 19bb3781
  end

  module Stable : sig
    module V1 : sig
<<<<<<< HEAD
      type t = Pending_coinbase.Stack_versioned.Stable.V1.t Poly.Stable.V1.t
      [@@deriving bin_io, compare, eq, hash, sexp, version, yojson]
=======
      type t =
        { source: Pending_coinbase.Stack_versioned.Stable.V1.t
        ; target: Pending_coinbase.Stack_versioned.Stable.V1.t
        ; init_stack: Init_stack.Stable.V1.t }
      [@@deriving bin_io, compare, eq, fields, hash, sexp, version, yojson]
>>>>>>> 19bb3781
    end

    module Latest = V1
  end

<<<<<<< HEAD
  type 's t_ = 's Poly.Stable.Latest.t = {source: 's; target: 's}
  [@@deriving sexp, hash, compare, eq, fields, yojson]

  type t = Stable.Latest.t [@@deriving sexp, hash, compare, eq]
=======
  type t = Stable.Latest.t =
    { source: Pending_coinbase.Stack.t
    ; target: Pending_coinbase.Stack.t
    ; init_stack: Init_stack.t }
  [@@deriving sexp, hash, compare, eq, yojson]
>>>>>>> 19bb3781
end

module Statement : sig
  module Poly : sig
    [%%versioned:
    module Stable : sig
      module V1 : sig
        type ('lh, 'amt, 'pc, 'signed_amt, 'sok) t =
          { source: 'lh
          ; target: 'lh
          ; supply_increase: 'amt
          ; pending_coinbase_stack_state:
              'pc Pending_coinbase_stack_state.Poly.Stable.V1.t
          ; fee_excess: 'signed_amt
          ; sok_digest: 'sok }
        [@@deriving compare, equal, hash, sexp, yojson]
      end
    end]
  end

  type ('lh, 'amt, 'pc, 'signed_amt, 'sok) t_ =
        ('lh, 'amt, 'pc, 'signed_amt, 'sok) Poly.Stable.Latest.t =
    { source: 'lh
    ; target: 'lh
    ; supply_increase: 'amt
    ; pending_coinbase_stack_state:
        'pc Pending_coinbase_stack_state.Poly.Stable.V1.t
    ; fee_excess: 'signed_amt
    ; sok_digest: 'sok }

  [%%versioned:
  module Stable : sig
    module V1 : sig
      type t =
        ( Frozen_ledger_hash.Stable.V1.t
        , Currency.Amount.Stable.V1.t
        , Pending_coinbase.Stack_versioned.Stable.V1.t
        , ( Currency.Amount.Stable.V1.t
          , Sgn.Stable.V1.t )
          Currency.Signed_poly.Stable.V1.t
        , unit )
        Poly.Stable.V1.t
      [@@deriving bin_io, compare, equal, hash, sexp, yojson]
    end
  end]

  type t = Stable.Latest.t [@@deriving compare, equal, hash, sexp, yojson]

  module With_sok : sig
    [%%versioned:
    module Stable : sig
      module V1 : sig
        type t =
          ( Frozen_ledger_hash.Stable.V1.t
          , Currency.Amount.Stable.V1.t
          , Pending_coinbase.Stack_versioned.Stable.V1.t
          , ( Currency.Amount.Stable.V1.t
            , Sgn.Stable.V1.t )
            Currency.Signed_poly.Stable.V1.t
          , Sok_message.Digest.Stable.V1.t )
          Poly.Stable.V1.t
        [@@deriving bin_io, compare, equal, hash, sexp, yojson]
      end
    end]

    type t = Stable.Latest.t [@@deriving compare, equal, hash, sexp, yojson]

    module Checked : sig
      type t =
        ( Frozen_ledger_hash.var
        , Currency.Amount.var
        , Pending_coinbase.Stack.var
        , Currency.Amount.Signed.var
        , Sok_message.Digest.Checked.t )
        t_
    end

    val typ : (Checked.t, t) Tick.Typ.t
  end

  val gen : t Quickcheck.Generator.t

  val merge : t -> t -> t Or_error.t

  include Hashable.S_binable with type t := t

  include Comparable.S with type t := t
end

[%%versioned:
module Stable : sig
  module V1 : sig
    type t [@@deriving compare, sexp, to_yojson]
  end
end]

type t = Stable.Latest.t [@@deriving sexp, to_yojson]

val create :
     source:Frozen_ledger_hash.t
  -> target:Frozen_ledger_hash.t
  -> supply_increase:Currency.Amount.t
  -> pending_coinbase_stack_state:Pending_coinbase_stack_state.t
  -> fee_excess:Currency.Amount.Signed.t
  -> sok_digest:Sok_message.Digest.t
  -> proof:Coda_base.Proof.t
  -> t

val proof : t -> Coda_base.Proof.t

val statement : t -> Statement.t

val sok_digest : t -> Sok_message.Digest.t

open Pickles_types

type tag =
  ( Statement.With_sok.Checked.t
  , Statement.With_sok.t
  , Nat.N2.n
  , Nat.N2.n )
  Pickles.Tag.t

val verify :
  t -> key:Pickles.Verification_key.t -> message:Sok_message.t -> bool

module Verification : sig
  module type S = sig
    val tag : tag

    val verify : (t * Sok_message.t) list -> bool

    val id : Pickles.Verification_key.Id.t Lazy.t

    val verification_key : Pickles.Verification_key.t Lazy.t

    val verify_against_digest : t -> bool
  end
end

val check_transaction :
     ?preeval:bool
  -> constraint_constants:Genesis_constants.Constraint_constants.t
  -> sok_message:Sok_message.t
  -> source:Frozen_ledger_hash.t
  -> target:Frozen_ledger_hash.t
  -> pending_coinbase_stack_state:Pending_coinbase_stack_state.t
  -> Transaction.t Transaction_protocol_state.t
  -> Tick.Handler.t
  -> unit

val check_user_command :
     constraint_constants:Genesis_constants.Constraint_constants.t
  -> sok_message:Sok_message.t
  -> source:Frozen_ledger_hash.t
  -> target:Frozen_ledger_hash.t
  -> Pending_coinbase_stack_state.t
  -> User_command.With_valid_signature.t Transaction_protocol_state.t
  -> Tick.Handler.t
  -> unit

val generate_transaction_witness :
     ?preeval:bool
  -> constraint_constants:Genesis_constants.Constraint_constants.t
  -> sok_message:Sok_message.t
  -> source:Frozen_ledger_hash.t
  -> target:Frozen_ledger_hash.t
  -> Pending_coinbase_stack_state.t
  -> Transaction.t Transaction_protocol_state.t
  -> Tick.Handler.t
  -> unit

module type S = sig
  include Verification.S

  val cache_handle : Pickles.Cache_handle.t

  val of_transaction :
       sok_digest:Sok_message.Digest.t
    -> source:Frozen_ledger_hash.t
    -> target:Frozen_ledger_hash.t
    -> pending_coinbase_stack_state:Pending_coinbase_stack_state.t
    -> Transaction.t Transaction_protocol_state.t
    -> Tick.Handler.t
    -> t

  val of_user_command :
       sok_digest:Sok_message.Digest.t
    -> source:Frozen_ledger_hash.t
    -> target:Frozen_ledger_hash.t
    -> pending_coinbase_stack_state:Pending_coinbase_stack_state.t
    -> User_command.With_valid_signature.t Transaction_protocol_state.t
    -> Tick.Handler.t
    -> t

  val of_fee_transfer :
       sok_digest:Sok_message.Digest.t
    -> source:Frozen_ledger_hash.t
    -> target:Frozen_ledger_hash.t
    -> pending_coinbase_stack_state:Pending_coinbase_stack_state.t
    -> Fee_transfer.t Transaction_protocol_state.t
    -> Tick.Handler.t
    -> t

  val merge : t -> t -> sok_digest:Sok_message.Digest.t -> t Or_error.t
end

module Make () : S

val constraint_system_digests : unit -> (string * Md5.t) list<|MERGE_RESOLUTION|>--- conflicted
+++ resolved
@@ -15,17 +15,6 @@
 end
 
 module Pending_coinbase_stack_state : sig
-<<<<<<< HEAD
-  module Poly : sig
-    module Stable : sig
-      module V1 : sig
-        type 's t = {source: 's; target: 's}
-        [@@deriving bin_io, compare, eq, fields, hash, sexp, version, yojson]
-      end
-
-      module Latest = V1
-    end
-=======
   module Init_stack : sig
     [%%versioned:
     module Stable : sig
@@ -37,38 +26,25 @@
 
     type t = Stable.Latest.t = Base of Pending_coinbase.Stack.t | Merge
     [@@deriving sexp, hash, compare, yojson]
->>>>>>> 19bb3781
   end
 
   module Stable : sig
     module V1 : sig
-<<<<<<< HEAD
-      type t = Pending_coinbase.Stack_versioned.Stable.V1.t Poly.Stable.V1.t
-      [@@deriving bin_io, compare, eq, hash, sexp, version, yojson]
-=======
       type t =
         { source: Pending_coinbase.Stack_versioned.Stable.V1.t
         ; target: Pending_coinbase.Stack_versioned.Stable.V1.t
         ; init_stack: Init_stack.Stable.V1.t }
       [@@deriving bin_io, compare, eq, fields, hash, sexp, version, yojson]
->>>>>>> 19bb3781
     end
 
     module Latest = V1
   end
 
-<<<<<<< HEAD
-  type 's t_ = 's Poly.Stable.Latest.t = {source: 's; target: 's}
-  [@@deriving sexp, hash, compare, eq, fields, yojson]
-
-  type t = Stable.Latest.t [@@deriving sexp, hash, compare, eq]
-=======
   type t = Stable.Latest.t =
     { source: Pending_coinbase.Stack.t
     ; target: Pending_coinbase.Stack.t
     ; init_stack: Init_stack.t }
   [@@deriving sexp, hash, compare, eq, yojson]
->>>>>>> 19bb3781
 end
 
 module Statement : sig
