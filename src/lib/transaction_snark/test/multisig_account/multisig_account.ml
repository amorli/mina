--- conflicted
+++ resolved
@@ -315,22 +315,14 @@
                             Zkapp_precondition.Protocol_state.accept
                         ; use_full_commitment = ()
                         }
-<<<<<<< HEAD
-                    ; predicate = sender_nonce
+                    ; account_precondition = sender_nonce
                     ; caller = ()
-=======
-                    ; account_precondition = sender_nonce
->>>>>>> 380f4654
                     }
                     (* Real signature added in below *)
                 ; authorization = Signature.dummy
                 }
               in
-<<<<<<< HEAD
-              let sender_party_data : Party.Predicated.Wire.t =
-=======
-              let sender_party_data : Party.Preconditioned.t =
->>>>>>> 380f4654
+              let sender_party_data : Party.Preconditioned.Wire.t =
                 { body =
                     { public_key = sender_pk
                     ; update = Party.Update.noop
@@ -346,20 +338,12 @@
                         Zkapp_precondition.Protocol_state.accept
                     ; use_full_commitment = false
                     }
-<<<<<<< HEAD
-                ; predicate = Nonce (Account.Nonce.succ sender_nonce)
+                ; account_precondition = Nonce (Account.Nonce.succ sender_nonce)
                 ; caller = Call
                 }
               in
-              let snapp_party_data : Party.Predicated.Wire.t =
+              let snapp_party_data : Party.Preconditioned.Wire.t =
                 { Party.Predicated.Poly.body =
-=======
-                ; account_precondition = Nonce (Account.Nonce.succ sender_nonce)
-                }
-              in
-              let snapp_party_data : Party.Preconditioned.t =
-                { Party.Preconditioned.Poly.body =
->>>>>>> 380f4654
                     { public_key = multisig_account_pk
                     ; update = update_empty_permissions
                     ; token_id = Token_id.default
@@ -374,23 +358,15 @@
                         Zkapp_precondition.Protocol_state.accept
                     ; use_full_commitment = false
                     }
-<<<<<<< HEAD
-                ; predicate = Full Zkapp_precondition.Account.accept
+                ; account_precondition = Full Zkapp_precondition.Account.accept
                 ; caller = Call
-=======
-                ; account_precondition = Full Zkapp_precondition.Account.accept
->>>>>>> 380f4654
                 }
               in
               let protocol_state = Zkapp_precondition.Protocol_state.accept in
               let memo = Signed_command_memo.empty in
               let ps =
                 Parties.Call_forest.of_parties_list
-<<<<<<< HEAD
-                  ~party_depth:(fun (p : Party.Predicated.Wire.t) ->
-=======
-                  ~party_depth:(fun (p : Party.Preconditioned.t) ->
->>>>>>> 380f4654
+                  ~party_depth:(fun (p : Party.Preconditioned.Wire.t) ->
                     p.body.call_depth)
                   [ sender_party_data; snapp_party_data ]
                 |> Parties.Call_forest.add_callers'
@@ -444,13 +420,8 @@
                 let txn_comm =
                   Parties.Transaction_commitment.with_fee_payer transaction
                     ~fee_payer_hash:
-<<<<<<< HEAD
                       (Parties.Digest.Party.create
-                         (Party.Predicated.of_fee_payer fee_payer.data))
-=======
-                      Party.Preconditioned.(
-                        digest (of_fee_payer fee_payer.data))
->>>>>>> 380f4654
+                         (Party.Preconditioned.of_fee_payer fee_payer.data))
                 in
                 { fee_payer with
                   authorization =
