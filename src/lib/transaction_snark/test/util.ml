open Core
open Currency
open Mina_base
open Signature_lib
module Tick = Snark_params.Tick
module Impl = Pickles.Impls.Step
module Parties_segment = Transaction_snark.Parties_segment
module Statement = Transaction_snark.Statement

let constraint_constants = Genesis_constants.Constraint_constants.compiled

let genesis_constants = Genesis_constants.compiled

let proof_level = Genesis_constants.Proof_level.compiled

let consensus_constants =
  Consensus.Constants.create ~constraint_constants
    ~protocol_constants:genesis_constants.protocol

module Ledger = struct
  include Mina_ledger.Ledger

  let merkle_root t = Frozen_ledger_hash.of_ledger_hash @@ merkle_root t
end

module Sparse_ledger = struct
  include Mina_ledger.Sparse_ledger

  let merkle_root t = Frozen_ledger_hash.of_ledger_hash @@ merkle_root t
end

let ledger_depth = constraint_constants.ledger_depth

module T = Transaction_snark.Make (struct
  let constraint_constants = constraint_constants

  let proof_level = proof_level
end)

let genesis_state_body =
  let compile_time_genesis =
    let open Staged_ledger_diff in
    (*not using Precomputed_values.for_unit_test because of dependency cycle*)
    Mina_state.Genesis_protocol_state.t
      ~genesis_ledger:Genesis_ledger.(Packed.t for_unit_tests)
      ~genesis_epoch_data:Consensus.Genesis_epoch_data.for_unit_tests
      ~constraint_constants ~consensus_constants ~genesis_body_reference
  in
  compile_time_genesis.data |> Mina_state.Protocol_state.body

let genesis_state_view = Mina_state.Protocol_state.Body.view genesis_state_body

let genesis_state_body_hash =
  Mina_state.Protocol_state.Body.hash genesis_state_body

let init_stack = Pending_coinbase.Stack.empty

let pending_coinbase_state_stack ~state_body_hash =
  { Transaction_snark.Pending_coinbase_stack_state.source = init_stack
  ; target = Pending_coinbase.Stack.push_state state_body_hash init_stack
  }

let apply_parties ledger parties =
  let parties =
    match parties with
    | [] ->
        []
    | [ ps ] ->
        [ ( `Pending_coinbase_init_stack init_stack
          , `Pending_coinbase_of_statement
              (pending_coinbase_state_stack
                 ~state_body_hash:genesis_state_body_hash )
          , ps )
        ]
    | ps1 :: ps2 :: rest ->
        let ps1 =
          ( `Pending_coinbase_init_stack init_stack
          , `Pending_coinbase_of_statement
              (pending_coinbase_state_stack
                 ~state_body_hash:genesis_state_body_hash )
          , ps1 )
        in
        let pending_coinbase_state_stack =
          pending_coinbase_state_stack ~state_body_hash:genesis_state_body_hash
        in
        let unchanged_stack_state ps =
          ( `Pending_coinbase_init_stack init_stack
          , `Pending_coinbase_of_statement
              { pending_coinbase_state_stack with
                source = pending_coinbase_state_stack.target
              }
          , ps )
        in
        let ps2 = unchanged_stack_state ps2 in
        ps1 :: ps2 :: List.map rest ~f:unchanged_stack_state
  in
  let witnesses, final_ledger =
    Transaction_snark.parties_witnesses_exn ~constraint_constants
      ~state_body:genesis_state_body ~fee_excess:Amount.Signed.zero
      (`Ledger ledger) parties
  in
  let open Impl in
  List.iter (List.rev witnesses) ~f:(fun (witness, spec, statement) ->
      run_and_check (fun () ->
          let s =
            exists Statement.With_sok.typ ~compute:(fun () -> statement)
          in
          let _opt_snapp_stmt =
            Transaction_snark.Base.Parties_snark.main ~constraint_constants
              (Parties_segment.Basic.to_single_list spec)
              s ~witness
          in
          fun () -> () )
      |> Or_error.ok_exn ) ;
  final_ledger

let trivial_zkapp =
  lazy
    (Transaction_snark.For_tests.create_trivial_snapp ~constraint_constants ())

let check_parties_with_merges_exn ?expected_failure
    ?(state_body = genesis_state_body) ledger partiess =
  (*TODO: merge multiple snapp transactions*)
  let state_view = Mina_state.Protocol_state.Body.view state_body in
  let state_body_hash = Mina_state.Protocol_state.Body.hash state_body in
  Async.Deferred.List.iter partiess ~f:(fun parties ->
      match
        Or_error.try_with (fun () ->
            Transaction_snark.parties_witnesses_exn ~constraint_constants
              ~state_body ~fee_excess:Amount.Signed.zero (`Ledger ledger)
              [ ( `Pending_coinbase_init_stack init_stack
                , `Pending_coinbase_of_statement
                    (pending_coinbase_state_stack ~state_body_hash)
                , parties )
              ] )
      with
      | Error e -> (
          match expected_failure with
          | Some failure ->
              assert (
                String.is_substring (Error.to_string_hum e)
                  ~substring:(Transaction_status.Failure.to_string failure) ) ;
              Async.Deferred.unit
          | None ->
              failwith
                (sprintf "apply_transaction failed with %s"
                   (Error.to_string_hum e) ) )
      | Ok (witnesses, _) -> (
          let open Async.Deferred.Let_syntax in
          let applied =
            Ledger.apply_transaction ~constraint_constants
              ~txn_state_view:state_view ledger
              (Mina_transaction.Transaction.Command (Parties parties))
            |> Or_error.ok_exn
          in
          match applied.varying with
          | Command (Parties { command; _ }) -> (
              match command.status with
              | Applied -> (
                  match expected_failure with
                  | Some failure ->
                      failwith
                        (sprintf
                           !"Application did not fail as expected. Expected \
                             failure: \
                             %{sexp:Mina_base.Transaction_status.Failure.t}"
                           failure )
                  | None ->
                      let%map p =
                        match List.rev witnesses with
                        | [] ->
                            failwith "no witnesses generated"
                        | (witness, spec, stmt) :: rest ->
                            let open Async.Deferred.Or_error.Let_syntax in
                            let%bind p1 =
                              Async.Deferred.Or_error.try_with (fun () ->
                                  T.of_parties_segment_exn ~statement:stmt
                                    ~witness ~spec )
                            in
                            Async.Deferred.List.fold ~init:(Ok p1) rest
                              ~f:(fun acc (witness, spec, stmt) ->
                                let%bind prev = Async.Deferred.return acc in
                                let%bind curr =
                                  Async.Deferred.Or_error.try_with (fun () ->
                                      T.of_parties_segment_exn ~statement:stmt
                                        ~witness ~spec )
                                in
                                let sok_digest =
                                  Sok_message.create ~fee:Fee.zero
                                    ~prover:
                                      (Quickcheck.random_value
                                         Public_key.Compressed.gen )
                                  |> Sok_message.digest
                                in
                                T.merge ~sok_digest prev curr )
                      in
                      let p = Or_error.ok_exn p in
                      let target_ledger_root_snark =
                        (Transaction_snark.statement p).target.ledger
                      in
                      let target_ledger_root = Ledger.merkle_root ledger in
                      [%test_eq: Ledger_hash.t] target_ledger_root
                        target_ledger_root_snark )
              | Failed failure_tbl -> (
                  match expected_failure with
                  | None ->
                      failwith
                        (sprintf
                           !"Application failed. Failure statuses: %{sexp: \
                             Mina_base.Transaction_status.Failure.Collection.t}"
                           failure_tbl )
                  | Some failure ->
                      let failures = List.concat failure_tbl in
                      assert (not (List.is_empty failures)) ;
                      let failed_as_expected =
                        (*Check that there's at least the expected failure*)
                        List.fold failures ~init:false ~f:(fun acc f ->
                            acc
                            || Mina_base.Transaction_status.Failure.(
                                 equal failure f) )
                      in
                      if not failed_as_expected then
                        failwith
                          (sprintf
                             !"Application failed but not as expected. \
                               Expected failure: \
                               %{sexp:Mina_base.Transaction_status.Failure.t} \
                               Failure statuses: %{sexp: \
                               Mina_base.Transaction_status.Failure.Collection.t}"
                             failure failure_tbl )
                      else Async.Deferred.unit ) )
          | _ ->
              failwith "parties expected" ) )

let dummy_rule self : _ Pickles.Inductive_rule.t =
  let open Tick in
  { identifier = "dummy"
  ; prevs = [ self; self ]
  ; main =
      (fun { public_input = _ } ->
        let s =
          Run.exists Field.typ ~compute:(fun () -> Run.Field.Constant.zero)
        in
        let public_input =
          Run.exists Zkapp_statement.typ ~compute:(fun () -> assert false)
        in
        let proof =
          Run.exists (Typ.Internal.ref ()) ~compute:(fun () -> assert false)
        in
        Impl.run_checked (Transaction_snark.dummy_constraints ()) ;
        (* Unsatisfiable. *)
        Run.Field.(Assert.equal s (s + one)) ;
<<<<<<< HEAD
        [ { public_input; proof; proof_must_verify = Boolean.true_ }
        ; { public_input; proof; proof_must_verify = Boolean.true_ }
        ] )
=======
        { previous_proof_statements =
            [ { public_input; proof_must_verify = Boolean.true_ }
            ; { public_input; proof_must_verify = Boolean.true_ }
            ]
        ; public_output = ()
        ; auxiliary_output = ()
        } )
>>>>>>> a66e6ea3
  }

let gen_snapp_ledger =
  let open Mina_transaction_logic.For_tests in
  let open Quickcheck.Generator.Let_syntax in
  let%bind test_spec = Test_spec.gen in
  let pks =
    Public_key.Compressed.Set.of_list
      (List.map (Array.to_list test_spec.init_ledger) ~f:(fun s ->
           Public_key.compress (fst s).public_key ) )
  in
  let%map kp =
    Quickcheck.Generator.filter Keypair.gen ~f:(fun kp ->
        not
          (Public_key.Compressed.Set.mem pks
             (Public_key.compress kp.public_key) ) )
  in
  (test_spec, kp)

let test_snapp_update ?expected_failure ?state_body ?snapp_permissions ~vk
    ~snapp_prover test_spec ~init_ledger ~snapp_pk =
  let open Mina_transaction_logic.For_tests in
  Ledger.with_ledger ~depth:ledger_depth ~f:(fun ledger ->
      Async.Thread_safe.block_on_async_exn (fun () ->
          Init_ledger.init (module Ledger.Ledger_inner) init_ledger ledger ;
          (*create a snapp account*)
          Transaction_snark.For_tests.create_trivial_zkapp_account
            ?permissions:snapp_permissions ~vk ~ledger snapp_pk ;
          let open Async.Deferred.Let_syntax in
          let%bind parties =
            Transaction_snark.For_tests.update_states ~snapp_prover
              ~constraint_constants test_spec
          in
          check_parties_with_merges_exn ?expected_failure ?state_body ledger
            [ parties ] ) )

let permissions_from_update (update : Party.Update.t) ~auth =
  let default = Permissions.user_default in
  { default with
    edit_state =
      ( if
        Zkapp_state.V.to_list update.app_state
        |> List.exists ~f:Zkapp_basic.Set_or_keep.is_set
      then auth
      else default.edit_state )
  ; set_delegate =
      ( if Zkapp_basic.Set_or_keep.is_keep update.delegate then
        default.set_delegate
      else auth )
  ; set_verification_key =
      ( if Zkapp_basic.Set_or_keep.is_keep update.verification_key then
        default.set_verification_key
      else auth )
  ; set_permissions =
      ( if Zkapp_basic.Set_or_keep.is_keep update.permissions then
        default.set_permissions
      else auth )
  ; set_zkapp_uri =
      ( if Zkapp_basic.Set_or_keep.is_keep update.zkapp_uri then
        default.set_zkapp_uri
      else auth )
  ; set_token_symbol =
      ( if Zkapp_basic.Set_or_keep.is_keep update.token_symbol then
        default.set_token_symbol
      else auth )
  ; set_voting_for =
      ( if Zkapp_basic.Set_or_keep.is_keep update.voting_for then
        default.set_voting_for
      else auth )
  }

module Wallet = struct
  type t = { private_key : Private_key.t; account : Account.t }

  let random_wallets ?(n = min (Int.pow 2 ledger_depth) (1 lsl 10)) () =
    let random_wallet () : t =
      let private_key = Private_key.create () in
      let public_key =
        Public_key.compress (Public_key.of_private_key_exn private_key)
      in
      let account_id = Account_id.create public_key Token_id.default in
      { private_key
      ; account =
          Account.create account_id
            (Balance.of_int ((50 + Random.int 100) * 1_000_000_000))
      }
    in
    Array.init n ~f:(fun _ -> random_wallet ())

  let user_command ~fee_payer ~source_pk ~receiver_pk amt fee nonce memo =
    let payload : Signed_command.Payload.t =
      Signed_command.Payload.create ~fee
        ~fee_payer_pk:(Account.public_key fee_payer.account)
        ~nonce ~memo ~valid_until:None
        ~body:(Payment { source_pk; receiver_pk; amount = Amount.of_int amt })
    in
    let signature = Signed_command.sign_payload fee_payer.private_key payload in
    Signed_command.check
      Signed_command.Poly.Stable.Latest.
        { payload
        ; signer = Public_key.of_private_key_exn fee_payer.private_key
        ; signature
        }
    |> Option.value_exn

  let user_command_with_wallet wallets ~sender:i ~receiver:j amt fee nonce memo
      =
    let fee_payer = wallets.(i) in
    let receiver = wallets.(j) in
    user_command ~fee_payer
      ~source_pk:(Account.public_key fee_payer.account)
      ~receiver_pk:(Account.public_key receiver.account)
      amt fee nonce memo
end

(** Each transaction pushes the previous protocol state (used to validate
    the transaction) to the pending coinbase stack of protocol states*)
let pending_coinbase_state_update state_body_hash stack =
  Pending_coinbase.Stack.(push_state state_body_hash stack)

(** Push protocol state and coinbase if it is a coinbase transaction to the
      pending coinbase stacks (coinbase stack and state stack)*)
let pending_coinbase_stack_target (t : Mina_transaction.Transaction.Valid.t)
    state_body_hash stack =
  let stack_with_state = pending_coinbase_state_update state_body_hash stack in
  match t with
  | Coinbase c ->
      Pending_coinbase.(Stack.push_coinbase c stack_with_state)
  | _ ->
      stack_with_state

let check_balance pk balance ledger =
  let loc = Ledger.location_of_account ledger pk |> Option.value_exn in
  let acc = Ledger.get ledger loc |> Option.value_exn in
  [%test_eq: Balance.t] acc.balance (Balance.of_int balance)<|MERGE_RESOLUTION|>--- conflicted
+++ resolved
@@ -250,19 +250,13 @@
         Impl.run_checked (Transaction_snark.dummy_constraints ()) ;
         (* Unsatisfiable. *)
         Run.Field.(Assert.equal s (s + one)) ;
-<<<<<<< HEAD
-        [ { public_input; proof; proof_must_verify = Boolean.true_ }
-        ; { public_input; proof; proof_must_verify = Boolean.true_ }
-        ] )
-=======
         { previous_proof_statements =
-            [ { public_input; proof_must_verify = Boolean.true_ }
-            ; { public_input; proof_must_verify = Boolean.true_ }
+            [ { public_input; proof; proof_must_verify = Boolean.true_ }
+            ; { public_input; proof; proof_must_verify = Boolean.true_ }
             ]
         ; public_output = ()
         ; auxiliary_output = ()
         } )
->>>>>>> a66e6ea3
   }
 
 let gen_snapp_ledger =
