open Core
open Currency
open Mina_base
open Signature_lib
module Tick = Snark_params.Tick
module Impl = Pickles.Impls.Step
module Zkapp_command_segment = Transaction_snark.Zkapp_command_segment
module Statement = Transaction_snark.Statement

let constraint_constants = Genesis_constants.Constraint_constants.compiled

let genesis_constants = Genesis_constants.compiled

let proof_level = Genesis_constants.Proof_level.compiled

let consensus_constants =
  Consensus.Constants.create ~constraint_constants
    ~protocol_constants:genesis_constants.protocol

module Ledger = struct
  include Mina_ledger.Ledger

  let merkle_root t = Frozen_ledger_hash.of_ledger_hash @@ merkle_root t
end

module Sparse_ledger = struct
  include Mina_ledger.Sparse_ledger

  let merkle_root t = Frozen_ledger_hash.of_ledger_hash @@ merkle_root t
end

let ledger_depth = constraint_constants.ledger_depth

let snark_module =
  lazy
    ( module Transaction_snark.Make (struct
      let constraint_constants = constraint_constants

      let proof_level = proof_level
    end) : Transaction_snark.S )

let genesis_state_body =
  let compile_time_genesis =
    let open Staged_ledger_diff in
    (*not using Precomputed_values.for_unit_test because of dependency cycle*)
    Mina_state.Genesis_protocol_state.t
      ~genesis_ledger:Genesis_ledger.(Packed.t for_unit_tests)
      ~genesis_epoch_data:Consensus.Genesis_epoch_data.for_unit_tests
      ~constraint_constants ~consensus_constants ~genesis_body_reference
  in
  compile_time_genesis.data |> Mina_state.Protocol_state.body

let genesis_state_view = Mina_state.Protocol_state.Body.view genesis_state_body

let genesis_state_body_hash =
  Mina_state.Protocol_state.Body.hash genesis_state_body

let init_stack = Pending_coinbase.Stack.empty

let pending_coinbase_state_stack ~state_body_hash =
  { Transaction_snark.Pending_coinbase_stack_state.source = init_stack
  ; target = Pending_coinbase.Stack.push_state state_body_hash init_stack
  }

let apply_zkapp_command ledger zkapp_command =
  let zkapp_command =
    match zkapp_command with
    | [] ->
        []
    | [ ps ] ->
        [ ( `Pending_coinbase_init_stack init_stack
          , `Pending_coinbase_of_statement
              (pending_coinbase_state_stack
                 ~state_body_hash:genesis_state_body_hash )
          , ps )
        ]
    | ps1 :: ps2 :: rest ->
        let ps1 =
          ( `Pending_coinbase_init_stack init_stack
          , `Pending_coinbase_of_statement
              (pending_coinbase_state_stack
                 ~state_body_hash:genesis_state_body_hash )
          , ps1 )
        in
        let pending_coinbase_state_stack =
          pending_coinbase_state_stack ~state_body_hash:genesis_state_body_hash
        in
        let unchanged_stack_state ps =
          ( `Pending_coinbase_init_stack init_stack
          , `Pending_coinbase_of_statement
              { pending_coinbase_state_stack with
                source = pending_coinbase_state_stack.target
              }
          , ps )
        in
        let ps2 = unchanged_stack_state ps2 in
        ps1 :: ps2 :: List.map rest ~f:unchanged_stack_state
  in
  let witnesses, final_ledger =
    Transaction_snark.zkapp_command_witnesses_exn ~constraint_constants
      ~state_body:genesis_state_body ~fee_excess:Amount.Signed.zero
      (`Ledger ledger) zkapp_command
  in
  let open Impl in
  List.iter (List.rev witnesses) ~f:(fun (witness, spec, statement) ->
      run_and_check (fun () ->
          let s =
            exists Statement.With_sok.typ ~compute:(fun () -> statement)
          in
          let _opt_snapp_stmt =
            Transaction_snark.Base.Zkapp_command_snark.main
              ~constraint_constants
              (Zkapp_command_segment.Basic.to_single_list spec)
              s ~witness
          in
          fun () -> () )
      |> Or_error.ok_exn ) ;
  final_ledger

let trivial_zkapp =
  lazy
    (Transaction_snark.For_tests.create_trivial_snapp ~constraint_constants ())

<<<<<<< HEAD
let check_parties_with_merges_exn ?expected_failure ?ignore_outside_snark
    ?(state_body = genesis_state_body) ledger partiess =
  let module T = (val Lazy.force snark_module) in
  (*TODO: merge multiple snapp transactions*)
  let ignore_outside_snark = Option.value ~default:false ignore_outside_snark in
=======
let check_zkapp_command_with_merges_exn ?expected_failure
    ?(state_body = genesis_state_body) ledger zkapp_commands =
  let module T = (val Lazy.force snark_module) in
  (*TODO: merge multiple zkApp transactions*)
>>>>>>> a65d8d42
  let state_view = Mina_state.Protocol_state.Body.view state_body in
  let state_body_hash = Mina_state.Protocol_state.Body.hash state_body in
  Async.Deferred.List.iter zkapp_commands ~f:(fun zkapp_command ->
      match
        Or_error.try_with (fun () ->
            Transaction_snark.zkapp_command_witnesses_exn ~constraint_constants
              ~state_body ~fee_excess:Amount.Signed.zero (`Ledger ledger)
              [ ( `Pending_coinbase_init_stack init_stack
                , `Pending_coinbase_of_statement
                    (pending_coinbase_state_stack ~state_body_hash)
                , zkapp_command )
              ] )
      with
      | Error e -> (
          match expected_failure with
          | Some failure ->
              assert (
                String.is_substring (Error.to_string_hum e)
                  ~substring:(Transaction_status.Failure.to_string failure) ) ;
              Async.Deferred.unit
          | None ->
              failwith
                (sprintf "apply_transaction failed with %s"
                   (Error.to_string_hum e) ) )
      | Ok (witnesses, _) -> (
          let open Async.Deferred.Let_syntax in
          let applied =
<<<<<<< HEAD
            if ignore_outside_snark then
              Ledger.Transaction_applied.Varying.Command
                (Parties
                   { command = { With_status.status = Applied; data = parties }
                   ; accounts = []
                   ; new_accounts = []
                   } )
            else
              ( Ledger.apply_transaction ~constraint_constants
                  ~txn_state_view:state_view ledger
                  (Mina_transaction.Transaction.Command (Parties parties))
              |> Or_error.ok_exn )
                .varying
          in
          match applied with
          | Command (Parties { command; _ }) -> (
=======
            Ledger.apply_transaction ~constraint_constants
              ~txn_state_view:state_view ledger
              (Mina_transaction.Transaction.Command (Zkapp_command zkapp_command)
              )
            |> Or_error.ok_exn
          in
          match applied.varying with
          | Command (Zkapp_command { command; _ }) -> (
>>>>>>> a65d8d42
              match command.status with
              | Applied -> (
                  match expected_failure with
                  | Some failure ->
                      failwith
                        (sprintf
                           !"Application did not fail as expected. Expected \
                             failure: \
                             %{sexp:Mina_base.Transaction_status.Failure.t}"
                           failure )
                  | None ->
                      let%map p =
                        match List.rev witnesses with
                        | [] ->
                            failwith "no witnesses generated"
                        | (witness, spec, stmt) :: rest ->
                            let open Async.Deferred.Or_error.Let_syntax in
                            let%bind p1 =
                              Async.Deferred.Or_error.try_with (fun () ->
                                  T.of_zkapp_command_segment_exn ~statement:stmt
                                    ~witness ~spec )
                            in
                            Async.Deferred.List.fold ~init:(Ok p1) rest
                              ~f:(fun acc (witness, spec, stmt) ->
                                let%bind prev = Async.Deferred.return acc in
                                let%bind curr =
                                  Async.Deferred.Or_error.try_with (fun () ->
                                      T.of_zkapp_command_segment_exn
                                        ~statement:stmt ~witness ~spec )
                                in
                                let sok_digest =
                                  Sok_message.create ~fee:Fee.zero
                                    ~prover:
                                      (Quickcheck.random_value
                                         Public_key.Compressed.gen )
                                  |> Sok_message.digest
                                in
                                T.merge ~sok_digest prev curr )
                      in
                      let p = Or_error.ok_exn p in
                      if not ignore_outside_snark then
                        let target_ledger_root_snark =
                          (Transaction_snark.statement p).target.ledger
                        in
                        let target_ledger_root = Ledger.merkle_root ledger in
                        [%test_eq: Ledger_hash.t] target_ledger_root
                          target_ledger_root_snark )
              | Failed failure_tbl -> (
                  match expected_failure with
                  | None ->
                      failwith
                        (sprintf
                           !"Application failed. Failure statuses: %{sexp: \
                             Mina_base.Transaction_status.Failure.Collection.t}"
                           failure_tbl )
                  | Some failure ->
                      let failures = List.concat failure_tbl in
                      assert (not (List.is_empty failures)) ;
                      let failed_as_expected =
                        (*Check that there's at least the expected failure*)
                        List.fold failures ~init:false ~f:(fun acc f ->
                            acc
                            || Mina_base.Transaction_status.Failure.(
                                 equal failure f) )
                      in
                      if not failed_as_expected then
                        failwith
                          (sprintf
                             !"Application failed but not as expected. \
                               Expected failure: \
                               %{sexp:Mina_base.Transaction_status.Failure.t} \
                               Failure statuses: %{sexp: \
                               Mina_base.Transaction_status.Failure.Collection.t}"
                             failure failure_tbl )
                      else Async.Deferred.unit ) )
          | _ ->
              failwith "zkapp_command expected" ) )

let dummy_rule self : _ Pickles.Inductive_rule.t =
  let open Tick in
  { identifier = "dummy"
  ; prevs = [ self; self ]
  ; main =
      (fun { public_input = _ } ->
        let s =
          Run.exists Field.typ ~compute:(fun () -> Run.Field.Constant.zero)
        in
        let public_input =
          Run.exists Zkapp_statement.typ ~compute:(fun () -> assert false)
        in
        let proof =
          Run.exists (Typ.Internal.ref ()) ~compute:(fun () -> assert false)
        in
        Impl.run_checked (Transaction_snark.dummy_constraints ()) ;
        (* Unsatisfiable. *)
        Run.Field.(Assert.equal s (s + one)) ;
        { previous_proof_statements =
            [ { public_input; proof; proof_must_verify = Boolean.true_ }
            ; { public_input; proof; proof_must_verify = Boolean.true_ }
            ]
        ; public_output = ()
        ; auxiliary_output = ()
        } )
  ; uses_lookup = false
  }

let gen_snapp_ledger =
  let open Mina_transaction_logic.For_tests in
  let open Quickcheck.Generator.Let_syntax in
  let%bind test_spec = Test_spec.gen in
  let pks =
    Public_key.Compressed.Set.of_list
      (List.map (Array.to_list test_spec.init_ledger) ~f:(fun s ->
           Public_key.compress (fst s).public_key ) )
  in
  let%map kp =
    Quickcheck.Generator.filter Keypair.gen ~f:(fun kp ->
        not
          (Public_key.Compressed.Set.mem pks
             (Public_key.compress kp.public_key) ) )
  in
  (test_spec, kp)

let test_snapp_update ?expected_failure ?state_body ?snapp_permissions ~vk
    ~zkapp_prover test_spec ~init_ledger ~snapp_pk =
  let open Mina_transaction_logic.For_tests in
  Ledger.with_ledger ~depth:ledger_depth ~f:(fun ledger ->
      Async.Thread_safe.block_on_async_exn (fun () ->
          Init_ledger.init (module Ledger.Ledger_inner) init_ledger ledger ;
          (*create a snapp account*)
          Transaction_snark.For_tests.create_trivial_zkapp_account
            ?permissions:snapp_permissions ~vk ~ledger snapp_pk ;
          let open Async.Deferred.Let_syntax in
          let%bind zkapp_command =
            Transaction_snark.For_tests.update_states ~zkapp_prover
              ~constraint_constants test_spec
          in
          check_zkapp_command_with_merges_exn ?expected_failure ?state_body
            ledger [ zkapp_command ] ) )

let permissions_from_update (update : Account_update.Update.t) ~auth =
  let default = Permissions.user_default in
  { default with
    edit_state =
      ( if
        Zkapp_state.V.to_list update.app_state
        |> List.exists ~f:Zkapp_basic.Set_or_keep.is_set
      then auth
      else default.edit_state )
  ; set_delegate =
      ( if Zkapp_basic.Set_or_keep.is_keep update.delegate then
        default.set_delegate
      else auth )
  ; set_verification_key =
      ( if Zkapp_basic.Set_or_keep.is_keep update.verification_key then
        default.set_verification_key
      else auth )
  ; set_permissions =
      ( if Zkapp_basic.Set_or_keep.is_keep update.permissions then
        default.set_permissions
      else auth )
  ; set_zkapp_uri =
      ( if Zkapp_basic.Set_or_keep.is_keep update.zkapp_uri then
        default.set_zkapp_uri
      else auth )
  ; set_token_symbol =
      ( if Zkapp_basic.Set_or_keep.is_keep update.token_symbol then
        default.set_token_symbol
      else auth )
  ; set_voting_for =
      ( if Zkapp_basic.Set_or_keep.is_keep update.voting_for then
        default.set_voting_for
      else auth )
  }

module Wallet = struct
  type t = { private_key : Private_key.t; account : Account.t }

  let random_wallets ?(n = min (Int.pow 2 ledger_depth) (1 lsl 10)) () =
    let random_wallet () : t =
      let private_key = Private_key.create () in
      let public_key =
        Public_key.compress (Public_key.of_private_key_exn private_key)
      in
      let account_id = Account_id.create public_key Token_id.default in
      { private_key
      ; account =
          Account.create account_id
            (Balance.of_mina_int_exn (50 + Random.int 100))
      }
    in
    Array.init n ~f:(fun _ -> random_wallet ())

  let user_command ~fee_payer ~receiver_pk amt fee nonce memo =
    let source_pk = Account.public_key fee_payer.account in
    let payload : Signed_command.Payload.t =
      Signed_command.Payload.create ~fee
        ~fee_payer_pk:(Account.public_key fee_payer.account)
        ~nonce ~memo ~valid_until:None
        ~body:
          (Payment
             { source_pk; receiver_pk; amount = Amount.of_nanomina_int_exn amt }
          )
    in
    let signature = Signed_command.sign_payload fee_payer.private_key payload in
    Signed_command.check
      Signed_command.Poly.Stable.Latest.
        { payload
        ; signer = Public_key.of_private_key_exn fee_payer.private_key
        ; signature
        }
    |> Option.value_exn

  let stake_delegation ~fee_payer ~delegate_pk fee nonce memo =
    let source_pk = Account.public_key fee_payer.account in
    let payload : Signed_command.Payload.t =
      Signed_command.Payload.create ~fee
        ~fee_payer_pk:(Account.public_key fee_payer.account)
        ~nonce ~memo ~valid_until:None
        ~body:
          (Stake_delegation
             (Set_delegate { delegator = source_pk; new_delegate = delegate_pk })
          )
    in
    let signature = Signed_command.sign_payload fee_payer.private_key payload in
    Signed_command.check
      Signed_command.Poly.Stable.Latest.
        { payload
        ; signer = Public_key.of_private_key_exn fee_payer.private_key
        ; signature
        }
    |> Option.value_exn

  let user_command_with_wallet wallets ~sender:i ~receiver:j amt fee nonce memo
      =
    let fee_payer = wallets.(i) in
    let receiver = wallets.(j) in
    user_command ~fee_payer
      ~receiver_pk:(Account.public_key receiver.account)
      amt fee nonce memo
end

(** Each transaction pushes the previous protocol state (used to validate
    the transaction) to the pending coinbase stack of protocol states*)
let pending_coinbase_state_update state_body_hash stack =
  Pending_coinbase.Stack.(push_state state_body_hash stack)

(** Push protocol state and coinbase if it is a coinbase transaction to the
      pending coinbase stacks (coinbase stack and state stack)*)
let pending_coinbase_stack_target (t : Mina_transaction.Transaction.Valid.t)
    state_body_hash stack =
  let stack_with_state = pending_coinbase_state_update state_body_hash stack in
  match t with
  | Coinbase c ->
      Pending_coinbase.(Stack.push_coinbase c stack_with_state)
  | _ ->
      stack_with_state

let check_balance pk balance ledger =
  let loc = Ledger.location_of_account ledger pk |> Option.value_exn in
  let acc = Ledger.get ledger loc |> Option.value_exn in
  [%test_eq: Balance.t] acc.balance (Balance.of_nanomina_int_exn balance)

(** Test legacy transactions*)
let test_transaction_union ?expected_failure ?txn_global_slot ledger txn =
  let open Mina_transaction in
  let to_preunion (t : Transaction.t) =
    match t with
    | Command (Signed_command x) ->
        `Transaction (Transaction.Command x)
    | Fee_transfer x ->
        `Transaction (Fee_transfer x)
    | Coinbase x ->
        `Transaction (Coinbase x)
    | Command (Zkapp_command x) ->
        `Zkapp_command x
  in
  let source = Ledger.merkle_root ledger in
  let pending_coinbase_stack = Pending_coinbase.Stack.empty in
  let txn_unchecked = Transaction.forget txn in
  let state_body, state_body_hash =
    match txn_global_slot with
    | None ->
        (genesis_state_body, genesis_state_body_hash)
    | Some txn_global_slot ->
        let state_body =
          let state =
            (* NB: The [previous_state_hash] is a dummy, do not use. *)
            Mina_state.Protocol_state.create
              ~previous_state_hash:Snark_params.Tick0.Field.zero
              ~body:genesis_state_body
          in
          let consensus_state_at_slot =
            Consensus.Data.Consensus_state.Value.For_tests
            .with_global_slot_since_genesis
              (Mina_state.Protocol_state.consensus_state state)
              txn_global_slot
          in
          Mina_state.Protocol_state.(
            create_value
              ~previous_state_hash:(previous_state_hash state)
              ~genesis_state_hash:(genesis_state_hash state)
              ~blockchain_state:(blockchain_state state)
              ~consensus_state:consensus_state_at_slot
              ~constants:
                (Protocol_constants_checked.value_of_t
                   Genesis_constants.compiled.protocol ))
            .body
        in
        let state_body_hash = Mina_state.Protocol_state.Body.hash state_body in
        (state_body, state_body_hash)
  in
  let txn_state_view : Zkapp_precondition.Protocol_state.View.t =
    Mina_state.Protocol_state.Body.view state_body
  in
  let mentioned_keys, pending_coinbase_stack_target =
    let pending_coinbase_stack =
      Pending_coinbase.Stack.push_state state_body_hash pending_coinbase_stack
    in
    match txn_unchecked with
    | Command (Signed_command uc) ->
        ( Signed_command.accounts_referenced (uc :> Signed_command.t)
        , pending_coinbase_stack )
    | Command (Zkapp_command _) ->
        failwith "Zkapp_command commands not supported here"
    | Fee_transfer ft ->
        (Fee_transfer.receivers ft, pending_coinbase_stack)
    | Coinbase cb ->
        ( Coinbase.accounts_accessed cb
        , Pending_coinbase.Stack.push_coinbase cb pending_coinbase_stack )
  in
  let sok_signer =
    match to_preunion txn_unchecked with
    | `Transaction t ->
        (Transaction_union.of_transaction t).signer |> Public_key.compress
    | `Zkapp_command c ->
        Account_id.public_key (Zkapp_command.fee_payer c)
  in
  let sparse_ledger =
    Sparse_ledger.of_ledger_subset_exn ledger mentioned_keys
  in
  let expect_snark_failure, applied_transaction =
    match
      Ledger.apply_transaction ledger ~constraint_constants ~txn_state_view
        txn_unchecked
    with
    | Ok res ->
        ( if Option.is_some expected_failure then
          match Ledger.Transaction_applied.transaction_status res with
          | Applied ->
              failwith
                (sprintf "Expected Ledger.apply_transaction to fail with %s"
                   (Transaction_status.Failure.describe
                      (List.hd_exn (Option.value_exn expected_failure)) ) )
          | Failed f ->
              assert (
                List.equal Transaction_status.Failure.equal
                  (Option.value_exn expected_failure)
                  (List.concat f) ) ) ;
        (false, Some res)
    | Error e ->
        if Option.is_none expected_failure then
          failwith
            (sprintf "Ledger.apply_transaction failed with %s"
               (Error.to_string_hum e) )
        else if
          String.equal (Error.to_string_hum e)
            (Transaction_status.Failure.describe
               (List.hd_exn (Option.value_exn expected_failure)) )
        then ()
        else
          failwith
            (sprintf
               "Expected Ledger.apply_transaction to fail with %s but failed \
                with %s"
               (Transaction_status.Failure.describe
                  (List.hd_exn (Option.value_exn expected_failure)) )
               (Error.to_string_hum e) ) ;
        (true, None)
  in
  let target = Ledger.merkle_root ledger in
  let sok_message = Sok_message.create ~fee:Fee.zero ~prover:sok_signer in
  let supply_increase =
    Option.value_map applied_transaction ~default:Amount.Signed.zero
      ~f:(fun txn ->
        Ledger.Transaction_applied.supply_increase txn |> Or_error.ok_exn )
  in
  match
    Or_error.try_with (fun () ->
        Transaction_snark.check_transaction ~constraint_constants ~sok_message
          ~source ~target ~init_stack:pending_coinbase_stack
          ~pending_coinbase_stack_state:
            { Transaction_snark.Pending_coinbase_stack_state.source =
                pending_coinbase_stack
            ; target = pending_coinbase_stack_target
            }
          ~zkapp_account1:None ~zkapp_account2:None ~supply_increase
          { transaction = txn; block_data = state_body }
          (unstage @@ Sparse_ledger.handler sparse_ledger) )
  with
  | Error _e ->
      assert expect_snark_failure
  | Ok _ ->
      assert (not expect_snark_failure)<|MERGE_RESOLUTION|>--- conflicted
+++ resolved
@@ -121,18 +121,11 @@
   lazy
     (Transaction_snark.For_tests.create_trivial_snapp ~constraint_constants ())
 
-<<<<<<< HEAD
-let check_parties_with_merges_exn ?expected_failure ?ignore_outside_snark
-    ?(state_body = genesis_state_body) ledger partiess =
-  let module T = (val Lazy.force snark_module) in
-  (*TODO: merge multiple snapp transactions*)
-  let ignore_outside_snark = Option.value ~default:false ignore_outside_snark in
-=======
-let check_zkapp_command_with_merges_exn ?expected_failure
+let check_zkapp_command_with_merges_exn ?expected_failure ?ignore_outside_snark
     ?(state_body = genesis_state_body) ledger zkapp_commands =
   let module T = (val Lazy.force snark_module) in
   (*TODO: merge multiple zkApp transactions*)
->>>>>>> a65d8d42
+  let ignore_outside_snark = Option.value ~default:false ignore_outside_snark in
   let state_view = Mina_state.Protocol_state.Body.view state_body in
   let state_body_hash = Mina_state.Protocol_state.Body.hash state_body in
   Async.Deferred.List.iter zkapp_commands ~f:(fun zkapp_command ->
@@ -160,33 +153,24 @@
       | Ok (witnesses, _) -> (
           let open Async.Deferred.Let_syntax in
           let applied =
-<<<<<<< HEAD
             if ignore_outside_snark then
               Ledger.Transaction_applied.Varying.Command
-                (Parties
-                   { command = { With_status.status = Applied; data = parties }
+                (Zkapp_command
+                   { command =
+                       { With_status.status = Applied; data = zkapp_command }
                    ; accounts = []
                    ; new_accounts = []
                    } )
             else
               ( Ledger.apply_transaction ~constraint_constants
                   ~txn_state_view:state_view ledger
-                  (Mina_transaction.Transaction.Command (Parties parties))
+                  (Mina_transaction.Transaction.Command
+                     (Zkapp_command zkapp_command) )
               |> Or_error.ok_exn )
                 .varying
           in
           match applied with
-          | Command (Parties { command; _ }) -> (
-=======
-            Ledger.apply_transaction ~constraint_constants
-              ~txn_state_view:state_view ledger
-              (Mina_transaction.Transaction.Command (Zkapp_command zkapp_command)
-              )
-            |> Or_error.ok_exn
-          in
-          match applied.varying with
           | Command (Zkapp_command { command; _ }) -> (
->>>>>>> a65d8d42
               match command.status with
               | Applied -> (
                   match expected_failure with
