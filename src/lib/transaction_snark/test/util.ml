--- conflicted
+++ resolved
@@ -126,7 +126,6 @@
   let state_view = Mina_state.Protocol_state.Body.view state_body in
   let state_body_hash = Mina_state.Protocol_state.Body.hash state_body in
   Async.Deferred.List.iter partiess ~f:(fun parties ->
-<<<<<<< HEAD
       match
         Ledger.apply_transaction ~constraint_constants
           ~txn_state_view:state_view ledger
@@ -144,7 +143,7 @@
                            !"Application did not fail as expected. Expected \
                              failure: \
                              %{sexp:Mina_base.Transaction_status.Failure.t}"
-                           failure)
+                           failure )
                   | None ->
                       let witnesses, _final_ledger =
                         match
@@ -155,16 +154,16 @@
                                 [ ( `Pending_coinbase_init_stack init_stack
                                   , `Pending_coinbase_of_statement
                                       (pending_coinbase_state_stack
-                                         ~state_body_hash)
+                                         ~state_body_hash )
                                   , parties )
-                                ])
+                                ] )
                         with
                         | Ok a ->
                             a
                         | Error e ->
                             failwith
                               (sprintf "parties_witnesses_exn failed with %s"
-                                 (Error.to_string_hum e))
+                                 (Error.to_string_hum e) )
                       in
                       let open Async.Deferred.Let_syntax in
                       let%map p =
@@ -176,7 +175,7 @@
                             let%bind p1 =
                               Async.Deferred.Or_error.try_with (fun () ->
                                   T.of_parties_segment_exn ~statement:stmt
-                                    ~witness ~spec ~snapp_statement)
+                                    ~witness ~spec ~snapp_statement )
                             in
                             Async.Deferred.List.fold ~init:(Ok p1) rest
                               ~f:(fun acc (witness, spec, stmt, snapp_statement)
@@ -185,16 +184,16 @@
                                 let%bind curr =
                                   Async.Deferred.Or_error.try_with (fun () ->
                                       T.of_parties_segment_exn ~statement:stmt
-                                        ~witness ~spec ~snapp_statement)
+                                        ~witness ~spec ~snapp_statement )
                                 in
                                 let sok_digest =
                                   Sok_message.create ~fee:Fee.zero
                                     ~prover:
                                       (Quickcheck.random_value
-                                         Public_key.Compressed.gen)
+                                         Public_key.Compressed.gen )
                                   |> Sok_message.digest
                                 in
-                                T.merge ~sok_digest prev curr)
+                                T.merge ~sok_digest prev curr )
                       in
                       let p = Or_error.ok_exn p in
                       let target_ledger_root_snark =
@@ -210,7 +209,7 @@
                         (sprintf
                            !"Application failed. Failure statuses: %{sexp: \
                              Mina_base.Transaction_status.Failure.Collection.t}"
-                           failure_tbl)
+                           failure_tbl )
                   | Some failure ->
                       let failures = List.concat failure_tbl in
                       assert (not (List.is_empty failures)) ;
@@ -219,7 +218,7 @@
                         List.fold failures ~init:false ~f:(fun acc f ->
                             acc
                             || Mina_base.Transaction_status.Failure.(
-                                 equal failure f))
+                                 equal failure f) )
                       in
                       if not failed_as_expected then
                         failwith
@@ -229,7 +228,7 @@
                                %{sexp:Mina_base.Transaction_status.Failure.t} \
                                Failure statuses: %{sexp: \
                                Mina_base.Transaction_status.Failure.Collection.t}"
-                             failure failure_tbl)
+                             failure failure_tbl )
                       else Async.Deferred.unit ) )
           | _ ->
               failwith "parties expected" )
@@ -240,115 +239,13 @@
                 Str.string_match
                   (Str.regexp
                      (sprintf {|.*\(%s\).*|}
-                        Transaction_status.Failure.(to_string failure)))
+                        Transaction_status.Failure.(to_string failure) ) )
                   (Error.to_string_hum e) 0 ) ;
               Async.Deferred.unit
           | None ->
               failwith
                 (sprintf "apply_transaction failed with %s"
-                   (Error.to_string_hum e)) ))
-=======
-      let witnesses, _final_ledger =
-        match
-          Or_error.try_with (fun () ->
-              Transaction_snark.parties_witnesses_exn ~constraint_constants
-                ~state_body ~fee_excess:Amount.Signed.zero (`Ledger ledger)
-                [ ( `Pending_coinbase_init_stack init_stack
-                  , `Pending_coinbase_of_statement
-                      (pending_coinbase_state_stack ~state_body_hash)
-                  , parties )
-                ] )
-        with
-        | Ok a ->
-            a
-        | Error e ->
-            failwith
-              (sprintf "parties_witnesses_exn failed with %s"
-                 (Error.to_string_hum e) )
-      in
-      let open Async.Deferred.Let_syntax in
-      let%map p =
-        match List.rev witnesses with
-        | [] ->
-            failwith "no witnesses generated"
-        | (witness, spec, stmt, snapp_statement) :: rest ->
-            let open Async.Deferred.Or_error.Let_syntax in
-            let%bind p1 =
-              Async.Deferred.Or_error.try_with (fun () ->
-                  T.of_parties_segment_exn ~statement:stmt ~witness ~spec
-                    ~snapp_statement )
-            in
-            Async.Deferred.List.fold ~init:(Ok p1) rest
-              ~f:(fun acc (witness, spec, stmt, snapp_statement) ->
-                let%bind prev = Async.Deferred.return acc in
-                let%bind curr =
-                  Async.Deferred.Or_error.try_with (fun () ->
-                      T.of_parties_segment_exn ~statement:stmt ~witness ~spec
-                        ~snapp_statement )
-                in
-                let sok_digest =
-                  Sok_message.create ~fee:Fee.zero
-                    ~prover:(Quickcheck.random_value Public_key.Compressed.gen)
-                  |> Sok_message.digest
-                in
-                T.merge ~sok_digest prev curr )
-      in
-      let p = Or_error.ok_exn p in
-      let target_ledger_root_snark =
-        (Transaction_snark.statement p).target.ledger
-      in
-      let applied =
-        Ledger.apply_transaction ~constraint_constants
-          ~txn_state_view:state_view ledger
-          (Mina_transaction.Transaction.Command (Parties parties))
-        |> Or_error.ok_exn
-      in
-      ( match applied.varying with
-      | Command (Parties { command; _ }) -> (
-          match command.status with
-          | Applied -> (
-              match expected_failure with
-              | Some failure ->
-                  failwith
-                    (sprintf
-                       !"Application did not fail as expected. Expected \
-                         failure: \
-                         %{sexp:Mina_base.Transaction_status.Failure.t}"
-                       failure )
-              | None ->
-                  () )
-          | Failed failure_tbl -> (
-              match expected_failure with
-              | None ->
-                  failwith
-                    (sprintf
-                       !"Application failed. Failure statuses: %{sexp: \
-                         Mina_base.Transaction_status.Failure.Collection.t}"
-                       failure_tbl )
-              | Some failure ->
-                  let failures = List.concat failure_tbl in
-                  assert (not (List.is_empty failures)) ;
-                  let failed_as_expected =
-                    (*Check that there's at least the expected failure*)
-                    List.fold failures ~init:false ~f:(fun acc f ->
-                        acc
-                        || Mina_base.Transaction_status.Failure.(
-                             equal failure f) )
-                  in
-                  if not failed_as_expected then
-                    failwith
-                      (sprintf
-                         !"Application failed but not as expected. Expected \
-                           failure: \
-                           %{sexp:Mina_base.Transaction_status.Failure.t} \
-                           Failure statuses: %{sexp: \
-                           Mina_base.Transaction_status.Failure.Collection.t}"
-                         failure failure_tbl ) ) )
-      | _ ->
-          failwith "parties expected" ) ;
-      let target_ledger_root = Ledger.merkle_root ledger in
-      [%test_eq: Ledger_hash.t] target_ledger_root target_ledger_root_snark )
->>>>>>> 552b3d0e
+                   (Error.to_string_hum e) ) ) )
 
 let dummy_rule self : _ Pickles.Inductive_rule.t =
   let open Tick in
