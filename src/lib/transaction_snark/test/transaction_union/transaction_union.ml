open Core
open Mina_ledger
open Currency
open Signature_lib
open Mina_transaction
module U = Transaction_snark_tests.Util
open Mina_base

let state_body = U.genesis_state_body

let constraint_constants = U.constraint_constants

let consensus_constants = U.consensus_constants

let ledger_depth = U.ledger_depth

let state_body_hash = U.genesis_state_body_hash

let%test_module "Transaction union tests" =
  ( module struct
    (* For tests let's just monkey patch ledger and sparse ledger to freeze their
     * ledger_hashes. The nominal type is just so we don't mix this up in our
     * real code. *)
    module Ledger = struct
      include Ledger

      let merkle_root t = Frozen_ledger_hash.of_ledger_hash @@ merkle_root t

      let merkle_root_after_user_command_exn t ~txn_global_slot txn =
        let hash =
          merkle_root_after_user_command_exn
            ~constraint_constants:U.constraint_constants ~txn_global_slot t txn
        in
        Frozen_ledger_hash.of_ledger_hash hash
    end

    module Sparse_ledger = struct
      include Sparse_ledger

      let merkle_root t = Frozen_ledger_hash.of_ledger_hash @@ merkle_root t
    end

    let of_user_command' (sok_digest : Sok_message.Digest.t) ledger
        (user_command : Signed_command.With_valid_signature.t) init_stack
        pending_coinbase_stack_state state_body handler =
      let source = Ledger.merkle_root ledger in
      let current_global_slot =
        Mina_state.Protocol_state.Body.consensus_state state_body
        |> Consensus.Data.Consensus_state.global_slot_since_genesis
      in
      let target =
        Ledger.merkle_root_after_user_command_exn ledger
          ~txn_global_slot:current_global_slot user_command
      in
      let user_command_in_block =
        { Transaction_protocol_state.Poly.transaction = user_command
        ; block_data = state_body
        }
      in
      Async.Thread_safe.block_on_async_exn (fun () ->
          let statement =
            let txn =
              Transaction.Command
                (User_command.Signed_command
                   (Signed_command.forget_check user_command) )
            in
            Transaction_snark.Statement.Poly.with_empty_local_state ~source
              ~target ~sok_digest
              ~fee_excess:(Or_error.ok_exn (Transaction.fee_excess txn))
              ~supply_increase:
                (Or_error.ok_exn (Transaction.supply_increase txn))
              ~pending_coinbase_stack_state
          in
          U.T.of_user_command ~init_stack ~statement user_command_in_block
            handler )

    let coinbase_test state_body ~carryforward =
      let mk_pubkey () =
        Public_key.(compress (of_private_key_exn (Private_key.create ())))
      in
      let state_body_hash = Mina_state.Protocol_state.Body.hash state_body in
      let producer = mk_pubkey () in
      let producer_id = Account_id.create producer Token_id.default in
      let receiver = mk_pubkey () in
      let receiver_id = Account_id.create receiver Token_id.default in
      let other = mk_pubkey () in
      let other_id = Account_id.create other Token_id.default in
      let pending_coinbase_init = Pending_coinbase.Stack.empty in
      let cb =
        Coinbase.create
          ~amount:(Currency.Amount.of_int 10_000_000_000)
          ~receiver
          ~fee_transfer:
            (Some
               (Coinbase.Fee_transfer.create ~receiver_pk:other
                  ~fee:U.constraint_constants.account_creation_fee ) )
        |> Or_error.ok_exn
      in
      let transaction = Mina_transaction.Transaction.Coinbase cb in
      let source_stack =
        if carryforward then
          Pending_coinbase.Stack.(
            push_state state_body_hash pending_coinbase_init)
        else pending_coinbase_init
      in
      let pending_coinbase_stack_target =
        U.pending_coinbase_stack_target transaction U.genesis_state_body_hash
          pending_coinbase_init
      in
      let txn_in_block =
        { Transaction_protocol_state.Poly.transaction; block_data = state_body }
      in
      Ledger.with_ledger ~depth:U.ledger_depth ~f:(fun ledger ->
          Ledger.create_new_account_exn ledger producer_id
            (Account.create receiver_id Balance.zero) ;
          let sparse_ledger =
            Sparse_ledger.of_ledger_subset_exn ledger
              [ producer_id; receiver_id; other_id ]
          in
          let sparse_ledger_after, _ =
            Sparse_ledger.apply_transaction
              ~constraint_constants:U.constraint_constants sparse_ledger
              ~txn_state_view:
                (txn_in_block.block_data |> Mina_state.Protocol_state.Body.view)
              txn_in_block.transaction
            |> Or_error.ok_exn
          in
          Transaction_snark.check_transaction txn_in_block
            (unstage (Sparse_ledger.handler sparse_ledger))
            ~constraint_constants:U.constraint_constants
            ~sok_message:
              (Mina_base.Sok_message.create ~fee:Currency.Fee.zero
                 ~prover:Public_key.Compressed.empty )
            ~source:(Sparse_ledger.merkle_root sparse_ledger)
            ~target:(Sparse_ledger.merkle_root sparse_ledger_after)
            ~init_stack:pending_coinbase_init
            ~pending_coinbase_stack_state:
              { source = source_stack; target = pending_coinbase_stack_target }
            ~zkapp_account1:None ~zkapp_account2:None )

    let%test_unit "coinbase with new state body hash" =
      Test_util.with_randomness 123456789 (fun () ->
          coinbase_test state_body ~carryforward:false )

    let%test_unit "coinbase with carry-forward state body hash" =
      Test_util.with_randomness 123456789 (fun () ->
          coinbase_test state_body ~carryforward:true )

    let%test_unit "new_account" =
      Test_util.with_randomness 123456789 (fun () ->
          let wallets = U.Wallet.random_wallets () in
          Ledger.with_ledger ~depth:ledger_depth ~f:(fun ledger ->
              Array.iter
                (Array.sub wallets ~pos:1 ~len:(Array.length wallets - 1))
                ~f:(fun { account; private_key = _ } ->
                  Ledger.create_new_account_exn ledger
                    (Account.identifier account)
                    account ) ;
              let t1 =
                U.Wallet.user_command_with_wallet wallets ~sender:1 ~receiver:0
                  8_000_000_000
                  (Fee.of_int (Random.int 20 * 1_000_000_000))
                  Account.Nonce.zero
                  (Signed_command_memo.create_by_digesting_string_exn
                     (Test_util.arbitrary_string
                        ~len:Signed_command_memo.max_digestible_string_length ) )
              in
              let current_global_slot =
                Mina_state.Protocol_state.Body.consensus_state state_body
                |> Consensus.Data.Consensus_state.global_slot_since_genesis
              in
              let target =
                Ledger.merkle_root_after_user_command_exn ledger
                  ~txn_global_slot:current_global_slot t1
              in
              let mentioned_keys =
                Signed_command.accounts_accessed
                  (Signed_command.forget_check t1)
              in
              let sparse_ledger =
                Sparse_ledger.of_ledger_subset_exn ledger mentioned_keys
              in
              let sok_message =
                Sok_message.create ~fee:Fee.zero
                  ~prover:wallets.(1).account.public_key
              in
              let pending_coinbase_stack = Pending_coinbase.Stack.empty in
              let pending_coinbase_stack_target =
                U.pending_coinbase_stack_target (Command (Signed_command t1))
                  state_body_hash pending_coinbase_stack
              in
              let pending_coinbase_stack_state =
                { Transaction_snark.Pending_coinbase_stack_state.source =
                    pending_coinbase_stack
                ; target = pending_coinbase_stack_target
                }
              in
              Transaction_snark.check_user_command ~constraint_constants
                ~sok_message
                ~source:(Ledger.merkle_root ledger)
                ~target ~init_stack:pending_coinbase_stack
                ~pending_coinbase_stack_state
                { transaction = t1; block_data = state_body }
                (unstage @@ Sparse_ledger.handler sparse_ledger) ) )

    let account_fee = Fee.to_int constraint_constants.account_creation_fee

<<<<<<< HEAD
=======
    let test_transaction ~constraint_constants ?txn_global_slot ledger txn =
      let source = Ledger.merkle_root ledger in
      let pending_coinbase_stack = Pending_coinbase.Stack.empty in
      let state_body, state_body_hash =
        match txn_global_slot with
        | None ->
            (state_body, state_body_hash)
        | Some txn_global_slot ->
            let state_body =
              let state =
                (* NB: The [previous_state_hash] is a dummy, do not use. *)
                Mina_state.Protocol_state.create
                  ~previous_state_hash:Tick0.Field.zero ~body:state_body
              in
              let consensus_state_at_slot =
                Consensus.Data.Consensus_state.Value.For_tests
                .with_global_slot_since_genesis
                  (Mina_state.Protocol_state.consensus_state state)
                  txn_global_slot
              in
              Mina_state.Protocol_state.(
                create_value
                  ~previous_state_hash:(previous_state_hash state)
                  ~genesis_state_hash:(genesis_state_hash state)
                  ~blockchain_state:(blockchain_state state)
                  ~consensus_state:consensus_state_at_slot
                  ~constants:
                    (Protocol_constants_checked.value_of_t
                       Genesis_constants.compiled.protocol ))
                .body
            in
            let state_body_hash =
              Mina_state.Protocol_state.Body.hash state_body
            in
            (state_body, state_body_hash)
      in
      let txn_state_view : Zkapp_precondition.Protocol_state.View.t =
        Mina_state.Protocol_state.Body.view state_body
      in
      let mentioned_keys, pending_coinbase_stack_target =
        let pending_coinbase_stack =
          Pending_coinbase.Stack.push_state state_body_hash
            pending_coinbase_stack
        in
        match (txn : Transaction.Valid.t) with
        | Command (Signed_command uc) ->
            ( Signed_command.accounts_accessed (uc :> Signed_command.t)
            , pending_coinbase_stack )
        | Command (Parties _) ->
            failwith "Parties commands not yet supported"
        | Fee_transfer ft ->
            (Fee_transfer.receivers ft, pending_coinbase_stack)
        | Coinbase cb ->
            ( Coinbase.accounts_accessed cb
            , Pending_coinbase.Stack.push_coinbase cb pending_coinbase_stack )
      in
      let sok_signer =
        match to_preunion (txn :> Transaction.t) with
        | `Transaction t ->
            (Transaction_union.of_transaction t).signer |> Public_key.compress
        | `Parties c ->
            Account_id.public_key (Parties.fee_payer c)
      in
      let sparse_ledger =
        Sparse_ledger.of_ledger_subset_exn ledger mentioned_keys
      in
      let _applied =
        Or_error.ok_exn
        @@ Ledger.apply_transaction ledger ~constraint_constants ~txn_state_view
             (txn :> Transaction.t)
      in
      let target = Ledger.merkle_root ledger in
      let sok_message = Sok_message.create ~fee:Fee.zero ~prover:sok_signer in
      Transaction_snark.check_transaction ~constraint_constants ~sok_message
        ~source ~target ~init_stack:pending_coinbase_stack
        ~pending_coinbase_stack_state:
          { Transaction_snark.Pending_coinbase_stack_state.source =
              pending_coinbase_stack
          ; target = pending_coinbase_stack_target
          }
        ~zkapp_account1:None ~zkapp_account2:None
        { transaction = txn; block_data = state_body }
        (unstage @@ Sparse_ledger.handler sparse_ledger)

>>>>>>> 2a77cca7
    let%test_unit "account creation fee - user commands" =
      Test_util.with_randomness 123456789 (fun () ->
          let wallets = U.Wallet.random_wallets ~n:3 () |> Array.to_list in
          let sender = List.hd_exn wallets in
          let receivers = List.tl_exn wallets in
          let txns_per_receiver = 2 in
          let amount = 8_000_000_000 in
          let txn_fee = 2_000_000_000 in
          let memo =
            Signed_command_memo.create_by_digesting_string_exn
              (Test_util.arbitrary_string
                 ~len:Signed_command_memo.max_digestible_string_length )
          in
          Ledger.with_ledger ~depth:ledger_depth ~f:(fun ledger ->
              let _, ucs =
                let receivers =
                  List.fold ~init:receivers
                    (List.init (txns_per_receiver - 1) ~f:Fn.id)
                    ~f:(fun acc _ -> receivers @ acc)
                in
                List.fold receivers ~init:(Account.Nonce.zero, [])
                  ~f:(fun (nonce, txns) receiver ->
                    let uc =
                      U.Wallet.user_command ~fee_payer:sender
                        ~receiver_pk:(Account.public_key receiver.account)
                        amount (Fee.of_int txn_fee) nonce memo
                    in
                    (Account.Nonce.succ nonce, txns @ [ uc ]) )
              in
              Ledger.create_new_account_exn ledger
                (Account.identifier sender.account)
                sender.account ;
              let () =
                List.iter ucs ~f:(fun uc ->
                    U.test_transaction ledger
                      (Transaction.Command (Signed_command uc)) )
              in
              List.iter receivers ~f:(fun receiver ->
                  U.check_balance
                    (Account.identifier receiver.account)
                    ((amount * txns_per_receiver) - account_fee)
                    ledger ) ;
              U.check_balance
                (Account.identifier sender.account)
                ( Balance.to_int sender.account.balance
                - (amount + txn_fee) * txns_per_receiver * List.length receivers
                )
                ledger ) )

    let%test_unit "account creation fee - fee transfers" =
      Test_util.with_randomness 123456789 (fun () ->
          let receivers = U.Wallet.random_wallets ~n:3 () |> Array.to_list in
          let txns_per_receiver = 3 in
          let fee = 8_000_000_000 in
          Ledger.with_ledger ~depth:ledger_depth ~f:(fun ledger ->
              let fts =
                let receivers =
                  List.fold ~init:receivers
                    (List.init (txns_per_receiver - 1) ~f:Fn.id)
                    ~f:(fun acc _ -> receivers @ acc)
                  |> One_or_two.group_list
                in
                List.fold receivers ~init:[] ~f:(fun txns receiver ->
                    let ft : Fee_transfer.t =
                      Or_error.ok_exn @@ Fee_transfer.of_singles
                      @@ One_or_two.map receiver ~f:(fun receiver ->
                             Fee_transfer.Single.create
                               ~receiver_pk:receiver.account.public_key
                               ~fee:(Currency.Fee.of_int fee)
                               ~fee_token:receiver.account.token_id )
                    in
                    txns @ [ ft ] )
              in
              let () =
                List.iter fts ~f:(fun ft ->
                    let txn = Mina_transaction.Transaction.Fee_transfer ft in
                    U.test_transaction ledger txn )
              in
              List.iter receivers ~f:(fun receiver ->
                  U.check_balance
                    (Account.identifier receiver.account)
                    ((fee * txns_per_receiver) - account_fee)
                    ledger ) ) )

    let%test_unit "account creation fee - coinbase" =
      Test_util.with_randomness 123456789 (fun () ->
          let wallets = U.Wallet.random_wallets ~n:3 () in
          let receiver = wallets.(0) in
          let other = wallets.(1) in
          let dummy_account = wallets.(2) in
          let reward = 10_000_000_000 in
          let fee = Fee.to_int constraint_constants.account_creation_fee in
          let coinbase_count = 3 in
          let ft_count = 2 in
          Ledger.with_ledger ~depth:ledger_depth ~f:(fun ledger ->
              let _, cbs =
                let fts =
                  List.map (List.init ft_count ~f:Fn.id) ~f:(fun _ ->
                      Coinbase.Fee_transfer.create
                        ~receiver_pk:other.account.public_key
                        ~fee:constraint_constants.account_creation_fee )
                in
                List.fold ~init:(fts, []) (List.init coinbase_count ~f:Fn.id)
                  ~f:(fun (fts, cbs) _ ->
                    let cb =
                      Coinbase.create
                        ~amount:(Currency.Amount.of_int reward)
                        ~receiver:receiver.account.public_key
                        ~fee_transfer:(List.hd fts)
                      |> Or_error.ok_exn
                    in
                    (Option.value ~default:[] (List.tl fts), cb :: cbs) )
              in
              Ledger.create_new_account_exn ledger
                (Account.identifier dummy_account.account)
                dummy_account.account ;
              let () =
                List.iter cbs ~f:(fun cb ->
                    let txn = Mina_transaction.Transaction.Coinbase cb in
                    U.test_transaction ledger txn )
              in
              let fees = fee * ft_count in
              U.check_balance
                (Account.identifier receiver.account)
                ((reward * coinbase_count) - account_fee - fees)
                ledger ;
              U.check_balance
                (Account.identifier other.account)
                (fees - account_fee) ledger ) )

    module Pc_with_init_stack = struct
      type t =
        { pc : Transaction_snark.Pending_coinbase_stack_state.t
        ; init_stack : Pending_coinbase.Stack.t
        }
    end

    let test_base_and_merge ~state_hash_and_body1 ~state_hash_and_body2
        ~carryforward1 ~carryforward2 =
      Test_util.with_randomness 123456789 (fun () ->
          let wallets = U.Wallet.random_wallets () in
          (*let state_body = Lazy.force state_body in
            let state_body_hash = Lazy.force state_body_hash in*)
          let state_body_hash1, state_body1 = state_hash_and_body1 in
          let state_body_hash2, state_body2 = state_hash_and_body2 in
          Ledger.with_ledger ~depth:ledger_depth ~f:(fun ledger ->
              Array.iter wallets ~f:(fun { account; private_key = _ } ->
                  Ledger.create_new_account_exn ledger
                    (Account.identifier account)
                    account ) ;
              let memo =
                Signed_command_memo.create_by_digesting_string_exn
                  (Test_util.arbitrary_string
                     ~len:Signed_command_memo.max_digestible_string_length )
              in
              let t1 =
                U.Wallet.user_command_with_wallet wallets ~sender:0 ~receiver:1
                  8_000_000_000
                  (Fee.of_int (Random.int 20 * 1_000_000_000))
                  Account.Nonce.zero memo
              in
              let t2 =
                U.Wallet.user_command_with_wallet wallets ~sender:1 ~receiver:2
                  8_000_000_000
                  (Fee.of_int (Random.int 20 * 1_000_000_000))
                  Account.Nonce.zero memo
              in
              let sok_digest =
                Sok_message.create ~fee:Fee.zero
                  ~prover:wallets.(0).account.public_key
                |> Sok_message.digest
              in
              let sparse_ledger =
                Sparse_ledger.of_ledger_subset_exn ledger
                  (List.concat_map
                     ~f:(fun t ->
                       (* NB: Shouldn't assume the same next_available_token
                          for each command normally, but we know statically
                          that these are payments in this test.
                       *)
                       Signed_command.accounts_accessed
                         (Signed_command.forget_check t) )
                     [ t1; t2 ] )
              in
              let init_stack1 = Pending_coinbase.Stack.empty in
              let pending_coinbase_stack_state1 =
                (* No coinbase to add to the stack. *)
                let stack_with_state =
                  Pending_coinbase.Stack.push_state state_body_hash1 init_stack1
                in
                (* Since protocol state body is added once per block, the
                   source would already have the state if [carryforward=true]
                   from the previous transaction in the sequence of
                   transactions in a block. We add state to [init_stack] and
                   then check that it is equal to the target.
                *)
                let source_stack, target_stack =
                  if carryforward1 then (stack_with_state, stack_with_state)
                  else (init_stack1, stack_with_state)
                in
                { Pc_with_init_stack.pc =
                    { source = source_stack; target = target_stack }
                ; init_stack = init_stack1
                }
              in
              let proof12 =
                of_user_command' sok_digest ledger t1
                  pending_coinbase_stack_state1.init_stack
                  pending_coinbase_stack_state1.pc state_body1
                  (unstage @@ Sparse_ledger.handler sparse_ledger)
              in
              let current_global_slot =
                Mina_state.Protocol_state.Body.consensus_state state_body1
                |> Consensus.Data.Consensus_state.global_slot_since_genesis
              in
              let sparse_ledger, _ =
                Sparse_ledger.apply_user_command ~constraint_constants
                  ~txn_global_slot:current_global_slot sparse_ledger t1
                |> Or_error.ok_exn
              in
              let pending_coinbase_stack_state2, state_body2 =
                let previous_stack = pending_coinbase_stack_state1.pc.target in
                let stack_with_state2 =
                  Pending_coinbase.Stack.(
                    push_state state_body_hash2 previous_stack)
                in
                (* No coinbase to add. *)
                let source_stack, target_stack, init_stack, state_body2 =
                  if carryforward2 then
                    (* Source and target already have the protocol state,
                       init_stack will be such that
                       [init_stack + state_body_hash1 = target = source].
                    *)
                    (previous_stack, previous_stack, init_stack1, state_body1)
                  else
                    (* Add the new state such that
                       [previous_stack + state_body_hash2
                        = init_stack + state_body_hash2
                        = target].
                    *)
                    ( previous_stack
                    , stack_with_state2
                    , previous_stack
                    , state_body2 )
                in
                ( { Pc_with_init_stack.pc =
                      { source = source_stack; target = target_stack }
                  ; init_stack
                  }
                , state_body2 )
              in
              ignore
                ( Ledger.apply_user_command ~constraint_constants ledger
                    ~txn_global_slot:current_global_slot t1
                  |> Or_error.ok_exn
                  : Ledger.Transaction_applied.Signed_command_applied.t ) ;
              [%test_eq: Frozen_ledger_hash.t]
                (Ledger.merkle_root ledger)
                (Sparse_ledger.merkle_root sparse_ledger) ;
              let proof23 =
                of_user_command' sok_digest ledger t2
                  pending_coinbase_stack_state2.init_stack
                  pending_coinbase_stack_state2.pc state_body2
                  (unstage @@ Sparse_ledger.handler sparse_ledger)
              in
              let current_global_slot =
                Mina_state.Protocol_state.Body.consensus_state state_body2
                |> Consensus.Data.Consensus_state.global_slot_since_genesis
              in
              let sparse_ledger, _ =
                Sparse_ledger.apply_user_command ~constraint_constants
                  ~txn_global_slot:current_global_slot sparse_ledger t2
                |> Or_error.ok_exn
              in
              ignore
                ( Ledger.apply_user_command ledger ~constraint_constants
                    ~txn_global_slot:current_global_slot t2
                  |> Or_error.ok_exn
                  : Mina_transaction_logic.Transaction_applied
                    .Signed_command_applied
                    .t ) ;
              [%test_eq: Frozen_ledger_hash.t]
                (Ledger.merkle_root ledger)
                (Sparse_ledger.merkle_root sparse_ledger) ;
              let proof13 =
                Async.Thread_safe.block_on_async_exn (fun () ->
                    U.T.merge ~sok_digest proof12 proof23 )
                |> Or_error.ok_exn
              in
              Async.Thread_safe.block_on_async (fun () ->
                  U.T.verify_against_digest proof13 )
              |> Result.ok_exn ) )

    let%test "base_and_merge: transactions in one block (t1,t2 in b1), \
              carryforward the state from a previous transaction t0 in b1" =
      let state_hash_and_body1 = (state_body_hash, state_body) in
      test_base_and_merge ~state_hash_and_body1
        ~state_hash_and_body2:state_hash_and_body1 ~carryforward1:true
        ~carryforward2:true

    (* No new state body, carryforward the stack from the previous transaction*)

    let%test "base_and_merge: transactions in one block (t1,t2 in b1), don't \
              carryforward the state from a previous transaction t0 in b1" =
      let state_hash_and_body1 = (state_body_hash, state_body) in
      test_base_and_merge ~state_hash_and_body1
        ~state_hash_and_body2:state_hash_and_body1 ~carryforward1:false
        ~carryforward2:true

    let%test "base_and_merge: transactions in two different blocks (t1,t2 in \
              b1, b2 resp.), carryforward the state from a previous \
              transaction t0 in b1" =
      let state_hash_and_body1 =
        let state_body0 =
          Mina_state.Protocol_state.negative_one
            ~genesis_ledger:Genesis_ledger.(Packed.t for_unit_tests)
            ~genesis_epoch_data:Consensus.Genesis_epoch_data.for_unit_tests
            ~constraint_constants ~consensus_constants
          |> Mina_state.Protocol_state.body
        in
        let state_body_hash0 =
          Mina_state.Protocol_state.Body.hash state_body0
        in
        (state_body_hash0, state_body0)
      in
      let state_hash_and_body2 = (state_body_hash, state_body) in
      test_base_and_merge ~state_hash_and_body1 ~state_hash_and_body2
        ~carryforward1:true ~carryforward2:false

    (*t2 is in a new state, therefore do not carryforward the previous state*)

    let%test "base_and_merge: transactions in two different blocks (t1,t2 in \
              b1, b2 resp.), don't carryforward the state from a previous \
              transaction t0 in b1" =
      let state_hash_and_body1 =
        let state_body0 =
          Mina_state.Protocol_state.negative_one
            ~genesis_ledger:Genesis_ledger.(Packed.t for_unit_tests)
            ~genesis_epoch_data:Consensus.Genesis_epoch_data.for_unit_tests
            ~constraint_constants ~consensus_constants
          |> Mina_state.Protocol_state.body
        in
        let state_body_hash0 =
          Mina_state.Protocol_state.Body.hash state_body0
        in
        (state_body_hash0, state_body0)
      in
      let state_hash_and_body2 = (state_body_hash, state_body) in
      test_base_and_merge ~state_hash_and_body1 ~state_hash_and_body2
        ~carryforward1:false ~carryforward2:false

    let create_account pk token balance =
      Account.create (Account_id.create pk token) (Balance.of_int balance)

    let test_user_command_with_accounts ~ledger ~accounts ~signer ~fee
        ~fee_payer_pk ~fee_token ?memo ?valid_until ?nonce body =
      let memo =
        match memo with
        | Some memo ->
            memo
        | None ->
            Signed_command_memo.create_by_digesting_string_exn
              (Test_util.arbitrary_string
                 ~len:Signed_command_memo.max_digestible_string_length )
      in
      Array.iter accounts ~f:(fun account ->
          Ledger.create_new_account_exn ledger
            (Account.identifier account)
            account ) ;
      let get_account aid =
        Option.bind
          (Ledger.location_of_account ledger aid)
          ~f:(Ledger.get ledger)
      in
      let nonce =
        match nonce with
        | Some nonce ->
            nonce
        | None -> (
            match get_account (Account_id.create fee_payer_pk fee_token) with
            | Some { nonce; _ } ->
                nonce
            | None ->
                failwith
                  "Could not infer a valid nonce for this test. Provide one \
                   explicitly" )
      in
      let payload =
        Signed_command.Payload.create ~fee ~fee_payer_pk ~nonce ~valid_until
          ~memo ~body
      in
      let signer = Signature_lib.Keypair.of_private_key_exn signer in
      let user_command = Signed_command.sign signer payload in
      U.test_transaction ledger (Command (Signed_command user_command)) ;
      let fee_payer = Signed_command.Payload.fee_payer payload in
      let source = Signed_command.Payload.source payload in
      let receiver = Signed_command.Payload.receiver payload in
      let fee_payer_account = get_account fee_payer in
      let source_account = get_account source in
      let receiver_account = get_account receiver in
      ( `Fee_payer_account fee_payer_account
      , `Source_account source_account
      , `Receiver_account receiver_account )

    let random_int_incl l u = Quickcheck.random_value (Int.gen_incl l u)

    let sub_amount amt bal = Option.value_exn (Balance.sub_amount bal amt)

    let sub_fee fee = sub_amount (Amount.of_fee fee)

    (*TODO: test with parties transactions
        let%test_unit "transfer non-default tokens to a new account: fails but \
                       charges fee" =
          Test_util.with_randomness 123456789 (fun () ->
              Ledger.with_ledger ~depth:ledger_depth ~f:(fun ledger ->
                  let wallets = U.Wallet.random_wallets ~n:2 () in
                  let signer = wallets.(0).private_key in
                  let fee_payer_pk = wallets.(0).account.public_key in
                  let source_pk = fee_payer_pk in
                  let receiver_pk = wallets.(1).account.public_key in
                  let fee_token = Token_id.default in
                  let token_id = Quickcheck.random_value Token_id.gen_non_default in
                  let accounts =
                    [| create_account fee_payer_pk fee_token 20_000_000_000
                     ; create_account source_pk token_id 30_000_000_000
                    |]
                  in
                  let fee = Fee.of_int (random_int_incl 2 15 * 1_000_000_000) in
                  let amount =
                    Amount.of_int (random_int_incl 0 30 * 1_000_000_000)
                  in
                  let ( `Fee_payer_account fee_payer_account
                      , `Source_account source_account
                      , `Receiver_account receiver_account ) =
                    test_user_command_with_accounts ~ledger
                      ~accounts ~signer ~fee ~fee_payer_pk ~fee_token
                      (Payment { source_pk; receiver_pk; amount })
                  in
                  let fee_payer_account = Option.value_exn fee_payer_account in
                  let source_account = Option.value_exn source_account in
                  let expected_fee_payer_balance =
                    accounts.(0).balance |> sub_fee fee
                  in
                  assert (
                    Balance.equal fee_payer_account.balance
                      expected_fee_payer_balance ) ;
                  assert (Balance.equal accounts.(1).balance source_account.balance) ;
                  assert (Option.is_none receiver_account)))

        let%test_unit "transfer non-default tokens to an existing account" =
          Test_util.with_randomness 123456789 (fun () ->
              Ledger.with_ledger ~depth:ledger_depth ~f:(fun ledger ->
                  let wallets = U.Wallet.random_wallets ~n:2 () in
                  let signer = wallets.(0).private_key in
                  let fee_payer_pk = wallets.(0).account.public_key in
                  let source_pk = fee_payer_pk in
                  let receiver_pk = wallets.(1).account.public_key in
                  let fee_token = Token_id.default in
                  let token_id = Quickcheck.random_value Token_id.gen_non_default in
                  let accounts =
                    [| create_account fee_payer_pk fee_token 20_000_000_000
                     ; create_account source_pk token_id 30_000_000_000
                     ; create_account receiver_pk token_id 0
                    |]
                  in
                  let fee = Fee.of_int (random_int_incl 2 15 * 1_000_000_000) in
                  let amount =
                    Amount.of_int (random_int_incl 0 30 * 1_000_000_000)
                  in
                  let ( `Fee_payer_account fee_payer_account
                      , `Source_account source_account
                      , `Receiver_account receiver_account ) =
                    test_user_command_with_accounts ~ledger
                      ~accounts ~signer ~fee ~fee_payer_pk ~fee_token
                      (Payment { source_pk; receiver_pk; amount })
                  in
                  let fee_payer_account = Option.value_exn fee_payer_account in
                  let source_account = Option.value_exn source_account in
                  let receiver_account = Option.value_exn receiver_account in
                  let expected_fee_payer_balance =
                    accounts.(0).balance |> sub_fee fee
                  in
                  assert (
                    Balance.equal fee_payer_account.balance
                      expected_fee_payer_balance ) ;
                  let expected_source_balance =
                    accounts.(1).balance |> sub_amount amount
                  in
                  assert (
                    Balance.equal source_account.balance expected_source_balance ) ;
                  let expected_receiver_balance =
                    accounts.(2).balance |> add_amount amount
                  in
                  assert (
                    Balance.equal receiver_account.balance expected_receiver_balance
                  )))

        let%test_unit "insufficient account creation fee for non-default token \
                       transfer" =
          Test_util.with_randomness 123456789 (fun () ->
              Ledger.with_ledger ~depth:ledger_depth ~f:(fun ledger ->
                  let wallets = U.Wallet.random_wallets ~n:2 () in
                  let signer = wallets.(0).private_key in
                  let fee_payer_pk = wallets.(0).account.public_key in
                  let source_pk = fee_payer_pk in
                  let receiver_pk = wallets.(1).account.public_key in
                  let fee_token = Token_id.default in
                  let token_id = Quickcheck.random_value Token_id.gen_non_default in
                  let accounts =
                    [| create_account fee_payer_pk fee_token 20_000_000_000
                     ; create_account source_pk token_id 30_000_000_000
                    |]
                  in
                  let fee = Fee.of_int 20_000_000_000 in
                  let amount =
                    Amount.of_int (random_int_incl 0 30 * 1_000_000_000)
                  in
                  let ( `Fee_payer_account fee_payer_account
                      , `Source_account source_account
                      , `Receiver_account receiver_account ) =
                    test_user_command_with_accounts ~constraint_constants ~ledger
                      ~accounts ~signer ~fee ~fee_payer_pk ~fee_token
                      (Payment { source_pk; receiver_pk; amount })
                  in
                  let fee_payer_account = Option.value_exn fee_payer_account in
                  let source_account = Option.value_exn source_account in
                  let expected_fee_payer_balance =
                    accounts.(0).balance |> sub_fee fee
                  in
                  assert (
                    Balance.equal fee_payer_account.balance
                      expected_fee_payer_balance ) ;
                  let expected_source_balance = accounts.(1).balance in
                  assert (
                    Balance.equal source_account.balance expected_source_balance ) ;
                  assert (Option.is_none receiver_account)))

        let%test_unit "insufficient source balance for non-default token transfer" =
          Test_util.with_randomness 123456789 (fun () ->
              Ledger.with_ledger ~depth:ledger_depth ~f:(fun ledger ->
                  let wallets = U.Wallet.random_wallets ~n:2 () in
                  let signer = wallets.(0).private_key in
                  let fee_payer_pk = wallets.(0).account.public_key in
                  let source_pk = fee_payer_pk in
                  let receiver_pk = wallets.(1).account.public_key in
                  let fee_token = Token_id.default in
                  let token_id = Quickcheck.random_value Token_id.gen_non_default in
                  let accounts =
                    [| create_account fee_payer_pk fee_token 20_000_000_000
                     ; create_account source_pk token_id 30_000_000_000
                    |]
                  in
                  let fee = Fee.of_int (random_int_incl 2 15 * 1_000_000_000) in
                  let amount = Amount.of_int 40_000_000_000 in
                  let ( `Fee_payer_account fee_payer_account
                      , `Source_account source_account
                      , `Receiver_account receiver_account ) =
                    test_user_command_with_accounts ~constraint_constants ~ledger
                      ~accounts ~signer ~fee ~fee_payer_pk ~fee_token
                      (Payment { source_pk; receiver_pk; amount })
                  in
                  let fee_payer_account = Option.value_exn fee_payer_account in
                  let source_account = Option.value_exn source_account in
                  let expected_fee_payer_balance =
                    accounts.(0).balance |> sub_fee fee
                  in
                  assert (
                    Balance.equal fee_payer_account.balance
                      expected_fee_payer_balance ) ;
                  let expected_source_balance = accounts.(1).balance in
                  assert (
                    Balance.equal source_account.balance expected_source_balance ) ;
                  assert (Option.is_none receiver_account)))


      let%test_unit "transfer non-existing source" =
        Test_util.with_randomness 123456789 (fun () ->
            Ledger.with_ledger ~depth:ledger_depth ~f:(fun ledger ->
                let wallets = U.Wallet.random_wallets ~n:2 () in
                let signer = wallets.(0).private_key in
                let fee_payer_pk = wallets.(0).account.public_key in
                let source_pk = wallets.(1).account.public_key in
                let receiver_pk = wallets.(2).account.public_key in
                let fee_token = Token_id.default in
                let accounts =
                  [| create_account fee_payer_pk fee_token 20_000_000_000 |]
                in
                let fee = Fee.of_int (random_int_incl 2 15 * 1_000_000_000) in
                let amount = Amount.of_int 5_000_000_000 in
                let ( `Fee_payer_account fee_payer_account
                    , `Source_account source_account
                    , `Receiver_account receiver_account ) =
                  test_user_command_with_accounts ~constraint_constants ~ledger
                    ~accounts ~signer ~fee ~fee_payer_pk ~fee_token
                    (Payment { source_pk; receiver_pk; amount })
                in
                let fee_payer_account = Option.value_exn fee_payer_account in
                let expected_fee_payer_balance =
                  accounts.(0).balance |> sub_fee fee
                in
                assert (
                  Balance.equal fee_payer_account.balance
                    expected_fee_payer_balance ) ;
                assert (Option.is_none source_account) ;
                assert (Option.is_none receiver_account)))*)

    let%test_unit "delegation delegatee does not exist" =
      Test_util.with_randomness 123456789 (fun () ->
          Ledger.with_ledger ~depth:ledger_depth ~f:(fun ledger ->
              let wallets = U.Wallet.random_wallets ~n:2 () in
              let signer = wallets.(0).private_key in
              let fee_payer_pk = wallets.(0).account.public_key in
              let source_pk = fee_payer_pk in
              let receiver_pk = wallets.(1).account.public_key in
              let fee_token = Token_id.default in
              let accounts =
                [| create_account fee_payer_pk fee_token 20_000_000_000 |]
              in
              let fee = Fee.of_int (random_int_incl 2 15 * 1_000_000_000) in
              let ( `Fee_payer_account fee_payer_account
                  , `Source_account source_account
                  , `Receiver_account receiver_account ) =
                test_user_command_with_accounts ~ledger ~accounts ~signer ~fee
                  ~fee_payer_pk ~fee_token
                  (Stake_delegation
                     (Set_delegate
                        { delegator = source_pk; new_delegate = receiver_pk } )
                  )
              in
              let fee_payer_account = Option.value_exn fee_payer_account in
              let source_account = Option.value_exn source_account in
              let expected_fee_payer_balance =
                accounts.(0).balance |> sub_fee fee
              in
              assert (
                Balance.equal fee_payer_account.balance
                  expected_fee_payer_balance ) ;
              assert (
                Public_key.Compressed.equal
                  (Option.value_exn source_account.delegate)
                  source_pk ) ;
              assert (Option.is_none receiver_account) ) )

    let%test_unit "delegation delegator does not exist" =
      Test_util.with_randomness 123456789 (fun () ->
          Ledger.with_ledger ~depth:ledger_depth ~f:(fun ledger ->
              let wallets = U.Wallet.random_wallets ~n:3 () in
              let signer = wallets.(0).private_key in
              let fee_payer_pk = wallets.(0).account.public_key in
              let source_pk = wallets.(1).account.public_key in
              let receiver_pk = wallets.(2).account.public_key in
              let fee_token = Token_id.default in
              let token_id = Token_id.default in
              let accounts =
                [| create_account fee_payer_pk fee_token 20_000_000_000
                 ; create_account receiver_pk token_id 30_000_000_000
                |]
              in
              let fee = Fee.of_int (random_int_incl 2 15 * 1_000_000_000) in
              let ( `Fee_payer_account fee_payer_account
                  , `Source_account source_account
                  , `Receiver_account receiver_account ) =
                test_user_command_with_accounts ~ledger ~accounts ~signer ~fee
                  ~fee_payer_pk ~fee_token
                  (Stake_delegation
                     (Set_delegate
                        { delegator = source_pk; new_delegate = receiver_pk } )
                  )
              in
              let fee_payer_account = Option.value_exn fee_payer_account in
              let expected_fee_payer_balance =
                accounts.(0).balance |> sub_fee fee
              in
              assert (
                Balance.equal fee_payer_account.balance
                  expected_fee_payer_balance ) ;
              assert (Option.is_none source_account) ;
              assert (Option.is_some receiver_account) ) )

    let%test_unit "timed account - transactions" =
      Test_util.with_randomness 123456789 (fun () ->
          let wallets = U.Wallet.random_wallets ~n:3 () in
          let sender = wallets.(0) in
          let receivers = Array.to_list wallets |> List.tl_exn in
          let txns_per_receiver = 2 in
          let amount = 8_000_000_000 in
          let txn_fee = 2_000_000_000 in
          let memo =
            Signed_command_memo.create_by_digesting_string_exn
              (Test_util.arbitrary_string
                 ~len:Signed_command_memo.max_digestible_string_length )
          in
          let balance = Balance.of_int 100_000_000_000_000 in
          let initial_minimum_balance = Balance.of_int 80_000_000_000_000 in
          let cliff_time = Mina_numbers.Global_slot.of_int 1000 in
          let cliff_amount = Amount.of_int 10000 in
          let vesting_period = Mina_numbers.Global_slot.of_int 10 in
          let vesting_increment = Amount.of_int 1 in
          let txn_global_slot = Mina_numbers.Global_slot.of_int 1002 in
          let sender =
            { sender with
              account =
                Or_error.ok_exn
                @@ Account.create_timed
                     (Account.identifier sender.account)
                     balance ~initial_minimum_balance ~cliff_time ~cliff_amount
                     ~vesting_period ~vesting_increment
            }
          in
          Ledger.with_ledger ~depth:ledger_depth ~f:(fun ledger ->
              let _, ucs =
                let receiver_ids =
                  List.init (List.length receivers) ~f:(( + ) 1)
                in
                let receivers =
                  List.fold ~init:receiver_ids
                    (List.init (txns_per_receiver - 1) ~f:Fn.id)
                    ~f:(fun acc _ -> receiver_ids @ acc)
                in
                List.fold receivers ~init:(Account.Nonce.zero, [])
                  ~f:(fun (nonce, txns) receiver ->
                    let uc =
                      U.Wallet.user_command_with_wallet wallets ~sender:0
                        ~receiver amount (Fee.of_int txn_fee) nonce memo
                    in
                    (Account.Nonce.succ nonce, txns @ [ uc ]) )
              in
              Ledger.create_new_account_exn ledger
                (Account.identifier sender.account)
                sender.account ;
              let () =
                List.iter ucs ~f:(fun uc ->
                    U.test_transaction ~txn_global_slot ledger
                      (Transaction.Command (Signed_command uc)) )
              in
              List.iter receivers ~f:(fun receiver ->
                  U.check_balance
                    (Account.identifier receiver.account)
                    ((amount * txns_per_receiver) - account_fee)
                    ledger ) ;
              U.check_balance
                (Account.identifier sender.account)
                ( Balance.to_int sender.account.balance
                - (amount + txn_fee) * txns_per_receiver * List.length receivers
                )
                ledger ) )

    (*TODO: use zkApp transactions for tokens*)
    (*let%test_unit "create own new token" =
        Test_util.with_randomness 123456789 (fun () ->
            Ledger.with_ledger ~depth:ledger_depth ~f:(fun ledger ->
                let wallets = U.Wallet.random_wallets ~n:1 () in
                let signer = wallets.(0).private_key in
                (* Fee payer is the new token owner. *)
                let fee_payer_pk = wallets.(0).account.public_key in
                let token_owner_pk = fee_payer_pk in
                let fee_token = Token_id.default in
                let accounts =
                  [| create_account fee_payer_pk fee_token 20_000_000_000 |]
                in
                let fee = Fee.of_int (random_int_incl 2 15 * 1_000_000_000) in
                let ( `Fee_payer_account fee_payer_account
                    , `Source_account token_owner_account
                    , `Receiver_account _also_token_owner_account ) =
                  test_user_command_with_accounts ~constraint_constants ~ledger
                    ~accounts ~signer ~fee ~fee_payer_pk ~fee_token
                    (Create_new_token
                       { token_owner_pk; disable_new_accounts = false })
                in
                let fee_payer_account = Option.value_exn fee_payer_account in
                let token_owner_account = Option.value_exn token_owner_account in
                let expected_fee_payer_balance =
                  accounts.(0).balance |> sub_fee fee
                  |> sub_fee constraint_constants.account_creation_fee
                in
                assert (
                  Balance.equal fee_payer_account.balance
                    expected_fee_payer_balance ) ;
                assert (Balance.(equal zero) token_owner_account.balance) ;
                assert (Option.is_none token_owner_account.delegate) ;
                assert (
                  Token_permissions.equal token_owner_account.token_permissions
                    (Token_owned { disable_new_accounts = false }) )))

      let%test_unit "create new token for a different pk" =
        Test_util.with_randomness 123456789 (fun () ->
            Ledger.with_ledger ~depth:ledger_depth ~f:(fun ledger ->
                let wallets = U.Wallet.random_wallets ~n:2 () in
                let signer = wallets.(0).private_key in
                (* Fee payer and new token owner are distinct. *)
                let fee_payer_pk = wallets.(0).account.public_key in
                let token_owner_pk = wallets.(1).account.public_key in
                let fee_token = Token_id.default in
                let accounts =
                  [| create_account fee_payer_pk fee_token 20_000_000_000 |]
                in
                let fee = Fee.of_int (random_int_incl 2 15 * 1_000_000_000) in
                let ( `Fee_payer_account fee_payer_account
                    , `Source_account token_owner_account
                    , `Receiver_account _also_token_owner_account ) =
                  test_user_command_with_accounts ~constraint_constants ~ledger
                    ~accounts ~signer ~fee ~fee_payer_pk ~fee_token
                    (Create_new_token
                       { token_owner_pk; disable_new_accounts = false })
                in
                let fee_payer_account = Option.value_exn fee_payer_account in
                let token_owner_account = Option.value_exn token_owner_account in
                let expected_fee_payer_balance =
                  accounts.(0).balance |> sub_fee fee
                  |> sub_fee constraint_constants.account_creation_fee
                in
                assert (
                  Balance.equal fee_payer_account.balance
                    expected_fee_payer_balance ) ;
                assert (Balance.(equal zero) token_owner_account.balance) ;
                assert (Option.is_none token_owner_account.delegate) ;
                assert (
                  Token_permissions.equal token_owner_account.token_permissions
                    (Token_owned { disable_new_accounts = false }) )))

      let%test_unit "create new token for a different pk new accounts disabled" =
        Test_util.with_randomness 123456789 (fun () ->
            Ledger.with_ledger ~depth:ledger_depth ~f:(fun ledger ->
                let wallets = U.Wallet.random_wallets ~n:2 () in
                let signer = wallets.(0).private_key in
                (* Fee payer and new token owner are distinct. *)
                let fee_payer_pk = wallets.(0).account.public_key in
                let token_owner_pk = wallets.(1).account.public_key in
                let fee_token = Token_id.default in
                let accounts =
                  [| create_account fee_payer_pk fee_token 20_000_000_000 |]
                in
                let fee = Fee.of_int (random_int_incl 2 15 * 1_000_000_000) in
                let ( `Fee_payer_account fee_payer_account
                    , `Source_account token_owner_account
                    , `Receiver_account _also_token_owner_account ) =
                  test_user_command_with_accounts ~constraint_constants ~ledger
                    ~accounts ~signer ~fee ~fee_payer_pk ~fee_token
                    (Create_new_token
                       { token_owner_pk; disable_new_accounts = true })
                in
                let fee_payer_account = Option.value_exn fee_payer_account in
                let token_owner_account = Option.value_exn token_owner_account in
                let expected_fee_payer_balance =
                  accounts.(0).balance |> sub_fee fee
                  |> sub_fee constraint_constants.account_creation_fee
                in
                assert (
                  Balance.equal fee_payer_account.balance
                    expected_fee_payer_balance ) ;
                assert (Balance.(equal zero) token_owner_account.balance) ;
                assert (Option.is_none token_owner_account.delegate) ;
                assert (
                  Token_permissions.equal token_owner_account.token_permissions
                    (Token_owned { disable_new_accounts = true }) )))

      let%test_unit "create own new token account" =
        Test_util.with_randomness 123456789 (fun () ->
            Ledger.with_ledger ~depth:ledger_depth ~f:(fun ledger ->
                let wallets = U.Wallet.random_wallets ~n:2 () in
                let signer = wallets.(0).private_key in
                (* Fee-payer and receiver are the same, token owner differs. *)
                let fee_payer_pk = wallets.(0).account.public_key in
                let token_owner_pk = wallets.(1).account.public_key in
                let receiver_pk = fee_payer_pk in
                let fee_token = Token_id.default in
                let token_id = Quickcheck.random_value Token_id.gen_non_default in
                let accounts =
                  [| create_account fee_payer_pk fee_token 20_000_000_000
                   ; { (create_account token_owner_pk token_id 0) with
                       token_permissions =
                         Token_owned { disable_new_accounts = false }
                     }
                  |]
                in
                let fee = Fee.of_int (random_int_incl 2 15 * 1_000_000_000) in
                let ( `Fee_payer_account fee_payer_account
                    , `Source_account token_owner_account
                    , `Receiver_account receiver_account ) =
                  test_user_command_with_accounts ~constraint_constants ~ledger
                    ~accounts ~signer ~fee ~fee_payer_pk ~fee_token
                    (Create_token_account
                       { token_owner_pk
                       ; token_id
                       ; receiver_pk
                       ; account_disabled = false
                       })
                in
                let fee_payer_account = Option.value_exn fee_payer_account in
                let token_owner_account = Option.value_exn token_owner_account in
                let receiver_account = Option.value_exn receiver_account in
                let expected_fee_payer_balance =
                  accounts.(0).balance |> sub_fee fee
                  |> sub_fee constraint_constants.account_creation_fee
                in
                assert (
                  Balance.equal fee_payer_account.balance
                    expected_fee_payer_balance ) ;
                assert (Balance.(equal zero) token_owner_account.balance) ;
                assert (Balance.(equal zero) receiver_account.balance) ;
                assert (Option.is_none receiver_account.delegate) ;
                assert (
                  Token_permissions.equal receiver_account.token_permissions
                    (Not_owned { account_disabled = false }) )))

      let%test_unit "create new token account for a different pk" =
        Test_util.with_randomness 123456789 (fun () ->
            Ledger.with_ledger ~depth:ledger_depth ~f:(fun ledger ->
                let wallets = U.Wallet.random_wallets ~n:3 () in
                let signer = wallets.(0).private_key in
                (* Fee-payer, receiver, and token owner differ. *)
                let fee_payer_pk = wallets.(0).account.public_key in
                let token_owner_pk = wallets.(1).account.public_key in
                let receiver_pk = wallets.(2).account.public_key in
                let fee_token = Token_id.default in
                let token_id = Quickcheck.random_value Token_id.gen_non_default in
                let accounts =
                  [| create_account fee_payer_pk fee_token 20_000_000_000
                   ; { (create_account token_owner_pk token_id 0) with
                       token_permissions =
                         Token_owned { disable_new_accounts = false }
                     }
                  |]
                in
                let fee = Fee.of_int (random_int_incl 2 15 * 1_000_000_000) in
                let ( `Fee_payer_account fee_payer_account
                    , `Source_account token_owner_account
                    , `Receiver_account receiver_account ) =
                  test_user_command_with_accounts ~constraint_constants ~ledger
                    ~accounts ~signer ~fee ~fee_payer_pk ~fee_token
                    (Create_token_account
                       { token_owner_pk
                       ; token_id
                       ; receiver_pk
                       ; account_disabled = false
                       })
                in
                let fee_payer_account = Option.value_exn fee_payer_account in
                let token_owner_account = Option.value_exn token_owner_account in
                let receiver_account = Option.value_exn receiver_account in
                let expected_fee_payer_balance =
                  accounts.(0).balance |> sub_fee fee
                  |> sub_fee constraint_constants.account_creation_fee
                in
                assert (
                  Balance.equal fee_payer_account.balance
                    expected_fee_payer_balance ) ;
                assert (Balance.(equal zero) token_owner_account.balance) ;
                assert (Balance.(equal zero) receiver_account.balance) ;
                assert (Option.is_none receiver_account.delegate) ;
                assert (
                  Token_permissions.equal receiver_account.token_permissions
                    (Not_owned { account_disabled = false }) )))

      let%test_unit "create new token account for a different pk in a locked \
                     token" =
        Test_util.with_randomness 123456789 (fun () ->
            Ledger.with_ledger ~depth:ledger_depth ~f:(fun ledger ->
                let wallets = U.Wallet.random_wallets ~n:2 () in
                let signer = wallets.(0).private_key in
                (* Fee-payer and token owner are the same, receiver differs. *)
                let fee_payer_pk = wallets.(0).account.public_key in
                let token_owner_pk = fee_payer_pk in
                let receiver_pk = wallets.(1).account.public_key in
                let fee_token = Token_id.default in
                let token_id = Quickcheck.random_value Token_id.gen_non_default in
                let accounts =
                  [| create_account fee_payer_pk fee_token 20_000_000_000
                   ; { (create_account token_owner_pk token_id 0) with
                       token_permissions =
                         Token_owned { disable_new_accounts = true }
                     }
                  |]
                in
                let fee = Fee.of_int (random_int_incl 2 15 * 1_000_000_000) in
                let ( `Fee_payer_account fee_payer_account
                    , `Source_account token_owner_account
                    , `Receiver_account receiver_account ) =
                  test_user_command_with_accounts ~constraint_constants ~ledger
                    ~accounts ~signer ~fee ~fee_payer_pk ~fee_token
                    (Create_token_account
                       { token_owner_pk
                       ; token_id
                       ; receiver_pk
                       ; account_disabled = false
                       })
                in
                let fee_payer_account = Option.value_exn fee_payer_account in
                let token_owner_account = Option.value_exn token_owner_account in
                let receiver_account = Option.value_exn receiver_account in
                let expected_fee_payer_balance =
                  accounts.(0).balance |> sub_fee fee
                  |> sub_fee constraint_constants.account_creation_fee
                in
                assert (
                  Balance.equal fee_payer_account.balance
                    expected_fee_payer_balance ) ;
                assert (Balance.(equal zero) token_owner_account.balance) ;
                assert (Balance.(equal zero) receiver_account.balance) ;
                assert (Option.is_none receiver_account.delegate) ;
                assert (
                  Token_permissions.equal receiver_account.token_permissions
                    (Not_owned { account_disabled = false }) )))

      let%test_unit "create new own locked token account in a locked token" =
        Test_util.with_randomness 123456789 (fun () ->
            Ledger.with_ledger ~depth:ledger_depth ~f:(fun ledger ->
                let wallets = U.Wallet.random_wallets ~n:2 () in
                let signer = wallets.(0).private_key in
                (* Fee-payer and receiver are the same, token owner differs. *)
                let fee_payer_pk = wallets.(0).account.public_key in
                let token_owner_pk = wallets.(1).account.public_key in
                let receiver_pk = fee_payer_pk in
                let fee_token = Token_id.default in
                let token_id = Quickcheck.random_value Token_id.gen_non_default in
                let accounts =
                  [| create_account fee_payer_pk fee_token 20_000_000_000
                   ; { (create_account token_owner_pk token_id 0) with
                       token_permissions =
                         Token_owned { disable_new_accounts = true }
                     }
                  |]
                in
                let fee = Fee.of_int (random_int_incl 2 15 * 1_000_000_000) in
                let ( `Fee_payer_account fee_payer_account
                    , `Source_account token_owner_account
                    , `Receiver_account receiver_account ) =
                  test_user_command_with_accounts ~constraint_constants ~ledger
                    ~accounts ~signer ~fee ~fee_payer_pk ~fee_token
                    (Create_token_account
                       { token_owner_pk
                       ; token_id
                       ; receiver_pk
                       ; account_disabled = true
                       })
                in
                let fee_payer_account = Option.value_exn fee_payer_account in
                let token_owner_account = Option.value_exn token_owner_account in
                let receiver_account = Option.value_exn receiver_account in
                let expected_fee_payer_balance =
                  accounts.(0).balance |> sub_fee fee
                  |> sub_fee constraint_constants.account_creation_fee
                in
                assert (
                  Balance.equal fee_payer_account.balance
                    expected_fee_payer_balance ) ;
                assert (Balance.(equal zero) token_owner_account.balance) ;
                assert (Balance.(equal zero) receiver_account.balance) ;
                assert (Option.is_none receiver_account.delegate) ;
                assert (
                  Token_permissions.equal receiver_account.token_permissions
                    (Not_owned { account_disabled = true }) )))

      let%test_unit "create new token account fails for locked token, non-owner \
                     fee-payer" =
        Test_util.with_randomness 123456789 (fun () ->
            Ledger.with_ledger ~depth:ledger_depth ~f:(fun ledger ->
                let wallets = U.Wallet.random_wallets ~n:3 () in
                let signer = wallets.(0).private_key in
                (* Fee-payer, receiver, and token owner differ. *)
                let fee_payer_pk = wallets.(0).account.public_key in
                let token_owner_pk = wallets.(1).account.public_key in
                let receiver_pk = wallets.(2).account.public_key in
                let fee_token = Token_id.default in
                let token_id = Quickcheck.random_value Token_id.gen_non_default in
                let accounts =
                  [| create_account fee_payer_pk fee_token 20_000_000_000
                   ; { (create_account token_owner_pk token_id 0) with
                       token_permissions =
                         Token_owned { disable_new_accounts = true }
                     }
                  |]
                in
                let fee = Fee.of_int (random_int_incl 2 15 * 1_000_000_000) in
                let ( `Fee_payer_account fee_payer_account
                    , `Source_account token_owner_account
                    , `Receiver_account receiver_account ) =
                  test_user_command_with_accounts ~constraint_constants ~ledger
                    ~accounts ~signer ~fee ~fee_payer_pk ~fee_token
                    (Create_token_account
                       { token_owner_pk
                       ; token_id
                       ; receiver_pk
                       ; account_disabled = false
                       })
                in
                let fee_payer_account = Option.value_exn fee_payer_account in
                let token_owner_account = Option.value_exn token_owner_account in
                let expected_fee_payer_balance =
                  accounts.(0).balance |> sub_fee fee
                in
                assert (
                  Balance.equal fee_payer_account.balance
                    expected_fee_payer_balance ) ;
                assert (Balance.(equal zero) token_owner_account.balance) ;
                assert (Option.is_none receiver_account)))

      let%test_unit "create new locked token account fails for unlocked token, \
                     non-owner fee-payer" =
        Test_util.with_randomness 123456789 (fun () ->
            Ledger.with_ledger ~depth:ledger_depth ~f:(fun ledger ->
                let wallets = U.Wallet.random_wallets ~n:3 () in
                let signer = wallets.(0).private_key in
                (* Fee-payer, receiver, and token owner differ. *)
                let fee_payer_pk = wallets.(0).account.public_key in
                let token_owner_pk = wallets.(1).account.public_key in
                let receiver_pk = wallets.(2).account.public_key in
                let fee_token = Token_id.default in
                let token_id = Quickcheck.random_value Token_id.gen_non_default in
                let accounts =
                  [| create_account fee_payer_pk fee_token 20_000_000_000
                   ; { (create_account token_owner_pk token_id 0) with
                       token_permissions =
                         Token_owned { disable_new_accounts = false }
                     }
                  |]
                in
                let fee = Fee.of_int (random_int_incl 2 15 * 1_000_000_000) in
                let ( `Fee_payer_account fee_payer_account
                    , `Source_account token_owner_account
                    , `Receiver_account receiver_account ) =
                  test_user_command_with_accounts ~constraint_constants ~ledger
                    ~accounts ~signer ~fee ~fee_payer_pk ~fee_token
                    (Create_token_account
                       { token_owner_pk
                       ; token_id
                       ; receiver_pk
                       ; account_disabled = true
                       })
                in
                let fee_payer_account = Option.value_exn fee_payer_account in
                let token_owner_account = Option.value_exn token_owner_account in
                let expected_fee_payer_balance =
                  accounts.(0).balance |> sub_fee fee
                in
                assert (
                  Balance.equal fee_payer_account.balance
                    expected_fee_payer_balance ) ;
                assert (Balance.(equal zero) token_owner_account.balance) ;
                assert (Option.is_none receiver_account)))

      let%test_unit "create new token account fails if account exists" =
        Test_util.with_randomness 123456789 (fun () ->
            Ledger.with_ledger ~depth:ledger_depth ~f:(fun ledger ->
                let wallets = U.Wallet.random_wallets ~n:3 () in
                let signer = wallets.(0).private_key in
                (* Fee-payer, receiver, and token owner differ. *)
                let fee_payer_pk = wallets.(0).account.public_key in
                let token_owner_pk = wallets.(1).account.public_key in
                let receiver_pk = wallets.(2).account.public_key in
                let fee_token = Token_id.default in
                let token_id = Quickcheck.random_value Token_id.gen_non_default in
                let accounts =
                  [| create_account fee_payer_pk fee_token 20_000_000_000
                   ; { (create_account token_owner_pk token_id 0) with
                       token_permissions =
                         Token_owned { disable_new_accounts = false }
                     }
                   ; create_account receiver_pk token_id 0
                  |]
                in
                let fee = Fee.of_int (random_int_incl 2 15 * 1_000_000_000) in
                let ( `Fee_payer_account fee_payer_account
                    , `Source_account token_owner_account
                    , `Receiver_account receiver_account ) =
                  test_user_command_with_accounts ~constraint_constants ~ledger
                    ~accounts ~signer ~fee ~fee_payer_pk ~fee_token
                    (Create_token_account
                       { token_owner_pk
                       ; token_id
                       ; receiver_pk
                       ; account_disabled = false
                       })
                in
                let fee_payer_account = Option.value_exn fee_payer_account in
                let token_owner_account = Option.value_exn token_owner_account in
                let receiver_account = Option.value_exn receiver_account in
                (* No account creation fee: the command fails. *)
                let expected_fee_payer_balance =
                  accounts.(0).balance |> sub_fee fee
                in
                assert (
                  Balance.equal fee_payer_account.balance
                    expected_fee_payer_balance ) ;
                assert (Balance.(equal zero) token_owner_account.balance) ;
                assert (Balance.(equal zero) receiver_account.balance)))

      let%test_unit "create new token account fails if receiver is token owner" =
        Test_util.with_randomness 123456789 (fun () ->
            Ledger.with_ledger ~depth:ledger_depth ~f:(fun ledger ->
                let wallets = U.Wallet.random_wallets ~n:2 () in
                let signer = wallets.(0).private_key in
                (* Receiver and token owner are the same, fee-payer differs. *)
                let fee_payer_pk = wallets.(0).account.public_key in
                let token_owner_pk = wallets.(1).account.public_key in
                let receiver_pk = token_owner_pk in
                let fee_token = Token_id.default in
                let token_id = Quickcheck.random_value Token_id.gen_non_default in
                let accounts =
                  [| create_account fee_payer_pk fee_token 20_000_000_000
                   ; { (create_account token_owner_pk token_id 0) with
                       token_permissions =
                         Token_owned { disable_new_accounts = false }
                     }
                  |]
                in
                let fee = Fee.of_int (random_int_incl 2 15 * 1_000_000_000) in
                let ( `Fee_payer_account fee_payer_account
                    , `Source_account token_owner_account
                    , `Receiver_account receiver_account ) =
                  test_user_command_with_accounts ~constraint_constants ~ledger
                    ~accounts ~signer ~fee ~fee_payer_pk ~fee_token
                    (Create_token_account
                       { token_owner_pk
                       ; token_id
                       ; receiver_pk
                       ; account_disabled = false
                       })
                in
                let fee_payer_account = Option.value_exn fee_payer_account in
                let token_owner_account = Option.value_exn token_owner_account in
                let receiver_account = Option.value_exn receiver_account in
                (* No account creation fee: the command fails. *)
                let expected_fee_payer_balance =
                  accounts.(0).balance |> sub_fee fee
                in
                assert (
                  Balance.equal fee_payer_account.balance
                    expected_fee_payer_balance ) ;
                assert (Balance.(equal zero) token_owner_account.balance) ;
                assert (Balance.(equal zero) receiver_account.balance)))

      let%test_unit "create new token account fails if claimed token owner \
                     doesn't own the token" =
        Test_util.with_randomness 123456789 (fun () ->
            Ledger.with_ledger ~depth:ledger_depth ~f:(fun ledger ->
                let wallets = U.Wallet.random_wallets ~n:3 () in
                let signer = wallets.(0).private_key in
                (* Fee-payer, receiver, and token owner differ. *)
                let fee_payer_pk = wallets.(0).account.public_key in
                let token_owner_pk = wallets.(1).account.public_key in
                let receiver_pk = wallets.(2).account.public_key in
                let fee_token = Token_id.default in
                let token_id = Quickcheck.random_value Token_id.gen_non_default in
                let accounts =
                  [| create_account fee_payer_pk fee_token 20_000_000_000
                   ; create_account token_owner_pk token_id 0
                  |]
                in
                let fee = Fee.of_int (random_int_incl 2 15 * 1_000_000_000) in
                let ( `Fee_payer_account fee_payer_account
                    , `Source_account token_owner_account
                    , `Receiver_account receiver_account ) =
                  test_user_command_with_accounts ~constraint_constants ~ledger
                    ~accounts ~signer ~fee ~fee_payer_pk ~fee_token
                    (Create_token_account
                       { token_owner_pk
                       ; token_id
                       ; receiver_pk
                       ; account_disabled = false
                       })
                in
                let fee_payer_account = Option.value_exn fee_payer_account in
                let token_owner_account = Option.value_exn token_owner_account in
                (* No account creation fee: the command fails. *)
                let expected_fee_payer_balance =
                  accounts.(0).balance |> sub_fee fee
                in
                assert (
                  Balance.equal fee_payer_account.balance
                    expected_fee_payer_balance ) ;
                assert (Balance.(equal zero) token_owner_account.balance) ;
                assert (Option.is_none receiver_account)))

      let%test_unit "create new token account fails if claimed token owner is \
                     also the account creation target and does not exist" =
        Test_util.with_randomness 123456789 (fun () ->
            Ledger.with_ledger ~depth:ledger_depth ~f:(fun ledger ->
                let wallets = U.Wallet.random_wallets ~n:3 () in
                let signer = wallets.(0).private_key in
                (* Fee-payer, receiver, and token owner are the same. *)
                let fee_payer_pk = wallets.(0).account.public_key in
                let fee_token = Token_id.default in
                let token_id = Quickcheck.random_value Token_id.gen_non_default in
                let accounts =
                  [| create_account fee_payer_pk fee_token 20_000_000_000 |]
                in
                let fee = Fee.of_int (random_int_incl 2 15 * 1_000_000_000) in
                let ( `Fee_payer_account fee_payer_account
                    , `Source_account token_owner_account
                    , `Receiver_account receiver_account ) =
                  test_user_command_with_accounts ~constraint_constants ~ledger
                    ~accounts ~signer ~fee ~fee_payer_pk ~fee_token
                    (Create_token_account
                       { token_owner_pk = fee_payer_pk
                       ; token_id
                       ; receiver_pk = fee_payer_pk
                       ; account_disabled = false
                       })
                in
                let fee_payer_account = Option.value_exn fee_payer_account in
                (* No account creation fee: the command fails. *)
                let expected_fee_payer_balance =
                  accounts.(0).balance |> sub_fee fee
                in
                assert (
                  Balance.equal fee_payer_account.balance
                    expected_fee_payer_balance ) ;
                assert (Option.is_none token_owner_account) ;
                assert (Option.is_none receiver_account)))

      let%test_unit "create new token account works for default token" =
        Test_util.with_randomness 123456789 (fun () ->
            Ledger.with_ledger ~depth:ledger_depth ~f:(fun ledger ->
                let wallets = U.Wallet.random_wallets ~n:2 () in
                let signer = wallets.(0).private_key in
                (* Fee-payer and receiver are the same, token owner differs. *)
                let fee_payer_pk = wallets.(0).account.public_key in
                let token_owner_pk = fee_payer_pk in
                let receiver_pk = wallets.(1).account.public_key in
                let fee_token = Token_id.default in
                let token_id = Token_id.default in
                let accounts =
                  [| create_account fee_payer_pk fee_token 20_000_000_000 |]
                in
                let fee = Fee.of_int (random_int_incl 2 15 * 1_000_000_000) in
                let ( `Fee_payer_account fee_payer_account
                    , `Source_account _token_owner_account
                    , `Receiver_account receiver_account ) =
                  test_user_command_with_accounts ~constraint_constants ~ledger
                    ~accounts ~signer ~fee ~fee_payer_pk ~fee_token
                    (Create_token_account
                       { token_owner_pk
                       ; token_id
                       ; receiver_pk
                       ; account_disabled = false
                       })
                in
                let fee_payer_account = Option.value_exn fee_payer_account in
                let receiver_account = Option.value_exn receiver_account in
                let expected_fee_payer_balance =
                  accounts.(0).balance |> sub_fee fee
                  |> sub_fee constraint_constants.account_creation_fee
                in
                assert (
                  Balance.equal fee_payer_account.balance
                    expected_fee_payer_balance ) ;
                assert (Balance.(equal zero) receiver_account.balance) ;
                assert (
                  Public_key.Compressed.equal receiver_pk
                    (Option.value_exn receiver_account.delegate) ) ;
                assert (
                  Token_permissions.equal receiver_account.token_permissions
                    (Not_owned { account_disabled = false }) )))

      let%test_unit "mint tokens in owner's account" =
        Test_util.with_randomness 123456789 (fun () ->
            Ledger.with_ledger ~depth:ledger_depth ~f:(fun ledger ->
                let wallets = U.Wallet.random_wallets ~n:1 () in
                let signer = wallets.(0).private_key in
                (* Fee-payer, receiver, and token owner are the same. *)
                let fee_payer_pk = wallets.(0).account.public_key in
                let token_owner_pk = fee_payer_pk in
                let receiver_pk = fee_payer_pk in
                let fee_token = Token_id.default in
                let token_id = Quickcheck.random_value Token_id.gen_non_default in
                let amount =
                  Amount.of_int (random_int_incl 2 15 * 1_000_000_000)
                in
                let accounts =
                  [| create_account fee_payer_pk fee_token 20_000_000_000
                   ; { (create_account token_owner_pk token_id 0) with
                       token_permissions =
                         Token_owned { disable_new_accounts = false }
                     }
                  |]
                in
                let fee = Fee.of_int (random_int_incl 2 15 * 1_000_000_000) in
                let ( `Fee_payer_account fee_payer_account
                    , `Source_account _token_owner_account
                    , `Receiver_account receiver_account ) =
                  test_user_command_with_accounts ~constraint_constants ~ledger
                    ~accounts ~signer ~fee ~fee_payer_pk ~fee_token
                    (Mint_tokens { token_owner_pk; token_id; receiver_pk; amount })
                in
                let fee_payer_account = Option.value_exn fee_payer_account in
                let receiver_account = Option.value_exn receiver_account in
                let expected_fee_payer_balance =
                  accounts.(0).balance |> sub_fee fee
                in
                let expected_receiver_balance =
                  accounts.(1).balance |> add_amount amount
                in
                assert (
                  Balance.equal fee_payer_account.balance
                    expected_fee_payer_balance ) ;
                assert (
                  Balance.equal expected_receiver_balance receiver_account.balance
                )))

      let%test_unit "mint tokens in another pk's account" =
        Test_util.with_randomness 123456789 (fun () ->
            Ledger.with_ledger ~depth:ledger_depth ~f:(fun ledger ->
                let wallets = U.Wallet.random_wallets ~n:2 () in
                let signer = wallets.(0).private_key in
                (* Fee-payer and token owner are the same, receiver differs. *)
                let fee_payer_pk = wallets.(0).account.public_key in
                let token_owner_pk = fee_payer_pk in
                let receiver_pk = wallets.(1).account.public_key in
                let fee_token = Token_id.default in
                let token_id = Quickcheck.random_value Token_id.gen_non_default in
                let amount =
                  Amount.of_int (random_int_incl 2 15 * 1_000_000_000)
                in
                let accounts =
                  [| create_account fee_payer_pk fee_token 20_000_000_000
                   ; { (create_account token_owner_pk token_id 0) with
                       token_permissions =
                         Token_owned { disable_new_accounts = false }
                     }
                   ; create_account receiver_pk token_id 0
                  |]
                in
                let fee = Fee.of_int (random_int_incl 2 15 * 1_000_000_000) in
                let ( `Fee_payer_account fee_payer_account
                    , `Source_account token_owner_account
                    , `Receiver_account receiver_account ) =
                  test_user_command_with_accounts ~constraint_constants ~ledger
                    ~accounts ~signer ~fee ~fee_payer_pk ~fee_token
                    (Mint_tokens { token_owner_pk; token_id; receiver_pk; amount })
                in
                let fee_payer_account = Option.value_exn fee_payer_account in
                let receiver_account = Option.value_exn receiver_account in
                let token_owner_account = Option.value_exn token_owner_account in
                let expected_fee_payer_balance =
                  accounts.(0).balance |> sub_fee fee
                in
                let expected_receiver_balance =
                  accounts.(2).balance |> add_amount amount
                in
                assert (
                  Balance.equal fee_payer_account.balance
                    expected_fee_payer_balance ) ;
                assert (
                  Balance.equal accounts.(1).balance token_owner_account.balance
                ) ;
                assert (
                  Balance.equal expected_receiver_balance receiver_account.balance
                )))

      let%test_unit "mint tokens fails if the claimed token owner is not the \
                     token owner" =
        Test_util.with_randomness 123456789 (fun () ->
            Ledger.with_ledger ~depth:ledger_depth ~f:(fun ledger ->
                let wallets = U.Wallet.random_wallets ~n:2 () in
                let signer = wallets.(0).private_key in
                (* Fee-payer and token owner are the same, receiver differs. *)
                let fee_payer_pk = wallets.(0).account.public_key in
                let token_owner_pk = fee_payer_pk in
                let receiver_pk = wallets.(1).account.public_key in
                let fee_token = Token_id.default in
                let token_id = Quickcheck.random_value Token_id.gen_non_default in
                let amount =
                  Amount.of_int (random_int_incl 2 15 * 1_000_000_000)
                in
                let accounts =
                  [| create_account fee_payer_pk fee_token 20_000_000_000
                   ; create_account token_owner_pk token_id 0
                   ; create_account receiver_pk token_id 0
                  |]
                in
                let fee = Fee.of_int (random_int_incl 2 15 * 1_000_000_000) in
                let ( `Fee_payer_account fee_payer_account
                    , `Source_account token_owner_account
                    , `Receiver_account receiver_account ) =
                  test_user_command_with_accounts ~constraint_constants ~ledger
                    ~accounts ~signer ~fee ~fee_payer_pk ~fee_token
                    (Mint_tokens { token_owner_pk; token_id; receiver_pk; amount })
                in
                let fee_payer_account = Option.value_exn fee_payer_account in
                let receiver_account = Option.value_exn receiver_account in
                let token_owner_account = Option.value_exn token_owner_account in
                let expected_fee_payer_balance =
                  accounts.(0).balance |> sub_fee fee
                in
                assert (
                  Balance.equal fee_payer_account.balance
                    expected_fee_payer_balance ) ;
                assert (
                  Balance.equal accounts.(1).balance token_owner_account.balance
                ) ;
                assert (
                  Balance.equal accounts.(2).balance receiver_account.balance )))

      let%test_unit "mint tokens fails if the token owner account is not present"
          =
        Test_util.with_randomness 123456789 (fun () ->
            Ledger.with_ledger ~depth:ledger_depth ~f:(fun ledger ->
                let wallets = U.Wallet.random_wallets ~n:2 () in
                let signer = wallets.(0).private_key in
                (* Fee-payer and token owner are the same, receiver differs. *)
                let fee_payer_pk = wallets.(0).account.public_key in
                let token_owner_pk = fee_payer_pk in
                let receiver_pk = wallets.(1).account.public_key in
                let fee_token = Token_id.default in
                let token_id = Quickcheck.random_value Token_id.gen_non_default in
                let amount =
                  Amount.of_int (random_int_incl 2 15 * 1_000_000_000)
                in
                let accounts =
                  [| create_account fee_payer_pk fee_token 20_000_000_000
                   ; create_account receiver_pk token_id 0
                  |]
                in
                let fee = Fee.of_int (random_int_incl 2 15 * 1_000_000_000) in
                let ( `Fee_payer_account fee_payer_account
                    , `Source_account token_owner_account
                    , `Receiver_account receiver_account ) =
                  test_user_command_with_accounts ~constraint_constants ~ledger
                    ~accounts ~signer ~fee ~fee_payer_pk ~fee_token
                    (Mint_tokens { token_owner_pk; token_id; receiver_pk; amount })
                in
                let fee_payer_account = Option.value_exn fee_payer_account in
                let receiver_account = Option.value_exn receiver_account in
                let expected_fee_payer_balance =
                  accounts.(0).balance |> sub_fee fee
                in
                assert (
                  Balance.equal fee_payer_account.balance
                    expected_fee_payer_balance ) ;
                assert (Option.is_none token_owner_account) ;
                assert (
                  Balance.equal accounts.(1).balance receiver_account.balance )))

      let%test_unit "mint tokens fails if the fee-payer does not have permission \
                     to mint" =
        Test_util.with_randomness 123456789 (fun () ->
            Ledger.with_ledger ~depth:ledger_depth ~f:(fun ledger ->
                let wallets = U.Wallet.random_wallets ~n:2 () in
                let signer = wallets.(0).private_key in
                (* Fee-payer and receiver are the same, token owner differs. *)
                let fee_payer_pk = wallets.(0).account.public_key in
                let token_owner_pk = wallets.(1).account.public_key in
                let receiver_pk = fee_payer_pk in
                let fee_token = Token_id.default in
                let token_id = Quickcheck.random_value Token_id.gen_non_default in
                let amount =
                  Amount.of_int (random_int_incl 2 15 * 1_000_000_000)
                in
                let accounts =
                  [| create_account fee_payer_pk fee_token 20_000_000_000
                   ; { (create_account token_owner_pk token_id 0) with
                       token_permissions =
                         Token_owned { disable_new_accounts = false }
                     }
                   ; create_account receiver_pk token_id 0
                  |]
                in
                let fee = Fee.of_int (random_int_incl 2 15 * 1_000_000_000) in
                let ( `Fee_payer_account fee_payer_account
                    , `Source_account token_owner_account
                    , `Receiver_account receiver_account ) =
                  test_user_command_with_accounts ~constraint_constants ~ledger
                    ~accounts ~signer ~fee ~fee_payer_pk ~fee_token
                    (Mint_tokens { token_owner_pk; token_id; receiver_pk; amount })
                in
                let fee_payer_account = Option.value_exn fee_payer_account in
                let receiver_account = Option.value_exn receiver_account in
                let token_owner_account = Option.value_exn token_owner_account in
                let expected_fee_payer_balance =
                  accounts.(0).balance |> sub_fee fee
                in
                assert (
                  Balance.equal fee_payer_account.balance
                    expected_fee_payer_balance ) ;
                assert (
                  Balance.equal accounts.(1).balance token_owner_account.balance
                ) ;
                assert (
                  Balance.equal accounts.(2).balance receiver_account.balance )))

      let%test_unit "mint tokens fails if the receiver account is not present" =
        Test_util.with_randomness 123456789 (fun () ->
            Ledger.with_ledger ~depth:ledger_depth ~f:(fun ledger ->
                let wallets = U.Wallet.random_wallets ~n:2 () in
                let signer = wallets.(0).private_key in
                (* Fee-payer and fee payer are the same, receiver differs. *)
                let fee_payer_pk = wallets.(0).account.public_key in
                let token_owner_pk = fee_payer_pk in
                let receiver_pk = wallets.(1).account.public_key in
                let fee_token = Token_id.default in
                let token_id = Quickcheck.random_value Token_id.gen_non_default in
                let amount =
                  Amount.of_int (random_int_incl 2 15 * 1_000_000_000)
                in
                let accounts =
                  [| create_account fee_payer_pk fee_token 20_000_000_000
                   ; { (create_account token_owner_pk token_id 0) with
                       token_permissions =
                         Token_owned { disable_new_accounts = false }
                     }
                  |]
                in
                let fee = Fee.of_int (random_int_incl 2 15 * 1_000_000_000) in
                let ( `Fee_payer_account fee_payer_account
                    , `Source_account token_owner_account
                    , `Receiver_account receiver_account ) =
                  test_user_command_with_accounts ~constraint_constants ~ledger
                    ~accounts ~signer ~fee ~fee_payer_pk ~fee_token
                    (Mint_tokens { token_owner_pk; token_id; receiver_pk; amount })
                in
                let fee_payer_account = Option.value_exn fee_payer_account in
                let token_owner_account = Option.value_exn token_owner_account in
                let expected_fee_payer_balance =
                  accounts.(0).balance |> sub_fee fee
                in
                assert (
                  Balance.equal fee_payer_account.balance
                    expected_fee_payer_balance ) ;
                assert (
                  Balance.equal accounts.(1).balance token_owner_account.balance
                ) ;
                assert (Option.is_none receiver_account)))*)

    let%test_unit "unchanged timings for fee transfers and coinbase" =
      Test_util.with_randomness 123456789 (fun () ->
          let receivers =
            Array.init 2 ~f:(fun _ ->
                Public_key.of_private_key_exn (Private_key.create ())
                |> Public_key.compress )
          in
          let timed_account pk =
            let account_id = Account_id.create pk Token_id.default in
            let balance = Balance.of_int 100_000_000_000_000 in
            let initial_minimum_balance = Balance.of_int 80_000_000_000 in
            let cliff_time = Mina_numbers.Global_slot.of_int 2 in
            let cliff_amount = Amount.of_int 5_000_000_000 in
            let vesting_period = Mina_numbers.Global_slot.of_int 2 in
            let vesting_increment = Amount.of_int 40_000_000_000 in
            Or_error.ok_exn
            @@ Account.create_timed account_id balance ~initial_minimum_balance
                 ~cliff_time ~cliff_amount ~vesting_period ~vesting_increment
          in
          let timed_account1 = timed_account receivers.(0) in
          let timed_account2 = timed_account receivers.(1) in
          let fee = 8_000_000_000 in
          let ft1, ft2 =
            let single1 =
              Fee_transfer.Single.create ~receiver_pk:receivers.(0)
                ~fee:(Currency.Fee.of_int fee) ~fee_token:Token_id.default
            in
            let single2 =
              Fee_transfer.Single.create ~receiver_pk:receivers.(1)
                ~fee:(Currency.Fee.of_int fee) ~fee_token:Token_id.default
            in
            ( Fee_transfer.create single1 (Some single2) |> Or_error.ok_exn
            , Fee_transfer.create single1 None |> Or_error.ok_exn )
          in
          let coinbase_with_ft, coinbase_wo_ft =
            let ft =
              Coinbase.Fee_transfer.create ~receiver_pk:receivers.(0)
                ~fee:(Currency.Fee.of_int fee)
            in
            ( Coinbase.create
                ~amount:(Currency.Amount.of_int 10_000_000_000)
                ~receiver:receivers.(1) ~fee_transfer:(Some ft)
              |> Or_error.ok_exn
            , Coinbase.create
                ~amount:(Currency.Amount.of_int 10_000_000_000)
                ~receiver:receivers.(1) ~fee_transfer:None
              |> Or_error.ok_exn )
          in
          let transactions : Mina_transaction.Transaction.Valid.t list =
            [ Fee_transfer ft1
            ; Fee_transfer ft2
            ; Coinbase coinbase_with_ft
            ; Coinbase coinbase_wo_ft
            ]
          in
          Ledger.with_ledger ~depth:ledger_depth ~f:(fun ledger ->
              List.iter [ timed_account1; timed_account2 ] ~f:(fun acc ->
                  Ledger.create_new_account_exn ledger (Account.identifier acc)
                    acc ) ;
              (* well over the vesting period, the timing field shouldn't change*)
              let txn_global_slot = Mina_numbers.Global_slot.of_int 100 in
              List.iter transactions ~f:(fun txn ->
<<<<<<< HEAD
                  U.test_transaction ~txn_global_slot ledger txn ) ) )
  end )

let%test_module "transaction_undos" =
  ( module struct
    let txn_state_view =
      Mina_state.Protocol_state.Body.view U.genesis_state_body

    (* the amounts in [ledger_init_state] need to be
       large enough to prevent nontermination in
       Signed_command.sequence, and assure the fee calculation won't
       have crossed bounds in Fee.gen_incl

       100,000,000,000 = 100 Mina seems to be enough
    *)
    let gen_user_commands ~length ledger_init_state =
      let open Quickcheck.Generator.Let_syntax in
      let%map cmds =
        User_command.Valid.Gen.sequence ~length:(length / 2) ~sign_type:`Real
          ledger_init_state
      in
      let cmds = List.map ~f:User_command.forget_check cmds in
      (* Cmds with new receiver accounts *)
      let amount =
        Currency.Fee.scale constraint_constants.account_creation_fee 2
        |> Option.value_exn |> Currency.Amount.of_fee
      in
      let senders =
        Array.filter_map ledger_init_state
          ~f:(fun ((keypair, balance, _, _) as s) ->
            let sender_pk = Public_key.compress keypair.public_key in
            let account_id = Account_id.create sender_pk Token_id.default in
            if
              List.find cmds ~f:(fun cmd ->
                  Account_id.equal (User_command.fee_payer cmd) account_id )
              |> Option.is_some
            then None
            else if Currency.Amount.(balance >= amount) then Some s
            else None )
      in
      let new_cmds =
        let source_accounts =
          List.take (Array.to_list senders) (length - List.length cmds)
        in
        assert (not (List.is_empty source_accounts)) ;
        let new_keys =
          List.init (List.length source_accounts) ~f:(fun _ ->
              Signature_lib.Keypair.create () )
        in
        List.map (List.zip_exn source_accounts new_keys)
          ~f:(fun ((s, _, nonce, _), r) ->
            let sender_pk = Public_key.compress s.public_key in
            let receiver_pk = Public_key.compress r.public_key in
            let fee = Currency.Fee.of_int 10 in
            let payload : Signed_command.Payload.t =
              Signed_command.Payload.create ~fee ~fee_payer_pk:sender_pk ~nonce
                ~memo:Signed_command_memo.dummy ~valid_until:None
                ~body:(Payment { source_pk = sender_pk; receiver_pk; amount })
            in
            let c = Signed_command.sign s payload in
            User_command.Signed_command (Signed_command.forget_check c) )
      in
      List.map
        ~f:(fun c -> Mina_transaction.Transaction.Command c)
        (cmds @ new_cmds)

    let gen_fee_transfers ~length ledger_init_state =
      let open Quickcheck.Generator.Let_syntax in
      let count = 3 in
      let new_keys =
        Array.init count ~f:(fun _ -> Signature_lib.Keypair.create ())
      in
      let fee_transfers ?(new_accounts = false) accounts count =
        let max_fee =
          Currency.Fee.scale constraint_constants.account_creation_fee 10
          |> Option.value_exn |> Currency.Fee.to_int
        in
        let min_fee =
          if new_accounts then
            constraint_constants.account_creation_fee |> Currency.Fee.to_int
          else 0
        in
        let%map singles =
          Quickcheck.Generator.list_with_length count
            (Fee_transfer.Single.Gen.with_random_receivers ~keys:accounts
               ~max_fee ~min_fee
               ~token:(Quickcheck.Generator.return Token_id.default) )
        in
        One_or_two.group_list singles
        |> List.map ~f:(Fn.compose Or_error.ok_exn Fee_transfer.of_singles)
      in
      let%bind fee_transfer_new_accounts =
        fee_transfers new_keys count ~new_accounts:true
      in
      let remaining = max count (length - count) in
      let%map fee_transfer_existing_accounts =
        fee_transfers
          (Array.init remaining ~f:(fun _ ->
               let keypair, _, _, _ =
                 Array.random_element_exn ledger_init_state
               in
               keypair ) )
          remaining
      in
      List.map
        ~f:(fun c -> Mina_transaction.Transaction.Fee_transfer c)
        (fee_transfer_new_accounts @ fee_transfer_existing_accounts)

    let gen_coinbases ~length ledger_init_state =
      let open Quickcheck.Generator.Let_syntax in
      let count = 3 in
      let%bind coinbase_new_accounts =
        Quickcheck.Generator.list_with_length count
          (Quickcheck.Generator.map ~f:fst
             (Coinbase.Gen.gen ~constraint_constants) )
      in
      let%map coinbase_existing_accounts =
        let remaining = max count (length - count) in
        let keys =
          Array.init remaining ~f:(fun _ ->
              let keypair, _, _, _ =
                Array.random_element_exn ledger_init_state
              in
              keypair )
        in
        let min_amount =
          Option.value_exn
            (Currency.Fee.scale constraint_constants.account_creation_fee 2)
          |> Currency.Fee.to_int
        in
        let max_amount =
          Currency.Amount.to_int constraint_constants.coinbase_amount
        in
        Quickcheck.Generator.list_with_length remaining
          (Coinbase.Gen.with_random_receivers ~keys ~min_amount ~max_amount
             ~fee_transfer:
               (Coinbase.Fee_transfer.Gen.with_random_receivers ~keys
                  ~min_fee:constraint_constants.account_creation_fee ) )
      in
      List.map
        ~f:(fun c -> Mina_transaction.Transaction.Coinbase c)
        (coinbase_new_accounts @ coinbase_existing_accounts)

    let test_undo ledger transaction =
      let merkle_root_before = Ledger.merkle_root ledger in
      let applied_txn =
        Ledger.apply_transaction ~constraint_constants ~txn_state_view ledger
          transaction
        |> Or_error.ok_exn
      in
      let new_mask = Ledger.Mask.create ~depth:(Ledger.depth ledger) () in
      let new_ledger = Ledger.register_mask ledger new_mask in
      let () =
        Ledger.undo ~constraint_constants new_ledger applied_txn
        |> Or_error.ok_exn
      in
      assert (
        Ledger_hash.equal merkle_root_before (Ledger.merkle_root new_ledger) ) ;
      (merkle_root_before, applied_txn)

    let test_undos ledger transactions =
      let res =
        List.fold ~init:[] transactions ~f:(fun acc t ->
            test_undo ledger t :: acc )
      in
      List.iter res ~f:(fun (root_before, u) ->
          let () =
            Ledger.undo ~constraint_constants ledger u |> Or_error.ok_exn
          in
          assert (Ledger_hash.equal (Ledger.merkle_root ledger) root_before) )

    let%test_unit "undo_coinbase" =
      let gen =
        let open Quickcheck.Generator.Let_syntax in
        let%bind ledger_init_state = Ledger.gen_initial_ledger_state in
        let%map coinbases = gen_coinbases ~length:5 ledger_init_state in
        (ledger_init_state, coinbases)
      in
      Async.Quickcheck.test ~seed:(`Deterministic "coinbase undos")
        ~sexp_of:[%sexp_of: Ledger.init_state * Transaction.t list] ~trials:2
        gen ~f:(fun (ledger_init_state, coinbase_list) ->
          Ledger.with_ephemeral_ledger ~depth:constraint_constants.ledger_depth
            ~f:(fun ledger ->
              Ledger.apply_initial_ledger_state ledger ledger_init_state ;
              test_undos ledger coinbase_list ) )

    let%test_unit "undo_fee_transfers" =
      let gen =
        let open Quickcheck.Generator.Let_syntax in
        let%bind ledger_init_state = Ledger.gen_initial_ledger_state in
        let%map fts = gen_fee_transfers ~length:5 ledger_init_state in
        (ledger_init_state, fts)
      in
      Async.Quickcheck.test ~seed:(`Deterministic "fee-transfer undos")
        ~sexp_of:[%sexp_of: Ledger.init_state * Transaction.t list] ~trials:2
        gen ~f:(fun (ledger_init_state, ft_list) ->
          Ledger.with_ephemeral_ledger ~depth:constraint_constants.ledger_depth
            ~f:(fun ledger ->
              Ledger.apply_initial_ledger_state ledger ledger_init_state ;
              test_undos ledger ft_list ) )

    let%test_unit "undo_user_commands" =
      let gen =
        let open Quickcheck.Generator.Let_syntax in
        let%bind ledger_init_state = Ledger.gen_initial_ledger_state in
        let%map cmds = gen_user_commands ~length:10 ledger_init_state in
        (ledger_init_state, cmds)
      in
      Async.Quickcheck.test ~seed:(`Deterministic "user-command undo")
        ~sexp_of:[%sexp_of: Ledger.init_state * Transaction.t list] ~trials:2
        gen ~f:(fun (ledger_init_state, cmd_list) ->
          Ledger.with_ephemeral_ledger ~depth:constraint_constants.ledger_depth
            ~f:(fun ledger ->
              Ledger.apply_initial_ledger_state ledger ledger_init_state ;
              test_undos ledger cmd_list ) )

    let%test_unit "undo_all_txns" =
      let gen =
        let open Quickcheck.Generator.Let_syntax in
        let%bind ledger_init_state = Ledger.gen_initial_ledger_state in
        let%bind coinbase = gen_coinbases ~length:4 ledger_init_state in
        let%bind fee_transfers =
          gen_fee_transfers ~length:6 ledger_init_state
        in
        let%bind cmds = gen_user_commands ~length:6 ledger_init_state in
        let%map txns =
          let%map txns = Quickcheck_lib.shuffle (fee_transfers @ coinbase) in
          List.take cmds 3 @ List.take txns 5 @ List.drop cmds 3
          @ List.drop txns 5
        in
        (ledger_init_state, txns)
      in
      Async.Quickcheck.test ~seed:(`Deterministic "all-transaction undos")
        ~sexp_of:[%sexp_of: Ledger.init_state * Transaction.t list] ~trials:2
        gen ~f:(fun (ledger_init_state, txn_list) ->
          Ledger.with_ephemeral_ledger ~depth:constraint_constants.ledger_depth
            ~f:(fun ledger ->
              Ledger.apply_initial_ledger_state ledger ledger_init_state ;
              test_undos ledger txn_list ) )
  end )

let%test_module "legacy transactions using zkApp accounts" =
  ( module struct
    let memo = Signed_command_memo.create_from_string_exn "zkApp-legacy-txns"

    let `VK vk, `Prover _snapp_prover = Lazy.force U.trivial_zkapp

    let account ledger pk =
      let location =
        Option.value_exn
          (Ledger.location_of_account ledger
             (Account_id.create pk Token_id.default) )
      in
      Option.value_exn (Ledger.get ledger location)

    let test_payments ?expected_failure_sender ?expected_failure_receiver
        ~(new_kp : Signature_lib.Keypair.t)
        ~(spec : Mina_transaction_logic.For_tests.Transaction_spec.t)
        ?permissions ledger =
      let snapp_pk = Signature_lib.Public_key.compress new_kp.public_key in
      Transaction_snark.For_tests.create_trivial_zkapp_account ?permissions ~vk
        ~ledger snapp_pk ;
      let txn_fee = Fee.of_int 1000000 in
      let amount = 100 in
      (*send from a zkApp account*)
      let signed_command1 =
        let fee_payer =
          { U.Wallet.private_key = new_kp.private_key
          ; account = account ledger snapp_pk
          }
        in
        U.Wallet.user_command ~fee_payer ~receiver_pk:spec.receiver amount
          txn_fee Account.Nonce.zero memo
      in
      U.test_transaction ?expected_failure:expected_failure_sender ledger
        (Mina_transaction.Transaction.Command (Signed_command signed_command1)) ;
      let sender_kp, sender_nonce = spec.sender in
      (*send to a zkApp account*)
      let signed_command2 =
        let source_pk =
          Signature_lib.Public_key.compress sender_kp.public_key
        in
        let fee_payer =
          { U.Wallet.private_key = sender_kp.private_key
          ; account = account ledger source_pk
          }
        in
        U.Wallet.user_command ~fee_payer ~receiver_pk:snapp_pk amount txn_fee
          sender_nonce memo
      in
      U.test_transaction ?expected_failure:expected_failure_receiver ledger
        (Mina_transaction.Transaction.Command (Signed_command signed_command2))

    let%test_unit "Successful payments from zkapp accounts- Signature, None" =
      let open Mina_transaction_logic.For_tests in
      Quickcheck.test ~trials:5 U.gen_snapp_ledger
        ~f:(fun ({ init_ledger; specs }, new_kp) ->
          Ledger.with_ledger ~depth:U.ledger_depth ~f:(fun ledger ->
              Async.Thread_safe.block_on_async_exn (fun () ->
                  Init_ledger.init
                    (module Ledger.Ledger_inner)
                    init_ledger ledger ;
                  let spec = List.hd_exn specs in
                  let permissions =
                    Some
                      { Permissions.user_default with
                        send = Permissions.Auth_required.Signature
                      ; receive = Permissions.Auth_required.None
                      }
                  in
                  test_payments ?permissions ~new_kp ~spec ledger ;
                  Async.Deferred.return () ) ) )

    let%test_unit "Successful payments from zkapp accounts- None,None" =
      let open Mina_transaction_logic.For_tests in
      Quickcheck.test ~trials:5 U.gen_snapp_ledger
        ~f:(fun ({ init_ledger; specs }, new_kp) ->
          Ledger.with_ledger ~depth:U.ledger_depth ~f:(fun ledger ->
              Async.Thread_safe.block_on_async_exn (fun () ->
                  Init_ledger.init
                    (module Ledger.Ledger_inner)
                    init_ledger ledger ;
                  let spec = List.hd_exn specs in
                  let permissions =
                    Some
                      { Permissions.user_default with
                        send = Permissions.Auth_required.None
                      ; receive = Permissions.Auth_required.None
                      }
                  in
                  test_payments ?permissions ~new_kp ~spec ledger ;
                  Async.Deferred.return () ) ) )

    let%test_unit "Failed payments from zkapp accounts- Proof,None" =
      let open Mina_transaction_logic.For_tests in
      Quickcheck.test ~trials:5 U.gen_snapp_ledger
        ~f:(fun ({ init_ledger; specs }, new_kp) ->
          Ledger.with_ledger ~depth:U.ledger_depth ~f:(fun ledger ->
              Async.Thread_safe.block_on_async_exn (fun () ->
                  Init_ledger.init
                    (module Ledger.Ledger_inner)
                    init_ledger ledger ;
                  let spec = List.hd_exn specs in
                  let permissions =
                    Some
                      { Permissions.user_default with
                        send = Permissions.Auth_required.Proof
                      ; receive = Permissions.Auth_required.None
                      }
                  in
                  test_payments ?permissions
                    ~expected_failure_sender:
                      Transaction_status.Failure.Update_not_permitted_balance
                    ~new_kp ~spec ledger ;
                  Async.Deferred.return () ) ) )

    let%test_unit "Failed payments from zkapp accounts- Signature,Signature" =
      let open Mina_transaction_logic.For_tests in
      Quickcheck.test ~trials:5 U.gen_snapp_ledger
        ~f:(fun ({ init_ledger; specs }, new_kp) ->
          Ledger.with_ledger ~depth:U.ledger_depth ~f:(fun ledger ->
              Async.Thread_safe.block_on_async_exn (fun () ->
                  Init_ledger.init
                    (module Ledger.Ledger_inner)
                    init_ledger ledger ;
                  let spec = List.hd_exn specs in
                  let permissions =
                    Some
                      { Permissions.user_default with
                        send = Permissions.Auth_required.Signature
                      ; receive = Permissions.Auth_required.Signature
                      }
                  in
                  test_payments ?permissions
                    ~expected_failure_receiver:
                      Transaction_status.Failure.Update_not_permitted_balance
                    ~new_kp ~spec ledger ;
                  Async.Deferred.return () ) ) )

    let%test_unit "Failed payments from zkapp accounts- Signature,Proof" =
      let open Mina_transaction_logic.For_tests in
      Quickcheck.test ~trials:5 U.gen_snapp_ledger
        ~f:(fun ({ init_ledger; specs }, new_kp) ->
          Ledger.with_ledger ~depth:U.ledger_depth ~f:(fun ledger ->
              Async.Thread_safe.block_on_async_exn (fun () ->
                  Init_ledger.init
                    (module Ledger.Ledger_inner)
                    init_ledger ledger ;
                  let spec = List.hd_exn specs in
                  let permissions =
                    Some
                      { Permissions.user_default with
                        send = Permissions.Auth_required.Signature
                      ; receive = Permissions.Auth_required.Proof
                      }
                  in
                  test_payments ?permissions
                    ~expected_failure_receiver:
                      Transaction_status.Failure.Update_not_permitted_balance
                    ~new_kp ~spec ledger ;
                  Async.Deferred.return () ) ) )

    let test_delegations ?expected_failure_sender
        ~(new_kp : Signature_lib.Keypair.t)
        ~(spec : Mina_transaction_logic.For_tests.Transaction_spec.t)
        ?permissions ledger =
      let snapp_pk = Signature_lib.Public_key.compress new_kp.public_key in
      Transaction_snark.For_tests.create_trivial_zkapp_account ?permissions ~vk
        ~ledger snapp_pk ;
      let txn_fee = Fee.of_int 1000000 in
      let sender_kp, sender_nonce = spec.sender in
      (*Delegator is a zkapp account*)
      let stake_delegation1 =
        let fee_payer =
          { U.Wallet.private_key = new_kp.private_key
          ; account = account ledger snapp_pk
          }
        in
        U.Wallet.stake_delegation ~fee_payer ~delegate_pk:spec.receiver txn_fee
          Account.Nonce.zero memo
      in
      U.test_transaction ?expected_failure:expected_failure_sender ledger
        (Mina_transaction.Transaction.Command (Signed_command stake_delegation1)) ;
      (*Delegate is a zkApp account*)
      let stake_delegation2 =
        let source_pk =
          Signature_lib.Public_key.compress sender_kp.public_key
        in
        let fee_payer =
          { U.Wallet.private_key = sender_kp.private_key
          ; account = account ledger source_pk
          }
        in
        U.Wallet.stake_delegation ~fee_payer ~delegate_pk:snapp_pk txn_fee
          sender_nonce memo
      in
      U.test_transaction ledger
        (Mina_transaction.Transaction.Command (Signed_command stake_delegation2))

    let%test_unit "Successful stake delegations from zkapp accounts- Signature"
        =
      let open Mina_transaction_logic.For_tests in
      Quickcheck.test ~trials:5 U.gen_snapp_ledger
        ~f:(fun ({ init_ledger; specs }, new_kp) ->
          Ledger.with_ledger ~depth:U.ledger_depth ~f:(fun ledger ->
              Async.Thread_safe.block_on_async_exn (fun () ->
                  Init_ledger.init
                    (module Ledger.Ledger_inner)
                    init_ledger ledger ;
                  let spec = List.hd_exn specs in
                  let permissions =
                    Some
                      { Permissions.user_default with
                        set_delegate = Permissions.Auth_required.Signature
                      }
                  in
                  test_delegations ?permissions ~new_kp ~spec ledger ;
                  Async.Deferred.return () ) ) )

    let%test_unit "Successful stake delegations from zkapp accounts- None" =
      let open Mina_transaction_logic.For_tests in
      Quickcheck.test ~trials:5 U.gen_snapp_ledger
        ~f:(fun ({ init_ledger; specs }, new_kp) ->
          Ledger.with_ledger ~depth:U.ledger_depth ~f:(fun ledger ->
              Async.Thread_safe.block_on_async_exn (fun () ->
                  Init_ledger.init
                    (module Ledger.Ledger_inner)
                    init_ledger ledger ;
                  let spec = List.hd_exn specs in
                  let permissions =
                    Some
                      { Permissions.user_default with
                        set_delegate = Permissions.Auth_required.None
                      }
                  in
                  test_delegations ?permissions ~new_kp ~spec ledger ;
                  Async.Deferred.return () ) ) )

    let%test_unit "Failed stake delegation from zkapp accounts- Proof" =
      let open Mina_transaction_logic.For_tests in
      Quickcheck.test ~trials:5 U.gen_snapp_ledger
        ~f:(fun ({ init_ledger; specs }, new_kp) ->
          Ledger.with_ledger ~depth:U.ledger_depth ~f:(fun ledger ->
              Async.Thread_safe.block_on_async_exn (fun () ->
                  Init_ledger.init
                    (module Ledger.Ledger_inner)
                    init_ledger ledger ;
                  let spec = List.hd_exn specs in
                  let permissions =
                    Some
                      { Permissions.user_default with
                        set_delegate = Permissions.Auth_required.Proof
                      }
                  in
                  test_delegations ?permissions
                    ~expected_failure_sender:
                      Transaction_status.Failure.Update_not_permitted_delegate
                    ~new_kp ~spec ledger ;
                  Async.Deferred.return () ) ) )

    let test_coinbase ?expected_failure_fee_receiver
        ~(new_kp : Signature_lib.Keypair.t)
        ~(spec : Mina_transaction_logic.For_tests.Transaction_spec.t)
        ?permissions ledger =
      let snapp_pk = Signature_lib.Public_key.compress new_kp.public_key in
      Transaction_snark.For_tests.create_trivial_zkapp_account ?permissions ~vk
        ~ledger snapp_pk ;
      let fee = Fee.of_int 1000000 in
      let amount = U.constraint_constants.coinbase_amount in
      (*send coinbase reward to a zkApp account*)
      let coinbase1 =
        let ft = Coinbase.Fee_transfer.create ~receiver_pk:spec.receiver ~fee in
        Coinbase.create ~amount ~receiver:snapp_pk ~fee_transfer:(Some ft)
        |> Or_error.ok_exn
      in
      U.test_transaction ?expected_failure:expected_failure_fee_receiver ledger
        (Mina_transaction.Transaction.Coinbase coinbase1) ;
      (*coinbase fee transfer to a zkApp account*)
      let coinbase2 =
        let ft = Coinbase.Fee_transfer.create ~receiver_pk:snapp_pk ~fee in
        Coinbase.create ~amount ~receiver:spec.receiver ~fee_transfer:(Some ft)
        |> Or_error.ok_exn
      in
      U.test_transaction ?expected_failure:expected_failure_fee_receiver ledger
        (Mina_transaction.Transaction.Coinbase coinbase2)

    let%test_unit "Successful coinbase to zkapp accounts" =
      let open Mina_transaction_logic.For_tests in
      Quickcheck.test ~trials:5 U.gen_snapp_ledger
        ~f:(fun ({ init_ledger; specs }, new_kp) ->
          Ledger.with_ledger ~depth:U.ledger_depth ~f:(fun ledger ->
              Async.Thread_safe.block_on_async_exn (fun () ->
                  Init_ledger.init
                    (module Ledger.Ledger_inner)
                    init_ledger ledger ;
                  let spec = List.hd_exn specs in
                  let permissions =
                    Some
                      { Permissions.user_default with
                        receive = Permissions.Auth_required.None
                      }
                  in
                  test_coinbase ?permissions ~new_kp ~spec ledger ;
                  Async.Deferred.return () ) ) )

    let%test_unit "Failed coinbase to zkapp accounts- with proof auth" =
      let open Mina_transaction_logic.For_tests in
      Quickcheck.test ~trials:5 U.gen_snapp_ledger
        ~f:(fun ({ init_ledger; specs }, new_kp) ->
          Ledger.with_ledger ~depth:U.ledger_depth ~f:(fun ledger ->
              Async.Thread_safe.block_on_async_exn (fun () ->
                  Init_ledger.init
                    (module Ledger.Ledger_inner)
                    init_ledger ledger ;
                  let spec = List.hd_exn specs in
                  let permissions =
                    Some
                      { Permissions.user_default with
                        receive = Permissions.Auth_required.Proof
                      }
                  in
                  test_coinbase ?permissions
                    ~expected_failure_fee_receiver:
                      Transaction_status.Failure.Update_not_permitted_balance
                    ~new_kp ~spec ledger ;
                  Async.Deferred.return () ) ) )

    let%test_unit "Failed coinbase to zkapp accounts- with signature Auth" =
      let open Mina_transaction_logic.For_tests in
      Quickcheck.test ~trials:5 U.gen_snapp_ledger
        ~f:(fun ({ init_ledger; specs }, new_kp) ->
          Ledger.with_ledger ~depth:U.ledger_depth ~f:(fun ledger ->
              Async.Thread_safe.block_on_async_exn (fun () ->
                  Init_ledger.init
                    (module Ledger.Ledger_inner)
                    init_ledger ledger ;
                  let spec = List.hd_exn specs in
                  let permissions =
                    Some
                      { Permissions.user_default with
                        receive = Permissions.Auth_required.Signature
                      }
                  in
                  test_coinbase ?permissions
                    ~expected_failure_fee_receiver:
                      Transaction_status.Failure.Update_not_permitted_balance
                    ~new_kp ~spec ledger ;
                  Async.Deferred.return () ) ) )

    let test_fee_transfers ?expected_failure_fee_receiver
        ~(new_kp : Signature_lib.Keypair.t)
        ~(spec : Mina_transaction_logic.For_tests.Transaction_spec.t)
        ?permissions ledger =
      let snapp_pk = Signature_lib.Public_key.compress new_kp.public_key in
      Transaction_snark.For_tests.create_trivial_zkapp_account ?permissions ~vk
        ~ledger snapp_pk ;
      let fee = U.constraint_constants.account_creation_fee in
      (*send first one to a zkApp account*)
      let ft1, ft2 =
        let single1 =
          Fee_transfer.Single.create ~receiver_pk:snapp_pk ~fee
            ~fee_token:Token_id.default
        in
        let single2 =
          Fee_transfer.Single.create ~receiver_pk:spec.receiver ~fee
            ~fee_token:Token_id.default
        in
        ( Fee_transfer.create single1 (Some single2) |> Or_error.ok_exn
        , Fee_transfer.create single1 None |> Or_error.ok_exn )
      in
      List.iter [ ft1; ft2 ] ~f:(fun ft ->
          U.test_transaction ?expected_failure:expected_failure_fee_receiver
            ledger (Mina_transaction.Transaction.Fee_transfer ft) ) ;
      (*send the second one to a zkApp account*)
      let ft3, ft4 =
        let single1 =
          Fee_transfer.Single.create ~receiver_pk:spec.receiver ~fee
            ~fee_token:Token_id.default
        in
        let single2 =
          Fee_transfer.Single.create ~receiver_pk:snapp_pk ~fee
            ~fee_token:Token_id.default
        in
        ( Fee_transfer.create single1 (Some single2) |> Or_error.ok_exn
        , Fee_transfer.create single1 None |> Or_error.ok_exn )
      in
      U.test_transaction ?expected_failure:expected_failure_fee_receiver ledger
        (Mina_transaction.Transaction.Fee_transfer ft3) ;
      U.test_transaction ledger (Mina_transaction.Transaction.Fee_transfer ft4)

    let%test_unit "Successful fee transfers to zkapp accounts" =
      let open Mina_transaction_logic.For_tests in
      Quickcheck.test ~trials:5 U.gen_snapp_ledger
        ~f:(fun ({ init_ledger; specs }, new_kp) ->
          Ledger.with_ledger ~depth:U.ledger_depth ~f:(fun ledger ->
              Async.Thread_safe.block_on_async_exn (fun () ->
                  Init_ledger.init
                    (module Ledger.Ledger_inner)
                    init_ledger ledger ;
                  let spec = List.hd_exn specs in
                  let permissions =
                    Some
                      { Permissions.user_default with
                        receive = Permissions.Auth_required.None
                      }
                  in
                  test_fee_transfers ?permissions ~new_kp ~spec ledger ;
                  Async.Deferred.return () ) ) )

    let%test_unit "Failed fee transfers to zkapp accounts- with proof auth" =
      let open Mina_transaction_logic.For_tests in
      Quickcheck.test ~trials:5 U.gen_snapp_ledger
        ~f:(fun ({ init_ledger; specs }, new_kp) ->
          Ledger.with_ledger ~depth:U.ledger_depth ~f:(fun ledger ->
              Async.Thread_safe.block_on_async_exn (fun () ->
                  Init_ledger.init
                    (module Ledger.Ledger_inner)
                    init_ledger ledger ;
                  let spec = List.hd_exn specs in
                  let permissions =
                    Some
                      { Permissions.user_default with
                        receive = Permissions.Auth_required.Proof
                      }
                  in
                  test_fee_transfers ?permissions
                    ~expected_failure_fee_receiver:
                      Transaction_status.Failure.Update_not_permitted_balance
                    ~new_kp ~spec ledger ;
                  Async.Deferred.return () ) ) )

    let%test_unit "Failed fee transfers to zkapp accounts- with signature Auth"
        =
      let open Mina_transaction_logic.For_tests in
      Quickcheck.test ~trials:5 U.gen_snapp_ledger
        ~f:(fun ({ init_ledger; specs }, new_kp) ->
          Ledger.with_ledger ~depth:U.ledger_depth ~f:(fun ledger ->
              Async.Thread_safe.block_on_async_exn (fun () ->
                  Init_ledger.init
                    (module Ledger.Ledger_inner)
                    init_ledger ledger ;
                  let spec = List.hd_exn specs in
                  let permissions =
                    Some
                      { Permissions.user_default with
                        receive = Permissions.Auth_required.Signature
                      }
                  in
                  test_fee_transfers ?permissions
                    ~expected_failure_fee_receiver:
                      Transaction_status.Failure.Update_not_permitted_balance
                    ~new_kp ~spec ledger ;
                  Async.Deferred.return () ) ) )
=======
                  test_transaction ~txn_global_slot ~constraint_constants ledger
                    txn ) ) )
>>>>>>> 2a77cca7
  end )<|MERGE_RESOLUTION|>--- conflicted
+++ resolved
@@ -205,93 +205,6 @@
 
     let account_fee = Fee.to_int constraint_constants.account_creation_fee
 
-<<<<<<< HEAD
-=======
-    let test_transaction ~constraint_constants ?txn_global_slot ledger txn =
-      let source = Ledger.merkle_root ledger in
-      let pending_coinbase_stack = Pending_coinbase.Stack.empty in
-      let state_body, state_body_hash =
-        match txn_global_slot with
-        | None ->
-            (state_body, state_body_hash)
-        | Some txn_global_slot ->
-            let state_body =
-              let state =
-                (* NB: The [previous_state_hash] is a dummy, do not use. *)
-                Mina_state.Protocol_state.create
-                  ~previous_state_hash:Tick0.Field.zero ~body:state_body
-              in
-              let consensus_state_at_slot =
-                Consensus.Data.Consensus_state.Value.For_tests
-                .with_global_slot_since_genesis
-                  (Mina_state.Protocol_state.consensus_state state)
-                  txn_global_slot
-              in
-              Mina_state.Protocol_state.(
-                create_value
-                  ~previous_state_hash:(previous_state_hash state)
-                  ~genesis_state_hash:(genesis_state_hash state)
-                  ~blockchain_state:(blockchain_state state)
-                  ~consensus_state:consensus_state_at_slot
-                  ~constants:
-                    (Protocol_constants_checked.value_of_t
-                       Genesis_constants.compiled.protocol ))
-                .body
-            in
-            let state_body_hash =
-              Mina_state.Protocol_state.Body.hash state_body
-            in
-            (state_body, state_body_hash)
-      in
-      let txn_state_view : Zkapp_precondition.Protocol_state.View.t =
-        Mina_state.Protocol_state.Body.view state_body
-      in
-      let mentioned_keys, pending_coinbase_stack_target =
-        let pending_coinbase_stack =
-          Pending_coinbase.Stack.push_state state_body_hash
-            pending_coinbase_stack
-        in
-        match (txn : Transaction.Valid.t) with
-        | Command (Signed_command uc) ->
-            ( Signed_command.accounts_accessed (uc :> Signed_command.t)
-            , pending_coinbase_stack )
-        | Command (Parties _) ->
-            failwith "Parties commands not yet supported"
-        | Fee_transfer ft ->
-            (Fee_transfer.receivers ft, pending_coinbase_stack)
-        | Coinbase cb ->
-            ( Coinbase.accounts_accessed cb
-            , Pending_coinbase.Stack.push_coinbase cb pending_coinbase_stack )
-      in
-      let sok_signer =
-        match to_preunion (txn :> Transaction.t) with
-        | `Transaction t ->
-            (Transaction_union.of_transaction t).signer |> Public_key.compress
-        | `Parties c ->
-            Account_id.public_key (Parties.fee_payer c)
-      in
-      let sparse_ledger =
-        Sparse_ledger.of_ledger_subset_exn ledger mentioned_keys
-      in
-      let _applied =
-        Or_error.ok_exn
-        @@ Ledger.apply_transaction ledger ~constraint_constants ~txn_state_view
-             (txn :> Transaction.t)
-      in
-      let target = Ledger.merkle_root ledger in
-      let sok_message = Sok_message.create ~fee:Fee.zero ~prover:sok_signer in
-      Transaction_snark.check_transaction ~constraint_constants ~sok_message
-        ~source ~target ~init_stack:pending_coinbase_stack
-        ~pending_coinbase_stack_state:
-          { Transaction_snark.Pending_coinbase_stack_state.source =
-              pending_coinbase_stack
-          ; target = pending_coinbase_stack_target
-          }
-        ~zkapp_account1:None ~zkapp_account2:None
-        { transaction = txn; block_data = state_body }
-        (unstage @@ Sparse_ledger.handler sparse_ledger)
-
->>>>>>> 2a77cca7
     let%test_unit "account creation fee - user commands" =
       Test_util.with_randomness 123456789 (fun () ->
           let wallets = U.Wallet.random_wallets ~n:3 () |> Array.to_list in
@@ -326,7 +239,7 @@
                 sender.account ;
               let () =
                 List.iter ucs ~f:(fun uc ->
-                    U.test_transaction ledger
+                    U.test_transaction_union ledger
                       (Transaction.Command (Signed_command uc)) )
               in
               List.iter receivers ~f:(fun receiver ->
@@ -368,7 +281,7 @@
               let () =
                 List.iter fts ~f:(fun ft ->
                     let txn = Mina_transaction.Transaction.Fee_transfer ft in
-                    U.test_transaction ledger txn )
+                    U.test_transaction_union ledger txn )
               in
               List.iter receivers ~f:(fun receiver ->
                   U.check_balance
@@ -411,7 +324,7 @@
               let () =
                 List.iter cbs ~f:(fun cb ->
                     let txn = Mina_transaction.Transaction.Coinbase cb in
-                    U.test_transaction ledger txn )
+                    U.test_transaction_union ledger txn )
               in
               let fees = fee * ft_count in
               U.check_balance
@@ -685,7 +598,7 @@
       in
       let signer = Signature_lib.Keypair.of_private_key_exn signer in
       let user_command = Signed_command.sign signer payload in
-      U.test_transaction ledger (Command (Signed_command user_command)) ;
+      U.test_transaction_union ledger (Command (Signed_command user_command)) ;
       let fee_payer = Signed_command.Payload.fee_payer payload in
       let source = Signed_command.Payload.source payload in
       let receiver = Signed_command.Payload.receiver payload in
@@ -1024,7 +937,7 @@
                 sender.account ;
               let () =
                 List.iter ucs ~f:(fun uc ->
-                    U.test_transaction ~txn_global_slot ledger
+                    U.test_transaction_union ~txn_global_slot ledger
                       (Transaction.Command (Signed_command uc)) )
               in
               List.iter receivers ~f:(fun receiver ->
@@ -1978,246 +1891,7 @@
               (* well over the vesting period, the timing field shouldn't change*)
               let txn_global_slot = Mina_numbers.Global_slot.of_int 100 in
               List.iter transactions ~f:(fun txn ->
-<<<<<<< HEAD
-                  U.test_transaction ~txn_global_slot ledger txn ) ) )
-  end )
-
-let%test_module "transaction_undos" =
-  ( module struct
-    let txn_state_view =
-      Mina_state.Protocol_state.Body.view U.genesis_state_body
-
-    (* the amounts in [ledger_init_state] need to be
-       large enough to prevent nontermination in
-       Signed_command.sequence, and assure the fee calculation won't
-       have crossed bounds in Fee.gen_incl
-
-       100,000,000,000 = 100 Mina seems to be enough
-    *)
-    let gen_user_commands ~length ledger_init_state =
-      let open Quickcheck.Generator.Let_syntax in
-      let%map cmds =
-        User_command.Valid.Gen.sequence ~length:(length / 2) ~sign_type:`Real
-          ledger_init_state
-      in
-      let cmds = List.map ~f:User_command.forget_check cmds in
-      (* Cmds with new receiver accounts *)
-      let amount =
-        Currency.Fee.scale constraint_constants.account_creation_fee 2
-        |> Option.value_exn |> Currency.Amount.of_fee
-      in
-      let senders =
-        Array.filter_map ledger_init_state
-          ~f:(fun ((keypair, balance, _, _) as s) ->
-            let sender_pk = Public_key.compress keypair.public_key in
-            let account_id = Account_id.create sender_pk Token_id.default in
-            if
-              List.find cmds ~f:(fun cmd ->
-                  Account_id.equal (User_command.fee_payer cmd) account_id )
-              |> Option.is_some
-            then None
-            else if Currency.Amount.(balance >= amount) then Some s
-            else None )
-      in
-      let new_cmds =
-        let source_accounts =
-          List.take (Array.to_list senders) (length - List.length cmds)
-        in
-        assert (not (List.is_empty source_accounts)) ;
-        let new_keys =
-          List.init (List.length source_accounts) ~f:(fun _ ->
-              Signature_lib.Keypair.create () )
-        in
-        List.map (List.zip_exn source_accounts new_keys)
-          ~f:(fun ((s, _, nonce, _), r) ->
-            let sender_pk = Public_key.compress s.public_key in
-            let receiver_pk = Public_key.compress r.public_key in
-            let fee = Currency.Fee.of_int 10 in
-            let payload : Signed_command.Payload.t =
-              Signed_command.Payload.create ~fee ~fee_payer_pk:sender_pk ~nonce
-                ~memo:Signed_command_memo.dummy ~valid_until:None
-                ~body:(Payment { source_pk = sender_pk; receiver_pk; amount })
-            in
-            let c = Signed_command.sign s payload in
-            User_command.Signed_command (Signed_command.forget_check c) )
-      in
-      List.map
-        ~f:(fun c -> Mina_transaction.Transaction.Command c)
-        (cmds @ new_cmds)
-
-    let gen_fee_transfers ~length ledger_init_state =
-      let open Quickcheck.Generator.Let_syntax in
-      let count = 3 in
-      let new_keys =
-        Array.init count ~f:(fun _ -> Signature_lib.Keypair.create ())
-      in
-      let fee_transfers ?(new_accounts = false) accounts count =
-        let max_fee =
-          Currency.Fee.scale constraint_constants.account_creation_fee 10
-          |> Option.value_exn |> Currency.Fee.to_int
-        in
-        let min_fee =
-          if new_accounts then
-            constraint_constants.account_creation_fee |> Currency.Fee.to_int
-          else 0
-        in
-        let%map singles =
-          Quickcheck.Generator.list_with_length count
-            (Fee_transfer.Single.Gen.with_random_receivers ~keys:accounts
-               ~max_fee ~min_fee
-               ~token:(Quickcheck.Generator.return Token_id.default) )
-        in
-        One_or_two.group_list singles
-        |> List.map ~f:(Fn.compose Or_error.ok_exn Fee_transfer.of_singles)
-      in
-      let%bind fee_transfer_new_accounts =
-        fee_transfers new_keys count ~new_accounts:true
-      in
-      let remaining = max count (length - count) in
-      let%map fee_transfer_existing_accounts =
-        fee_transfers
-          (Array.init remaining ~f:(fun _ ->
-               let keypair, _, _, _ =
-                 Array.random_element_exn ledger_init_state
-               in
-               keypair ) )
-          remaining
-      in
-      List.map
-        ~f:(fun c -> Mina_transaction.Transaction.Fee_transfer c)
-        (fee_transfer_new_accounts @ fee_transfer_existing_accounts)
-
-    let gen_coinbases ~length ledger_init_state =
-      let open Quickcheck.Generator.Let_syntax in
-      let count = 3 in
-      let%bind coinbase_new_accounts =
-        Quickcheck.Generator.list_with_length count
-          (Quickcheck.Generator.map ~f:fst
-             (Coinbase.Gen.gen ~constraint_constants) )
-      in
-      let%map coinbase_existing_accounts =
-        let remaining = max count (length - count) in
-        let keys =
-          Array.init remaining ~f:(fun _ ->
-              let keypair, _, _, _ =
-                Array.random_element_exn ledger_init_state
-              in
-              keypair )
-        in
-        let min_amount =
-          Option.value_exn
-            (Currency.Fee.scale constraint_constants.account_creation_fee 2)
-          |> Currency.Fee.to_int
-        in
-        let max_amount =
-          Currency.Amount.to_int constraint_constants.coinbase_amount
-        in
-        Quickcheck.Generator.list_with_length remaining
-          (Coinbase.Gen.with_random_receivers ~keys ~min_amount ~max_amount
-             ~fee_transfer:
-               (Coinbase.Fee_transfer.Gen.with_random_receivers ~keys
-                  ~min_fee:constraint_constants.account_creation_fee ) )
-      in
-      List.map
-        ~f:(fun c -> Mina_transaction.Transaction.Coinbase c)
-        (coinbase_new_accounts @ coinbase_existing_accounts)
-
-    let test_undo ledger transaction =
-      let merkle_root_before = Ledger.merkle_root ledger in
-      let applied_txn =
-        Ledger.apply_transaction ~constraint_constants ~txn_state_view ledger
-          transaction
-        |> Or_error.ok_exn
-      in
-      let new_mask = Ledger.Mask.create ~depth:(Ledger.depth ledger) () in
-      let new_ledger = Ledger.register_mask ledger new_mask in
-      let () =
-        Ledger.undo ~constraint_constants new_ledger applied_txn
-        |> Or_error.ok_exn
-      in
-      assert (
-        Ledger_hash.equal merkle_root_before (Ledger.merkle_root new_ledger) ) ;
-      (merkle_root_before, applied_txn)
-
-    let test_undos ledger transactions =
-      let res =
-        List.fold ~init:[] transactions ~f:(fun acc t ->
-            test_undo ledger t :: acc )
-      in
-      List.iter res ~f:(fun (root_before, u) ->
-          let () =
-            Ledger.undo ~constraint_constants ledger u |> Or_error.ok_exn
-          in
-          assert (Ledger_hash.equal (Ledger.merkle_root ledger) root_before) )
-
-    let%test_unit "undo_coinbase" =
-      let gen =
-        let open Quickcheck.Generator.Let_syntax in
-        let%bind ledger_init_state = Ledger.gen_initial_ledger_state in
-        let%map coinbases = gen_coinbases ~length:5 ledger_init_state in
-        (ledger_init_state, coinbases)
-      in
-      Async.Quickcheck.test ~seed:(`Deterministic "coinbase undos")
-        ~sexp_of:[%sexp_of: Ledger.init_state * Transaction.t list] ~trials:2
-        gen ~f:(fun (ledger_init_state, coinbase_list) ->
-          Ledger.with_ephemeral_ledger ~depth:constraint_constants.ledger_depth
-            ~f:(fun ledger ->
-              Ledger.apply_initial_ledger_state ledger ledger_init_state ;
-              test_undos ledger coinbase_list ) )
-
-    let%test_unit "undo_fee_transfers" =
-      let gen =
-        let open Quickcheck.Generator.Let_syntax in
-        let%bind ledger_init_state = Ledger.gen_initial_ledger_state in
-        let%map fts = gen_fee_transfers ~length:5 ledger_init_state in
-        (ledger_init_state, fts)
-      in
-      Async.Quickcheck.test ~seed:(`Deterministic "fee-transfer undos")
-        ~sexp_of:[%sexp_of: Ledger.init_state * Transaction.t list] ~trials:2
-        gen ~f:(fun (ledger_init_state, ft_list) ->
-          Ledger.with_ephemeral_ledger ~depth:constraint_constants.ledger_depth
-            ~f:(fun ledger ->
-              Ledger.apply_initial_ledger_state ledger ledger_init_state ;
-              test_undos ledger ft_list ) )
-
-    let%test_unit "undo_user_commands" =
-      let gen =
-        let open Quickcheck.Generator.Let_syntax in
-        let%bind ledger_init_state = Ledger.gen_initial_ledger_state in
-        let%map cmds = gen_user_commands ~length:10 ledger_init_state in
-        (ledger_init_state, cmds)
-      in
-      Async.Quickcheck.test ~seed:(`Deterministic "user-command undo")
-        ~sexp_of:[%sexp_of: Ledger.init_state * Transaction.t list] ~trials:2
-        gen ~f:(fun (ledger_init_state, cmd_list) ->
-          Ledger.with_ephemeral_ledger ~depth:constraint_constants.ledger_depth
-            ~f:(fun ledger ->
-              Ledger.apply_initial_ledger_state ledger ledger_init_state ;
-              test_undos ledger cmd_list ) )
-
-    let%test_unit "undo_all_txns" =
-      let gen =
-        let open Quickcheck.Generator.Let_syntax in
-        let%bind ledger_init_state = Ledger.gen_initial_ledger_state in
-        let%bind coinbase = gen_coinbases ~length:4 ledger_init_state in
-        let%bind fee_transfers =
-          gen_fee_transfers ~length:6 ledger_init_state
-        in
-        let%bind cmds = gen_user_commands ~length:6 ledger_init_state in
-        let%map txns =
-          let%map txns = Quickcheck_lib.shuffle (fee_transfers @ coinbase) in
-          List.take cmds 3 @ List.take txns 5 @ List.drop cmds 3
-          @ List.drop txns 5
-        in
-        (ledger_init_state, txns)
-      in
-      Async.Quickcheck.test ~seed:(`Deterministic "all-transaction undos")
-        ~sexp_of:[%sexp_of: Ledger.init_state * Transaction.t list] ~trials:2
-        gen ~f:(fun (ledger_init_state, txn_list) ->
-          Ledger.with_ephemeral_ledger ~depth:constraint_constants.ledger_depth
-            ~f:(fun ledger ->
-              Ledger.apply_initial_ledger_state ledger ledger_init_state ;
-              test_undos ledger txn_list ) )
+                  U.test_transaction_union ~txn_global_slot ledger txn ) ) )
   end )
 
 let%test_module "legacy transactions using zkApp accounts" =
@@ -2253,7 +1927,7 @@
         U.Wallet.user_command ~fee_payer ~receiver_pk:spec.receiver amount
           txn_fee Account.Nonce.zero memo
       in
-      U.test_transaction ?expected_failure:expected_failure_sender ledger
+      U.test_transaction_union ?expected_failure:expected_failure_sender ledger
         (Mina_transaction.Transaction.Command (Signed_command signed_command1)) ;
       let sender_kp, sender_nonce = spec.sender in
       (*send to a zkApp account*)
@@ -2269,7 +1943,8 @@
         U.Wallet.user_command ~fee_payer ~receiver_pk:snapp_pk amount txn_fee
           sender_nonce memo
       in
-      U.test_transaction ?expected_failure:expected_failure_receiver ledger
+      U.test_transaction_union ?expected_failure:expected_failure_receiver
+        ledger
         (Mina_transaction.Transaction.Command (Signed_command signed_command2))
 
     let%test_unit "Successful payments from zkapp accounts- Signature, None" =
@@ -2400,7 +2075,7 @@
         U.Wallet.stake_delegation ~fee_payer ~delegate_pk:spec.receiver txn_fee
           Account.Nonce.zero memo
       in
-      U.test_transaction ?expected_failure:expected_failure_sender ledger
+      U.test_transaction_union ?expected_failure:expected_failure_sender ledger
         (Mina_transaction.Transaction.Command (Signed_command stake_delegation1)) ;
       (*Delegate is a zkApp account*)
       let stake_delegation2 =
@@ -2415,7 +2090,7 @@
         U.Wallet.stake_delegation ~fee_payer ~delegate_pk:snapp_pk txn_fee
           sender_nonce memo
       in
-      U.test_transaction ledger
+      U.test_transaction_union ledger
         (Mina_transaction.Transaction.Command (Signed_command stake_delegation2))
 
     let%test_unit "Successful stake delegations from zkapp accounts- Signature"
@@ -2494,16 +2169,16 @@
         Coinbase.create ~amount ~receiver:snapp_pk ~fee_transfer:(Some ft)
         |> Or_error.ok_exn
       in
-      U.test_transaction ?expected_failure:expected_failure_fee_receiver ledger
-        (Mina_transaction.Transaction.Coinbase coinbase1) ;
+      U.test_transaction_union ?expected_failure:expected_failure_fee_receiver
+        ledger (Mina_transaction.Transaction.Coinbase coinbase1) ;
       (*coinbase fee transfer to a zkApp account*)
       let coinbase2 =
         let ft = Coinbase.Fee_transfer.create ~receiver_pk:snapp_pk ~fee in
         Coinbase.create ~amount ~receiver:spec.receiver ~fee_transfer:(Some ft)
         |> Or_error.ok_exn
       in
-      U.test_transaction ?expected_failure:expected_failure_fee_receiver ledger
-        (Mina_transaction.Transaction.Coinbase coinbase2)
+      U.test_transaction_union ?expected_failure:expected_failure_fee_receiver
+        ledger (Mina_transaction.Transaction.Coinbase coinbase2)
 
     let%test_unit "Successful coinbase to zkapp accounts" =
       let open Mina_transaction_logic.For_tests in
@@ -2590,8 +2265,9 @@
         , Fee_transfer.create single1 None |> Or_error.ok_exn )
       in
       List.iter [ ft1; ft2 ] ~f:(fun ft ->
-          U.test_transaction ?expected_failure:expected_failure_fee_receiver
-            ledger (Mina_transaction.Transaction.Fee_transfer ft) ) ;
+          U.test_transaction_union
+            ?expected_failure:expected_failure_fee_receiver ledger
+            (Mina_transaction.Transaction.Fee_transfer ft) ) ;
       (*send the second one to a zkApp account*)
       let ft3, ft4 =
         let single1 =
@@ -2605,9 +2281,10 @@
         ( Fee_transfer.create single1 (Some single2) |> Or_error.ok_exn
         , Fee_transfer.create single1 None |> Or_error.ok_exn )
       in
-      U.test_transaction ?expected_failure:expected_failure_fee_receiver ledger
-        (Mina_transaction.Transaction.Fee_transfer ft3) ;
-      U.test_transaction ledger (Mina_transaction.Transaction.Fee_transfer ft4)
+      U.test_transaction_union ?expected_failure:expected_failure_fee_receiver
+        ledger (Mina_transaction.Transaction.Fee_transfer ft3) ;
+      U.test_transaction_union ledger
+        (Mina_transaction.Transaction.Fee_transfer ft4)
 
     let%test_unit "Successful fee transfers to zkapp accounts" =
       let open Mina_transaction_logic.For_tests in
@@ -2672,8 +2349,4 @@
                       Transaction_status.Failure.Update_not_permitted_balance
                     ~new_kp ~spec ledger ;
                   Async.Deferred.return () ) ) )
-=======
-                  test_transaction ~txn_global_slot ~constraint_constants ledger
-                    txn ) ) )
->>>>>>> 2a77cca7
   end )