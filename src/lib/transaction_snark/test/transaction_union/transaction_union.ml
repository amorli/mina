open Core
open Mina_ledger
open Currency
open Signature_lib
open Mina_transaction
module U = Transaction_snark_tests.Util
open Mina_base

let state_body = U.genesis_state_body

let constraint_constants = U.constraint_constants

let consensus_constants = U.consensus_constants

let ledger_depth = U.ledger_depth

let state_body_hash = U.genesis_state_body_hash

let%test_module "Transaction union tests" =
  ( module struct
    (* For tests let's just monkey patch ledger and sparse ledger to freeze their
     * ledger_hashes. The nominal type is just so we don't mix this up in our
     * real code. *)
    module Ledger = struct
      include Ledger

      let merkle_root t = Frozen_ledger_hash.of_ledger_hash @@ merkle_root t

      let merkle_root_after_user_command_exn t ~txn_global_slot txn =
        let hash =
          merkle_root_after_user_command_exn
            ~constraint_constants:U.constraint_constants ~txn_global_slot t txn
        in
        Frozen_ledger_hash.of_ledger_hash hash
    end

    module Sparse_ledger = struct
      include Sparse_ledger

      let merkle_root t = Frozen_ledger_hash.of_ledger_hash @@ merkle_root t
    end

    let of_user_command' (sok_digest : Sok_message.Digest.t) ledger
        (user_command : Signed_command.With_valid_signature.t) init_stack
        pending_coinbase_stack_state state_body handler =
      let module T = (val Lazy.force U.snark_module) in
      let source = Ledger.merkle_root ledger in
      let current_global_slot =
        Mina_state.Protocol_state.Body.consensus_state state_body
        |> Consensus.Data.Consensus_state.global_slot_since_genesis
      in
      let target =
        Ledger.merkle_root_after_user_command_exn ledger
          ~txn_global_slot:current_global_slot user_command
      in
      let user_command_in_block =
        { Transaction_protocol_state.Poly.transaction = user_command
        ; block_data = state_body
        ; global_slot = current_global_slot
        }
      in
      let user_command_supply_increase = Currency.Amount.Signed.zero in
      Async.Thread_safe.block_on_async_exn (fun () ->
          let statement =
            let txn =
              Transaction.Command
                (User_command.Signed_command
                   (Signed_command.forget_check user_command) )
            in
            Transaction_snark.Statement.Poly.with_empty_local_state
              ~source_first_pass_ledger:source ~target_first_pass_ledger:target
              ~source_second_pass_ledger:target
              ~target_second_pass_ledger:target ~connecting_ledger_left:target
              ~connecting_ledger_right:target ~sok_digest
              ~fee_excess:(Or_error.ok_exn (Transaction.fee_excess txn))
              ~supply_increase:user_command_supply_increase
              ~pending_coinbase_stack_state
          in
          T.of_user_command ~init_stack ~statement user_command_in_block handler )

    let coinbase_test state_body ~carryforward =
      let mk_pubkey () =
        Public_key.(compress (of_private_key_exn (Private_key.create ())))
      in
      let state_body_hash = Mina_state.Protocol_state.Body.hash state_body in
      let global_slot =
        Mina_state.Protocol_state.Body.consensus_state state_body
        |> Consensus.Data.Consensus_state.global_slot_since_genesis
      in
      let producer = mk_pubkey () in
      let producer_id = Account_id.create producer Token_id.default in
      let receiver = mk_pubkey () in
      let receiver_id = Account_id.create receiver Token_id.default in
      let other = mk_pubkey () in
      let other_id = Account_id.create other Token_id.default in
      let pending_coinbase_init = Pending_coinbase.Stack.empty in
      let cb =
        Coinbase.create
          ~amount:(Currency.Amount.of_mina_int_exn 10)
          ~receiver
          ~fee_transfer:
            (Some
               (Coinbase.Fee_transfer.create ~receiver_pk:other
                  ~fee:U.constraint_constants.account_creation_fee ) )
        |> Or_error.ok_exn
      in
      let transaction = Mina_transaction.Transaction.Coinbase cb in
      let source_stack =
        if carryforward then
          Pending_coinbase.Stack.(
            push_state state_body_hash global_slot pending_coinbase_init)
        else pending_coinbase_init
      in
      let pending_coinbase_stack_target =
        U.pending_coinbase_stack_target transaction U.genesis_state_body_hash
          Mina_numbers.Global_slot.zero pending_coinbase_init
      in
      let txn_in_block =
        { Transaction_protocol_state.Poly.transaction
        ; block_data = state_body
        ; global_slot
        }
      in
      Ledger.with_ledger ~depth:U.ledger_depth ~f:(fun ledger ->
          Ledger.create_new_account_exn ledger producer_id
            (Account.create receiver_id Balance.zero) ;
          let sparse_ledger =
            Sparse_ledger.of_ledger_subset_exn ledger
              [ producer_id; receiver_id; other_id ]
          in
          let sparse_ledger_after, applied_transaction =
<<<<<<< HEAD
            Result.( >>= )
              (Sparse_ledger.apply_transaction_first_pass
                 ~constraint_constants:U.constraint_constants sparse_ledger
                 ~txn_state_view:
                   ( txn_in_block.block_data
                   |> Mina_state.Protocol_state.Body.view )
                 txn_in_block.transaction )
              (fun (sparse_ledger, partially_applied) ->
                Sparse_ledger.apply_transaction_second_pass sparse_ledger
                  partially_applied )
=======
            Sparse_ledger.apply_transaction
              ~constraint_constants:U.constraint_constants sparse_ledger
              ~global_slot
              ~txn_state_view:
                (txn_in_block.block_data |> Mina_state.Protocol_state.Body.view)
              txn_in_block.transaction
>>>>>>> 7df96fc9
            |> Or_error.ok_exn
          in
          let supply_increase =
            Mina_ledger.Ledger.Transaction_applied.supply_increase
              applied_transaction
            |> Or_error.ok_exn
          in
          Transaction_snark.check_transaction txn_in_block
            (unstage (Sparse_ledger.handler sparse_ledger))
            ~constraint_constants:U.constraint_constants
            ~sok_message:
              (Mina_base.Sok_message.create ~fee:Currency.Fee.zero
                 ~prover:Public_key.Compressed.empty )
            ~source_first_pass_ledger:(Sparse_ledger.merkle_root sparse_ledger)
            ~target_first_pass_ledger:
              (Sparse_ledger.merkle_root sparse_ledger_after)
            ~init_stack:pending_coinbase_init
            ~pending_coinbase_stack_state:
              { source = source_stack; target = pending_coinbase_stack_target }
            ~supply_increase )

    let%test_unit "coinbase with new state body hash" =
      Test_util.with_randomness 123456789 (fun () ->
          coinbase_test state_body ~carryforward:false )

    let%test_unit "coinbase with carry-forward state body hash" =
      Test_util.with_randomness 123456789 (fun () ->
          coinbase_test state_body ~carryforward:true )

    let%test_unit "new_account" =
      Test_util.with_randomness 123456789 (fun () ->
          let wallets = U.Wallet.random_wallets () in
          Ledger.with_ledger ~depth:ledger_depth ~f:(fun ledger ->
              Array.iter
                (Array.sub wallets ~pos:1 ~len:(Array.length wallets - 1))
                ~f:(fun { account; _ } ->
                  Ledger.create_new_account_exn ledger
                    (Account.identifier account)
                    account ) ;
              let t1 =
                U.Wallet.user_command_with_wallet wallets ~sender:1 ~receiver:0
                  8_000_000_000
                  (Fee.of_mina_int_exn @@ Random.int 20)
                  Account.Nonce.zero
                  (Signed_command_memo.create_by_digesting_string_exn
                     (Test_util.arbitrary_string
                        ~len:Signed_command_memo.max_digestible_string_length ) )
              in
              let current_global_slot =
                Mina_state.Protocol_state.Body.consensus_state state_body
                |> Consensus.Data.Consensus_state.global_slot_since_genesis
              in
              let target_first_pass_ledger =
                Ledger.merkle_root_after_user_command_exn ledger
                  ~txn_global_slot:current_global_slot t1
              in
              let mentioned_keys =
                Signed_command.accounts_referenced
                  (Signed_command.forget_check t1)
              in
              let sparse_ledger =
                Sparse_ledger.of_ledger_subset_exn ledger mentioned_keys
              in
              let sok_message =
                Sok_message.create ~fee:Fee.zero
                  ~prover:wallets.(1).account.public_key
              in
              let pending_coinbase_stack = Pending_coinbase.Stack.empty in
              let pending_coinbase_stack_target =
                U.pending_coinbase_stack_target (Command (Signed_command t1))
                  state_body_hash current_global_slot pending_coinbase_stack
              in
              let pending_coinbase_stack_state =
                { Transaction_snark.Pending_coinbase_stack_state.source =
                    pending_coinbase_stack
                ; target = pending_coinbase_stack_target
                }
              in
              let user_command_supply_increase =
                (* receiver account is created, decrease supply by account creation fee *)
                let magnitude =
                  U.constraint_constants.account_creation_fee
                  |> Currency.Amount.of_fee
                in
                Currency.Amount.Signed.create ~magnitude ~sgn:Sgn.Neg
              in
              Transaction_snark.check_user_command ~constraint_constants
                ~sok_message
                ~source_first_pass_ledger:(Ledger.merkle_root ledger)
                ~target_first_pass_ledger ~init_stack:pending_coinbase_stack
                ~pending_coinbase_stack_state
                ~supply_increase:user_command_supply_increase
                { transaction = t1
                ; block_data = state_body
                ; global_slot = current_global_slot
                }
                (unstage @@ Sparse_ledger.handler sparse_ledger) ) )

    let account_fee =
      Fee.to_nanomina_int constraint_constants.account_creation_fee

    let%test_unit "account creation fee - user commands" =
      Test_util.with_randomness 123456789 (fun () ->
          let wallets = U.Wallet.random_wallets ~n:3 () |> Array.to_list in
          let sender = List.hd_exn wallets in
          let receivers = List.tl_exn wallets in
          let txns_per_receiver = 2 in
          let amount = 8_000_000_000 in
          let txn_fee = 2_000_000_000 in
          let memo =
            Signed_command_memo.create_by_digesting_string_exn
              (Test_util.arbitrary_string
                 ~len:Signed_command_memo.max_digestible_string_length )
          in
          Ledger.with_ledger ~depth:ledger_depth ~f:(fun ledger ->
              let _, ucs =
                let receivers =
                  List.fold ~init:receivers
                    (List.init (txns_per_receiver - 1) ~f:Fn.id)
                    ~f:(fun acc _ -> receivers @ acc)
                in
                List.fold receivers ~init:(Account.Nonce.zero, [])
                  ~f:(fun (nonce, txns) receiver ->
                    let uc =
                      U.Wallet.user_command ~fee_payer:sender
                        ~receiver_pk:(Account.public_key receiver.account)
                        amount
                        (Fee.of_nanomina_int_exn txn_fee)
                        nonce memo
                    in
                    (Account.Nonce.succ nonce, txns @ [ uc ]) )
              in
              Ledger.create_new_account_exn ledger
                (Account.identifier sender.account)
                sender.account ;
              let () =
                List.iter ucs ~f:(fun uc ->
                    U.test_transaction_union ledger
                      (Transaction.Command (Signed_command uc)) )
              in
              List.iter receivers ~f:(fun receiver ->
                  U.check_balance
                    (Account.identifier receiver.account)
                    ((amount * txns_per_receiver) - account_fee)
                    ledger ) ;
              U.check_balance
                (Account.identifier sender.account)
                ( Balance.to_nanomina_int sender.account.balance
                - (amount + txn_fee) * txns_per_receiver * List.length receivers
                )
                ledger ) )

    let%test_unit "account creation fee - fee transfers" =
      Test_util.with_randomness 123456789 (fun () ->
          let receivers = U.Wallet.random_wallets ~n:3 () |> Array.to_list in
          let txns_per_receiver = 3 in
          let fee = 8_000_000_000 in
          Ledger.with_ledger ~depth:ledger_depth ~f:(fun ledger ->
              let fts =
                let receivers =
                  List.fold ~init:receivers
                    (List.init (txns_per_receiver - 1) ~f:Fn.id)
                    ~f:(fun acc _ -> receivers @ acc)
                  |> One_or_two.group_list
                in
                List.fold receivers ~init:[] ~f:(fun txns receiver ->
                    let ft : Fee_transfer.t =
                      Or_error.ok_exn @@ Fee_transfer.of_singles
                      @@ One_or_two.map receiver ~f:(fun receiver ->
                             Fee_transfer.Single.create
                               ~receiver_pk:receiver.account.public_key
                               ~fee:(Currency.Fee.of_nanomina_int_exn fee)
                               ~fee_token:receiver.account.token_id )
                    in
                    txns @ [ ft ] )
              in
              let () =
                List.iter fts ~f:(fun ft ->
                    let txn = Mina_transaction.Transaction.Fee_transfer ft in
                    U.test_transaction_union ledger txn )
              in
              List.iter receivers ~f:(fun receiver ->
                  U.check_balance
                    (Account.identifier receiver.account)
                    ((fee * txns_per_receiver) - account_fee)
                    ledger ) ) )

    let%test_unit "account creation fee - coinbase" =
      Test_util.with_randomness 123456789 (fun () ->
          let wallets = U.Wallet.random_wallets ~n:3 () in
          let receiver = wallets.(0) in
          let other = wallets.(1) in
          let dummy_account = wallets.(2) in
          let reward = 10_000_000_000 in
          let fee =
            Fee.to_nanomina_int constraint_constants.account_creation_fee
          in
          let coinbase_count = 3 in
          let ft_count = 2 in
          Ledger.with_ledger ~depth:ledger_depth ~f:(fun ledger ->
              let _, cbs =
                let fts =
                  List.map (List.init ft_count ~f:Fn.id) ~f:(fun _ ->
                      Coinbase.Fee_transfer.create
                        ~receiver_pk:other.account.public_key
                        ~fee:constraint_constants.account_creation_fee )
                in
                List.fold ~init:(fts, []) (List.init coinbase_count ~f:Fn.id)
                  ~f:(fun (fts, cbs) _ ->
                    let cb =
                      Coinbase.create
                        ~amount:(Currency.Amount.of_nanomina_int_exn reward)
                        ~receiver:receiver.account.public_key
                        ~fee_transfer:(List.hd fts)
                      |> Or_error.ok_exn
                    in
                    (Option.value ~default:[] (List.tl fts), cb :: cbs) )
              in
              Ledger.create_new_account_exn ledger
                (Account.identifier dummy_account.account)
                dummy_account.account ;
              let () =
                List.iter cbs ~f:(fun cb ->
                    let txn = Mina_transaction.Transaction.Coinbase cb in
                    U.test_transaction_union ledger txn )
              in
              let fees = fee * ft_count in
              U.check_balance
                (Account.identifier receiver.account)
                ((reward * coinbase_count) - account_fee - fees)
                ledger ;
              U.check_balance
                (Account.identifier other.account)
                (fees - account_fee) ledger ) )

    module Pc_with_init_stack = struct
      type t =
        { pc : Transaction_snark.Pending_coinbase_stack_state.t
        ; init_stack : Pending_coinbase.Stack.t
        }
    end

    let test_base_and_merge ~state_hash_and_body1 ~state_hash_and_body2
        ~carryforward1 ~carryforward2 =
      let module T = (val Lazy.force U.snark_module) in
      Test_util.with_randomness 123456789 (fun () ->
          let wallets = U.Wallet.random_wallets () in
          (*let state_body = Lazy.force state_body in
            let state_body_hash = Lazy.force state_body_hash in*)
          let state_body_hash1, state_body1 = state_hash_and_body1 in
          let global_slot1 =
            Mina_state.Protocol_state.Body.consensus_state state_body1
            |> Consensus.Data.Consensus_state.global_slot_since_genesis
          in
          let state_body_hash2, state_body2 = state_hash_and_body2 in
          let global_slot2 =
            Mina_state.Protocol_state.Body.consensus_state state_body2
            |> Consensus.Data.Consensus_state.global_slot_since_genesis
          in
          Ledger.with_ledger ~depth:ledger_depth ~f:(fun ledger ->
              Array.iter wallets ~f:(fun { account; private_key = _ } ->
                  Ledger.create_new_account_exn ledger
                    (Account.identifier account)
                    account ) ;
              let memo =
                Signed_command_memo.create_by_digesting_string_exn
                  (Test_util.arbitrary_string
                     ~len:Signed_command_memo.max_digestible_string_length )
              in
              let t1 =
                U.Wallet.user_command_with_wallet wallets ~sender:0 ~receiver:1
                  8_000_000_000
                  (Fee.of_mina_int_exn @@ Random.int 20)
                  Account.Nonce.zero memo
              in
              let t2 =
                U.Wallet.user_command_with_wallet wallets ~sender:1 ~receiver:2
                  8_000_000_000
                  (Fee.of_mina_int_exn @@ Random.int 20)
                  Account.Nonce.zero memo
              in
              let sok_digest =
                Sok_message.create ~fee:Fee.zero
                  ~prover:wallets.(0).account.public_key
                |> Sok_message.digest
              in
              let sparse_ledger =
                Sparse_ledger.of_ledger_subset_exn ledger
                  (List.concat_map
                     ~f:(fun t ->
                       (* NB: Shouldn't assume the same next_available_token
                          for each command normally, but we know statically
                          that these are payments in this test.
                       *)
                       Signed_command.accounts_referenced
                         (Signed_command.forget_check t) )
                     [ t1; t2 ] )
              in
              let init_stack1 = Pending_coinbase.Stack.empty in
              let pending_coinbase_stack_state1 =
                (* No coinbase to add to the stack. *)
                let stack_with_state =
                  Pending_coinbase.Stack.push_state state_body_hash1
                    global_slot1 init_stack1
                in
                (* Since protocol state body is added once per block, the
                   source would already have the state if [carryforward=true]
                   from the previous transaction in the sequence of
                   transactions in a block. We add state to [init_stack] and
                   then check that it is equal to the target.
                *)
                let source_stack, target_stack =
                  if carryforward1 then (stack_with_state, stack_with_state)
                  else (init_stack1, stack_with_state)
                in
                { Pc_with_init_stack.pc =
                    { source = source_stack; target = target_stack }
                ; init_stack = init_stack1
                }
              in
              let proof12 =
                of_user_command' sok_digest ledger t1
                  pending_coinbase_stack_state1.init_stack
                  pending_coinbase_stack_state1.pc state_body1
                  (unstage @@ Sparse_ledger.handler sparse_ledger)
              in
              let current_global_slot =
                Mina_state.Protocol_state.Body.consensus_state state_body1
                |> Consensus.Data.Consensus_state.global_slot_since_genesis
              in
              let sparse_ledger, _ =
                Sparse_ledger.apply_user_command ~constraint_constants
                  ~txn_global_slot:current_global_slot sparse_ledger t1
                |> Or_error.ok_exn
              in
              let pending_coinbase_stack_state2, state_body2 =
                let previous_stack = pending_coinbase_stack_state1.pc.target in
                let stack_with_state2 =
                  Pending_coinbase.Stack.(
                    push_state state_body_hash2 global_slot2 previous_stack)
                in
                (* No coinbase to add. *)
                let source_stack, target_stack, init_stack, state_body2 =
                  if carryforward2 then
                    (* Source and target already have the protocol state,
                       init_stack will be such that
                       [init_stack + state_body_hash1 = target = source].
                    *)
                    (previous_stack, previous_stack, init_stack1, state_body1)
                  else
                    (* Add the new state such that
                       [previous_stack + state_body_hash2
                        = init_stack + state_body_hash2
                        = target].
                    *)
                    ( previous_stack
                    , stack_with_state2
                    , previous_stack
                    , state_body2 )
                in
                ( { Pc_with_init_stack.pc =
                      { source = source_stack; target = target_stack }
                  ; init_stack
                  }
                , state_body2 )
              in
              ignore
                ( Ledger.apply_user_command ~constraint_constants ledger
                    ~txn_global_slot:current_global_slot t1
                  |> Or_error.ok_exn
                  : Ledger.Transaction_applied.Signed_command_applied.t ) ;
              [%test_eq: Frozen_ledger_hash.t]
                (Ledger.merkle_root ledger)
                (Sparse_ledger.merkle_root sparse_ledger) ;
              let proof23 =
                of_user_command' sok_digest ledger t2
                  pending_coinbase_stack_state2.init_stack
                  pending_coinbase_stack_state2.pc state_body2
                  (unstage @@ Sparse_ledger.handler sparse_ledger)
              in
              let current_global_slot =
                Mina_state.Protocol_state.Body.consensus_state state_body2
                |> Consensus.Data.Consensus_state.global_slot_since_genesis
              in
              let sparse_ledger, _ =
                Sparse_ledger.apply_user_command ~constraint_constants
                  ~txn_global_slot:current_global_slot sparse_ledger t2
                |> Or_error.ok_exn
              in
              ignore
                ( Ledger.apply_user_command ledger ~constraint_constants
                    ~txn_global_slot:current_global_slot t2
                  |> Or_error.ok_exn
                  : Mina_transaction_logic.Transaction_applied
                    .Signed_command_applied
                    .t ) ;
              [%test_eq: Frozen_ledger_hash.t]
                (Ledger.merkle_root ledger)
                (Sparse_ledger.merkle_root sparse_ledger) ;
              let proof13 =
                Async.Thread_safe.block_on_async_exn (fun () ->
                    T.merge ~sok_digest proof12 proof23 )
                |> Or_error.ok_exn
              in
              Async.Thread_safe.block_on_async (fun () ->
                  T.verify_against_digest proof13 )
              |> Result.ok_exn ) )

    let%test "base_and_merge: transactions in one block (t1,t2 in b1), \
              carryforward the state from a previous transaction t0 in b1" =
      let state_hash_and_body1 = (state_body_hash, state_body) in
      test_base_and_merge ~state_hash_and_body1
        ~state_hash_and_body2:state_hash_and_body1 ~carryforward1:true
        ~carryforward2:true

    (* No new state body, carryforward the stack from the previous transaction*)

    let%test "base_and_merge: transactions in one block (t1,t2 in b1), don't \
              carryforward the state from a previous transaction t0 in b1" =
      let state_hash_and_body1 = (state_body_hash, state_body) in
      test_base_and_merge ~state_hash_and_body1
        ~state_hash_and_body2:state_hash_and_body1 ~carryforward1:false
        ~carryforward2:true

    let%test "base_and_merge: transactions in two different blocks (t1,t2 in \
              b1, b2 resp.), carryforward the state from a previous \
              transaction t0 in b1" =
      let state_hash_and_body1 =
        let open Staged_ledger_diff in
        let state_body0 =
          Mina_state.Protocol_state.negative_one
            ~genesis_ledger:Genesis_ledger.(Packed.t for_unit_tests)
            ~genesis_epoch_data:Consensus.Genesis_epoch_data.for_unit_tests
            ~constraint_constants ~consensus_constants ~genesis_body_reference
          |> Mina_state.Protocol_state.body
        in
        let state_body_hash0 =
          Mina_state.Protocol_state.Body.hash state_body0
        in
        (state_body_hash0, state_body0)
      in
      let state_hash_and_body2 = (state_body_hash, state_body) in
      test_base_and_merge ~state_hash_and_body1 ~state_hash_and_body2
        ~carryforward1:true ~carryforward2:false

    (*t2 is in a new state, therefore do not carryforward the previous state*)

    let%test "base_and_merge: transactions in two different blocks (t1,t2 in \
              b1, b2 resp.), don't carryforward the state from a previous \
              transaction t0 in b1" =
      let state_hash_and_body1 =
        let state_body0 =
          let open Staged_ledger_diff in
          Mina_state.Protocol_state.negative_one
            ~genesis_ledger:Genesis_ledger.(Packed.t for_unit_tests)
            ~genesis_epoch_data:Consensus.Genesis_epoch_data.for_unit_tests
            ~constraint_constants ~consensus_constants ~genesis_body_reference
          |> Mina_state.Protocol_state.body
        in
        let state_body_hash0 =
          Mina_state.Protocol_state.Body.hash state_body0
        in
        (state_body_hash0, state_body0)
      in
      let state_hash_and_body2 = (state_body_hash, state_body) in
      test_base_and_merge ~state_hash_and_body1 ~state_hash_and_body2
        ~carryforward1:false ~carryforward2:false

    let create_account pk token balance =
      Account.create
        (Account_id.create pk token)
        (Balance.of_nanomina_int_exn balance)

    let test_user_command_with_accounts ~ledger ~accounts ~signer ~fee
        ~fee_payer_pk ~fee_token ?memo ?valid_until ?nonce body =
      let memo =
        match memo with
        | Some memo ->
            memo
        | None ->
            Signed_command_memo.create_by_digesting_string_exn
              (Test_util.arbitrary_string
                 ~len:Signed_command_memo.max_digestible_string_length )
      in
      Array.iter accounts ~f:(fun account ->
          Ledger.create_new_account_exn ledger
            (Account.identifier account)
            account ) ;
      let get_account aid =
        Option.bind
          (Ledger.location_of_account ledger aid)
          ~f:(Ledger.get ledger)
      in
      let nonce =
        match nonce with
        | Some nonce ->
            nonce
        | None -> (
            match get_account (Account_id.create fee_payer_pk fee_token) with
            | Some { nonce; _ } ->
                nonce
            | None ->
                failwith
                  "Could not infer a valid nonce for this test. Provide one \
                   explicitly" )
      in
      let payload =
        Signed_command.Payload.create ~fee ~fee_payer_pk ~nonce ~valid_until
          ~memo ~body
      in
      let signer = Signature_lib.Keypair.of_private_key_exn signer in
      let user_command = Signed_command.sign signer payload in
      U.test_transaction_union ledger (Command (Signed_command user_command)) ;
      let fee_payer = Signed_command.Payload.fee_payer payload in
      let source = Signed_command.Payload.source payload in
      let receiver = Signed_command.Payload.receiver payload in
      let fee_payer_account = get_account fee_payer in
      let source_account = get_account source in
      let receiver_account = get_account receiver in
      ( `Fee_payer_account fee_payer_account
      , `Source_account source_account
      , `Receiver_account receiver_account )

    let random_int_incl l u = Quickcheck.random_value (Int.gen_incl l u)

    let sub_amount amt bal = Option.value_exn (Balance.sub_amount bal amt)

    let sub_fee fee = sub_amount (Amount.of_fee fee)

    (*TODO: test with zkapp_command transactions
        let%test_unit "transfer non-default tokens to a new account: fails but \
                       charges fee" =
          Test_util.with_randomness 123456789 (fun () ->
              Ledger.with_ledger ~depth:ledger_depth ~f:(fun ledger ->
                  let wallets = U.Wallet.random_wallets ~n:2 () in
                  let signer = wallets.(0).private_key in
                  let fee_payer_pk = wallets.(0).account.public_key in
                  let source_pk = fee_payer_pk in
                  let receiver_pk = wallets.(1).account.public_key in
                  let fee_token = Token_id.default in
                  let token_id = Quickcheck.random_value Token_id.gen_non_default in
                  let accounts =
                    [| create_account fee_payer_pk fee_token 20_000_000_000
                     ; create_account source_pk token_id 30_000_000_000
                    |]
                  in
                  let fee = Fee.of_int (random_int_incl 2 15 * 1_000_000_000) in
                  let amount =
                    Amount.of_int (random_int_incl 0 30 * 1_000_000_000)
                  in
                  let ( `Fee_payer_account fee_payer_account
                      , `Source_account source_account
                      , `Receiver_account receiver_account ) =
                    test_user_command_with_accounts ~ledger
                      ~accounts ~signer ~fee ~fee_payer_pk ~fee_token
                      (Payment { source_pk; receiver_pk; amount })
                  in
                  let fee_payer_account = Option.value_exn fee_payer_account in
                  let source_account = Option.value_exn source_account in
                  let expected_fee_payer_balance =
                    accounts.(0).balance |> sub_fee fee
                  in
                  assert (
                    Balance.equal fee_payer_account.balance
                      expected_fee_payer_balance ) ;
                  assert (Balance.equal accounts.(1).balance source_account.balance) ;
                  assert (Option.is_none receiver_account)))

        let%test_unit "transfer non-default tokens to an existing account" =
          Test_util.with_randomness 123456789 (fun () ->
              Ledger.with_ledger ~depth:ledger_depth ~f:(fun ledger ->
                  let wallets = U.Wallet.random_wallets ~n:2 () in
                  let signer = wallets.(0).private_key in
                  let fee_payer_pk = wallets.(0).account.public_key in
                  let source_pk = fee_payer_pk in
                  let receiver_pk = wallets.(1).account.public_key in
                  let fee_token = Token_id.default in
                  let token_id = Quickcheck.random_value Token_id.gen_non_default in
                  let accounts =
                    [| create_account fee_payer_pk fee_token 20_000_000_000
                     ; create_account source_pk token_id 30_000_000_000
                     ; create_account receiver_pk token_id 0
                    |]
                  in
                  let fee = Fee.of_int (random_int_incl 2 15 * 1_000_000_000) in
                  let amount =
                    Amount.of_int (random_int_incl 0 30 * 1_000_000_000)
                  in
                  let ( `Fee_payer_account fee_payer_account
                      , `Source_account source_account
                      , `Receiver_account receiver_account ) =
                    test_user_command_with_accounts ~ledger
                      ~accounts ~signer ~fee ~fee_payer_pk ~fee_token
                      (Payment { source_pk; receiver_pk; amount })
                  in
                  let fee_payer_account = Option.value_exn fee_payer_account in
                  let source_account = Option.value_exn source_account in
                  let receiver_account = Option.value_exn receiver_account in
                  let expected_fee_payer_balance =
                    accounts.(0).balance |> sub_fee fee
                  in
                  assert (
                    Balance.equal fee_payer_account.balance
                      expected_fee_payer_balance ) ;
                  let expected_source_balance =
                    accounts.(1).balance |> sub_amount amount
                  in
                  assert (
                    Balance.equal source_account.balance expected_source_balance ) ;
                  let expected_receiver_balance =
                    accounts.(2).balance |> add_amount amount
                  in
                  assert (
                    Balance.equal receiver_account.balance expected_receiver_balance
                  )))

        let%test_unit "insufficient account creation fee for non-default token \
                       transfer" =
          Test_util.with_randomness 123456789 (fun () ->
              Ledger.with_ledger ~depth:ledger_depth ~f:(fun ledger ->
                  let wallets = U.Wallet.random_wallets ~n:2 () in
                  let signer = wallets.(0).private_key in
                  let fee_payer_pk = wallets.(0).account.public_key in
                  let source_pk = fee_payer_pk in
                  let receiver_pk = wallets.(1).account.public_key in
                  let fee_token = Token_id.default in
                  let token_id = Quickcheck.random_value Token_id.gen_non_default in
                  let accounts =
                    [| create_account fee_payer_pk fee_token 20_000_000_000
                     ; create_account source_pk token_id 30_000_000_000
                    |]
                  in
                  let fee = Fee.of_int 20_000_000_000 in
                  let amount =
                    Amount.of_int (random_int_incl 0 30 * 1_000_000_000)
                  in
                  let ( `Fee_payer_account fee_payer_account
                      , `Source_account source_account
                      , `Receiver_account receiver_account ) =
                    test_user_command_with_accounts ~constraint_constants ~ledger
                      ~accounts ~signer ~fee ~fee_payer_pk ~fee_token
                      (Payment { source_pk; receiver_pk; amount })
                  in
                  let fee_payer_account = Option.value_exn fee_payer_account in
                  let source_account = Option.value_exn source_account in
                  let expected_fee_payer_balance =
                    accounts.(0).balance |> sub_fee fee
                  in
                  assert (
                    Balance.equal fee_payer_account.balance
                      expected_fee_payer_balance ) ;
                  let expected_source_balance = accounts.(1).balance in
                  assert (
                    Balance.equal source_account.balance expected_source_balance ) ;
                  assert (Option.is_none receiver_account)))

        let%test_unit "insufficient source balance for non-default token transfer" =
          Test_util.with_randomness 123456789 (fun () ->
              Ledger.with_ledger ~depth:ledger_depth ~f:(fun ledger ->
                  let wallets = U.Wallet.random_wallets ~n:2 () in
                  let signer = wallets.(0).private_key in
                  let fee_payer_pk = wallets.(0).account.public_key in
                  let source_pk = fee_payer_pk in
                  let receiver_pk = wallets.(1).account.public_key in
                  let fee_token = Token_id.default in
                  let token_id = Quickcheck.random_value Token_id.gen_non_default in
                  let accounts =
                    [| create_account fee_payer_pk fee_token 20_000_000_000
                     ; create_account source_pk token_id 30_000_000_000
                    |]
                  in
                  let fee = Fee.of_int (random_int_incl 2 15 * 1_000_000_000) in
                  let amount = Amount.of_int 40_000_000_000 in
                  let ( `Fee_payer_account fee_payer_account
                      , `Source_account source_account
                      , `Receiver_account receiver_account ) =
                    test_user_command_with_accounts ~constraint_constants ~ledger
                      ~accounts ~signer ~fee ~fee_payer_pk ~fee_token
                      (Payment { source_pk; receiver_pk; amount })
                  in
                  let fee_payer_account = Option.value_exn fee_payer_account in
                  let source_account = Option.value_exn source_account in
                  let expected_fee_payer_balance =
                    accounts.(0).balance |> sub_fee fee
                  in
                  assert (
                    Balance.equal fee_payer_account.balance
                      expected_fee_payer_balance ) ;
                  let expected_source_balance = accounts.(1).balance in
                  assert (
                    Balance.equal source_account.balance expected_source_balance ) ;
                  assert (Option.is_none receiver_account)))


      let%test_unit "transfer non-existing source" =
        Test_util.with_randomness 123456789 (fun () ->
            Ledger.with_ledger ~depth:ledger_depth ~f:(fun ledger ->
                let wallets = U.Wallet.random_wallets ~n:2 () in
                let signer = wallets.(0).private_key in
                let fee_payer_pk = wallets.(0).account.public_key in
                let source_pk = wallets.(1).account.public_key in
                let receiver_pk = wallets.(2).account.public_key in
                let fee_token = Token_id.default in
                let accounts =
                  [| create_account fee_payer_pk fee_token 20_000_000_000 |]
                in
                let fee = Fee.of_int (random_int_incl 2 15 * 1_000_000_000) in
                let amount = Amount.of_int 5_000_000_000 in
                let ( `Fee_payer_account fee_payer_account
                    , `Source_account source_account
                    , `Receiver_account receiver_account ) =
                  test_user_command_with_accounts ~constraint_constants ~ledger
                    ~accounts ~signer ~fee ~fee_payer_pk ~fee_token
                    (Payment { source_pk; receiver_pk; amount })
                in
                let fee_payer_account = Option.value_exn fee_payer_account in
                let expected_fee_payer_balance =
                  accounts.(0).balance |> sub_fee fee
                in
                assert (
                  Balance.equal fee_payer_account.balance
                    expected_fee_payer_balance ) ;
                assert (Option.is_none source_account) ;
                assert (Option.is_none receiver_account)))*)

    let%test_unit "delegation delegatee does not exist" =
      Test_util.with_randomness 123456789 (fun () ->
          Ledger.with_ledger ~depth:ledger_depth ~f:(fun ledger ->
              let wallets = U.Wallet.random_wallets ~n:2 () in
              let signer = wallets.(0).private_key in
              let fee_payer_pk = wallets.(0).account.public_key in
              let source_pk = fee_payer_pk in
              let receiver_pk = wallets.(1).account.public_key in
              let fee_token = Token_id.default in
              let accounts =
                [| create_account fee_payer_pk fee_token 20_000_000_000 |]
              in
              let fee = Fee.of_mina_int_exn @@ random_int_incl 2 15 in
              let ( `Fee_payer_account fee_payer_account
                  , `Source_account source_account
                  , `Receiver_account receiver_account ) =
                test_user_command_with_accounts ~ledger ~accounts ~signer ~fee
                  ~fee_payer_pk ~fee_token
                  (Stake_delegation
                     (Set_delegate
                        { delegator = source_pk; new_delegate = receiver_pk } )
                  )
              in
              let fee_payer_account = Option.value_exn fee_payer_account in
              let source_account = Option.value_exn source_account in
              let expected_fee_payer_balance =
                accounts.(0).balance |> sub_fee fee
              in
              assert (
                Balance.equal fee_payer_account.balance
                  expected_fee_payer_balance ) ;
              assert (
                Public_key.Compressed.equal
                  (Option.value_exn source_account.delegate)
                  source_pk ) ;
              assert (Option.is_none receiver_account) ) )

    let%test_unit "delegation delegator does not exist" =
      Test_util.with_randomness 123456789 (fun () ->
          Ledger.with_ledger ~depth:ledger_depth ~f:(fun ledger ->
              let wallets = U.Wallet.random_wallets ~n:3 () in
              let signer = wallets.(0).private_key in
              let fee_payer_pk = wallets.(0).account.public_key in
              let source_pk = wallets.(1).account.public_key in
              let receiver_pk = wallets.(2).account.public_key in
              let fee_token = Token_id.default in
              let token_id = Token_id.default in
              let accounts =
                [| create_account fee_payer_pk fee_token 20_000_000_000
                 ; create_account receiver_pk token_id 30_000_000_000
                |]
              in
              let fee = Fee.of_mina_int_exn @@ random_int_incl 2 15 in
              let ( `Fee_payer_account fee_payer_account
                  , `Source_account source_account
                  , `Receiver_account receiver_account ) =
                test_user_command_with_accounts ~ledger ~accounts ~signer ~fee
                  ~fee_payer_pk ~fee_token
                  (Stake_delegation
                     (Set_delegate
                        { delegator = source_pk; new_delegate = receiver_pk } )
                  )
              in
              let fee_payer_account = Option.value_exn fee_payer_account in
              let expected_fee_payer_balance =
                accounts.(0).balance |> sub_fee fee
              in
              assert (
                Balance.equal fee_payer_account.balance
                  expected_fee_payer_balance ) ;
              assert (Option.is_none source_account) ;
              assert (Option.is_some receiver_account) ) )

    let%test_unit "timed account - transactions" =
      Test_util.with_randomness 123456789 (fun () ->
          let wallets = U.Wallet.random_wallets ~n:3 () in
          let sender = wallets.(0) in
          let receivers = Array.to_list wallets |> List.tl_exn in
          let txns_per_receiver = 2 in
          let amount = 8_000_000_000 in
          let txn_fee = 2_000_000_000 in
          let memo =
            Signed_command_memo.create_by_digesting_string_exn
              (Test_util.arbitrary_string
                 ~len:Signed_command_memo.max_digestible_string_length )
          in
          let balance = Balance.of_mina_int_exn 100_000 in
          let initial_minimum_balance = Balance.of_mina_int_exn 80_000 in
          let cliff_time = Mina_numbers.Global_slot.of_int 1000 in
          let cliff_amount = Amount.of_nanomina_int_exn 10_000 in
          let vesting_period = Mina_numbers.Global_slot.of_int 10 in
          let vesting_increment = Amount.of_nanomina_int_exn 1 in
          let txn_global_slot = Mina_numbers.Global_slot.of_int 1002 in
          let sender =
            { sender with
              account =
                Or_error.ok_exn
                @@ Account.create_timed
                     (Account.identifier sender.account)
                     balance ~initial_minimum_balance ~cliff_time ~cliff_amount
                     ~vesting_period ~vesting_increment
            }
          in
          Ledger.with_ledger ~depth:ledger_depth ~f:(fun ledger ->
              let _, ucs =
                let receiver_ids =
                  List.init (List.length receivers) ~f:(( + ) 1)
                in
                let receivers =
                  List.fold ~init:receiver_ids
                    (List.init (txns_per_receiver - 1) ~f:Fn.id)
                    ~f:(fun acc _ -> receiver_ids @ acc)
                in
                List.fold receivers ~init:(Account.Nonce.zero, [])
                  ~f:(fun (nonce, txns) receiver ->
                    let uc =
                      U.Wallet.user_command_with_wallet wallets ~sender:0
                        ~receiver amount
                        (Fee.of_nanomina_int_exn txn_fee)
                        nonce memo
                    in
                    (Account.Nonce.succ nonce, txns @ [ uc ]) )
              in
              Ledger.create_new_account_exn ledger
                (Account.identifier sender.account)
                sender.account ;
              let () =
                List.iter ucs ~f:(fun uc ->
                    U.test_transaction_union ~txn_global_slot ledger
                      (Transaction.Command (Signed_command uc)) )
              in
              List.iter receivers ~f:(fun receiver ->
                  U.check_balance
                    (Account.identifier receiver.account)
                    ((amount * txns_per_receiver) - account_fee)
                    ledger ) ;
              U.check_balance
                (Account.identifier sender.account)
                ( Balance.to_nanomina_int sender.account.balance
                - (amount + txn_fee) * txns_per_receiver * List.length receivers
                )
                ledger ) )

    (*TODO: use zkApp transactions for tokens*)
    (*let%test_unit "create own new token" =
        Test_util.with_randomness 123456789 (fun () ->
            Ledger.with_ledger ~depth:ledger_depth ~f:(fun ledger ->
                let wallets = U.Wallet.random_wallets ~n:1 () in
                let signer = wallets.(0).private_key in
                (* Fee payer is the new token owner. *)
                let fee_payer_pk = wallets.(0).account.public_key in
                let token_owner_pk = fee_payer_pk in
                let fee_token = Token_id.default in
                let accounts =
                  [| create_account fee_payer_pk fee_token 20_000_000_000 |]
                in
                let fee = Fee.of_int (random_int_incl 2 15 * 1_000_000_000) in
                let ( `Fee_payer_account fee_payer_account
                    , `Source_account token_owner_account
                    , `Receiver_account _also_token_owner_account ) =
                  test_user_command_with_accounts ~constraint_constants ~ledger
                    ~accounts ~signer ~fee ~fee_payer_pk ~fee_token
                    (Create_new_token
                       { token_owner_pk; disable_new_accounts = false })
                in
                let fee_payer_account = Option.value_exn fee_payer_account in
                let token_owner_account = Option.value_exn token_owner_account in
                let expected_fee_payer_balance =
                  accounts.(0).balance |> sub_fee fee
                  |> sub_fee constraint_constants.account_creation_fee
                in
                assert (
                  Balance.equal fee_payer_account.balance
                    expected_fee_payer_balance ) ;
                assert (Balance.(equal zero) token_owner_account.balance) ;
                assert (Option.is_none token_owner_account.delegate) ;
                assert (
                  Token_permissions.equal token_owner_account.token_permissions
                    (Token_owned { disable_new_accounts = false }) )))

      let%test_unit "create new token for a different pk" =
        Test_util.with_randomness 123456789 (fun () ->
            Ledger.with_ledger ~depth:ledger_depth ~f:(fun ledger ->
                let wallets = U.Wallet.random_wallets ~n:2 () in
                let signer = wallets.(0).private_key in
                (* Fee payer and new token owner are distinct. *)
                let fee_payer_pk = wallets.(0).account.public_key in
                let token_owner_pk = wallets.(1).account.public_key in
                let fee_token = Token_id.default in
                let accounts =
                  [| create_account fee_payer_pk fee_token 20_000_000_000 |]
                in
                let fee = Fee.of_int (random_int_incl 2 15 * 1_000_000_000) in
                let ( `Fee_payer_account fee_payer_account
                    , `Source_account token_owner_account
                    , `Receiver_account _also_token_owner_account ) =
                  test_user_command_with_accounts ~constraint_constants ~ledger
                    ~accounts ~signer ~fee ~fee_payer_pk ~fee_token
                    (Create_new_token
                       { token_owner_pk; disable_new_accounts = false })
                in
                let fee_payer_account = Option.value_exn fee_payer_account in
                let token_owner_account = Option.value_exn token_owner_account in
                let expected_fee_payer_balance =
                  accounts.(0).balance |> sub_fee fee
                  |> sub_fee constraint_constants.account_creation_fee
                in
                assert (
                  Balance.equal fee_payer_account.balance
                    expected_fee_payer_balance ) ;
                assert (Balance.(equal zero) token_owner_account.balance) ;
                assert (Option.is_none token_owner_account.delegate) ;
                assert (
                  Token_permissions.equal token_owner_account.token_permissions
                    (Token_owned { disable_new_accounts = false }) )))

      let%test_unit "create new token for a different pk new accounts disabled" =
        Test_util.with_randomness 123456789 (fun () ->
            Ledger.with_ledger ~depth:ledger_depth ~f:(fun ledger ->
                let wallets = U.Wallet.random_wallets ~n:2 () in
                let signer = wallets.(0).private_key in
                (* Fee payer and new token owner are distinct. *)
                let fee_payer_pk = wallets.(0).account.public_key in
                let token_owner_pk = wallets.(1).account.public_key in
                let fee_token = Token_id.default in
                let accounts =
                  [| create_account fee_payer_pk fee_token 20_000_000_000 |]
                in
                let fee = Fee.of_int (random_int_incl 2 15 * 1_000_000_000) in
                let ( `Fee_payer_account fee_payer_account
                    , `Source_account token_owner_account
                    , `Receiver_account _also_token_owner_account ) =
                  test_user_command_with_accounts ~constraint_constants ~ledger
                    ~accounts ~signer ~fee ~fee_payer_pk ~fee_token
                    (Create_new_token
                       { token_owner_pk; disable_new_accounts = true })
                in
                let fee_payer_account = Option.value_exn fee_payer_account in
                let token_owner_account = Option.value_exn token_owner_account in
                let expected_fee_payer_balance =
                  accounts.(0).balance |> sub_fee fee
                  |> sub_fee constraint_constants.account_creation_fee
                in
                assert (
                  Balance.equal fee_payer_account.balance
                    expected_fee_payer_balance ) ;
                assert (Balance.(equal zero) token_owner_account.balance) ;
                assert (Option.is_none token_owner_account.delegate) ;
                assert (
                  Token_permissions.equal token_owner_account.token_permissions
                    (Token_owned { disable_new_accounts = true }) )))

      let%test_unit "create own new token account" =
        Test_util.with_randomness 123456789 (fun () ->
            Ledger.with_ledger ~depth:ledger_depth ~f:(fun ledger ->
                let wallets = U.Wallet.random_wallets ~n:2 () in
                let signer = wallets.(0).private_key in
                (* Fee-payer and receiver are the same, token owner differs. *)
                let fee_payer_pk = wallets.(0).account.public_key in
                let token_owner_pk = wallets.(1).account.public_key in
                let receiver_pk = fee_payer_pk in
                let fee_token = Token_id.default in
                let token_id = Quickcheck.random_value Token_id.gen_non_default in
                let accounts =
                  [| create_account fee_payer_pk fee_token 20_000_000_000
                   ; { (create_account token_owner_pk token_id 0) with
                       token_permissions =
                         Token_owned { disable_new_accounts = false }
                     }
                  |]
                in
                let fee = Fee.of_int (random_int_incl 2 15 * 1_000_000_000) in
                let ( `Fee_payer_account fee_payer_account
                    , `Source_account token_owner_account
                    , `Receiver_account receiver_account ) =
                  test_user_command_with_accounts ~constraint_constants ~ledger
                    ~accounts ~signer ~fee ~fee_payer_pk ~fee_token
                    (Create_token_account
                       { token_owner_pk
                       ; token_id
                       ; receiver_pk
                       ; account_disabled = false
                       })
                in
                let fee_payer_account = Option.value_exn fee_payer_account in
                let token_owner_account = Option.value_exn token_owner_account in
                let receiver_account = Option.value_exn receiver_account in
                let expected_fee_payer_balance =
                  accounts.(0).balance |> sub_fee fee
                  |> sub_fee constraint_constants.account_creation_fee
                in
                assert (
                  Balance.equal fee_payer_account.balance
                    expected_fee_payer_balance ) ;
                assert (Balance.(equal zero) token_owner_account.balance) ;
                assert (Balance.(equal zero) receiver_account.balance) ;
                assert (Option.is_none receiver_account.delegate) ;
                assert (
                  Token_permissions.equal receiver_account.token_permissions
                    (Not_owned { account_disabled = false }) )))

      let%test_unit "create new token account for a different pk" =
        Test_util.with_randomness 123456789 (fun () ->
            Ledger.with_ledger ~depth:ledger_depth ~f:(fun ledger ->
                let wallets = U.Wallet.random_wallets ~n:3 () in
                let signer = wallets.(0).private_key in
                (* Fee-payer, receiver, and token owner differ. *)
                let fee_payer_pk = wallets.(0).account.public_key in
                let token_owner_pk = wallets.(1).account.public_key in
                let receiver_pk = wallets.(2).account.public_key in
                let fee_token = Token_id.default in
                let token_id = Quickcheck.random_value Token_id.gen_non_default in
                let accounts =
                  [| create_account fee_payer_pk fee_token 20_000_000_000
                   ; { (create_account token_owner_pk token_id 0) with
                       token_permissions =
                         Token_owned { disable_new_accounts = false }
                     }
                  |]
                in
                let fee = Fee.of_int (random_int_incl 2 15 * 1_000_000_000) in
                let ( `Fee_payer_account fee_payer_account
                    , `Source_account token_owner_account
                    , `Receiver_account receiver_account ) =
                  test_user_command_with_accounts ~constraint_constants ~ledger
                    ~accounts ~signer ~fee ~fee_payer_pk ~fee_token
                    (Create_token_account
                       { token_owner_pk
                       ; token_id
                       ; receiver_pk
                       ; account_disabled = false
                       })
                in
                let fee_payer_account = Option.value_exn fee_payer_account in
                let token_owner_account = Option.value_exn token_owner_account in
                let receiver_account = Option.value_exn receiver_account in
                let expected_fee_payer_balance =
                  accounts.(0).balance |> sub_fee fee
                  |> sub_fee constraint_constants.account_creation_fee
                in
                assert (
                  Balance.equal fee_payer_account.balance
                    expected_fee_payer_balance ) ;
                assert (Balance.(equal zero) token_owner_account.balance) ;
                assert (Balance.(equal zero) receiver_account.balance) ;
                assert (Option.is_none receiver_account.delegate) ;
                assert (
                  Token_permissions.equal receiver_account.token_permissions
                    (Not_owned { account_disabled = false }) )))

      let%test_unit "create new token account for a different pk in a locked \
                     token" =
        Test_util.with_randomness 123456789 (fun () ->
            Ledger.with_ledger ~depth:ledger_depth ~f:(fun ledger ->
                let wallets = U.Wallet.random_wallets ~n:2 () in
                let signer = wallets.(0).private_key in
                (* Fee-payer and token owner are the same, receiver differs. *)
                let fee_payer_pk = wallets.(0).account.public_key in
                let token_owner_pk = fee_payer_pk in
                let receiver_pk = wallets.(1).account.public_key in
                let fee_token = Token_id.default in
                let token_id = Quickcheck.random_value Token_id.gen_non_default in
                let accounts =
                  [| create_account fee_payer_pk fee_token 20_000_000_000
                   ; { (create_account token_owner_pk token_id 0) with
                       token_permissions =
                         Token_owned { disable_new_accounts = true }
                     }
                  |]
                in
                let fee = Fee.of_int (random_int_incl 2 15 * 1_000_000_000) in
                let ( `Fee_payer_account fee_payer_account
                    , `Source_account token_owner_account
                    , `Receiver_account receiver_account ) =
                  test_user_command_with_accounts ~constraint_constants ~ledger
                    ~accounts ~signer ~fee ~fee_payer_pk ~fee_token
                    (Create_token_account
                       { token_owner_pk
                       ; token_id
                       ; receiver_pk
                       ; account_disabled = false
                       })
                in
                let fee_payer_account = Option.value_exn fee_payer_account in
                let token_owner_account = Option.value_exn token_owner_account in
                let receiver_account = Option.value_exn receiver_account in
                let expected_fee_payer_balance =
                  accounts.(0).balance |> sub_fee fee
                  |> sub_fee constraint_constants.account_creation_fee
                in
                assert (
                  Balance.equal fee_payer_account.balance
                    expected_fee_payer_balance ) ;
                assert (Balance.(equal zero) token_owner_account.balance) ;
                assert (Balance.(equal zero) receiver_account.balance) ;
                assert (Option.is_none receiver_account.delegate) ;
                assert (
                  Token_permissions.equal receiver_account.token_permissions
                    (Not_owned { account_disabled = false }) )))

      let%test_unit "create new own locked token account in a locked token" =
        Test_util.with_randomness 123456789 (fun () ->
            Ledger.with_ledger ~depth:ledger_depth ~f:(fun ledger ->
                let wallets = U.Wallet.random_wallets ~n:2 () in
                let signer = wallets.(0).private_key in
                (* Fee-payer and receiver are the same, token owner differs. *)
                let fee_payer_pk = wallets.(0).account.public_key in
                let token_owner_pk = wallets.(1).account.public_key in
                let receiver_pk = fee_payer_pk in
                let fee_token = Token_id.default in
                let token_id = Quickcheck.random_value Token_id.gen_non_default in
                let accounts =
                  [| create_account fee_payer_pk fee_token 20_000_000_000
                   ; { (create_account token_owner_pk token_id 0) with
                       token_permissions =
                         Token_owned { disable_new_accounts = true }
                     }
                  |]
                in
                let fee = Fee.of_int (random_int_incl 2 15 * 1_000_000_000) in
                let ( `Fee_payer_account fee_payer_account
                    , `Source_account token_owner_account
                    , `Receiver_account receiver_account ) =
                  test_user_command_with_accounts ~constraint_constants ~ledger
                    ~accounts ~signer ~fee ~fee_payer_pk ~fee_token
                    (Create_token_account
                       { token_owner_pk
                       ; token_id
                       ; receiver_pk
                       ; account_disabled = true
                       })
                in
                let fee_payer_account = Option.value_exn fee_payer_account in
                let token_owner_account = Option.value_exn token_owner_account in
                let receiver_account = Option.value_exn receiver_account in
                let expected_fee_payer_balance =
                  accounts.(0).balance |> sub_fee fee
                  |> sub_fee constraint_constants.account_creation_fee
                in
                assert (
                  Balance.equal fee_payer_account.balance
                    expected_fee_payer_balance ) ;
                assert (Balance.(equal zero) token_owner_account.balance) ;
                assert (Balance.(equal zero) receiver_account.balance) ;
                assert (Option.is_none receiver_account.delegate) ;
                assert (
                  Token_permissions.equal receiver_account.token_permissions
                    (Not_owned { account_disabled = true }) )))

      let%test_unit "create new token account fails for locked token, non-owner \
                     fee-payer" =
        Test_util.with_randomness 123456789 (fun () ->
            Ledger.with_ledger ~depth:ledger_depth ~f:(fun ledger ->
                let wallets = U.Wallet.random_wallets ~n:3 () in
                let signer = wallets.(0).private_key in
                (* Fee-payer, receiver, and token owner differ. *)
                let fee_payer_pk = wallets.(0).account.public_key in
                let token_owner_pk = wallets.(1).account.public_key in
                let receiver_pk = wallets.(2).account.public_key in
                let fee_token = Token_id.default in
                let token_id = Quickcheck.random_value Token_id.gen_non_default in
                let accounts =
                  [| create_account fee_payer_pk fee_token 20_000_000_000
                   ; { (create_account token_owner_pk token_id 0) with
                       token_permissions =
                         Token_owned { disable_new_accounts = true }
                     }
                  |]
                in
                let fee = Fee.of_int (random_int_incl 2 15 * 1_000_000_000) in
                let ( `Fee_payer_account fee_payer_account
                    , `Source_account token_owner_account
                    , `Receiver_account receiver_account ) =
                  test_user_command_with_accounts ~constraint_constants ~ledger
                    ~accounts ~signer ~fee ~fee_payer_pk ~fee_token
                    (Create_token_account
                       { token_owner_pk
                       ; token_id
                       ; receiver_pk
                       ; account_disabled = false
                       })
                in
                let fee_payer_account = Option.value_exn fee_payer_account in
                let token_owner_account = Option.value_exn token_owner_account in
                let expected_fee_payer_balance =
                  accounts.(0).balance |> sub_fee fee
                in
                assert (
                  Balance.equal fee_payer_account.balance
                    expected_fee_payer_balance ) ;
                assert (Balance.(equal zero) token_owner_account.balance) ;
                assert (Option.is_none receiver_account)))

      let%test_unit "create new locked token account fails for unlocked token, \
                     non-owner fee-payer" =
        Test_util.with_randomness 123456789 (fun () ->
            Ledger.with_ledger ~depth:ledger_depth ~f:(fun ledger ->
                let wallets = U.Wallet.random_wallets ~n:3 () in
                let signer = wallets.(0).private_key in
                (* Fee-payer, receiver, and token owner differ. *)
                let fee_payer_pk = wallets.(0).account.public_key in
                let token_owner_pk = wallets.(1).account.public_key in
                let receiver_pk = wallets.(2).account.public_key in
                let fee_token = Token_id.default in
                let token_id = Quickcheck.random_value Token_id.gen_non_default in
                let accounts =
                  [| create_account fee_payer_pk fee_token 20_000_000_000
                   ; { (create_account token_owner_pk token_id 0) with
                       token_permissions =
                         Token_owned { disable_new_accounts = false }
                     }
                  |]
                in
                let fee = Fee.of_int (random_int_incl 2 15 * 1_000_000_000) in
                let ( `Fee_payer_account fee_payer_account
                    , `Source_account token_owner_account
                    , `Receiver_account receiver_account ) =
                  test_user_command_with_accounts ~constraint_constants ~ledger
                    ~accounts ~signer ~fee ~fee_payer_pk ~fee_token
                    (Create_token_account
                       { token_owner_pk
                       ; token_id
                       ; receiver_pk
                       ; account_disabled = true
                       })
                in
                let fee_payer_account = Option.value_exn fee_payer_account in
                let token_owner_account = Option.value_exn token_owner_account in
                let expected_fee_payer_balance =
                  accounts.(0).balance |> sub_fee fee
                in
                assert (
                  Balance.equal fee_payer_account.balance
                    expected_fee_payer_balance ) ;
                assert (Balance.(equal zero) token_owner_account.balance) ;
                assert (Option.is_none receiver_account)))

      let%test_unit "create new token account fails if account exists" =
        Test_util.with_randomness 123456789 (fun () ->
            Ledger.with_ledger ~depth:ledger_depth ~f:(fun ledger ->
                let wallets = U.Wallet.random_wallets ~n:3 () in
                let signer = wallets.(0).private_key in
                (* Fee-payer, receiver, and token owner differ. *)
                let fee_payer_pk = wallets.(0).account.public_key in
                let token_owner_pk = wallets.(1).account.public_key in
                let receiver_pk = wallets.(2).account.public_key in
                let fee_token = Token_id.default in
                let token_id = Quickcheck.random_value Token_id.gen_non_default in
                let accounts =
                  [| create_account fee_payer_pk fee_token 20_000_000_000
                   ; { (create_account token_owner_pk token_id 0) with
                       token_permissions =
                         Token_owned { disable_new_accounts = false }
                     }
                   ; create_account receiver_pk token_id 0
                  |]
                in
                let fee = Fee.of_int (random_int_incl 2 15 * 1_000_000_000) in
                let ( `Fee_payer_account fee_payer_account
                    , `Source_account token_owner_account
                    , `Receiver_account receiver_account ) =
                  test_user_command_with_accounts ~constraint_constants ~ledger
                    ~accounts ~signer ~fee ~fee_payer_pk ~fee_token
                    (Create_token_account
                       { token_owner_pk
                       ; token_id
                       ; receiver_pk
                       ; account_disabled = false
                       })
                in
                let fee_payer_account = Option.value_exn fee_payer_account in
                let token_owner_account = Option.value_exn token_owner_account in
                let receiver_account = Option.value_exn receiver_account in
                (* No account creation fee: the command fails. *)
                let expected_fee_payer_balance =
                  accounts.(0).balance |> sub_fee fee
                in
                assert (
                  Balance.equal fee_payer_account.balance
                    expected_fee_payer_balance ) ;
                assert (Balance.(equal zero) token_owner_account.balance) ;
                assert (Balance.(equal zero) receiver_account.balance)))

      let%test_unit "create new token account fails if receiver is token owner" =
        Test_util.with_randomness 123456789 (fun () ->
            Ledger.with_ledger ~depth:ledger_depth ~f:(fun ledger ->
                let wallets = U.Wallet.random_wallets ~n:2 () in
                let signer = wallets.(0).private_key in
                (* Receiver and token owner are the same, fee-payer differs. *)
                let fee_payer_pk = wallets.(0).account.public_key in
                let token_owner_pk = wallets.(1).account.public_key in
                let receiver_pk = token_owner_pk in
                let fee_token = Token_id.default in
                let token_id = Quickcheck.random_value Token_id.gen_non_default in
                let accounts =
                  [| create_account fee_payer_pk fee_token 20_000_000_000
                   ; { (create_account token_owner_pk token_id 0) with
                       token_permissions =
                         Token_owned { disable_new_accounts = false }
                     }
                  |]
                in
                let fee = Fee.of_int (random_int_incl 2 15 * 1_000_000_000) in
                let ( `Fee_payer_account fee_payer_account
                    , `Source_account token_owner_account
                    , `Receiver_account receiver_account ) =
                  test_user_command_with_accounts ~constraint_constants ~ledger
                    ~accounts ~signer ~fee ~fee_payer_pk ~fee_token
                    (Create_token_account
                       { token_owner_pk
                       ; token_id
                       ; receiver_pk
                       ; account_disabled = false
                       })
                in
                let fee_payer_account = Option.value_exn fee_payer_account in
                let token_owner_account = Option.value_exn token_owner_account in
                let receiver_account = Option.value_exn receiver_account in
                (* No account creation fee: the command fails. *)
                let expected_fee_payer_balance =
                  accounts.(0).balance |> sub_fee fee
                in
                assert (
                  Balance.equal fee_payer_account.balance
                    expected_fee_payer_balance ) ;
                assert (Balance.(equal zero) token_owner_account.balance) ;
                assert (Balance.(equal zero) receiver_account.balance)))

      let%test_unit "create new token account fails if claimed token owner \
                     doesn't own the token" =
        Test_util.with_randomness 123456789 (fun () ->
            Ledger.with_ledger ~depth:ledger_depth ~f:(fun ledger ->
                let wallets = U.Wallet.random_wallets ~n:3 () in
                let signer = wallets.(0).private_key in
                (* Fee-payer, receiver, and token owner differ. *)
                let fee_payer_pk = wallets.(0).account.public_key in
                let token_owner_pk = wallets.(1).account.public_key in
                let receiver_pk = wallets.(2).account.public_key in
                let fee_token = Token_id.default in
                let token_id = Quickcheck.random_value Token_id.gen_non_default in
                let accounts =
                  [| create_account fee_payer_pk fee_token 20_000_000_000
                   ; create_account token_owner_pk token_id 0
                  |]
                in
                let fee = Fee.of_int (random_int_incl 2 15 * 1_000_000_000) in
                let ( `Fee_payer_account fee_payer_account
                    , `Source_account token_owner_account
                    , `Receiver_account receiver_account ) =
                  test_user_command_with_accounts ~constraint_constants ~ledger
                    ~accounts ~signer ~fee ~fee_payer_pk ~fee_token
                    (Create_token_account
                       { token_owner_pk
                       ; token_id
                       ; receiver_pk
                       ; account_disabled = false
                       })
                in
                let fee_payer_account = Option.value_exn fee_payer_account in
                let token_owner_account = Option.value_exn token_owner_account in
                (* No account creation fee: the command fails. *)
                let expected_fee_payer_balance =
                  accounts.(0).balance |> sub_fee fee
                in
                assert (
                  Balance.equal fee_payer_account.balance
                    expected_fee_payer_balance ) ;
                assert (Balance.(equal zero) token_owner_account.balance) ;
                assert (Option.is_none receiver_account)))

      let%test_unit "create new token account fails if claimed token owner is \
                     also the account creation target and does not exist" =
        Test_util.with_randomness 123456789 (fun () ->
            Ledger.with_ledger ~depth:ledger_depth ~f:(fun ledger ->
                let wallets = U.Wallet.random_wallets ~n:3 () in
                let signer = wallets.(0).private_key in
                (* Fee-payer, receiver, and token owner are the same. *)
                let fee_payer_pk = wallets.(0).account.public_key in
                let fee_token = Token_id.default in
                let token_id = Quickcheck.random_value Token_id.gen_non_default in
                let accounts =
                  [| create_account fee_payer_pk fee_token 20_000_000_000 |]
                in
                let fee = Fee.of_int (random_int_incl 2 15 * 1_000_000_000) in
                let ( `Fee_payer_account fee_payer_account
                    , `Source_account token_owner_account
                    , `Receiver_account receiver_account ) =
                  test_user_command_with_accounts ~constraint_constants ~ledger
                    ~accounts ~signer ~fee ~fee_payer_pk ~fee_token
                    (Create_token_account
                       { token_owner_pk = fee_payer_pk
                       ; token_id
                       ; receiver_pk = fee_payer_pk
                       ; account_disabled = false
                       })
                in
                let fee_payer_account = Option.value_exn fee_payer_account in
                (* No account creation fee: the command fails. *)
                let expected_fee_payer_balance =
                  accounts.(0).balance |> sub_fee fee
                in
                assert (
                  Balance.equal fee_payer_account.balance
                    expected_fee_payer_balance ) ;
                assert (Option.is_none token_owner_account) ;
                assert (Option.is_none receiver_account)))

      let%test_unit "create new token account works for default token" =
        Test_util.with_randomness 123456789 (fun () ->
            Ledger.with_ledger ~depth:ledger_depth ~f:(fun ledger ->
                let wallets = U.Wallet.random_wallets ~n:2 () in
                let signer = wallets.(0).private_key in
                (* Fee-payer and receiver are the same, token owner differs. *)
                let fee_payer_pk = wallets.(0).account.public_key in
                let token_owner_pk = fee_payer_pk in
                let receiver_pk = wallets.(1).account.public_key in
                let fee_token = Token_id.default in
                let token_id = Token_id.default in
                let accounts =
                  [| create_account fee_payer_pk fee_token 20_000_000_000 |]
                in
                let fee = Fee.of_int (random_int_incl 2 15 * 1_000_000_000) in
                let ( `Fee_payer_account fee_payer_account
                    , `Source_account _token_owner_account
                    , `Receiver_account receiver_account ) =
                  test_user_command_with_accounts ~constraint_constants ~ledger
                    ~accounts ~signer ~fee ~fee_payer_pk ~fee_token
                    (Create_token_account
                       { token_owner_pk
                       ; token_id
                       ; receiver_pk
                       ; account_disabled = false
                       })
                in
                let fee_payer_account = Option.value_exn fee_payer_account in
                let receiver_account = Option.value_exn receiver_account in
                let expected_fee_payer_balance =
                  accounts.(0).balance |> sub_fee fee
                  |> sub_fee constraint_constants.account_creation_fee
                in
                assert (
                  Balance.equal fee_payer_account.balance
                    expected_fee_payer_balance ) ;
                assert (Balance.(equal zero) receiver_account.balance) ;
                assert (
                  Public_key.Compressed.equal receiver_pk
                    (Option.value_exn receiver_account.delegate) ) ;
                assert (
                  Token_permissions.equal receiver_account.token_permissions
                    (Not_owned { account_disabled = false }) )))

      let%test_unit "mint tokens in owner's account" =
        Test_util.with_randomness 123456789 (fun () ->
            Ledger.with_ledger ~depth:ledger_depth ~f:(fun ledger ->
                let wallets = U.Wallet.random_wallets ~n:1 () in
                let signer = wallets.(0).private_key in
                (* Fee-payer, receiver, and token owner are the same. *)
                let fee_payer_pk = wallets.(0).account.public_key in
                let token_owner_pk = fee_payer_pk in
                let receiver_pk = fee_payer_pk in
                let fee_token = Token_id.default in
                let token_id = Quickcheck.random_value Token_id.gen_non_default in
                let amount =
                  Amount.of_int (random_int_incl 2 15 * 1_000_000_000)
                in
                let accounts =
                  [| create_account fee_payer_pk fee_token 20_000_000_000
                   ; { (create_account token_owner_pk token_id 0) with
                       token_permissions =
                         Token_owned { disable_new_accounts = false }
                     }
                  |]
                in
                let fee = Fee.of_int (random_int_incl 2 15 * 1_000_000_000) in
                let ( `Fee_payer_account fee_payer_account
                    , `Source_account _token_owner_account
                    , `Receiver_account receiver_account ) =
                  test_user_command_with_accounts ~constraint_constants ~ledger
                    ~accounts ~signer ~fee ~fee_payer_pk ~fee_token
                    (Mint_tokens { token_owner_pk; token_id; receiver_pk; amount })
                in
                let fee_payer_account = Option.value_exn fee_payer_account in
                let receiver_account = Option.value_exn receiver_account in
                let expected_fee_payer_balance =
                  accounts.(0).balance |> sub_fee fee
                in
                let expected_receiver_balance =
                  accounts.(1).balance |> add_amount amount
                in
                assert (
                  Balance.equal fee_payer_account.balance
                    expected_fee_payer_balance ) ;
                assert (
                  Balance.equal expected_receiver_balance receiver_account.balance
                )))

      let%test_unit "mint tokens in another pk's account" =
        Test_util.with_randomness 123456789 (fun () ->
            Ledger.with_ledger ~depth:ledger_depth ~f:(fun ledger ->
                let wallets = U.Wallet.random_wallets ~n:2 () in
                let signer = wallets.(0).private_key in
                (* Fee-payer and token owner are the same, receiver differs. *)
                let fee_payer_pk = wallets.(0).account.public_key in
                let token_owner_pk = fee_payer_pk in
                let receiver_pk = wallets.(1).account.public_key in
                let fee_token = Token_id.default in
                let token_id = Quickcheck.random_value Token_id.gen_non_default in
                let amount =
                  Amount.of_int (random_int_incl 2 15 * 1_000_000_000)
                in
                let accounts =
                  [| create_account fee_payer_pk fee_token 20_000_000_000
                   ; { (create_account token_owner_pk token_id 0) with
                       token_permissions =
                         Token_owned { disable_new_accounts = false }
                     }
                   ; create_account receiver_pk token_id 0
                  |]
                in
                let fee = Fee.of_int (random_int_incl 2 15 * 1_000_000_000) in
                let ( `Fee_payer_account fee_payer_account
                    , `Source_account token_owner_account
                    , `Receiver_account receiver_account ) =
                  test_user_command_with_accounts ~constraint_constants ~ledger
                    ~accounts ~signer ~fee ~fee_payer_pk ~fee_token
                    (Mint_tokens { token_owner_pk; token_id; receiver_pk; amount })
                in
                let fee_payer_account = Option.value_exn fee_payer_account in
                let receiver_account = Option.value_exn receiver_account in
                let token_owner_account = Option.value_exn token_owner_account in
                let expected_fee_payer_balance =
                  accounts.(0).balance |> sub_fee fee
                in
                let expected_receiver_balance =
                  accounts.(2).balance |> add_amount amount
                in
                assert (
                  Balance.equal fee_payer_account.balance
                    expected_fee_payer_balance ) ;
                assert (
                  Balance.equal accounts.(1).balance token_owner_account.balance
                ) ;
                assert (
                  Balance.equal expected_receiver_balance receiver_account.balance
                )))

      let%test_unit "mint tokens fails if the claimed token owner is not the \
                     token owner" =
        Test_util.with_randomness 123456789 (fun () ->
            Ledger.with_ledger ~depth:ledger_depth ~f:(fun ledger ->
                let wallets = U.Wallet.random_wallets ~n:2 () in
                let signer = wallets.(0).private_key in
                (* Fee-payer and token owner are the same, receiver differs. *)
                let fee_payer_pk = wallets.(0).account.public_key in
                let token_owner_pk = fee_payer_pk in
                let receiver_pk = wallets.(1).account.public_key in
                let fee_token = Token_id.default in
                let token_id = Quickcheck.random_value Token_id.gen_non_default in
                let amount =
                  Amount.of_int (random_int_incl 2 15 * 1_000_000_000)
                in
                let accounts =
                  [| create_account fee_payer_pk fee_token 20_000_000_000
                   ; create_account token_owner_pk token_id 0
                   ; create_account receiver_pk token_id 0
                  |]
                in
                let fee = Fee.of_int (random_int_incl 2 15 * 1_000_000_000) in
                let ( `Fee_payer_account fee_payer_account
                    , `Source_account token_owner_account
                    , `Receiver_account receiver_account ) =
                  test_user_command_with_accounts ~constraint_constants ~ledger
                    ~accounts ~signer ~fee ~fee_payer_pk ~fee_token
                    (Mint_tokens { token_owner_pk; token_id; receiver_pk; amount })
                in
                let fee_payer_account = Option.value_exn fee_payer_account in
                let receiver_account = Option.value_exn receiver_account in
                let token_owner_account = Option.value_exn token_owner_account in
                let expected_fee_payer_balance =
                  accounts.(0).balance |> sub_fee fee
                in
                assert (
                  Balance.equal fee_payer_account.balance
                    expected_fee_payer_balance ) ;
                assert (
                  Balance.equal accounts.(1).balance token_owner_account.balance
                ) ;
                assert (
                  Balance.equal accounts.(2).balance receiver_account.balance )))

      let%test_unit "mint tokens fails if the token owner account is not present"
          =
        Test_util.with_randomness 123456789 (fun () ->
            Ledger.with_ledger ~depth:ledger_depth ~f:(fun ledger ->
                let wallets = U.Wallet.random_wallets ~n:2 () in
                let signer = wallets.(0).private_key in
                (* Fee-payer and token owner are the same, receiver differs. *)
                let fee_payer_pk = wallets.(0).account.public_key in
                let token_owner_pk = fee_payer_pk in
                let receiver_pk = wallets.(1).account.public_key in
                let fee_token = Token_id.default in
                let token_id = Quickcheck.random_value Token_id.gen_non_default in
                let amount =
                  Amount.of_int (random_int_incl 2 15 * 1_000_000_000)
                in
                let accounts =
                  [| create_account fee_payer_pk fee_token 20_000_000_000
                   ; create_account receiver_pk token_id 0
                  |]
                in
                let fee = Fee.of_int (random_int_incl 2 15 * 1_000_000_000) in
                let ( `Fee_payer_account fee_payer_account
                    , `Source_account token_owner_account
                    , `Receiver_account receiver_account ) =
                  test_user_command_with_accounts ~constraint_constants ~ledger
                    ~accounts ~signer ~fee ~fee_payer_pk ~fee_token
                    (Mint_tokens { token_owner_pk; token_id; receiver_pk; amount })
                in
                let fee_payer_account = Option.value_exn fee_payer_account in
                let receiver_account = Option.value_exn receiver_account in
                let expected_fee_payer_balance =
                  accounts.(0).balance |> sub_fee fee
                in
                assert (
                  Balance.equal fee_payer_account.balance
                    expected_fee_payer_balance ) ;
                assert (Option.is_none token_owner_account) ;
                assert (
                  Balance.equal accounts.(1).balance receiver_account.balance )))

      let%test_unit "mint tokens fails if the fee-payer does not have permission \
                     to mint" =
        Test_util.with_randomness 123456789 (fun () ->
            Ledger.with_ledger ~depth:ledger_depth ~f:(fun ledger ->
                let wallets = U.Wallet.random_wallets ~n:2 () in
                let signer = wallets.(0).private_key in
                (* Fee-payer and receiver are the same, token owner differs. *)
                let fee_payer_pk = wallets.(0).account.public_key in
                let token_owner_pk = wallets.(1).account.public_key in
                let receiver_pk = fee_payer_pk in
                let fee_token = Token_id.default in
                let token_id = Quickcheck.random_value Token_id.gen_non_default in
                let amount =
                  Amount.of_int (random_int_incl 2 15 * 1_000_000_000)
                in
                let accounts =
                  [| create_account fee_payer_pk fee_token 20_000_000_000
                   ; { (create_account token_owner_pk token_id 0) with
                       token_permissions =
                         Token_owned { disable_new_accounts = false }
                     }
                   ; create_account receiver_pk token_id 0
                  |]
                in
                let fee = Fee.of_int (random_int_incl 2 15 * 1_000_000_000) in
                let ( `Fee_payer_account fee_payer_account
                    , `Source_account token_owner_account
                    , `Receiver_account receiver_account ) =
                  test_user_command_with_accounts ~constraint_constants ~ledger
                    ~accounts ~signer ~fee ~fee_payer_pk ~fee_token
                    (Mint_tokens { token_owner_pk; token_id; receiver_pk; amount })
                in
                let fee_payer_account = Option.value_exn fee_payer_account in
                let receiver_account = Option.value_exn receiver_account in
                let token_owner_account = Option.value_exn token_owner_account in
                let expected_fee_payer_balance =
                  accounts.(0).balance |> sub_fee fee
                in
                assert (
                  Balance.equal fee_payer_account.balance
                    expected_fee_payer_balance ) ;
                assert (
                  Balance.equal accounts.(1).balance token_owner_account.balance
                ) ;
                assert (
                  Balance.equal accounts.(2).balance receiver_account.balance )))

      let%test_unit "mint tokens fails if the receiver account is not present" =
        Test_util.with_randomness 123456789 (fun () ->
            Ledger.with_ledger ~depth:ledger_depth ~f:(fun ledger ->
                let wallets = U.Wallet.random_wallets ~n:2 () in
                let signer = wallets.(0).private_key in
                (* Fee-payer and fee payer are the same, receiver differs. *)
                let fee_payer_pk = wallets.(0).account.public_key in
                let token_owner_pk = fee_payer_pk in
                let receiver_pk = wallets.(1).account.public_key in
                let fee_token = Token_id.default in
                let token_id = Quickcheck.random_value Token_id.gen_non_default in
                let amount =
                  Amount.of_int (random_int_incl 2 15 * 1_000_000_000)
                in
                let accounts =
                  [| create_account fee_payer_pk fee_token 20_000_000_000
                   ; { (create_account token_owner_pk token_id 0) with
                       token_permissions =
                         Token_owned { disable_new_accounts = false }
                     }
                  |]
                in
                let fee = Fee.of_int (random_int_incl 2 15 * 1_000_000_000) in
                let ( `Fee_payer_account fee_payer_account
                    , `Source_account token_owner_account
                    , `Receiver_account receiver_account ) =
                  test_user_command_with_accounts ~constraint_constants ~ledger
                    ~accounts ~signer ~fee ~fee_payer_pk ~fee_token
                    (Mint_tokens { token_owner_pk; token_id; receiver_pk; amount })
                in
                let fee_payer_account = Option.value_exn fee_payer_account in
                let token_owner_account = Option.value_exn token_owner_account in
                let expected_fee_payer_balance =
                  accounts.(0).balance |> sub_fee fee
                in
                assert (
                  Balance.equal fee_payer_account.balance
                    expected_fee_payer_balance ) ;
                assert (
                  Balance.equal accounts.(1).balance token_owner_account.balance
                ) ;
                assert (Option.is_none receiver_account)))*)

    let%test_unit "unchanged timings for fee transfers and coinbase" =
      Test_util.with_randomness 123456789 (fun () ->
          let receivers =
            Array.init 2 ~f:(fun _ ->
                Public_key.of_private_key_exn (Private_key.create ())
                |> Public_key.compress )
          in
          let timed_account pk =
            let account_id = Account_id.create pk Token_id.default in
            let balance = Balance.of_mina_int_exn 100_000 in
            let initial_minimum_balance = Balance.of_mina_int_exn 80 in
            let cliff_time = Mina_numbers.Global_slot.of_int 2 in
            let cliff_amount = Amount.of_mina_int_exn 5 in
            let vesting_period = Mina_numbers.Global_slot.of_int 2 in
            let vesting_increment = Amount.of_mina_int_exn 40 in
            Or_error.ok_exn
            @@ Account.create_timed account_id balance ~initial_minimum_balance
                 ~cliff_time ~cliff_amount ~vesting_period ~vesting_increment
          in
          let timed_account1 = timed_account receivers.(0) in
          let timed_account2 = timed_account receivers.(1) in
          let fee = 8_000_000_000 in
          let ft1, ft2 =
            let single1 =
              Fee_transfer.Single.create ~receiver_pk:receivers.(0)
                ~fee:(Currency.Fee.of_nanomina_int_exn fee)
                ~fee_token:Token_id.default
            in
            let single2 =
              Fee_transfer.Single.create ~receiver_pk:receivers.(1)
                ~fee:(Currency.Fee.of_nanomina_int_exn fee)
                ~fee_token:Token_id.default
            in
            ( Fee_transfer.create single1 (Some single2) |> Or_error.ok_exn
            , Fee_transfer.create single1 None |> Or_error.ok_exn )
          in
          let coinbase_with_ft, coinbase_wo_ft =
            let ft =
              Coinbase.Fee_transfer.create ~receiver_pk:receivers.(0)
                ~fee:(Currency.Fee.of_nanomina_int_exn fee)
            in
            ( Coinbase.create
                ~amount:(Currency.Amount.of_mina_int_exn 10)
                ~receiver:receivers.(1) ~fee_transfer:(Some ft)
              |> Or_error.ok_exn
            , Coinbase.create
                ~amount:(Currency.Amount.of_mina_int_exn 10)
                ~receiver:receivers.(1) ~fee_transfer:None
              |> Or_error.ok_exn )
          in
          let transactions : Mina_transaction.Transaction.Valid.t list =
            [ Fee_transfer ft1
            ; Fee_transfer ft2
            ; Coinbase coinbase_with_ft
            ; Coinbase coinbase_wo_ft
            ]
          in
          Ledger.with_ledger ~depth:ledger_depth ~f:(fun ledger ->
              List.iter [ timed_account1; timed_account2 ] ~f:(fun acc ->
                  Ledger.create_new_account_exn ledger (Account.identifier acc)
                    acc ) ;
              (* well over the vesting period, the timing field shouldn't change*)
              let txn_global_slot = Mina_numbers.Global_slot.of_int 100 in
              List.iter transactions ~f:(fun txn ->
                  U.test_transaction_union ~txn_global_slot ledger txn ) ) )
  end )

let%test_module "legacy transactions using zkApp accounts" =
  ( module struct
    let memo = Signed_command_memo.create_from_string_exn "zkApp-legacy-txns"

    let `VK vk, `Prover _zkapp_prover = Lazy.force U.trivial_zkapp

    let account ledger pk =
      let location =
        Option.value_exn
          (Ledger.location_of_account ledger
             (Account_id.create pk Token_id.default) )
      in
      Option.value_exn (Ledger.get ledger location)

    let test_payments ?expected_failure_sender ?expected_failure_receiver
        ~(new_kp : Signature_lib.Keypair.t)
        ~(spec : Mina_transaction_logic.For_tests.Transaction_spec.t)
        ?permissions ledger =
      let expected_failure_receiver =
        Option.map expected_failure_receiver ~f:(fun f -> [ f ])
      in
      let expected_failure_sender =
        Option.map expected_failure_sender ~f:(fun f -> [ f ])
      in
      let zkapp_pk = Signature_lib.Public_key.compress new_kp.public_key in
      Transaction_snark.For_tests.create_trivial_zkapp_account ?permissions ~vk
        ~ledger zkapp_pk ;
      let txn_fee = Fee.of_nanomina_int_exn 1_000_000 in
      let amount = 100 in
      (*send from a zkApp account*)
      let signed_command1 =
        let fee_payer =
          { U.Wallet.private_key = new_kp.private_key
          ; account = account ledger zkapp_pk
          }
        in
        U.Wallet.user_command ~fee_payer ~receiver_pk:spec.receiver amount
          txn_fee Account.Nonce.zero memo
      in
      U.test_transaction_union ?expected_failure:expected_failure_sender ledger
        (Mina_transaction.Transaction.Command (Signed_command signed_command1)) ;
      let sender_kp, sender_nonce = spec.sender in
      (*send to a zkApp account*)
      let signed_command2 =
        let source_pk =
          Signature_lib.Public_key.compress sender_kp.public_key
        in
        let fee_payer =
          { U.Wallet.private_key = sender_kp.private_key
          ; account = account ledger source_pk
          }
        in
        U.Wallet.user_command ~fee_payer ~receiver_pk:zkapp_pk amount txn_fee
          sender_nonce memo
      in
      U.test_transaction_union ?expected_failure:expected_failure_receiver
        ledger
        (Mina_transaction.Transaction.Command (Signed_command signed_command2))

    let%test_unit "Successful payments from zkapp accounts- Signature, None" =
      let open Mina_transaction_logic.For_tests in
      Quickcheck.test ~trials:5 U.gen_snapp_ledger
        ~f:(fun ({ init_ledger; specs }, new_kp) ->
          Ledger.with_ledger ~depth:U.ledger_depth ~f:(fun ledger ->
              Async.Thread_safe.block_on_async_exn (fun () ->
                  Init_ledger.init
                    (module Ledger.Ledger_inner)
                    init_ledger ledger ;
                  let spec = List.hd_exn specs in
                  let permissions =
                    Some
                      { Permissions.user_default with
                        send = Permissions.Auth_required.Signature
                      ; receive = Permissions.Auth_required.None
                      }
                  in
                  test_payments ?permissions ~new_kp ~spec ledger ;
                  Async.Deferred.return () ) ) )

    let%test_unit "Successful payments from zkapp accounts- None,None" =
      let open Mina_transaction_logic.For_tests in
      Quickcheck.test ~trials:5 U.gen_snapp_ledger
        ~f:(fun ({ init_ledger; specs }, new_kp) ->
          Ledger.with_ledger ~depth:U.ledger_depth ~f:(fun ledger ->
              Async.Thread_safe.block_on_async_exn (fun () ->
                  Init_ledger.init
                    (module Ledger.Ledger_inner)
                    init_ledger ledger ;
                  let spec = List.hd_exn specs in
                  let permissions =
                    Some
                      { Permissions.user_default with
                        send = Permissions.Auth_required.None
                      ; receive = Permissions.Auth_required.None
                      }
                  in
                  test_payments ?permissions ~new_kp ~spec ledger ;
                  Async.Deferred.return () ) ) )

    let%test_unit "Failed payments from zkapp accounts- Proof,None" =
      let open Mina_transaction_logic.For_tests in
      Quickcheck.test ~trials:5 U.gen_snapp_ledger
        ~f:(fun ({ init_ledger; specs }, new_kp) ->
          Ledger.with_ledger ~depth:U.ledger_depth ~f:(fun ledger ->
              Async.Thread_safe.block_on_async_exn (fun () ->
                  Init_ledger.init
                    (module Ledger.Ledger_inner)
                    init_ledger ledger ;
                  let spec = List.hd_exn specs in
                  let permissions =
                    Some
                      { Permissions.user_default with
                        send = Permissions.Auth_required.Proof
                      ; receive = Permissions.Auth_required.None
                      }
                  in
                  test_payments ?permissions
                    ~expected_failure_sender:
                      Transaction_status.Failure.Update_not_permitted_balance
                    ~new_kp ~spec ledger ;
                  Async.Deferred.return () ) ) )

    let%test_unit "Failed payments from zkapp accounts- Signature,Signature" =
      let open Mina_transaction_logic.For_tests in
      Quickcheck.test ~trials:5 U.gen_snapp_ledger
        ~f:(fun ({ init_ledger; specs }, new_kp) ->
          Ledger.with_ledger ~depth:U.ledger_depth ~f:(fun ledger ->
              Async.Thread_safe.block_on_async_exn (fun () ->
                  Init_ledger.init
                    (module Ledger.Ledger_inner)
                    init_ledger ledger ;
                  let spec = List.hd_exn specs in
                  let permissions =
                    Some
                      { Permissions.user_default with
                        send = Permissions.Auth_required.Signature
                      ; receive = Permissions.Auth_required.Signature
                      }
                  in
                  test_payments ?permissions
                    ~expected_failure_receiver:
                      Transaction_status.Failure.Update_not_permitted_balance
                    ~new_kp ~spec ledger ;
                  Async.Deferred.return () ) ) )

    let%test_unit "Failed payments from zkapp accounts- Signature,Proof" =
      let open Mina_transaction_logic.For_tests in
      Quickcheck.test ~trials:5 U.gen_snapp_ledger
        ~f:(fun ({ init_ledger; specs }, new_kp) ->
          Ledger.with_ledger ~depth:U.ledger_depth ~f:(fun ledger ->
              Async.Thread_safe.block_on_async_exn (fun () ->
                  Init_ledger.init
                    (module Ledger.Ledger_inner)
                    init_ledger ledger ;
                  let spec = List.hd_exn specs in
                  let permissions =
                    Some
                      { Permissions.user_default with
                        send = Permissions.Auth_required.Signature
                      ; receive = Permissions.Auth_required.Proof
                      }
                  in
                  test_payments ?permissions
                    ~expected_failure_receiver:
                      Transaction_status.Failure.Update_not_permitted_balance
                    ~new_kp ~spec ledger ;
                  Async.Deferred.return () ) ) )

    let test_delegations ?expected_failure_sender
        ~(new_kp : Signature_lib.Keypair.t)
        ~(spec : Mina_transaction_logic.For_tests.Transaction_spec.t)
        ?permissions ledger =
      let expected_failure =
        Option.map expected_failure_sender ~f:(fun f -> [ f ])
      in
      let snapp_pk = Signature_lib.Public_key.compress new_kp.public_key in
      Transaction_snark.For_tests.create_trivial_zkapp_account ?permissions ~vk
        ~ledger snapp_pk ;
      let txn_fee = Fee.of_nanomina_int_exn 1_000_000 in
      let sender_kp, sender_nonce = spec.sender in
      (*Delegator is a zkapp account*)
      let stake_delegation1 =
        let fee_payer =
          { U.Wallet.private_key = new_kp.private_key
          ; account = account ledger snapp_pk
          }
        in
        U.Wallet.stake_delegation ~fee_payer ~delegate_pk:spec.receiver txn_fee
          Account.Nonce.zero memo
      in
      U.test_transaction_union ?expected_failure ledger
        (Mina_transaction.Transaction.Command (Signed_command stake_delegation1)) ;
      (*Delegate is a zkApp account*)
      let stake_delegation2 =
        let source_pk =
          Signature_lib.Public_key.compress sender_kp.public_key
        in
        let fee_payer =
          { U.Wallet.private_key = sender_kp.private_key
          ; account = account ledger source_pk
          }
        in
        U.Wallet.stake_delegation ~fee_payer ~delegate_pk:snapp_pk txn_fee
          sender_nonce memo
      in
      U.test_transaction_union ledger
        (Mina_transaction.Transaction.Command (Signed_command stake_delegation2))

    let%test_unit "Successful stake delegations from zkapp accounts- Signature"
        =
      let open Mina_transaction_logic.For_tests in
      Quickcheck.test ~trials:5 U.gen_snapp_ledger
        ~f:(fun ({ init_ledger; specs }, new_kp) ->
          Ledger.with_ledger ~depth:U.ledger_depth ~f:(fun ledger ->
              Async.Thread_safe.block_on_async_exn (fun () ->
                  Init_ledger.init
                    (module Ledger.Ledger_inner)
                    init_ledger ledger ;
                  let spec = List.hd_exn specs in
                  let permissions =
                    Some
                      { Permissions.user_default with
                        set_delegate = Permissions.Auth_required.Signature
                      }
                  in
                  test_delegations ?permissions ~new_kp ~spec ledger ;
                  Async.Deferred.return () ) ) )

    let%test_unit "Successful stake delegations from zkapp accounts- None" =
      let open Mina_transaction_logic.For_tests in
      Quickcheck.test ~trials:5 U.gen_snapp_ledger
        ~f:(fun ({ init_ledger; specs }, new_kp) ->
          Ledger.with_ledger ~depth:U.ledger_depth ~f:(fun ledger ->
              Async.Thread_safe.block_on_async_exn (fun () ->
                  Init_ledger.init
                    (module Ledger.Ledger_inner)
                    init_ledger ledger ;
                  let spec = List.hd_exn specs in
                  let permissions =
                    Some
                      { Permissions.user_default with
                        set_delegate = Permissions.Auth_required.None
                      }
                  in
                  test_delegations ?permissions ~new_kp ~spec ledger ;
                  Async.Deferred.return () ) ) )

    let%test_unit "Failed stake delegation from zkapp accounts- Proof" =
      let open Mina_transaction_logic.For_tests in
      Quickcheck.test ~trials:5 U.gen_snapp_ledger
        ~f:(fun ({ init_ledger; specs }, new_kp) ->
          Ledger.with_ledger ~depth:U.ledger_depth ~f:(fun ledger ->
              Async.Thread_safe.block_on_async_exn (fun () ->
                  Init_ledger.init
                    (module Ledger.Ledger_inner)
                    init_ledger ledger ;
                  let spec = List.hd_exn specs in
                  let permissions =
                    Some
                      { Permissions.user_default with
                        set_delegate = Permissions.Auth_required.Proof
                      }
                  in
                  test_delegations ?permissions
                    ~expected_failure_sender:
                      Transaction_status.Failure.Update_not_permitted_delegate
                    ~new_kp ~spec ledger ;
                  Async.Deferred.return () ) ) )

    let%test_unit "Successful stake delegation from zkapp accounts- \
                   receive=Proof" =
      let open Mina_transaction_logic.For_tests in
      Quickcheck.test ~trials:5 U.gen_snapp_ledger
        ~f:(fun ({ init_ledger; specs }, new_kp) ->
          Ledger.with_ledger ~depth:U.ledger_depth ~f:(fun ledger ->
              Async.Thread_safe.block_on_async_exn (fun () ->
                  Init_ledger.init
                    (module Ledger.Ledger_inner)
                    init_ledger ledger ;
                  let spec = List.hd_exn specs in
                  let permissions =
                    Some
                      { Permissions.user_default with
                        receive = Permissions.Auth_required.Proof
                      }
                  in
                  test_delegations ?permissions ~new_kp ~spec ledger ;
                  Async.Deferred.return () ) ) )

    let test_coinbase ?expected_failure_fee_receiver
        ~(new_kp : Signature_lib.Keypair.t)
        ~(spec : Mina_transaction_logic.For_tests.Transaction_spec.t)
        ?permissions ledger =
      let expected_failure =
        Option.map expected_failure_fee_receiver ~f:(fun f -> [ f ])
      in
      let snapp_pk = Signature_lib.Public_key.compress new_kp.public_key in
      Transaction_snark.For_tests.create_trivial_zkapp_account ?permissions ~vk
        ~ledger snapp_pk ;
      let fee = Fee.of_nanomina_int_exn 1_000_000 in
      let amount = U.constraint_constants.coinbase_amount in
      (*send coinbase reward to a zkApp account*)
      let coinbase1 =
        let ft = Coinbase.Fee_transfer.create ~receiver_pk:spec.receiver ~fee in
        Coinbase.create ~amount ~receiver:snapp_pk ~fee_transfer:(Some ft)
        |> Or_error.ok_exn
      in
      U.test_transaction_union ?expected_failure ledger
        (Mina_transaction.Transaction.Coinbase coinbase1) ;
      (*coinbase fee transfer to a zkApp account*)
      let coinbase2 =
        let ft = Coinbase.Fee_transfer.create ~receiver_pk:snapp_pk ~fee in
        Coinbase.create ~amount ~receiver:spec.receiver ~fee_transfer:(Some ft)
        |> Or_error.ok_exn
      in
      U.test_transaction_union ?expected_failure ledger
        (Mina_transaction.Transaction.Coinbase coinbase2) ;
      (*coinbase reward and fee transfer to zkApp accounts*)
      let snapp_pk2 =
        Quickcheck.random_value Signature_lib.Public_key.Compressed.gen
      in
      Transaction_snark.For_tests.create_trivial_zkapp_account ?permissions ~vk
        ~ledger snapp_pk2 ;
      let coinbase3 =
        let ft = Coinbase.Fee_transfer.create ~receiver_pk:snapp_pk ~fee in
        Coinbase.create ~amount ~receiver:snapp_pk2 ~fee_transfer:(Some ft)
        |> Or_error.ok_exn
      in
      U.test_transaction_union
        ?expected_failure:
          (Option.map expected_failure_fee_receiver ~f:(fun f -> [ f; f ]))
        ledger (Mina_transaction.Transaction.Coinbase coinbase3)

    let%test_unit "Successful coinbase to zkapp accounts" =
      let open Mina_transaction_logic.For_tests in
      Quickcheck.test ~trials:5 U.gen_snapp_ledger
        ~f:(fun ({ init_ledger; specs }, new_kp) ->
          Ledger.with_ledger ~depth:U.ledger_depth ~f:(fun ledger ->
              Async.Thread_safe.block_on_async_exn (fun () ->
                  Init_ledger.init
                    (module Ledger.Ledger_inner)
                    init_ledger ledger ;
                  let spec = List.hd_exn specs in
                  let permissions =
                    Some
                      { Permissions.user_default with
                        receive = Permissions.Auth_required.None
                      }
                  in
                  test_coinbase ?permissions ~new_kp ~spec ledger ;
                  Async.Deferred.return () ) ) )

    let%test_unit "Failed coinbase to zkapp accounts- with proof auth" =
      let open Mina_transaction_logic.For_tests in
      Quickcheck.test ~trials:5 U.gen_snapp_ledger
        ~f:(fun ({ init_ledger; specs }, new_kp) ->
          Ledger.with_ledger ~depth:U.ledger_depth ~f:(fun ledger ->
              Async.Thread_safe.block_on_async_exn (fun () ->
                  Init_ledger.init
                    (module Ledger.Ledger_inner)
                    init_ledger ledger ;
                  let spec = List.hd_exn specs in
                  let permissions =
                    Some
                      { Permissions.user_default with
                        receive = Permissions.Auth_required.Proof
                      }
                  in
                  test_coinbase ?permissions
                    ~expected_failure_fee_receiver:
                      Transaction_status.Failure.Update_not_permitted_balance
                    ~new_kp ~spec ledger ;
                  Async.Deferred.return () ) ) )

    let%test_unit "Failed coinbase to zkapp accounts- with signature Auth" =
      let open Mina_transaction_logic.For_tests in
      Quickcheck.test ~trials:5 U.gen_snapp_ledger
        ~f:(fun ({ init_ledger; specs }, new_kp) ->
          Ledger.with_ledger ~depth:U.ledger_depth ~f:(fun ledger ->
              Async.Thread_safe.block_on_async_exn (fun () ->
                  Init_ledger.init
                    (module Ledger.Ledger_inner)
                    init_ledger ledger ;
                  let spec = List.hd_exn specs in
                  let permissions =
                    Some
                      { Permissions.user_default with
                        receive = Permissions.Auth_required.Signature
                      }
                  in
                  test_coinbase ?permissions
                    ~expected_failure_fee_receiver:
                      Transaction_status.Failure.Update_not_permitted_balance
                    ~new_kp ~spec ledger ;
                  Async.Deferred.return () ) ) )

    let test_fee_transfers ?expected_failure_fee_receiver
        ~(new_kp : Signature_lib.Keypair.t)
        ~(spec : Mina_transaction_logic.For_tests.Transaction_spec.t)
        ?permissions ledger =
      let expected_failure =
        Option.map expected_failure_fee_receiver ~f:(fun f -> [ f ])
      in
      let snapp_pk = Signature_lib.Public_key.compress new_kp.public_key in
      Transaction_snark.For_tests.create_trivial_zkapp_account ?permissions ~vk
        ~ledger snapp_pk ;
      let fee = U.constraint_constants.account_creation_fee in
      (*send first one to a zkApp account*)
      let ft1, ft2 =
        let single1 =
          Fee_transfer.Single.create ~receiver_pk:snapp_pk ~fee
            ~fee_token:Token_id.default
        in
        let single2 =
          Fee_transfer.Single.create ~receiver_pk:spec.receiver ~fee
            ~fee_token:Token_id.default
        in
        ( Fee_transfer.create single1 (Some single2) |> Or_error.ok_exn
        , Fee_transfer.create single1 None |> Or_error.ok_exn )
      in
      List.iter [ ft1; ft2 ] ~f:(fun ft ->
          U.test_transaction_union ?expected_failure ledger
            (Mina_transaction.Transaction.Fee_transfer ft) ) ;
      (*send the second one to a zkApp account*)
      let ft3, ft4 =
        let single1 =
          Fee_transfer.Single.create ~receiver_pk:spec.receiver ~fee
            ~fee_token:Token_id.default
        in
        let single2 =
          Fee_transfer.Single.create ~receiver_pk:snapp_pk ~fee
            ~fee_token:Token_id.default
        in
        ( Fee_transfer.create single1 (Some single2) |> Or_error.ok_exn
        , Fee_transfer.create single1 None |> Or_error.ok_exn )
      in
      U.test_transaction_union ?expected_failure ledger
        (Mina_transaction.Transaction.Fee_transfer ft3) ;
      U.test_transaction_union ledger
        (Mina_transaction.Transaction.Fee_transfer ft4) ;
      (*send the both to zkApp accounts*)
      let snapp_pk2 =
        Quickcheck.random_value Signature_lib.Public_key.Compressed.gen
      in
      Transaction_snark.For_tests.create_trivial_zkapp_account ?permissions ~vk
        ~ledger snapp_pk2 ;
      let ft5 =
        let single1 =
          Fee_transfer.Single.create ~receiver_pk:snapp_pk ~fee
            ~fee_token:Token_id.default
        in
        let single2 =
          Fee_transfer.Single.create ~receiver_pk:snapp_pk2 ~fee
            ~fee_token:Token_id.default
        in
        Fee_transfer.create single1 (Some single2) |> Or_error.ok_exn
      in
      U.test_transaction_union
        ?expected_failure:
          (Option.map expected_failure_fee_receiver ~f:(fun f -> [ f; f ]))
        ledger (Mina_transaction.Transaction.Fee_transfer ft5)

    let%test_unit "Successful fee transfers to zkapp accounts" =
      let open Mina_transaction_logic.For_tests in
      Quickcheck.test ~trials:5 U.gen_snapp_ledger
        ~f:(fun ({ init_ledger; specs }, new_kp) ->
          Ledger.with_ledger ~depth:U.ledger_depth ~f:(fun ledger ->
              Async.Thread_safe.block_on_async_exn (fun () ->
                  Init_ledger.init
                    (module Ledger.Ledger_inner)
                    init_ledger ledger ;
                  let spec = List.hd_exn specs in
                  let permissions =
                    Some
                      { Permissions.user_default with
                        receive = Permissions.Auth_required.None
                      }
                  in
                  test_fee_transfers ?permissions ~new_kp ~spec ledger ;
                  Async.Deferred.return () ) ) )

    let%test_unit "Failed fee transfers to zkapp accounts- with proof auth" =
      let open Mina_transaction_logic.For_tests in
      Quickcheck.test ~trials:5 U.gen_snapp_ledger
        ~f:(fun ({ init_ledger; specs }, new_kp) ->
          Ledger.with_ledger ~depth:U.ledger_depth ~f:(fun ledger ->
              Async.Thread_safe.block_on_async_exn (fun () ->
                  Init_ledger.init
                    (module Ledger.Ledger_inner)
                    init_ledger ledger ;
                  let spec = List.hd_exn specs in
                  let permissions =
                    Some
                      { Permissions.user_default with
                        receive = Permissions.Auth_required.Proof
                      }
                  in
                  test_fee_transfers ?permissions
                    ~expected_failure_fee_receiver:
                      Transaction_status.Failure.Update_not_permitted_balance
                    ~new_kp ~spec ledger ;
                  Async.Deferred.return () ) ) )

    let%test_unit "Failed fee transfers to zkapp accounts- with signature Auth"
        =
      let open Mina_transaction_logic.For_tests in
      Quickcheck.test ~trials:5 U.gen_snapp_ledger
        ~f:(fun ({ init_ledger; specs }, new_kp) ->
          Ledger.with_ledger ~depth:U.ledger_depth ~f:(fun ledger ->
              Async.Thread_safe.block_on_async_exn (fun () ->
                  Init_ledger.init
                    (module Ledger.Ledger_inner)
                    init_ledger ledger ;
                  let spec = List.hd_exn specs in
                  let permissions =
                    Some
                      { Permissions.user_default with
                        receive = Permissions.Auth_required.Signature
                      }
                  in
                  test_fee_transfers ?permissions
                    ~expected_failure_fee_receiver:
                      Transaction_status.Failure.Update_not_permitted_balance
                    ~new_kp ~spec ledger ;
                  Async.Deferred.return () ) ) )
  end )<|MERGE_RESOLUTION|>--- conflicted
+++ resolved
@@ -129,10 +129,10 @@
               [ producer_id; receiver_id; other_id ]
           in
           let sparse_ledger_after, applied_transaction =
-<<<<<<< HEAD
             Result.( >>= )
               (Sparse_ledger.apply_transaction_first_pass
-                 ~constraint_constants:U.constraint_constants sparse_ledger
+                 ~constraint_constants:U.constraint_constants ~global_slot
+                 sparse_ledger
                  ~txn_state_view:
                    ( txn_in_block.block_data
                    |> Mina_state.Protocol_state.Body.view )
@@ -140,14 +140,6 @@
               (fun (sparse_ledger, partially_applied) ->
                 Sparse_ledger.apply_transaction_second_pass sparse_ledger
                   partially_applied )
-=======
-            Sparse_ledger.apply_transaction
-              ~constraint_constants:U.constraint_constants sparse_ledger
-              ~global_slot
-              ~txn_state_view:
-                (txn_in_block.block_data |> Mina_state.Protocol_state.Body.view)
-              txn_in_block.transaction
->>>>>>> 7df96fc9
             |> Or_error.ok_exn
           in
           let supply_increase =
