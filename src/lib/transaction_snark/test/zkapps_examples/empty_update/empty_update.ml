--- conflicted
+++ resolved
@@ -66,12 +66,8 @@
           }
       ; use_full_commitment = true
       }
-<<<<<<< HEAD
-  ; predicate = Accept
+  ; account_precondition = Accept
   ; caller = Token_id.default
-=======
-  ; account_precondition = Accept
->>>>>>> 380f4654
   }
 
 let deploy_party : Party.t =
@@ -114,13 +110,8 @@
   (* TODO: This is a pain. *)
   Parties.Transaction_commitment.with_fee_payer transaction_commitment
     ~fee_payer_hash:
-<<<<<<< HEAD
       (Parties.Digest.Party.create
-         (Party.Predicated.of_fee_payer fee_payer_body))
-=======
-      (Party.Preconditioned.digest
          (Party.Preconditioned.of_fee_payer fee_payer_body))
->>>>>>> 380f4654
 
 (* TODO: Make this better. *)
 let sign_all ({ fee_payer; other_parties; memo } : Parties.t) : Parties.t =
