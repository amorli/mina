open Transaction_snark_tests.Util
open Core_kernel
open Mina_base
open Signature_lib
module Impl = Pickles.Impls.Step
module Inner_curve = Snark_params.Tick.Inner_curve
module Nat = Pickles_types.Nat
module Local_state = Mina_state.Local_state
module Zkapp_command_segment = Transaction_snark.Zkapp_command_segment

let sk = Private_key.create ()

let pk = Public_key.of_private_key_exn sk

let pk_compressed = Public_key.compress pk

let account_id = Account_id.create pk_compressed Token_id.default

let tag, _, p_module, Pickles.Provers.[ prover ] =
  Zkapps_examples.compile () ~cache:Cache_dir.cache ~auxiliary_typ:Impl.Typ.unit
    ~branches:(module Nat.N1)
    ~max_proofs_verified:(module Nat.N0)
    ~name:"empty_update"
    ~constraint_constants:
      (Genesis_constants.Constraint_constants.to_snark_keys_header
         constraint_constants )
    ~choices:(fun ~self:_ -> [ Zkapps_empty_update.rule pk_compressed ])

module P = (val p_module)

let vk = Pickles.Side_loaded.Verification_key.of_compiled tag

let account_update, () = Async.Thread_safe.block_on_async_exn prover

let deploy_account_update_body : Account_update.Body.t =
  (* TODO: This is a pain. *)
  { Account_update.Body.dummy with
    public_key = pk_compressed
  ; update =
      { Account_update.Update.dummy with
        verification_key =
          Set
            { data = vk
            ; hash =
                (* TODO: This function should live in
                   [Side_loaded_verification_key].
                *)
                Zkapp_account.digest_vk vk
            }
      }
  ; preconditions =
      { Account_update.Preconditions.network =
          Zkapp_precondition.Protocol_state.accept
      ; account = Accept
      }
  ; caller = Token_id.default
  ; use_full_commitment = true
  ; authorization_kind = Signature
  }

let deploy_account_update : Account_update.t =
  (* TODO: This is a pain. *)
  { body = deploy_account_update_body
  ; authorization = Signature Signature.dummy
  }

let account_updates =
  []
  |> Zkapp_command.Call_forest.cons_tree account_update
  |> Zkapp_command.Call_forest.cons deploy_account_update

let memo = Signed_command_memo.empty

let transaction_commitment : Zkapp_command.Transaction_commitment.t =
  (* TODO: This is a pain. *)
  let account_updates_hash = Zkapp_command.Call_forest.hash account_updates in
  Zkapp_command.Transaction_commitment.create ~account_updates_hash

let fee_payer =
  (* TODO: This is a pain. *)
  { Account_update.Fee_payer.body =
      { Account_update.Body.Fee_payer.dummy with
        public_key = pk_compressed
      ; fee = Currency.Fee.(of_nanomina_int_exn 100)
      }
  ; authorization = Signature Signature.dummy
  }

let full_commitment =
  (* TODO: This is a pain. *)
  Zkapp_command.Transaction_commitment.create_complete transaction_commitment
    ~memo_hash:(Signed_command_memo.hash memo)
    ~fee_payer_hash:
      (Zkapp_command.Digest.Account_update.create
         (Account_update.of_fee_payer fee_payer) )

(* TODO: Make this better. *)
let sign_all ({ fee_payer; account_updates; memo } : Zkapp_command.t) :
    Zkapp_command.t =
  let fee_payer =
    match fee_payer with
    | { body = { public_key; _ }; _ }
      when Public_key.Compressed.equal public_key pk_compressed ->
        { fee_payer with
          authorization =
            Signature
              (Schnorr.Chunked.sign sk
                 (Random_oracle.Input.Chunked.field full_commitment) )
        }
    | fee_payer ->
        fee_payer
  in
  let account_updates =
    Zkapp_command.Call_forest.map account_updates ~f:(function
      | ({ body = { public_key; use_full_commitment; _ }
         ; authorization = Signature _
         } as account_update :
          Account_update.t )
        when Public_key.Compressed.equal public_key pk_compressed ->
          let commitment =
            if use_full_commitment then full_commitment
            else transaction_commitment
          in
          { account_update with
            authorization =
              Control.Signature
                (Schnorr.Chunked.sign sk
                   (Random_oracle.Input.Chunked.field commitment) )
          }
      | account_update ->
          account_update )
  in
  { fee_payer; account_updates; memo }

let zkapp_command : Zkapp_command.t =
  sign_all
<<<<<<< HEAD
    { fee_payer =
        { body = fee_payer.body; authorization = Signature Signature.dummy }
    ; other_parties
=======
    { fee_payer = { body = fee_payer.body; authorization = Signature.dummy }
    ; account_updates
>>>>>>> 18e90b9a
    ; memo
    }

let () =
  Ledger.with_ledger ~depth:ledger_depth ~f:(fun ledger ->
      let (_ : _) =
        Ledger.get_or_create_account ledger account_id
          (Account.create account_id
             Currency.Balance.(
               Option.value_exn
                 (add_amount zero (Currency.Amount.of_nanomina_int_exn 500))) )
      in
      ignore (apply_zkapp_command ledger [ zkapp_command ] : Sparse_ledger.t) )<|MERGE_RESOLUTION|>--- conflicted
+++ resolved
@@ -134,14 +134,9 @@
 
 let zkapp_command : Zkapp_command.t =
   sign_all
-<<<<<<< HEAD
     { fee_payer =
         { body = fee_payer.body; authorization = Signature Signature.dummy }
-    ; other_parties
-=======
-    { fee_payer = { body = fee_payer.body; authorization = Signature.dummy }
     ; account_updates
->>>>>>> 18e90b9a
     ; memo
     }
 
