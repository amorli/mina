open Transaction_snark_tests.Util
open Core_kernel
open Mina_base
open Signature_lib
module Impl = Pickles.Impls.Step
module Inner_curve = Snark_params.Tick.Inner_curve
module Nat = Pickles_types.Nat
module Local_state = Mina_state.Local_state
module Parties_segment = Transaction_snark.Parties_segment
module Statement = Transaction_snark.Statement

let%test_module "Initialize state test" =
  ( module struct
    let () = Base.Backtrace.elide := false

    let sk = Private_key.create ()

    let pk = Public_key.of_private_key_exn sk

    let pk_compressed = Public_key.compress pk

    let account_id = Account_id.create pk_compressed Token_id.default

    module Statement = struct
      type t = unit

      let to_field_elements () = [||]
    end

    let ( tag
        , _
        , p_module
        , Pickles.Provers.[ initialize_prover; update_state_prover ] ) =
      Pickles.compile ~cache:Cache_dir.cache
<<<<<<< HEAD
        (module Statement)
        (module Statement)
        ~public_input:(Output Zkapp_statement.typ)
        ~branches:(module Nat.N2)
        ~max_proofs_verified:(module Nat.N0)
=======
        (module Zkapp_statement.Checked)
        (module Zkapp_statement)
        ~public_input:(Input Zkapp_statement.typ) ~auxiliary_typ:Impl.Typ.unit
        ~branches:(module Nat.N3)
        ~max_proofs_verified:(module Nat.N2) (* You have to put 2 here... *)
>>>>>>> 5ea3691c
        ~name:"empty_update"
        ~constraint_constants:
          (Genesis_constants.Constraint_constants.to_snark_keys_header
             constraint_constants )
        ~choices:(fun ~self:_ ->
          [ Zkapps_initialize_state.initialize_rule pk_compressed
          ; Zkapps_initialize_state.update_state_rule pk_compressed
          ] )

    module P = (val p_module)

    let vk = Pickles.Side_loaded.Verification_key.of_compiled tag

    module Deploy_party = struct
      let party_body : Party.Body.Graphql_repr.t =
        { Party.Body.Graphql_repr.dummy with
          public_key = pk_compressed
        ; update =
            { Party.Update.dummy with
              verification_key =
                Set
                  { data = vk
                  ; hash =
                      (* TODO: This function should live in
                         [Side_loaded_verification_key].
                      *)
                      Zkapp_account.digest_vk vk
                  }
            ; permissions =
                Set
                  { edit_state = Proof
                  ; send = Proof
                  ; receive = Proof
                  ; set_delegate = Proof
                  ; set_permissions = Proof
                  ; set_verification_key = Proof
                  ; set_zkapp_uri = Proof
                  ; edit_sequence_state = Proof
                  ; set_token_symbol = Proof
                  ; increment_nonce = Proof
                  ; set_voting_for = Proof
                  }
            }
        ; use_full_commitment = true
        ; preconditions =
            { Party.Preconditions.network =
                Zkapp_precondition.Protocol_state.accept
            ; account = Accept
            }
        }

      let party : Party.Graphql_repr.t =
        (* TODO: This is a pain. *)
        { body = party_body; authorization = Signature Signature.dummy }
    end

    module Initialize_party = struct
      let party_body =
        Zkapps_initialize_state.generate_initialize_party pk_compressed

<<<<<<< HEAD
      let _stmt, party_proof =
        Async.Thread_safe.block_on_async_exn (initialize_prover [])

      let party_proof = Pickles.Side_loaded.Proof.of_proof party_proof
=======
      let (), (), party_proof =
        Async.Thread_safe.block_on_async_exn (fun () ->
            initialize_prover []
              { party = Party.Body.digest party_body
              ; calls = Parties.Call_forest.empty
              } )
>>>>>>> 5ea3691c

      let party : Party.Graphql_repr.t =
        Party.to_graphql_repr ~call_depth:0
          { body = party_body; authorization = Proof party_proof }
    end

    module Update_state_party = struct
      let new_state = List.init 8 ~f:(fun _ -> Snark_params.Tick.Field.one)

      let party_body =
        Zkapps_initialize_state.generate_update_state_party pk_compressed
          new_state

<<<<<<< HEAD
      let _stmt, party_proof =
        Async.Thread_safe.block_on_async_exn
          (update_state_prover
             ~handler:(Zkapps_initialize_state.update_state_handler new_state)
             [] )

      let party_proof = Pickles.Side_loaded.Proof.of_proof party_proof
=======
      let (), (), party_proof =
        Async.Thread_safe.block_on_async_exn (fun () ->
            update_state_prover
              ~handler:(Zkapps_initialize_state.update_state_handler new_state)
              []
              { party = Party.Body.digest party_body
              ; calls = Parties.Call_forest.empty
              } )
>>>>>>> 5ea3691c

      let party : Party.Graphql_repr.t =
        Party.to_graphql_repr ~call_depth:0
          { body = party_body; authorization = Proof party_proof }
    end

    let protocol_state_precondition = Zkapp_precondition.Protocol_state.accept

    let test_parties ?expected_failure parties =
      let ps =
        (* TODO: This is a pain. *)
        Parties.Call_forest.of_parties_list
          ~party_depth:(fun (p : Party.Graphql_repr.t) -> p.body.call_depth)
          parties
        |> Parties.Call_forest.map ~f:Party.of_graphql_repr
        |> Parties.Call_forest.accumulate_hashes_predicated
      in
      let memo = Signed_command_memo.empty in
      let transaction_commitment : Parties.Transaction_commitment.t =
        (* TODO: This is a pain. *)
        let other_parties_hash = Parties.Call_forest.hash ps in
        Parties.Transaction_commitment.create ~other_parties_hash
      in
      let fee_payer : Party.Fee_payer.t =
        { body =
            { Party.Body.Fee_payer.dummy with
              public_key = pk_compressed
            ; fee = Currency.Fee.(of_int 100)
            ; protocol_state_precondition
            }
        ; authorization = Signature.dummy
        }
      in
      let memo_hash = Signed_command_memo.hash memo in
      let full_commitment =
        Parties.Transaction_commitment.create_complete transaction_commitment
          ~memo_hash
          ~fee_payer_hash:
            (Parties.Call_forest.Digest.Party.create
               (Party.of_fee_payer fee_payer) )
      in
      let sign_all ({ fee_payer; other_parties; memo } : Parties.t) : Parties.t
          =
        let fee_payer =
          match fee_payer with
          | { body = { public_key; _ }; _ }
            when Public_key.Compressed.equal public_key pk_compressed ->
              { fee_payer with
                authorization =
                  Schnorr.Chunked.sign sk
                    (Random_oracle.Input.Chunked.field full_commitment)
              }
          | fee_payer ->
              fee_payer
        in
        let other_parties =
          Parties.Call_forest.map other_parties ~f:(function
            | ({ body = { public_key; use_full_commitment; _ }
               ; authorization = Signature _
               } as party :
                Party.t )
              when Public_key.Compressed.equal public_key pk_compressed ->
                let commitment =
                  if use_full_commitment then full_commitment
                  else transaction_commitment
                in
                { party with
                  authorization =
                    Signature
                      (Schnorr.Chunked.sign sk
                         (Random_oracle.Input.Chunked.field commitment) )
                }
            | party ->
                party )
        in
        { fee_payer; other_parties; memo }
      in
      let parties : Parties.t =
        sign_all { fee_payer; other_parties = ps; memo }
      in
      Ledger.with_ledger ~depth:ledger_depth ~f:(fun ledger ->
          let account =
            Account.create account_id
              Currency.Balance.(
                Option.value_exn (add_amount zero (Currency.Amount.of_int 500)))
          in
          let _, loc =
            Ledger.get_or_create_account ledger account_id account
            |> Or_error.ok_exn
          in
          Async.Thread_safe.block_on_async_exn (fun () ->
              check_parties_with_merges_exn ?expected_failure ledger [ parties ] ) ;
          Ledger.get ledger loc )

    let%test_unit "Initialize" =
      let account =
        test_parties [ Deploy_party.party; Initialize_party.party ]
      in
      let zkapp_state =
        (Option.value_exn (Option.value_exn account).zkapp).app_state
      in
      Pickles_types.Vector.iter
        ~f:(fun x -> assert (Snark_params.Tick.Field.(equal zero) x))
        zkapp_state

    let%test_unit "Initialize and update" =
      let account =
        test_parties
          [ Deploy_party.party
          ; Initialize_party.party
          ; Update_state_party.party
          ]
      in
      let zkapp_state =
        (Option.value_exn (Option.value_exn account).zkapp).app_state
      in
      Pickles_types.Vector.iter
        ~f:(fun x -> assert (Snark_params.Tick.Field.(equal one) x))
        zkapp_state

    let%test_unit "Initialize and multiple update" =
      let account =
        test_parties
          [ Deploy_party.party
          ; Initialize_party.party
          ; Update_state_party.party
          ; Update_state_party.party
          ]
      in
      let zkapp_state =
        (Option.value_exn (Option.value_exn account).zkapp).app_state
      in
      Pickles_types.Vector.iter
        ~f:(fun x -> assert (Snark_params.Tick.Field.(equal one) x))
        zkapp_state

    let%test_unit "Update without initialize fails" =
      let account =
        test_parties
          ~expected_failure:Account_proved_state_precondition_unsatisfied
          [ Deploy_party.party; Update_state_party.party ]
      in
      assert (Option.is_none (Option.value_exn account).zkapp)

    let%test_unit "Double initialize fails" =
      let account =
        test_parties
          ~expected_failure:Account_proved_state_precondition_unsatisfied
          [ Deploy_party.party; Initialize_party.party; Initialize_party.party ]
      in
      assert (Option.is_none (Option.value_exn account).zkapp)

    let%test_unit "Initialize after update fails" =
      let account =
        test_parties
          ~expected_failure:Account_proved_state_precondition_unsatisfied
          [ Deploy_party.party
          ; Initialize_party.party
          ; Update_state_party.party
          ; Initialize_party.party
          ]
      in
      assert (Option.is_none (Option.value_exn account).zkapp)

    let%test_unit "Initialize without deploy fails" =
      let account =
        Or_error.try_with (fun () ->
            (* Raises an exception due to verifying a proof without a valid vk
               in the account.
            *)
            test_parties [ Initialize_party.party; Update_state_party.party ] )
      in
      assert (Or_error.is_error account)
  end )<|MERGE_RESOLUTION|>--- conflicted
+++ resolved
@@ -32,19 +32,11 @@
         , p_module
         , Pickles.Provers.[ initialize_prover; update_state_prover ] ) =
       Pickles.compile ~cache:Cache_dir.cache
-<<<<<<< HEAD
         (module Statement)
         (module Statement)
-        ~public_input:(Output Zkapp_statement.typ)
+        ~public_input:(Output Zkapp_statement.typ) ~auxiliary_typ:Impl.Typ.unit
         ~branches:(module Nat.N2)
         ~max_proofs_verified:(module Nat.N0)
-=======
-        (module Zkapp_statement.Checked)
-        (module Zkapp_statement)
-        ~public_input:(Input Zkapp_statement.typ) ~auxiliary_typ:Impl.Typ.unit
-        ~branches:(module Nat.N3)
-        ~max_proofs_verified:(module Nat.N2) (* You have to put 2 here... *)
->>>>>>> 5ea3691c
         ~name:"empty_update"
         ~constraint_constants:
           (Genesis_constants.Constraint_constants.to_snark_keys_header
@@ -105,19 +97,10 @@
       let party_body =
         Zkapps_initialize_state.generate_initialize_party pk_compressed
 
-<<<<<<< HEAD
-      let _stmt, party_proof =
+      let _stmt, (), party_proof =
         Async.Thread_safe.block_on_async_exn (initialize_prover [])
 
       let party_proof = Pickles.Side_loaded.Proof.of_proof party_proof
-=======
-      let (), (), party_proof =
-        Async.Thread_safe.block_on_async_exn (fun () ->
-            initialize_prover []
-              { party = Party.Body.digest party_body
-              ; calls = Parties.Call_forest.empty
-              } )
->>>>>>> 5ea3691c
 
       let party : Party.Graphql_repr.t =
         Party.to_graphql_repr ~call_depth:0
@@ -131,24 +114,13 @@
         Zkapps_initialize_state.generate_update_state_party pk_compressed
           new_state
 
-<<<<<<< HEAD
-      let _stmt, party_proof =
+      let _stmt, (), party_proof =
         Async.Thread_safe.block_on_async_exn
           (update_state_prover
              ~handler:(Zkapps_initialize_state.update_state_handler new_state)
              [] )
 
       let party_proof = Pickles.Side_loaded.Proof.of_proof party_proof
-=======
-      let (), (), party_proof =
-        Async.Thread_safe.block_on_async_exn (fun () ->
-            update_state_prover
-              ~handler:(Zkapps_initialize_state.update_state_handler new_state)
-              []
-              { party = Party.Body.digest party_body
-              ; calls = Parties.Call_forest.empty
-              } )
->>>>>>> 5ea3691c
 
       let party : Party.Graphql_repr.t =
         Party.to_graphql_repr ~call_depth:0
