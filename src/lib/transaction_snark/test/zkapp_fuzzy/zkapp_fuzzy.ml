open Core
open Signature_lib
open Mina_base
module U = Transaction_snark_tests.Util

let logger = Logger.create ()

let `VK vk, `Prover prover = Lazy.force U.trivial_zkapp

let mk_ledgers_and_fee_payers ?(is_timed = false) ~num_of_fee_payers () =
  let fee_payer_keypairs =
    Array.init num_of_fee_payers ~f:(fun _ -> Keypair.create ())
  in
  let fee_payer_pks =
    Array.map fee_payer_keypairs ~f:(fun fee_payer_keypair ->
        Public_key.compress fee_payer_keypair.public_key )
  in
  let fee_payer_account_ids =
    Array.map fee_payer_pks ~f:(fun fee_payer_pk ->
        Account_id.create fee_payer_pk Token_id.default )
  in
  let (initial_balance : Currency.Balance.t) =
    Currency.Balance.of_mina_int_exn 1_000_000
  in
  let (fee_payer_accounts : Account.t array) =
    if is_timed then
      let initial_minimum_balance =
        Currency.Balance.of_mina_int_exn 1_000_000
      in
      let cliff_time = Mina_numbers.Global_slot.of_int 1_000 in
      let cliff_amount = Currency.Amount.zero in
      let vesting_period = Mina_numbers.Global_slot.of_int 10 in
      let vesting_increment = Currency.Amount.of_mina_int_exn 100 in
      Array.map fee_payer_account_ids ~f:(fun fee_payer_account_id ->
          Account.create_timed fee_payer_account_id initial_balance
            ~initial_minimum_balance ~cliff_time ~cliff_amount ~vesting_period
            ~vesting_increment
          |> Or_error.ok_exn )
    else
      Array.map fee_payer_account_ids ~f:(fun fee_payer_account_id ->
          Account.create fee_payer_account_id initial_balance )
  in
  let ledger = Mina_ledger.Ledger.create ~depth:10 () in
  Array.iter2_exn fee_payer_accounts fee_payer_account_ids
    ~f:(fun fee_payer_account fee_payer_account_id ->
      Mina_ledger.Ledger.get_or_create_account ledger fee_payer_account_id
        fee_payer_account
      |> Or_error.ok_exn
      |> fun _ -> () ) ;
  let normal_keys = List.init 200 ~f:(fun _ -> Keypair.create ()) in
  let zkapp_keys = List.init 200 ~f:(fun _ -> Keypair.create ()) in
  let extra_keys = List.init 200 ~f:(fun _ -> Keypair.create ()) in
  let normal_account_ids =
    List.map normal_keys ~f:(fun key ->
        Account_id.create
          (Signature_lib.Public_key.compress key.public_key)
          Token_id.default )
  in
  let zkapp_account_ids =
    List.map zkapp_keys ~f:(fun key ->
        Account_id.create
          (Signature_lib.Public_key.compress key.public_key)
          Token_id.default )
  in
  let normal_accounts =
    List.map normal_account_ids ~f:(fun id ->
        Account.create id initial_balance )
  in
  let zkapp_accounts =
    List.map zkapp_account_ids ~f:(fun id ->
        let account = Account.create id initial_balance in
        let verification_key = Some vk in
        let zkapp = Some { Zkapp_account.default with verification_key } in
        { account with zkapp } )
  in
  List.iter
    (List.zip_exn
       (normal_account_ids @ zkapp_account_ids)
       (normal_accounts @ zkapp_accounts) )
    ~f:(fun (account_id, account) ->
      Mina_ledger.Ledger.get_or_create_account ledger account_id account
      |> Or_error.ok_exn
      |> fun _ -> () ) ;
  let keys = normal_keys @ zkapp_keys @ extra_keys in
  let keymap =
    List.map
      (Array.to_list fee_payer_keypairs @ keys)
      ~f:(fun { public_key; private_key } ->
        (Public_key.compress public_key, private_key) )
    |> Public_key.Compressed.Map.of_alist_exn
  in
  (ledger, fee_payer_keypairs, keymap)

let generate_zkapp_commands_and_apply_them_consecutively ~trials
    ~max_account_updates () =
  let ledger, fee_payer_keypairs, keymap =
    mk_ledgers_and_fee_payers ~num_of_fee_payers:trials ()
  in
  let global_slot = Mina_numbers.Global_slot.of_int 1 in
  let account_state_tbl = Account_id.Table.create () in
  Test_util.with_randomness 123456789 (fun () ->
      let test i =
        Quickcheck.test ~trials:1
          (Mina_generators.Zkapp_command_generators.gen_zkapp_command_from
             ~generator_options:
               { Mina_generators.Zkapp_command_generators.default with
                 txn_global_slot = Some global_slot
               ; max_account_updates
               ; account_state_tbl
               ; vk = Some vk
               }
             ~fee_payer_keypair:fee_payer_keypairs.(i) ~keymap ~ledger () )
          ~f:(fun zkapp_command_dummy_auths ->
            let open Async in
            Thread_safe.block_on_async_exn (fun () ->
                let%bind.Deferred zkapp_command =
                  Zkapp_command_builder.replace_authorizations ~prover ~keymap
                    zkapp_command_dummy_auths
                in
                [%log info]
                  ~metadata:
                    [ ("zkapp_command", Zkapp_command.to_yojson zkapp_command)
                    ; ( "accounts"
                      , `List
                          (List.map
                             (Mina_ledger.Ledger.accounts ledger |> Set.to_list)
                             ~f:(fun account_id ->
                               Mina_ledger.Ledger.location_of_account ledger
                                 account_id
                               |> Option.value_exn
                               |> Mina_ledger.Ledger.get ledger
                               |> Option.value_exn |> Account.to_yojson ) ) )
                    ]
                  "generated zkapp_command" ;
                U.check_zkapp_command_with_merges_exn ~global_slot ledger
                  [ zkapp_command ] ) )
      in
      for i = 0 to trials - 1 do
        test i
      done )

let generate_zkapp_commands_and_apply_them_freshly ~trials ~max_account_updates
    () =
  Test_util.with_randomness 123456789 (fun () ->
      let test i =
        let ledger, fee_payer_keypairs, keymap =
          mk_ledgers_and_fee_payers ~num_of_fee_payers:trials ()
        in
        let global_slot = Mina_numbers.Global_slot.of_int 2 in
        Quickcheck.test ~trials:1
          (Mina_generators.Zkapp_command_generators.gen_zkapp_command_from
             ~generator_options:
               { Mina_generators.Zkapp_command_generators.default with
                 txn_global_slot = Some global_slot
               ; max_account_updates
               ; vk = Some vk
               }
             ~fee_payer_keypair:fee_payer_keypairs.(i) ~keymap ~ledger () )
          ~f:(fun zkapp_command_dummy_auths ->
            let open Async in
            Thread_safe.block_on_async_exn (fun () ->
                let%bind.Deferred zkapp_command =
                  Zkapp_command_builder.replace_authorizations ~prover ~keymap
                    zkapp_command_dummy_auths
                in
                U.check_zkapp_command_with_merges_exn ~global_slot ledger
                  [ zkapp_command ] ) )
      in
      for i = 0 to trials - 1 do
        test i
      done )

let mk_invalid_test ~trials ~max_account_updates ~type_of_failure
    ~expected_failure_status =
  Test_util.with_randomness 123456789 (fun () ->
      let test i =
        let ledger, fee_payer_keypairs, keymap =
          mk_ledgers_and_fee_payers ~num_of_fee_payers:trials ()
        in
        let global_slot = Mina_numbers.Global_slot.of_int 3 in
        Quickcheck.test ~trials:1
          (Mina_generators.Zkapp_command_generators.gen_zkapp_command_from
             ~generator_options:
               { Mina_generators.Zkapp_command_generators.default with
                 txn_global_slot = Some global_slot
               ; failure = Some type_of_failure
               ; max_account_updates
               ; vk = Some vk
               }
             ~fee_payer_keypair:fee_payer_keypairs.(i) ~keymap ~ledger () )
          ~f:(fun zkapp_command_dummy_auths ->
            let open Async in
            Thread_safe.block_on_async_exn (fun () ->
                let%bind.Deferred zkapp_command =
                  Zkapp_command_builder.replace_authorizations ~prover ~keymap
                    zkapp_command_dummy_auths
                in
                [%log info]
                  ~metadata:
                    [ ("zkapp_command", Zkapp_command.to_yojson zkapp_command) ]
                  "generated zkapp_command" ;
                U.check_zkapp_command_with_merges_exn
                  ~expected_failure:expected_failure_status ledger
                  [ zkapp_command ] ~global_slot ) )
      in
      for i = 0 to trials - 1 do
        test i
      done )

let test_timed_account ~trials ~max_account_updates () =
  Test_util.with_randomness 123456789 (fun () ->
      let test i =
        let ledger, fee_payer_keypairs, keymap =
          mk_ledgers_and_fee_payers ~is_timed:true ~num_of_fee_payers:trials ()
        in
        Quickcheck.test ~trials:1
          (Mina_generators.Zkapp_command_generators.gen_zkapp_command_from
             ~generator_options:
               { Mina_generators.Zkapp_command_generators.default with
                 max_account_updates
               ; vk = Some vk
               }
             ~fee_payer_keypair:fee_payer_keypairs.(i) ~keymap ~ledger () )
          ~f:(fun zkapp_command_dummy_auths ->
            let open Async in
            Thread_safe.block_on_async_exn (fun () ->
                let%bind.Deferred zkapp_command =
                  Zkapp_command_builder.replace_authorizations ~prover ~keymap
                    zkapp_command_dummy_auths
                in
                [%log info]
                  ~metadata:
                    [ ("zkapp_command", Zkapp_command.to_yojson zkapp_command) ]
                  "generated zkapp_command" ;
                U.check_zkapp_command_with_merges_exn
                  ~expected_failure:
<<<<<<< HEAD
                    Transaction_status.Failure.Source_minimum_balance_violation
                  ledger [ zkapp_command ] ) )
=======
                    ( Transaction_status.Failure.Source_minimum_balance_violation
                    , Pass_1 )
                  ledger [ zkapp_command ] ~state_body:U.genesis_state_body ) )
>>>>>>> 8403887a
      in
      for i = 0 to trials - 1 do
        test i
      done )

let () =
  Command.run
  @@ Command.basic ~summary:"fuzzy zkapp tests"
       (let open Command.Let_syntax in
       let%map trials =
         Command.Param.(
           flag "--trials" ~doc:"NUM number of trials for the tests"
             (required int))
       in
       fun () ->
         let open Mina_generators.Zkapp_command_generators in
         let open Transaction_status.Failure in
         let max_account_updates = 3 in
         generate_zkapp_commands_and_apply_them_consecutively ~trials
           ~max_account_updates () ;
         generate_zkapp_commands_and_apply_them_freshly ~trials
           ~max_account_updates () ;
         mk_invalid_test ~trials ~max_account_updates
           ~type_of_failure:Invalid_protocol_state_precondition
           ~expected_failure_status:
             (Protocol_state_precondition_unsatisfied, Pass_2) ;
         mk_invalid_test ~trials ~max_account_updates
           ~type_of_failure:(Update_not_permitted `App_state)
           ~expected_failure_status:(Update_not_permitted_app_state, Pass_2) ;
         mk_invalid_test ~trials ~max_account_updates
           ~type_of_failure:(Update_not_permitted `Verification_key)
           ~expected_failure_status:
             (Update_not_permitted_verification_key, Pass_2) ;
         mk_invalid_test ~trials ~max_account_updates
           ~type_of_failure:(Update_not_permitted `Zkapp_uri)
           ~expected_failure_status:(Update_not_permitted_zkapp_uri, Pass_2) ;
         mk_invalid_test ~trials ~max_account_updates
           ~type_of_failure:(Update_not_permitted `Token_symbol)
           ~expected_failure_status:(Update_not_permitted_token_symbol, Pass_2) ;
         mk_invalid_test ~trials ~max_account_updates
           ~type_of_failure:(Update_not_permitted `Voting_for)
           ~expected_failure_status:(Update_not_permitted_voting_for, Pass_2) ;
         mk_invalid_test ~trials ~max_account_updates
           ~type_of_failure:(Update_not_permitted `Send)
           ~expected_failure_status:(Update_not_permitted_balance, Pass_2) ;
         mk_invalid_test ~trials ~max_account_updates
           ~type_of_failure:(Update_not_permitted `Receive)
           ~expected_failure_status:(Update_not_permitted_balance, Pass_2) ;
         test_timed_account ~trials ~max_account_updates ())<|MERGE_RESOLUTION|>--- conflicted
+++ resolved
@@ -234,14 +234,9 @@
                   "generated zkapp_command" ;
                 U.check_zkapp_command_with_merges_exn
                   ~expected_failure:
-<<<<<<< HEAD
-                    Transaction_status.Failure.Source_minimum_balance_violation
-                  ledger [ zkapp_command ] ) )
-=======
                     ( Transaction_status.Failure.Source_minimum_balance_violation
                     , Pass_1 )
-                  ledger [ zkapp_command ] ~state_body:U.genesis_state_body ) )
->>>>>>> 8403887a
+                  ledger [ zkapp_command ] ) )
       in
       for i = 0 to trials - 1 do
         test i
