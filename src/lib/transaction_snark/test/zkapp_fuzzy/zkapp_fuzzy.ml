open Core
open Signature_lib
open Mina_base
module U = Transaction_snark_tests.Util

let logger = Logger.create ()

let `VK vk, `Prover prover = Lazy.force U.trivial_zkapp

let mk_ledgers_and_fee_payers ?(is_timed = false) ~num_of_fee_payers () =
  let fee_payer_keypairs =
    Array.init num_of_fee_payers ~f:(fun _ -> Keypair.create ())
  in
  let fee_payer_pks =
    Array.map fee_payer_keypairs ~f:(fun fee_payer_keypair ->
        Public_key.compress fee_payer_keypair.public_key )
  in
  let fee_payer_account_ids =
    Array.map fee_payer_pks ~f:(fun fee_payer_pk ->
        Account_id.create fee_payer_pk Token_id.default )
  in
  let (initial_balance : Currency.Balance.t) =
    Currency.Balance.of_int 1_000_000_000_000_000
  in
  let (fee_payer_accounts : Account.t array) =
    if is_timed then
      let initial_minimum_balance =
        Currency.Balance.of_int 1_000_000_000_000_000
      in
      let cliff_time = Mina_numbers.Global_slot.of_int 1_000 in
      let cliff_amount = Currency.Amount.zero in
      let vesting_period = Mina_numbers.Global_slot.of_int 10 in
      let vesting_increment = Currency.Amount.of_int 100_000_000_000 in
      Array.map fee_payer_account_ids ~f:(fun fee_payer_account_id ->
          Account.create_timed fee_payer_account_id initial_balance
            ~initial_minimum_balance ~cliff_time ~cliff_amount ~vesting_period
            ~vesting_increment
          |> Or_error.ok_exn )
    else
      Array.map fee_payer_account_ids ~f:(fun fee_payer_account_id ->
          Account.create fee_payer_account_id initial_balance )
  in
  let ledger = Mina_ledger.Ledger.create ~depth:10 () in
  Array.iter2_exn fee_payer_accounts fee_payer_account_ids
    ~f:(fun fee_payer_account fee_payer_account_id ->
      Mina_ledger.Ledger.get_or_create_account ledger fee_payer_account_id
        fee_payer_account
      |> Or_error.ok_exn
      |> fun _ -> () ) ;
  let normal_keys = List.init 200 ~f:(fun _ -> Keypair.create ()) in
  let zkapp_keys = List.init 200 ~f:(fun _ -> Keypair.create ()) in
  let extra_keys = List.init 200 ~f:(fun _ -> Keypair.create ()) in
  let normal_account_ids =
    List.map normal_keys ~f:(fun key ->
        Account_id.create
          (Signature_lib.Public_key.compress key.public_key)
          Token_id.default )
  in
  let zkapp_account_ids =
    List.map zkapp_keys ~f:(fun key ->
        Account_id.create
          (Signature_lib.Public_key.compress key.public_key)
          Token_id.default )
  in
  let normal_accounts =
    List.map normal_account_ids ~f:(fun id ->
        Account.create id initial_balance )
  in
  let zkapp_accounts =
    List.map zkapp_account_ids ~f:(fun id ->
        let account = Account.create id initial_balance in
        let verification_key = Some vk in
        let zkapp = Some { Zkapp_account.default with verification_key } in
        { account with zkapp } )
  in
  List.iter
    (List.zip_exn
       (normal_account_ids @ zkapp_account_ids)
       (normal_accounts @ zkapp_accounts) )
    ~f:(fun (account_id, account) ->
      Mina_ledger.Ledger.get_or_create_account ledger account_id account
      |> Or_error.ok_exn
      |> fun _ -> () ) ;
  let keys = normal_keys @ zkapp_keys @ extra_keys in
  let keymap =
    List.map
      (Array.to_list fee_payer_keypairs @ keys)
      ~f:(fun { public_key; private_key } ->
        (Public_key.compress public_key, private_key) )
    |> Public_key.Compressed.Map.of_alist_exn
  in
  (ledger, fee_payer_keypairs, keymap)

let generate_zkapp_commands_and_apply_them_consecutively ~trials
    ~max_account_updates () =
  let ledger, fee_payer_keypairs, keymap =
    mk_ledgers_and_fee_payers ~num_of_fee_payers:trials ()
  in
  let account_state_tbl = Account_id.Table.create () in
  Test_util.with_randomness 123456789 (fun () ->
      let test i =
        Quickcheck.test ~trials:1
          (Mina_generators.Zkapp_command_generators.gen_zkapp_command_from
             ~protocol_state_view:U.genesis_state_view ~account_state_tbl
             ~fee_payer_keypair:fee_payer_keypairs.(i) ~max_account_updates
             ~keymap ~ledger ~vk () )
          ~f:(fun zkapp_command_dummy_auths ->
            let open Async in
            Thread_safe.block_on_async_exn (fun () ->
                let%bind.Deferred zkapp_command =
                  Zkapp_command_builder.replace_authorizations ~prover ~keymap
                    zkapp_command_dummy_auths
                in
                [%log info]
                  ~metadata:
                    [ ("zkapp_command", Zkapp_command.to_yojson zkapp_command)
                    ; ( "accounts"
                      , `List
                          (List.map
                             (Mina_ledger.Ledger.accounts ledger |> Set.to_list)
                             ~f:(fun account_id ->
                               Mina_ledger.Ledger.location_of_account ledger
                                 account_id
                               |> Option.value_exn
                               |> Mina_ledger.Ledger.get ledger
                               |> Option.value_exn |> Account.to_yojson ) ) )
                    ]
                  "generated zkapp_command" ;
                U.check_zkapp_command_with_merges_exn ledger [ zkapp_command ] )
            )
      in
      for i = 0 to trials - 1 do
        test i
      done )

let generate_zkapp_commands_and_apply_them_freshly ~trials ~max_account_updates
    () =
  Test_util.with_randomness 123456789 (fun () ->
      let test i =
        let ledger, fee_payer_keypairs, keymap =
          mk_ledgers_and_fee_payers ~num_of_fee_payers:trials ()
        in
        Quickcheck.test ~trials:1
          (Mina_generators.Zkapp_command_generators.gen_zkapp_command_from
             ~protocol_state_view:U.genesis_state_view
             ~fee_payer_keypair:fee_payer_keypairs.(i) ~max_account_updates
             ~keymap ~ledger ~vk () )
          ~f:(fun zkapp_command_dummy_auths ->
            let open Async in
            Thread_safe.block_on_async_exn (fun () ->
                let%bind.Deferred zkapp_command =
                  Zkapp_command_builder.replace_authorizations ~prover ~keymap
                    zkapp_command_dummy_auths
                in
                U.check_zkapp_command_with_merges_exn ledger [ zkapp_command ] )
            )
      in
      for i = 0 to trials - 1 do
        test i
      done )

let mk_invalid_test ~trials ~max_account_updates ~type_of_failure
    ~expected_failure_status =
  Test_util.with_randomness 123456789 (fun () ->
      let test i =
        let ledger, fee_payer_keypairs, keymap =
          mk_ledgers_and_fee_payers ~num_of_fee_payers:trials ()
        in
        Quickcheck.test ~trials:1
          (Mina_generators.Zkapp_command_generators.gen_zkapp_command_from
             ~failure:type_of_failure ~protocol_state_view:U.genesis_state_view
             ~fee_payer_keypair:fee_payer_keypairs.(i) ~max_account_updates
             ~keymap ~ledger ~vk () )
          ~f:(fun zkapp_command_dummy_auths ->
            let open Async in
            Thread_safe.block_on_async_exn (fun () ->
                let%bind.Deferred zkapp_command =
                  Zkapp_command_builder.replace_authorizations ~prover ~keymap
                    zkapp_command_dummy_auths
                in
                [%log info]
                  ~metadata:
                    [ ("zkapp_command", Zkapp_command.to_yojson zkapp_command) ]
                  "generated zkapp_command" ;
                U.check_zkapp_command_with_merges_exn
                  ~expected_failure:expected_failure_status ledger
                  [ zkapp_command ] ~state_body:U.genesis_state_body ) )
      in
      for i = 0 to trials - 1 do
        test i
      done )

let test_timed_account ~trials ~max_account_updates () =
  Test_util.with_randomness 123456789 (fun () ->
      let test i =
        let ledger, fee_payer_keypairs, keymap =
          mk_ledgers_and_fee_payers ~is_timed:true ~num_of_fee_payers:trials ()
        in
        Quickcheck.test ~trials:1
          (Mina_generators.Zkapp_command_generators.gen_zkapp_command_from
             ~protocol_state_view:U.genesis_state_view
             ~fee_payer_keypair:fee_payer_keypairs.(i) ~max_account_updates
             ~keymap ~ledger ~vk () )
          ~f:(fun zkapp_command_dummy_auths ->
            let open Async in
            Thread_safe.block_on_async_exn (fun () ->
                let%bind.Deferred zkapp_command =
                  Zkapp_command_builder.replace_authorizations ~prover ~keymap
                    zkapp_command_dummy_auths
                in
                [%log info]
                  ~metadata:
                    [ ("zkapp_command", Zkapp_command.to_yojson zkapp_command) ]
                  "generated zkapp_command" ;
                U.check_zkapp_command_with_merges_exn
                  ~expected_failure:
                    Transaction_status.Failure.Source_minimum_balance_violation
                  ledger [ zkapp_command ] ~state_body:U.genesis_state_body ) )
      in
      for i = 0 to trials - 1 do
        test i
      done )

let () =
  Command.run
  @@ Command.basic ~summary:"fuzzy zkapp tests"
       (let open Command.Let_syntax in
       let%map trials =
         Command.Param.(
           flag "--trials" ~doc:"NUM number of trials for the tests"
             (required int))
       in
       fun () ->
<<<<<<< HEAD
         let open Mina_generators.Zkapp_command_generators in
         let open Transaction_status.Failure in
         let num_of_fee_payers = 5 in
=======
>>>>>>> 04b85f36
         let max_account_updates = 3 in
         generate_zkapp_commands_and_apply_them_consecutively ~trials
           ~max_account_updates () ;
         generate_zkapp_commands_and_apply_them_freshly ~trials
           ~max_account_updates () ;
<<<<<<< HEAD
         mk_invalid_test ~num_of_fee_payers ~trials ~max_account_updates
           ~type_of_failure:(Update_not_permitted `App_state)
=======
         let open Mina_generators.Zkapp_command_generators in
         let open Transaction_status.Failure in
         mk_invalid_test ~trials ~max_account_updates
           ~type_of_failure:Invalid_protocol_state_precondition
>>>>>>> 04b85f36
           ~expected_failure_status:Protocol_state_precondition_unsatisfied ;
         mk_invalid_test ~trials ~max_account_updates
           ~type_of_failure:(Update_not_permitted `App_state)
           ~expected_failure_status:Update_not_permitted_app_state ;
         mk_invalid_test ~trials ~max_account_updates
           ~type_of_failure:(Update_not_permitted `Verification_key)
           ~expected_failure_status:Update_not_permitted_verification_key ;
         mk_invalid_test ~trials ~max_account_updates
           ~type_of_failure:(Update_not_permitted `Zkapp_uri)
           ~expected_failure_status:Update_not_permitted_zkapp_uri ;
         mk_invalid_test ~trials ~max_account_updates
           ~type_of_failure:(Update_not_permitted `Token_symbol)
           ~expected_failure_status:Update_not_permitted_token_symbol ;
         mk_invalid_test ~trials ~max_account_updates
           ~type_of_failure:(Update_not_permitted `Voting_for)
           ~expected_failure_status:Update_not_permitted_voting_for ;
         mk_invalid_test ~trials ~max_account_updates
           ~type_of_failure:(Update_not_permitted `Send)
           ~expected_failure_status:Update_not_permitted_balance ;
         mk_invalid_test ~trials ~max_account_updates
           ~type_of_failure:(Update_not_permitted `Receive)
           ~expected_failure_status:Update_not_permitted_balance ;
         test_timed_account ~trials ~max_account_updates ())<|MERGE_RESOLUTION|>--- conflicted
+++ resolved
@@ -231,26 +231,16 @@
              (required int))
        in
        fun () ->
-<<<<<<< HEAD
          let open Mina_generators.Zkapp_command_generators in
          let open Transaction_status.Failure in
          let num_of_fee_payers = 5 in
-=======
->>>>>>> 04b85f36
          let max_account_updates = 3 in
          generate_zkapp_commands_and_apply_them_consecutively ~trials
            ~max_account_updates () ;
          generate_zkapp_commands_and_apply_them_freshly ~trials
            ~max_account_updates () ;
-<<<<<<< HEAD
-         mk_invalid_test ~num_of_fee_payers ~trials ~max_account_updates
-           ~type_of_failure:(Update_not_permitted `App_state)
-=======
-         let open Mina_generators.Zkapp_command_generators in
-         let open Transaction_status.Failure in
          mk_invalid_test ~trials ~max_account_updates
            ~type_of_failure:Invalid_protocol_state_precondition
->>>>>>> 04b85f36
            ~expected_failure_status:Protocol_state_precondition_unsatisfied ;
          mk_invalid_test ~trials ~max_account_updates
            ~type_of_failure:(Update_not_permitted `App_state)
