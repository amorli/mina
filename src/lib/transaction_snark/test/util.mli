--- conflicted
+++ resolved
@@ -49,14 +49,8 @@
     Raises if either the snark generation or application fails
 *)
 val check_parties_with_merges_exn :
-<<<<<<< HEAD
-     ?state_body:Transaction_protocol_state.Block_data.t
-  -> ?apply:bool
-=======
      ?expected_failure:Mina_base.Transaction_status.Failure.t option
   -> ?state_body:Transaction_protocol_state.Block_data.t
-  -> ?state_view:Zkapp_precondition.Protocol_state.View.t
->>>>>>> c5057861
   -> Ledger.t
   -> Parties.t list
   -> unit Async.Deferred.t
@@ -79,13 +73,9 @@
   Base_quickcheck.Generator.t
 
 val test_snapp_update :
-<<<<<<< HEAD
-     ?snapp_permissions:Permissions.t
+     ?expected_failure:Mina_base.Transaction_status.Failure.t option
   -> ?state_body:Transaction_protocol_state.Block_data.t
-=======
-     ?expected_failure:Mina_base.Transaction_status.Failure.t option
   -> ?snapp_permissions:Permissions.t
->>>>>>> c5057861
   -> vk:(Side_loaded_verification_key.t, Tick.Field.t) With_hash.t
   -> snapp_prover:
        ( unit
