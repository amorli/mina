open Core
open Mina_ledger
open Currency
open Snark_params
open Tick
module U = Transaction_snark_tests.Util
module Spec = Transaction_snark.For_tests.Spec
open Mina_base

let%test_module "Snapp payments tests" =
  ( module struct
    let memo = Signed_command_memo.create_from_string_exn "Snapp payments tests"

    let merkle_root_after_parties_exn t ~txn_state_view txn =
      let hash =
        Ledger.merkle_root_after_parties_exn
          ~constraint_constants:U.constraint_constants ~txn_state_view t txn
      in
      Frozen_ledger_hash.of_ledger_hash hash

    let signed_signed ~(wallets : U.Wallet.t array) i j : Parties.t =
      let full_amount = 8_000_000_000 in
      let fee = Fee.of_int (Random.int full_amount) in
      let receiver_amount =
        Amount.sub (Amount.of_int full_amount) (Amount.of_fee fee)
        |> Option.value_exn
      in
      let acct1 = wallets.(i) in
      let acct2 = wallets.(j) in
      let new_state : _ Zkapp_state.V.t =
        Pickles_types.Vector.init Zkapp_state.Max_state_size.n ~f:Field.of_int
      in
<<<<<<< HEAD
      Parties.of_wire
        { fee_payer =
            { data =
                { body =
                    { public_key = acct1.account.public_key
                    ; update =
                        { app_state =
                            Pickles_types.Vector.map new_state ~f:(fun x ->
                                Zkapp_basic.Set_or_keep.Set x)
                        ; delegate = Keep
                        ; verification_key = Keep
                        ; permissions = Keep
                        ; zkapp_uri = Keep
                        ; token_symbol = Keep
                        ; timing = Keep
                        ; voting_for = Keep
                        }
                    ; token_id = ()
                    ; balance_change = Fee.of_int full_amount
                    ; increment_nonce = ()
=======
      { fee_payer =
          { Party.Fee_payer.data =
              { body =
                  { public_key = acct1.account.public_key
                  ; update =
                      { app_state =
                          Pickles_types.Vector.map new_state ~f:(fun x ->
                              Zkapp_basic.Set_or_keep.Set x)
                      ; delegate = Keep
                      ; verification_key = Keep
                      ; permissions = Keep
                      ; zkapp_uri = Keep
                      ; token_symbol = Keep
                      ; timing = Keep
                      ; voting_for = Keep
                      }
                  ; token_id = ()
                  ; balance_change = Fee.of_int full_amount
                  ; increment_nonce = ()
                  ; events = []
                  ; sequence_events = []
                  ; call_data = Field.zero
                  ; call_depth = 0
                  ; protocol_state_precondition =
                      Zkapp_precondition.Protocol_state.accept
                  ; use_full_commitment = ()
                  }
              ; account_precondition = acct1.account.nonce
              }
          ; authorization = Signature.dummy
          }
      ; other_parties =
          [ { data =
                { body =
                    { public_key = acct1.account.public_key
                    ; update = Party.Update.noop
                    ; token_id = Token_id.default
                    ; balance_change =
                        Amount.Signed.(of_unsigned receiver_amount |> negate)
                    ; increment_nonce = true
                    ; events = []
                    ; sequence_events = []
                    ; call_data = Field.zero
                    ; call_depth = 0
                    ; protocol_state_precondition =
                        Zkapp_precondition.Protocol_state.accept
                    ; use_full_commitment = false
                    }
                ; account_precondition = Accept
                }
            ; authorization = Signature Signature.dummy
            }
          ; { data =
                { body =
                    { public_key = acct2.account.public_key
                    ; update = Party.Update.noop
                    ; token_id = Token_id.default
                    ; balance_change =
                        Amount.Signed.(of_unsigned receiver_amount)
                    ; increment_nonce = false
>>>>>>> 380f4654
                    ; events = []
                    ; sequence_events = []
                    ; call_data = Field.zero
                    ; call_depth = 0
<<<<<<< HEAD
                    ; protocol_state = Zkapp_precondition.Protocol_state.accept
                    ; use_full_commitment = ()
                    }
                ; predicate = acct1.account.nonce
                ; caller = ()
=======
                    ; protocol_state_precondition =
                        Zkapp_precondition.Protocol_state.accept
                    ; use_full_commitment = false
                    }
                ; account_precondition = Accept
>>>>>>> 380f4654
                }
            ; authorization = Signature.dummy
            }
        ; other_parties =
            [ { data =
                  { body =
                      { public_key = acct1.account.public_key
                      ; update = Party.Update.noop
                      ; token_id = Token_id.default
                      ; balance_change =
                          Amount.Signed.(of_unsigned receiver_amount |> negate)
                      ; increment_nonce = true
                      ; events = []
                      ; sequence_events = []
                      ; call_data = Field.zero
                      ; call_depth = 0
                      ; protocol_state =
                          Zkapp_precondition.Protocol_state.accept
                      ; use_full_commitment = false
                      }
                  ; predicate = Accept
                  ; caller = Call
                  }
              ; authorization = Signature Signature.dummy
              }
            ; { data =
                  { body =
                      { public_key = acct2.account.public_key
                      ; update = Party.Update.noop
                      ; token_id = Token_id.default
                      ; balance_change =
                          Amount.Signed.(of_unsigned receiver_amount)
                      ; increment_nonce = false
                      ; events = []
                      ; sequence_events = []
                      ; call_data = Field.zero
                      ; call_depth = 0
                      ; protocol_state =
                          Zkapp_precondition.Protocol_state.accept
                      ; use_full_commitment = false
                      }
                  ; predicate = Accept
                  ; caller = Call
                  }
              ; authorization = None_given
              }
            ]
        ; memo
        }

    let%test_unit "merkle_root_after_snapp_command_exn_immutable" =
      Test_util.with_randomness 123456789 (fun () ->
          let wallets = U.Wallet.random_wallets () in
          Ledger.with_ledger ~depth:U.ledger_depth ~f:(fun ledger ->
              Array.iter
                (Array.sub wallets ~pos:1 ~len:(Array.length wallets - 1))
                ~f:(fun { account; private_key = _ } ->
                  Ledger.create_new_account_exn ledger
                    (Account.identifier account)
                    account) ;
              let t1 =
                let i, j = (1, 2) in
                signed_signed ~wallets i j
              in
              let hash_pre = Ledger.merkle_root ledger in
              let _target =
                let txn_state_view =
                  Mina_state.Protocol_state.Body.view U.genesis_state_body
                in
                merkle_root_after_parties_exn ledger ~txn_state_view t1
              in
              let hash_post = Ledger.merkle_root ledger in
              [%test_eq: Field.t] hash_pre hash_post))

    let%test_unit "zkapps-based payment" =
      let open Mina_transaction_logic.For_tests in
      Quickcheck.test ~trials:2 Test_spec.gen ~f:(fun { init_ledger; specs } ->
          Ledger.with_ledger ~depth:U.ledger_depth ~f:(fun ledger ->
              let parties = party_send (List.hd_exn specs) in
              Init_ledger.init (module Ledger.Ledger_inner) init_ledger ledger ;
              U.apply_parties ledger [ parties ])
          |> fun _ -> ())

    let%test_unit "Consecutive zkapps-based payments" =
      let open Mina_transaction_logic.For_tests in
      Quickcheck.test ~trials:2 Test_spec.gen ~f:(fun { init_ledger; specs } ->
          Ledger.with_ledger ~depth:U.ledger_depth ~f:(fun ledger ->
              let partiess =
                List.map
                  ~f:(fun s ->
                    let use_full_commitment =
                      Quickcheck.random_value Bool.quickcheck_generator
                    in
                    party_send ~use_full_commitment s)
                  specs
              in
              Init_ledger.init (module Ledger.Ledger_inner) init_ledger ledger ;
              U.apply_parties ledger partiess |> fun _ -> ()))

    let%test_unit "multiple transfers from one account" =
      let open Mina_transaction_logic.For_tests in
      Quickcheck.test ~trials:1 U.gen_snapp_ledger
        ~f:(fun ({ init_ledger; specs }, new_kp) ->
          Ledger.with_ledger ~depth:U.ledger_depth ~f:(fun ledger ->
              Async.Thread_safe.block_on_async_exn (fun () ->
                  let fee = Fee.of_int 1_000_000 in
                  let amount = Amount.of_int 1_000_000_000 in
                  let spec = List.hd_exn specs in
                  let receiver_count = 3 in
                  let new_receiver =
                    Signature_lib.Public_key.compress new_kp.public_key
                  in
                  let test_spec : Spec.t =
                    { sender = spec.sender
                    ; fee
                    ; receivers =
                        (new_receiver, amount)
                        :: ( List.take specs (receiver_count - 1)
                           |> List.map ~f:(fun s -> (s.receiver, amount)) )
                    ; amount
                    ; zkapp_account_keypairs = []
                    ; memo
                    ; new_zkapp_account = false
                    ; snapp_update = Party.Update.dummy
                    ; current_auth = Permissions.Auth_required.Signature
                    ; call_data = Snark_params.Tick.Field.zero
                    ; events = []
                    ; sequence_events = []
                    }
                  in
                  let parties =
                    Transaction_snark.For_tests.multiple_transfers test_spec
                  in
                  Init_ledger.init
                    (module Ledger.Ledger_inner)
                    init_ledger ledger ;
                  U.check_parties_with_merges_exn ledger [ parties ])))
  end )<|MERGE_RESOLUTION|>--- conflicted
+++ resolved
@@ -30,7 +30,6 @@
       let new_state : _ Zkapp_state.V.t =
         Pickles_types.Vector.init Zkapp_state.Max_state_size.n ~f:Field.of_int
       in
-<<<<<<< HEAD
       Parties.of_wire
         { fee_payer =
             { data =
@@ -51,85 +50,15 @@
                     ; token_id = ()
                     ; balance_change = Fee.of_int full_amount
                     ; increment_nonce = ()
-=======
-      { fee_payer =
-          { Party.Fee_payer.data =
-              { body =
-                  { public_key = acct1.account.public_key
-                  ; update =
-                      { app_state =
-                          Pickles_types.Vector.map new_state ~f:(fun x ->
-                              Zkapp_basic.Set_or_keep.Set x)
-                      ; delegate = Keep
-                      ; verification_key = Keep
-                      ; permissions = Keep
-                      ; zkapp_uri = Keep
-                      ; token_symbol = Keep
-                      ; timing = Keep
-                      ; voting_for = Keep
-                      }
-                  ; token_id = ()
-                  ; balance_change = Fee.of_int full_amount
-                  ; increment_nonce = ()
-                  ; events = []
-                  ; sequence_events = []
-                  ; call_data = Field.zero
-                  ; call_depth = 0
-                  ; protocol_state_precondition =
-                      Zkapp_precondition.Protocol_state.accept
-                  ; use_full_commitment = ()
-                  }
-              ; account_precondition = acct1.account.nonce
-              }
-          ; authorization = Signature.dummy
-          }
-      ; other_parties =
-          [ { data =
-                { body =
-                    { public_key = acct1.account.public_key
-                    ; update = Party.Update.noop
-                    ; token_id = Token_id.default
-                    ; balance_change =
-                        Amount.Signed.(of_unsigned receiver_amount |> negate)
-                    ; increment_nonce = true
                     ; events = []
                     ; sequence_events = []
                     ; call_data = Field.zero
                     ; call_depth = 0
-                    ; protocol_state_precondition =
-                        Zkapp_precondition.Protocol_state.accept
-                    ; use_full_commitment = false
-                    }
-                ; account_precondition = Accept
-                }
-            ; authorization = Signature Signature.dummy
-            }
-          ; { data =
-                { body =
-                    { public_key = acct2.account.public_key
-                    ; update = Party.Update.noop
-                    ; token_id = Token_id.default
-                    ; balance_change =
-                        Amount.Signed.(of_unsigned receiver_amount)
-                    ; increment_nonce = false
->>>>>>> 380f4654
-                    ; events = []
-                    ; sequence_events = []
-                    ; call_data = Field.zero
-                    ; call_depth = 0
-<<<<<<< HEAD
                     ; protocol_state = Zkapp_precondition.Protocol_state.accept
                     ; use_full_commitment = ()
                     }
-                ; predicate = acct1.account.nonce
+                ; account_precondition = acct1.account.nonce
                 ; caller = ()
-=======
-                    ; protocol_state_precondition =
-                        Zkapp_precondition.Protocol_state.accept
-                    ; use_full_commitment = false
-                    }
-                ; account_precondition = Accept
->>>>>>> 380f4654
                 }
             ; authorization = Signature.dummy
             }
@@ -150,7 +79,7 @@
                           Zkapp_precondition.Protocol_state.accept
                       ; use_full_commitment = false
                       }
-                  ; predicate = Accept
+                  ; account_precondition = Accept
                   ; caller = Call
                   }
               ; authorization = Signature Signature.dummy
@@ -171,7 +100,7 @@
                           Zkapp_precondition.Protocol_state.accept
                       ; use_full_commitment = false
                       }
-                  ; predicate = Accept
+                  ; account_precondition = Accept
                   ; caller = Call
                   }
               ; authorization = None_given
