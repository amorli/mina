--- conflicted
+++ resolved
@@ -4,11 +4,7 @@
  (public_name pickles_types)
  (preprocess
   (pps
-<<<<<<< HEAD
-   ppx_coda
-=======
    ppx_mina
->>>>>>> 897a81d1
    ppx_version
    ppx_deriving_yojson
    ppx_jane
