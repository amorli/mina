--- conflicted
+++ resolved
@@ -90,11 +90,7 @@
     module V1 = struct
       type 'a t = ('a, N.n) at_most [@@deriving version {asserted}]
 
-<<<<<<< HEAD
-      let compare c t1 t2 = Core.List.compare c (to_list t1) (to_list t2)
-=======
       let compare c t1 t2 = Base.List.compare c (to_list t1) (to_list t2)
->>>>>>> 958c6699
 
       let hash_fold_t f s v = List.hash_fold_t f s (to_list v)
 
@@ -115,8 +111,4 @@
   let lte = Nat.Lte.refl n in
   let there v = extend_to_vector v padding n in
   let back v = of_vector v lte in
-<<<<<<< HEAD
-  Vector.typ elt n |> Snarky.Typ.transport ~there ~back
-=======
-  Vector.typ elt n |> Snarky_backendless.Typ.transport ~there ~back
->>>>>>> 958c6699
+  Vector.typ elt n |> Snarky_backendless.Typ.transport ~there ~back