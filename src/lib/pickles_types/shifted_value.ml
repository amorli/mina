open Core_kernel

(* Our custom constraints let us efficiently compute

   f = fun (g, t) -> (t + 2^{len(t) - 1}) g

   We want to compute

   f' = fun (g, s) -> s * g

   Let n be the field size in bits.

   For a scalar s, let t = s - 2^{n - 1}.
   t can be represented with an n bit string.

   Then

   f (g, t)
   = (t + 2^{len(t) - 1}) * g
   = (t + 2^{n - 1}) * g
   = (s - 2^{n - 1} + 2^{n - 1}) * g
   = s * g
   = f' (g, s)

   as desired.
*)

[%%versioned
module Stable = struct
  module V1 = struct
    type 'f t = Shifted_value of 'f
<<<<<<< HEAD
    [@@deriving sexp, compare, yojson, hash]

    (* the equal later in the file need not return a bool
       if we derive eq, we'd get this for free, but also
       an unused instance at toplevel, which the compiler
       complains of
    *)
    let equal equal (Shifted_value f1) (Shifted_value f2) : bool =
      equal f1 f2
=======
    [@@deriving sexp, compare, equal, yojson, hash]
>>>>>>> 7ed00a76
  end

end]

let typ f =
  let there (Shifted_value x) = x in
  let back x = Shifted_value x in
  Snarky_backendless.Typ.(
    transport_var (transport f ~there ~back) ~there ~back)

let map (Shifted_value x) ~f = Shifted_value (f x)

module type Field_intf = sig
  type t

  val size_in_bits : int

  val ( - ) : t -> t -> t

  val ( + ) : t -> t -> t

  val one : t
end

module Shift : sig
  type 'f t = private 'f

  val create : (module Field_intf with type t = 'f) -> 'f t

  val map : 'a t -> f:('a -> 'b) -> 'b t
end = struct
  type 'f t = 'f

  let map t ~f = f t

  (* 2^{field size in bits} *)
  let create (type f) (module F : Field_intf with type t = f) : f t =
    let rec two_to_the n =
      if n = 0 then F.one
      else
        let r = two_to_the (n - 1) in
        F.(r + r)
    in
    two_to_the F.size_in_bits
end

let of_field (type f) (module F : Field_intf with type t = f)
    ~(shift : f Shift.t) (s : f) : f t =
  Shifted_value F.(s - (shift :> t))

let to_field (type f) (module F : Field_intf with type t = f)
    ~(shift : f Shift.t) (Shifted_value t : f t) : f =
  F.(t + (shift :> t))

let equal equal (Shifted_value t1) (Shifted_value t2) = equal t1 t2<|MERGE_RESOLUTION|>--- conflicted
+++ resolved
@@ -29,21 +29,8 @@
 module Stable = struct
   module V1 = struct
     type 'f t = Shifted_value of 'f
-<<<<<<< HEAD
-    [@@deriving sexp, compare, yojson, hash]
-
-    (* the equal later in the file need not return a bool
-       if we derive eq, we'd get this for free, but also
-       an unused instance at toplevel, which the compiler
-       complains of
-    *)
-    let equal equal (Shifted_value f1) (Shifted_value f2) : bool =
-      equal f1 f2
-=======
     [@@deriving sexp, compare, equal, yojson, hash]
->>>>>>> 7ed00a76
   end
-
 end]
 
 let typ f =
