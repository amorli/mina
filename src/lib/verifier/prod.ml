--- conflicted
+++ resolved
@@ -35,11 +35,8 @@
     val get_blockchain_verification_key : unit -> Pickles.Verification_key.t
 
     val toggle_internal_tracing : bool -> unit
-<<<<<<< HEAD
-=======
 
     val set_itn_logger_data : daemon_port:int -> unit
->>>>>>> f28a81db
   end
 
   (* bin_io required by rpc_parallel *)
@@ -166,12 +163,9 @@
                don't_wait_for
                @@ Internal_tracing.toggle ~logger
                     (if enabled then `Enabled else `Disabled)
-<<<<<<< HEAD
-=======
 
              let set_itn_logger_data ~daemon_port =
                Itn_logger.set_data ~process_kind:"verifier" ~daemon_port
->>>>>>> f28a81db
            end in
           (module M : S) )
     | Check | None ->
@@ -213,7 +207,6 @@
                    let tag = T.tag
 
                    let constraint_constants = constraint_constants
-<<<<<<< HEAD
 
                    let proof_level = proof_level
                  end) in
@@ -222,18 +215,8 @@
              let get_blockchain_verification_key () = Lazy.force vk
 
              let toggle_internal_tracing _ = ()
-=======
-
-                   let proof_level = proof_level
-                 end) in
-                 Lazy.force B.Proof.verification_key )
-
-             let get_blockchain_verification_key () = Lazy.force vk
-
-             let toggle_internal_tracing _ = ()
 
              let set_itn_logger_data ~daemon_port:_ = ()
->>>>>>> f28a81db
            end : S )
 
   let get = Fn.id
@@ -262,10 +245,7 @@
       ; get_blockchain_verification_key :
           ('w, unit, Pickles.Verification_key.t) F.t
       ; toggle_internal_tracing : ('w, bool, unit) F.t
-<<<<<<< HEAD
-=======
       ; set_itn_logger_data : ('w, int, unit) F.t
->>>>>>> f28a81db
       }
 
     module Worker_state = Worker_state
@@ -306,14 +286,11 @@
         M.toggle_internal_tracing enabled ;
         Deferred.unit
 
-<<<<<<< HEAD
-=======
       let set_itn_logger_data (w : Worker_state.t) daemon_port =
         let (module M) = Worker_state.get w in
         M.set_itn_logger_data ~daemon_port ;
         Deferred.unit
 
->>>>>>> f28a81db
       let functions =
         let f (i, o, f) =
           C.create_rpc
@@ -359,14 +336,11 @@
               ( [%bin_type_class: bool]
               , [%bin_type_class: unit]
               , toggle_internal_tracing )
-<<<<<<< HEAD
-=======
         ; set_itn_logger_data =
             f
               ( [%bin_type_class: int]
               , [%bin_type_class: unit]
               , set_itn_logger_data )
->>>>>>> f28a81db
         }
 
       let init_worker_state
@@ -712,8 +686,6 @@
       let%bind { connection; _ } = Ivar.read !worker in
       Worker.Connection.run connection
         ~f:Worker.functions.toggle_internal_tracing ~arg:enabled
-<<<<<<< HEAD
-=======
       |> Deferred.Or_error.map ~f:(fun x -> `Continue x) )
 
 let set_itn_logger_data { worker; logger } ~daemon_port =
@@ -721,5 +693,4 @@
       let%bind { connection; _ } = Ivar.read !worker in
       Worker.Connection.run connection ~f:Worker.functions.set_itn_logger_data
         ~arg:daemon_port
->>>>>>> f28a81db
       |> Deferred.Or_error.map ~f:(fun x -> `Continue x) )