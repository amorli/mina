--- conflicted
+++ resolved
@@ -90,10 +90,6 @@
       end) in
       Deferred.return @@ Lazy.force B.Proof.verification_key )
 
-<<<<<<< HEAD
-let toggle_internal_tracing _ _ = Deferred.Or_error.ok_unit
-=======
 let toggle_internal_tracing _ _ = Deferred.Or_error.ok_unit
 
-let set_itn_logger_data _ ~daemon_port:_ = Deferred.Or_error.ok_unit
->>>>>>> f28a81db
+let set_itn_logger_data _ ~daemon_port:_ = Deferred.Or_error.ok_unit