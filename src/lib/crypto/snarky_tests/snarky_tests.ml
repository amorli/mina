--- conflicted
+++ resolved
@@ -338,22 +338,9 @@
   let main as_prover vars
       ((b1, b2, b3) : Impl.Field.t * Impl.Field.t * Impl.Field.t) () =
     let abc = Impl.Field.(b1 + b2 + b3) in
-<<<<<<< HEAD
     if as_prover then
       Impl.as_prover (fun _ ->
           (* we assume here that the index of the first variable is 0 *)
-=======
-
-    (* we encode the assumption that variables are indexed starting at zero
-       (which used not to be the case due to an extra R1CS row)
-    *)
-    assert (get_id b1 = 0) ;
-
-    (* if [as_prover] is set, we try to access all variables that have been created by index *)
-    if as_prover then
-      Impl.as_prover (fun _ ->
-          (* sum all variables *)
->>>>>>> 739a6887
           let f acc e =
             let var = Impl.Field.Unsafe.of_index e in
             let v = Impl.As_prover.read_var var in
