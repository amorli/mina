[package]
name = "wires_15_stubs"
version = "0.1.0"
authors = ["opensource@o1labs.org"]
description = "OCaml stubs for the plonk proof systems"
repository = "https://github.com/MinaProtocol/mina"
license = "MIT/Apache-2.0"
edition = "2021"

[lib]
name = "wires_15_stubs"
crate-type = ["lib", "staticlib"]

[dependencies]
array-init = "2.0.0"
rmp-serde = "0.15.5"
libc = { version = "0.2.0" }
num-bigint = { version = "0.4.0" }
paste = "1.0.5"
rand = { version = "0.8.0" }
rayon = { version = "1" }
serde = "1.0.130"
sprs = { version = "0.11.0", features = ["multi_thread"] }

# arkworks
ark-ff = { version = "0.3.0", features = ["parallel"] }
ark-serialize = "0.3.0"
ark-ec = { version = "0.3.0", features = ["parallel"] }
ark-poly = { version = "0.3.0", features = ["parallel"] }

# proof-systems
<<<<<<< HEAD
commitment_dlog = { git = "https://github.com/o1-labs/proof-systems", branch = "imeckler/backend", features = ["ocaml_types"] }
groupmap = { git = "https://github.com/o1-labs/proof-systems", branch = "imeckler/backend" }
mina-curves = { git = "https://github.com/o1-labs/proof-systems", branch = "imeckler/backend" }
oracle = { git = "https://github.com/o1-labs/proof-systems", branch = "imeckler/backend", features = ["ocaml_types"] }
kimchi-circuits = { git = "https://github.com/o1-labs/proof-systems", branch = "imeckler/backend", features = ["ocaml_types"] }
kimchi = { git = "https://github.com/o1-labs/proof-systems", branch = "imeckler/backend", features = ["ocaml_types"] }

# ocaml-specific
ocaml = { version = "0.22.2" }
ocaml-gen = { git = "https://github.com/o1-labs/proof-systems", branch = "imeckler/backend" }
=======
commitment_dlog = { path = "../../proof-systems/dlog/commitment", features = ["ocaml_types"] }
groupmap = { path = "../../proof-systems/groupmap" }
mina-curves = { path = "../../proof-systems/curves" }
oracle = { path = "../../proof-systems/oracle" }
kimchi-circuits = { path = "../../proof-systems/circuits/kimchi", features = ["ocaml_types"] }
kimchi = { path = "../../proof-systems/dlog/kimchi", features = ["ocaml_types"] }

# ocaml-specific
ocaml = { version = "0.22.2" }
ocaml-gen = { path = "../../proof-systems/ocaml/ocaml-gen" }
>>>>>>> 122cf5f7

[profile.release]
debug = true<|MERGE_RESOLUTION|>--- conflicted
+++ resolved
@@ -29,18 +29,6 @@
 ark-poly = { version = "0.3.0", features = ["parallel"] }
 
 # proof-systems
-<<<<<<< HEAD
-commitment_dlog = { git = "https://github.com/o1-labs/proof-systems", branch = "imeckler/backend", features = ["ocaml_types"] }
-groupmap = { git = "https://github.com/o1-labs/proof-systems", branch = "imeckler/backend" }
-mina-curves = { git = "https://github.com/o1-labs/proof-systems", branch = "imeckler/backend" }
-oracle = { git = "https://github.com/o1-labs/proof-systems", branch = "imeckler/backend", features = ["ocaml_types"] }
-kimchi-circuits = { git = "https://github.com/o1-labs/proof-systems", branch = "imeckler/backend", features = ["ocaml_types"] }
-kimchi = { git = "https://github.com/o1-labs/proof-systems", branch = "imeckler/backend", features = ["ocaml_types"] }
-
-# ocaml-specific
-ocaml = { version = "0.22.2" }
-ocaml-gen = { git = "https://github.com/o1-labs/proof-systems", branch = "imeckler/backend" }
-=======
 commitment_dlog = { path = "../../proof-systems/dlog/commitment", features = ["ocaml_types"] }
 groupmap = { path = "../../proof-systems/groupmap" }
 mina-curves = { path = "../../proof-systems/curves" }
@@ -51,7 +39,6 @@
 # ocaml-specific
 ocaml = { version = "0.22.2" }
 ocaml-gen = { path = "../../proof-systems/ocaml/ocaml-gen" }
->>>>>>> 122cf5f7
 
 [profile.release]
 debug = true