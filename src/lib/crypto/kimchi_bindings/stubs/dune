(data_only_dirs src)

(dirs :standard \ target)

;; Ignore target if it exists locally

(rule
 (targets cargo-target-path)
 (locks /cargo-lock)
 (action
  (with-stdout-to cargo-target-path
   (pipe-stdout
    (run cargo metadata)
    (run cargo_target_dir/cargo_target_dir.exe)))))

(rule
 (enabled_if (= %{env:MARLIN_PLONK_STUBS=n} n))
<<<<<<< HEAD
 (targets libwires_15_stubs.a)
=======
 (targets libwires_15_stubs.a dllwires_15_stubs.so)
>>>>>>> eb4207f9
 (deps
  Cargo.toml
  (source_tree src)
  (source_tree ../../proof-systems))
 (locks /cargo-lock)
 (action
  (progn
   (setenv
    RUSTFLAGS
    "-C target-feature=+bmi2,+adx"
    (run cargo build --release))
   (run cp %{read:cargo-target-path}/release/libwires_15_stubs.a .)
   (run cp %{read:cargo-target-path}/release/libwires_15_stubs.so dllwires_15_stubs.so))))

;; copy from $MARLIN_PLONK_STUBS if this exists
(copy_files
  (enabled_if (<> %{env:MARLIN_PLONK_STUBS=n} n))
  (files %{env:MARLIN_PLONK_STUBS=n}/lib/libwires_15_stubs.a))

;; copy from $MARLIN_PLONK_STUBS if this exists
(copy_files
  (enabled_if (<> %{env:MARLIN_PLONK_STUBS=n} n))
  (files %{env:MARLIN_PLONK_STUBS=n}/lib/libwires_15_stubs.a))

;; libraries

(library
 (public_name kimchi_types)
 (name kimchi_types)
 (modules kimchi_types)
 (instrumentation
  (backend bisect_ppx))
 (inline_tests)
 (preprocess
  (pps ppx_version ppx_inline_test)))

(library
 (public_name pasta_bindings)
 (name pasta_bindings)
 (modules pasta_bindings)
 (libraries kimchi_types)
 (foreign_archives wires_15_stubs)
 (c_library_flags :standard "-lpthread")
 (instrumentation
  (backend bisect_ppx))
 (inline_tests)
 (preprocess
  (pps ppx_version ppx_inline_test)))

(library
 (public_name kimchi_bindings)
 (name kimchi_bindings)
 (modules kimchi_bindings)
 (libraries
   pasta_bindings
   kimchi_types)
 (instrumentation
  (backend bisect_ppx))
 (inline_tests)
 (preprocess
  (pps ppx_version ppx_inline_test)))

;; generate the OCaml bindings

(rule
 (targets kimchi_types.ml pasta_bindings.ml kimchi_bindings.ml)
 (enabled_if (= %{env:MARLIN_PLONK_STUBS=n} n))
 (mode promote)
 (deps
  Cargo.toml
  ../../../../.ocamlformat
  (source_tree src)
  (source_tree binding_generation)
  (source_tree ../../proof-systems))
 (locks /cargo-lock)
 (action
  (chdir
   binding_generation
   (progn
    (run rm -rf ./target)
    (run rm -f ./Cargo.lock)
    (run cargo run %{targets})
    (run ocamlformat -i %{targets})))))

;; run from $MARLIN_PLONK_STUBS if this exists
(rule
 (targets kimchi_types.ml pasta_bindings.ml kimchi_bindings.ml)
 (enabled_if (<> %{env:MARLIN_PLONK_STUBS=n} n))
 (mode promote)
 (deps ../../../../.ocamlformat)
 (action
  (progn
   (run %{env:MARLIN_PLONK_STUBS=n}/bin/binding_generation %{targets})
   (run ocamlformat -i %{targets}))))<|MERGE_RESOLUTION|>--- conflicted
+++ resolved
@@ -15,11 +15,7 @@
 
 (rule
  (enabled_if (= %{env:MARLIN_PLONK_STUBS=n} n))
-<<<<<<< HEAD
- (targets libwires_15_stubs.a)
-=======
  (targets libwires_15_stubs.a dllwires_15_stubs.so)
->>>>>>> eb4207f9
  (deps
   Cargo.toml
   (source_tree src)
@@ -33,11 +29,6 @@
     (run cargo build --release))
    (run cp %{read:cargo-target-path}/release/libwires_15_stubs.a .)
    (run cp %{read:cargo-target-path}/release/libwires_15_stubs.so dllwires_15_stubs.so))))
-
-;; copy from $MARLIN_PLONK_STUBS if this exists
-(copy_files
-  (enabled_if (<> %{env:MARLIN_PLONK_STUBS=n} n))
-  (files %{env:MARLIN_PLONK_STUBS=n}/lib/libwires_15_stubs.a))
 
 ;; copy from $MARLIN_PLONK_STUBS if this exists
 (copy_files
