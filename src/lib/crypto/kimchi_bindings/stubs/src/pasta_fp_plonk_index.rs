use crate::{gate_vector::fp::CamlPastaFpPlonkGateVectorPtr, srs::fp::CamlFpSrs};
use ark_poly::EvaluationDomain;
use mina_curves::pasta::{fp::Fp, pallas::Affine as GAffineOther, vesta::Affine as GAffine};
use plonk_15_wires_circuits::{gate::CircuitGate, nolookup::constraints::ConstraintSystem};
use plonk_15_wires_protocol_dlog::index::Index as DlogIndex;
use serde::{Deserialize, Serialize};
use std::{
    fs::{File, OpenOptions},
    io::{BufReader, BufWriter, Seek, SeekFrom::Start},
};

//
// CamlPastaFpPlonkIndex (custom type)
//

/// Boxed so that we don't store large proving indexes in the OCaml heap.
#[derive(ocaml_gen::CustomType)]
pub struct CamlPastaFpPlonkIndex(pub Box<DlogIndex<GAffine>>);
pub type CamlPastaFpPlonkIndexPtr<'a> = ocaml::Pointer<'a, CamlPastaFpPlonkIndex>;

extern "C" fn caml_pasta_fp_plonk_index_finalize(v: ocaml::Raw) {
    unsafe {
        let mut v: CamlPastaFpPlonkIndexPtr = v.as_pointer();
        v.as_mut_ptr().drop_in_place();
    }
}

ocaml::custom!(CamlPastaFpPlonkIndex {
    finalize: caml_pasta_fp_plonk_index_finalize,
});

//
// CamlPastaFpPlonkIndex methods
//

#[ocaml_gen::func]
#[ocaml::func]
pub fn caml_pasta_fp_plonk_index_create(
    gates: CamlPastaFpPlonkGateVectorPtr,
    public: ocaml::Int,
    srs: CamlFpSrs,
) -> Result<CamlPastaFpPlonkIndex, ocaml::Error> {
    // flatten the permutation information (because OCaml has a different way of keeping track of permutations)
    let gates: Vec<_> = gates
        .as_ref()
        .0
        .iter()
        .map(|gate| CircuitGate::<Fp> {
            row: gate.row,
            typ: gate.typ,
            wires: gate.wires,
            c: gate.c.clone(),
        })
        .collect();

    for (i, g) in gates.iter().enumerate() {
        let x : Vec<_> = g.c.iter().map(|x| format!("{}", x)).collect();
        let s = x.join(", ");
        println!("c[{}][{:?}]: {}", i, g.typ, s);
    }


    println!("{}:{}", file!(), line!());

    // create constraint system
    let cs = match ConstraintSystem::<Fp>::create(
        gates,
        vec![],
        oracle::pasta::fp_3::params(),
        public as usize,
    ) {
        None => {
            return Err(ocaml::Error::failwith(
                "caml_pasta_fp_plonk_index_create: could not create constraint system",
            )
            .err()
            .unwrap())
        }
        Some(cs) => cs,
    };
    println!("{}:{}", file!(), line!());

    // endo
    let (endo_q, _endo_r) = commitment_dlog::srs::endos::<GAffineOther>();

    // create index
    Ok(CamlPastaFpPlonkIndex(Box::new(
        DlogIndex::<GAffine>::create(cs, oracle::pasta::fq_3::params(), endo_q, srs.clone()),
    )))
}

#[ocaml_gen::func]
#[ocaml::func]
pub fn caml_pasta_fp_plonk_index_max_degree(index: CamlPastaFpPlonkIndexPtr) -> ocaml::Int {
    index.as_ref().0.srs.max_degree() as isize
}

#[ocaml_gen::func]
#[ocaml::func]
pub fn caml_pasta_fp_plonk_index_public_inputs(index: CamlPastaFpPlonkIndexPtr) -> ocaml::Int {
    index.as_ref().0.cs.public as isize
}

#[ocaml_gen::func]
#[ocaml::func]
pub fn caml_pasta_fp_plonk_index_domain_d1_size(index: CamlPastaFpPlonkIndexPtr) -> ocaml::Int {
    index.as_ref().0.cs.domain.d1.size() as isize
}

#[ocaml_gen::func]
#[ocaml::func]
pub fn caml_pasta_fp_plonk_index_domain_d4_size(index: CamlPastaFpPlonkIndexPtr) -> ocaml::Int {
    index.as_ref().0.cs.domain.d4.size() as isize
}

#[ocaml_gen::func]
#[ocaml::func]
pub fn caml_pasta_fp_plonk_index_domain_d8_size(index: CamlPastaFpPlonkIndexPtr) -> ocaml::Int {
    index.as_ref().0.cs.domain.d8.size() as isize
}

#[ocaml_gen::func]
#[ocaml::func]
pub fn caml_pasta_fp_plonk_index_read(
    offset: Option<ocaml::Int>,
    srs: CamlFpSrs,
    path: String,
) -> Result<CamlPastaFpPlonkIndex, ocaml::Error> {
    // read from file
    let file = match File::open(path) {
        Err(_) => {
            return Err(
                ocaml::Error::invalid_argument("caml_pasta_fp_plonk_index_read")
                    .err()
                    .unwrap(),
            )
        }
        Ok(file) => file,
    };
    let mut r = BufReader::new(file);

    // optional offset in file
    if let Some(offset) = offset {
        r.seek(Start(offset as u64))?;
    }

    // deserialize the index
<<<<<<< HEAD
    let mut t: DlogIndex<GAffine> = bincode::deserialize_from(&mut r)?;
    t.cs.fr_sponge_params = oracle::pasta::fp_3::params();
=======
    let mut t = DlogIndex::<GAffine>::deserialize(&mut rmp_serde::Deserializer::new(r))?;
    t.cs.fr_sponge_params = oracle::pasta::fp::params();
>>>>>>> 3fe46452
    t.srs = srs.clone();
    t.fq_sponge_params = oracle::pasta::fq_3::params();

    //
    Ok(CamlPastaFpPlonkIndex(Box::new(t)))
}

#[ocaml_gen::func]
#[ocaml::func]
pub fn caml_pasta_fp_plonk_index_write(
    append: Option<bool>,
    index: CamlPastaFpPlonkIndexPtr<'static>,
    path: String,
) -> Result<(), ocaml::Error> {
    let file = OpenOptions::new()
        .append(append.unwrap_or(true))
        .open(path)
        .map_err(|_| {
            ocaml::Error::invalid_argument("caml_pasta_fp_plonk_index_write")
                .err()
                .unwrap()
        })?;
    let w = BufWriter::new(file);
    index
        .as_ref()
        .0
        .serialize(&mut rmp_serde::Serializer::new(w))
        .map_err(|e| e.into())
}<|MERGE_RESOLUTION|>--- conflicted
+++ resolved
@@ -60,8 +60,6 @@
     }
 
 
-    println!("{}:{}", file!(), line!());
-
     // create constraint system
     let cs = match ConstraintSystem::<Fp>::create(
         gates,
@@ -78,10 +76,15 @@
         }
         Some(cs) => cs,
     };
-    println!("{}:{}", file!(), line!());
 
     // endo
     let (endo_q, _endo_r) = commitment_dlog::srs::endos::<GAffineOther>();
+
+    // Unsafe if we are in a multi-core ocaml
+    {
+        let ptr: &mut commitment_dlog::srs::SRS<GAffine> = unsafe { &mut *(std::sync::Arc::as_ptr(&srs.0) as *mut _) };
+        ptr.add_lagrange_basis(cs.domain.d1);
+    }
 
     // create index
     Ok(CamlPastaFpPlonkIndex(Box::new(
@@ -145,13 +148,8 @@
     }
 
     // deserialize the index
-<<<<<<< HEAD
-    let mut t: DlogIndex<GAffine> = bincode::deserialize_from(&mut r)?;
+    let mut t = DlogIndex::<GAffine>::deserialize(&mut rmp_serde::Deserializer::new(r))?;
     t.cs.fr_sponge_params = oracle::pasta::fp_3::params();
-=======
-    let mut t = DlogIndex::<GAffine>::deserialize(&mut rmp_serde::Deserializer::new(r))?;
-    t.cs.fr_sponge_params = oracle::pasta::fp::params();
->>>>>>> 3fe46452
     t.srs = srs.clone();
     t.fq_sponge_params = oracle::pasta::fq_3::params();
 
