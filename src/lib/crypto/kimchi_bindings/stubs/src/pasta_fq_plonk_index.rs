--- conflicted
+++ resolved
@@ -2,16 +2,12 @@
 use ark_poly::EvaluationDomain;
 use kimchi::circuits::{constraints::ConstraintSystem, gate::CircuitGate};
 use kimchi::{linearization::expr_linearization, prover_index::ProverIndex};
-<<<<<<< HEAD
 use mina_curves::pasta::{
     fq::Fq,
-    pallas::{Affine as GAffine, PallasParameters},
-    vesta::Affine as GAffineOther,
+    pallas::{Pallas as GAffine, PallasParameters},
+    vesta::Vesta as GAffineOther,
 };
 use oracle::{constants::PlonkSpongeConstantsKimchi, sponge::DefaultFqSponge};
-=======
-use mina_curves::pasta::{fq::Fq, pallas::Pallas as GAffine, vesta::Vesta as GAffineOther};
->>>>>>> 71a8ccef
 use serde::{Deserialize, Serialize};
 use std::{
     fs::{File, OpenOptions},
@@ -88,18 +84,11 @@
     }
 
     // create index
-<<<<<<< HEAD
-    let mut index =
-        ProverIndex::<GAffine>::create(cs, oracle::pasta::fp_kimchi::params(), endo_q, srs.clone());
+    let mut index = ProverIndex::<GAffine>::create(cs, endo_q, srs.clone());
     // Compute and cache the verifier index digest
     index.compute_verifier_index_digest::<DefaultFqSponge<PallasParameters, PlonkSpongeConstantsKimchi>>();
 
     Ok(CamlPastaFqPlonkIndex(Box::new(index)))
-=======
-    Ok(CamlPastaFqPlonkIndex(Box::new(
-        ProverIndex::<GAffine>::create(cs, endo_q, srs.clone()),
-    )))
->>>>>>> 71a8ccef
 }
 
 #[ocaml_gen::func]
