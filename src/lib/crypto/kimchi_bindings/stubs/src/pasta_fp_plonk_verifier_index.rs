use crate::arkworks::{CamlFp, CamlGVesta};
use crate::pasta_fp_plonk_index::CamlPastaFpPlonkIndexPtr;
use crate::plonk_verifier_index::{
    CamlPlonkDomain, CamlPlonkVerificationEvals, CamlPlonkVerifierIndex,
};
use crate::srs::fp::CamlFpSrs;
use ark_ec::AffineCurve;
use ark_ff::One;
use ark_poly::{EvaluationDomain, Radix2EvaluationDomain as Domain};
use commitment_dlog::commitment::caml::CamlPolyComm;
use commitment_dlog::{commitment::PolyComm, srs::SRS};
use mina_curves::pasta::{fp::Fp, pallas::Affine as GAffineOther, vesta::Affine as GAffine};

use kimchi::circuits::constraints::{zk_polynomial, zk_w3, Shifts};
<<<<<<< HEAD
use kimchi::circuits::expr::{Linearization, PolishToken};
use kimchi::circuits::wires::{COLUMNS, PERMUTS};
use kimchi::{
    alphas,
    index::{expr_linearization, VerifierIndex},
};
=======
use kimchi::circuits::wires::{COLUMNS, PERMUTS};
use kimchi::index::{expr_linearization, VerifierIndex};
>>>>>>> 2e2bddac
use std::convert::TryInto;
use std::path::Path;

pub type CamlPastaFpPlonkVerifierIndex =
    CamlPlonkVerifierIndex<CamlFp, CamlFpSrs, CamlPolyComm<CamlGVesta>>;

impl From<VerifierIndex<GAffine>> for CamlPastaFpPlonkVerifierIndex {
    fn from(vi: VerifierIndex<GAffine>) -> Self {
        Self {
            domain: CamlPlonkDomain {
                log_size_of_group: vi.domain.log_size_of_group as isize,
                group_gen: CamlFp(vi.domain.group_gen),
            },
            max_poly_size: vi.max_poly_size as isize,
            max_quot_size: vi.max_quot_size as isize,
            powers_of_alpha: vi.powers_of_alpha,
            srs: CamlFpSrs(vi.srs),
            evals: CamlPlonkVerificationEvals {
                sigma_comm: vi.sigma_comm.to_vec().iter().map(Into::into).collect(),
                coefficients_comm: vi
                    .coefficients_comm
                    .to_vec()
                    .iter()
                    .map(Into::into)
                    .collect(),
                generic_comm: vi.generic_comm.into(),
                psm_comm: vi.psm_comm.into(),
                complete_add_comm: vi.complete_add_comm.into(),
                mul_comm: vi.mul_comm.into(),
                emul_comm: vi.emul_comm.into(),
                endomul_scalar_comm: vi.endomul_scalar_comm.into(),
                chacha_comm: vi
                    .chacha_comm
                    .map(|x| x.to_vec().iter().map(Into::into).collect()),
            },
            shifts: vi.shift.to_vec().iter().map(Into::into).collect(),
            lookup_index: vi.lookup_index.map(Into::into),
        }
    }
}

// TODO: This should really be a TryFrom or TryInto
impl From<CamlPastaFpPlonkVerifierIndex> for VerifierIndex<GAffine> {
    fn from(index: CamlPastaFpPlonkVerifierIndex) -> Self {
        let evals = index.evals;
        let shifts = index.shifts;

        let (endo_q, _endo_r) = commitment_dlog::srs::endos::<GAffineOther>();
        let domain = Domain::<Fp>::new(1 << index.domain.log_size_of_group).expect("wrong size");

        let coefficients_comm: Vec<PolyComm<GAffine>> =
            evals.coefficients_comm.iter().map(Into::into).collect();
        let coefficients_comm: [_; COLUMNS] = coefficients_comm.try_into().expect("wrong size");

        let sigma_comm: Vec<PolyComm<GAffine>> = evals.sigma_comm.iter().map(Into::into).collect();
        let sigma_comm: [_; PERMUTS] = sigma_comm
            .try_into()
            .expect("vector of sigma comm is of wrong size");

        let chacha_comm: Option<Vec<PolyComm<GAffine>>> = evals
            .chacha_comm
            .map(|x| x.iter().map(Into::into).collect());
        let chacha_comm: Option<[_; 4]> =
            chacha_comm.map(|x| x.try_into().expect("vector of sigma comm is of wrong size"));

        let shifts: Vec<Fp> = shifts.iter().map(Into::into).collect();
        let shift: [Fp; PERMUTS] = shifts.try_into().expect("wrong size");

        // TODO chacha, dummy_lookup_value ?
        let linearization = expr_linearization(domain, false, &None);

        VerifierIndex::<GAffine> {
            domain,
            max_poly_size: index.max_poly_size as usize,
            max_quot_size: index.max_quot_size as usize,
            powers_of_alpha: index.powers_of_alpha,
            srs: index.srs.0,

            sigma_comm,
            coefficients_comm,
            generic_comm: evals.generic_comm.into(),

            psm_comm: evals.psm_comm.into(),

            complete_add_comm: evals.complete_add_comm.into(),
            mul_comm: evals.mul_comm.into(),
            emul_comm: evals.emul_comm.into(),
            endomul_scalar_comm: evals.endomul_scalar_comm.into(),

            chacha_comm,

            shift,
            zkpm: zk_polynomial(domain),
            w: zk_w3(domain),
            endo: endo_q,

            lookup_index: index.lookup_index.map(Into::into),
            linearization,

            fr_sponge_params: oracle::pasta::fp_3::params(),
            fq_sponge_params: oracle::pasta::fq_3::params(),
        }
    }
}

pub fn read_raw(
    offset: Option<ocaml::Int>,
    srs: CamlFpSrs,
    path: String,
) -> Result<VerifierIndex<GAffine>, ocaml::Error> {
    let path = Path::new(&path);
    let (endo_q, _endo_r) = commitment_dlog::srs::endos::<GAffineOther>();
    let fq_sponge_params = oracle::pasta::fq_3::params();
    let fr_sponge_params = oracle::pasta::fp_3::params();
    VerifierIndex::<GAffine>::from_file(
        srs.0,
        path,
        offset.map(|x| x as u64),
        endo_q,
        fq_sponge_params,
        fr_sponge_params,
    )
<<<<<<< HEAD
    .map_err(|_e| {
=======
    .map_err(|_| {
>>>>>>> 2e2bddac
        ocaml::Error::invalid_argument("caml_pasta_fp_plonk_verifier_index_raw_read")
            .err()
            .unwrap()
    })
}

//
// OCaml methods
//

#[ocaml_gen::func]
#[ocaml::func]
pub fn caml_pasta_fp_plonk_verifier_index_read(
    offset: Option<ocaml::Int>,
    srs: CamlFpSrs,
    path: String,
) -> Result<CamlPastaFpPlonkVerifierIndex, ocaml::Error> {
<<<<<<< HEAD
    let mut vi = read_raw(offset, srs, path)?;
    let (linearization, powers_of_alpha) = expr_linearization(vi.domain, false, None);
    vi.linearization = linearization;
    vi.powers_of_alpha = powers_of_alpha;
=======
    let vi = read_raw(offset, srs, path)?;
>>>>>>> 2e2bddac
    Ok(vi.into())
}

#[ocaml_gen::func]
#[ocaml::func]
pub fn caml_pasta_fp_plonk_verifier_index_write(
    append: Option<bool>,
    index: CamlPastaFpPlonkVerifierIndex,
    path: String,
) -> Result<(), ocaml::Error> {
    let index: VerifierIndex<GAffine> = index.into();
    let path = Path::new(&path);
<<<<<<< HEAD
    index.to_file(path, append).map_err(|_e| {
=======
    index.to_file(path, append).map_err(|_| {
>>>>>>> 2e2bddac
        ocaml::Error::invalid_argument("caml_pasta_fp_plonk_verifier_index_raw_read")
            .err()
            .unwrap()
    })
}

#[ocaml_gen::func]
#[ocaml::func]
pub fn caml_pasta_fp_plonk_verifier_index_create(
    index: CamlPastaFpPlonkIndexPtr,
) -> CamlPastaFpPlonkVerifierIndex {
    {
        let ptr: &mut commitment_dlog::srs::SRS<GAffine> =
            unsafe { &mut *(std::sync::Arc::as_ptr(&index.as_ref().0.srs) as *mut _) };
        ptr.add_lagrange_basis(index.as_ref().0.cs.domain.d1);
    }
    let verifier_index = index.as_ref().0.verifier_index();
    verifier_index.into()
}

#[ocaml_gen::func]
#[ocaml::func]
pub fn caml_pasta_fp_plonk_verifier_index_shifts(log2_size: ocaml::Int) -> Vec<CamlFp> {
    let domain = Domain::<Fp>::new(1 << log2_size).unwrap();
    let shifts = Shifts::new(&domain);
    shifts.shifts().iter().map(Into::into).collect()
}

#[ocaml_gen::func]
#[ocaml::func]
pub fn caml_pasta_fp_plonk_verifier_index_dummy() -> CamlPastaFpPlonkVerifierIndex {
    fn comm() -> CamlPolyComm<CamlGVesta> {
        let g: CamlGVesta = GAffine::prime_subgroup_generator().into();
        CamlPolyComm {
            shifted: Some(g),
            unshifted: vec![g, g, g],
        }
    }
    fn vec_comm(num: usize) -> Vec<CamlPolyComm<CamlGVesta>> {
        (0..num).map(|_| comm()).collect()
    }

    CamlPlonkVerifierIndex {
        domain: CamlPlonkDomain {
            log_size_of_group: 1,
            group_gen: Fp::one().into(),
        },
        max_poly_size: 0,
        max_quot_size: 0,
        powers_of_alpha: alphas::Builder::default(),
        srs: CamlFpSrs::new(SRS::create(0)),
        evals: CamlPlonkVerificationEvals {
            sigma_comm: vec_comm(PERMUTS),
            coefficients_comm: vec_comm(COLUMNS),
            generic_comm: comm(),
            psm_comm: comm(),
            complete_add_comm: comm(),
            mul_comm: comm(),
            emul_comm: comm(),
            endomul_scalar_comm: comm(),
            chacha_comm: None,
        },
        shifts: (0..PERMUTS - 1).map(|_| Fp::one().into()).collect(),
        lookup_index: None,
    }
}

#[ocaml_gen::func]
#[ocaml::func]
pub fn caml_pasta_fp_plonk_verifier_index_deep_copy(
    x: CamlPastaFpPlonkVerifierIndex,
) -> CamlPastaFpPlonkVerifierIndex {
    x
}<|MERGE_RESOLUTION|>--- conflicted
+++ resolved
@@ -12,17 +12,11 @@
 use mina_curves::pasta::{fp::Fp, pallas::Affine as GAffineOther, vesta::Affine as GAffine};
 
 use kimchi::circuits::constraints::{zk_polynomial, zk_w3, Shifts};
-<<<<<<< HEAD
-use kimchi::circuits::expr::{Linearization, PolishToken};
 use kimchi::circuits::wires::{COLUMNS, PERMUTS};
 use kimchi::{
     alphas,
     index::{expr_linearization, VerifierIndex},
 };
-=======
-use kimchi::circuits::wires::{COLUMNS, PERMUTS};
-use kimchi::index::{expr_linearization, VerifierIndex};
->>>>>>> 2e2bddac
 use std::convert::TryInto;
 use std::path::Path;
 
@@ -145,11 +139,7 @@
         fq_sponge_params,
         fr_sponge_params,
     )
-<<<<<<< HEAD
     .map_err(|_e| {
-=======
-    .map_err(|_| {
->>>>>>> 2e2bddac
         ocaml::Error::invalid_argument("caml_pasta_fp_plonk_verifier_index_raw_read")
             .err()
             .unwrap()
@@ -167,14 +157,7 @@
     srs: CamlFpSrs,
     path: String,
 ) -> Result<CamlPastaFpPlonkVerifierIndex, ocaml::Error> {
-<<<<<<< HEAD
-    let mut vi = read_raw(offset, srs, path)?;
-    let (linearization, powers_of_alpha) = expr_linearization(vi.domain, false, None);
-    vi.linearization = linearization;
-    vi.powers_of_alpha = powers_of_alpha;
-=======
     let vi = read_raw(offset, srs, path)?;
->>>>>>> 2e2bddac
     Ok(vi.into())
 }
 
@@ -187,11 +170,7 @@
 ) -> Result<(), ocaml::Error> {
     let index: VerifierIndex<GAffine> = index.into();
     let path = Path::new(&path);
-<<<<<<< HEAD
     index.to_file(path, append).map_err(|_e| {
-=======
-    index.to_file(path, append).map_err(|_| {
->>>>>>> 2e2bddac
         ocaml::Error::invalid_argument("caml_pasta_fp_plonk_verifier_index_raw_read")
             .err()
             .unwrap()
