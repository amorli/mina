use crate::arkworks::{CamlFq, CamlGPallas};
use crate::pasta_fq_plonk_index::CamlPastaFqPlonkIndexPtr;
use crate::plonk_verifier_index::{
    CamlPlonkDomain, CamlPlonkVerificationEvals, CamlPlonkVerifierIndex,
};
use crate::srs::fq::CamlFqSrs;
use ark_ec::AffineCurve;
use ark_ff::One;
use ark_poly::{EvaluationDomain, Radix2EvaluationDomain as Domain};
use commitment_dlog::commitment::caml::CamlPolyComm;
use commitment_dlog::{commitment::PolyComm, srs::SRS};
use mina_curves::pasta::{fq::Fq, pallas::Affine as GAffine, vesta::Affine as GAffineOther};

use kimchi::index::{expr_linearization, VerifierIndex};
<<<<<<< HEAD
use kimchi::circuits::expr::{Linearization, PolishToken};
use kimchi::circuits::constraints::{zk_polynomial, zk_w3, Shifts};
use kimchi::circuits::wires::{COLUMNS, PERMUTS};
=======
use kimchi_circuits::nolookup::constraints::{zk_polynomial, zk_w3, Shifts};
use kimchi_circuits::wires::{COLUMNS, PERMUTS};
>>>>>>> f3d12ab0
use std::convert::TryInto;
use std::path::Path;

pub type CamlPastaFqPlonkVerifierIndex =
    CamlPlonkVerifierIndex<CamlFq, CamlFqSrs, CamlPolyComm<CamlGPallas>>;

impl From<VerifierIndex<GAffine>> for CamlPastaFqPlonkVerifierIndex {
    fn from(vi: VerifierIndex<GAffine>) -> Self {
        Self {
            domain: CamlPlonkDomain {
                log_size_of_group: vi.domain.log_size_of_group as isize,
                group_gen: CamlFq(vi.domain.group_gen),
            },
            max_poly_size: vi.max_poly_size as isize,
            max_quot_size: vi.max_quot_size as isize,
            srs: CamlFqSrs(vi.srs),
            evals: CamlPlonkVerificationEvals {
                sigma_comm: vi.sigma_comm.to_vec().iter().map(Into::into).collect(),
                coefficients_comm: vi
                    .coefficients_comm
                    .to_vec()
                    .iter()
                    .map(Into::into)
                    .collect(),
                generic_comm: vi.generic_comm.into(),
                psm_comm: vi.psm_comm.into(),
                complete_add_comm: vi.complete_add_comm.into(),
                mul_comm: vi.mul_comm.into(),
                emul_comm: vi.emul_comm.into(),
                endomul_scalar_comm: vi.endomul_scalar_comm.into(),
                chacha_comm: vi
                    .chacha_comm
                    .map(|x| x.to_vec().iter().map(Into::into).collect()),
            },
            shifts: vi.shift.to_vec().iter().map(Into::into).collect(),
        }
    }
}

// TODO: This should really be a TryFrom or TryInto
impl From<CamlPastaFqPlonkVerifierIndex> for VerifierIndex<GAffine> {
    fn from(index: CamlPastaFqPlonkVerifierIndex) -> Self {
        let evals = index.evals;
        let shifts = index.shifts;

        let (endo_q, _endo_r) = commitment_dlog::srs::endos::<GAffineOther>();
        let domain = Domain::<Fq>::new(1 << index.domain.log_size_of_group).expect("wrong size");

        let coefficients_comm: Vec<PolyComm<GAffine>> =
            evals.coefficients_comm.iter().map(Into::into).collect();
        let coefficients_comm: [_; COLUMNS] = coefficients_comm.try_into().expect("wrong size");

        let sigma_comm: Vec<PolyComm<GAffine>> = evals.sigma_comm.iter().map(Into::into).collect();
        let sigma_comm: [_; PERMUTS] = sigma_comm
            .try_into()
            .expect("vector of sigma comm is of wrong size");

        let chacha_comm: Option<Vec<PolyComm<GAffine>>> = evals
            .chacha_comm
            .map(|x| x.iter().map(Into::into).collect());
        let chacha_comm: Option<[_; 4]> =
            chacha_comm.map(|x| x.try_into().expect("vector of sigma comm is of wrong size"));

        let shifts: Vec<Fq> = shifts.iter().map(Into::into).collect();
        let shift: [Fq; PERMUTS] = shifts.try_into().expect("wrong size");

        // TODO chacha, dummy_lookup_value ?
        let linearization = expr_linearization(domain, false, None);

        VerifierIndex::<GAffine> {
            domain,
            max_poly_size: index.max_poly_size as usize,
            max_quot_size: index.max_quot_size as usize,
            srs: index.srs.0,

            sigma_comm,
            coefficients_comm,
            generic_comm: evals.generic_comm.into(),

            psm_comm: evals.psm_comm.into(),

            complete_add_comm: evals.complete_add_comm.into(),
            mul_comm: evals.mul_comm.into(),
            emul_comm: evals.emul_comm.into(),
            endomul_scalar_comm: evals.endomul_scalar_comm.into(),

            chacha_comm,

            shift,
            zkpm: zk_polynomial(domain),
            w: zk_w3(domain),
            endo: endo_q,

            lookup_used: None,
            lookup_tables: vec![],
            lookup_selectors: vec![],
            linearization,

            fr_sponge_params: oracle::pasta::fq_3::params(),
            fq_sponge_params: oracle::pasta::fp_3::params(),
        }
    }
}

pub fn read_raw(
    offset: Option<ocaml::Int>,
    srs: CamlFqSrs,
    path: String,
) -> Result<VerifierIndex<GAffine>, ocaml::Error> {
    let path = Path::new(&path);
    let (endo_q, _endo_r) = commitment_dlog::srs::endos::<GAffineOther>();
    let fq_sponge_params = oracle::pasta::fp_3::params();
    let fr_sponge_params = oracle::pasta::fq_3::params();
    VerifierIndex::<GAffine>::from_file(
        srs.0,
        path,
        offset.map(|x| x as u64),
        endo_q,
        fq_sponge_params,
        fr_sponge_params,
    )
<<<<<<< HEAD
    .map_err(|_| {
=======
    .map_err(|_e| {
>>>>>>> f3d12ab0
        ocaml::Error::invalid_argument("caml_pasta_fq_plonk_verifier_index_raw_read")
            .err()
            .unwrap()
    })
}

//
// OCaml methods
//

#[ocaml_gen::func]
#[ocaml::func]
pub fn caml_pasta_fq_plonk_verifier_index_read(
    offset: Option<ocaml::Int>,
    srs: CamlFqSrs,
    path: String,
) -> Result<CamlPastaFqPlonkVerifierIndex, ocaml::Error> {
    let vi = read_raw(offset, srs, path)?;
    Ok(vi.into())
}

#[ocaml_gen::func]
#[ocaml::func]
pub fn caml_pasta_fq_plonk_verifier_index_write(
    append: Option<bool>,
    index: CamlPastaFqPlonkVerifierIndex,
    path: String,
) -> Result<(), ocaml::Error> {
    let index: VerifierIndex<GAffine> = index.into();
    let path = Path::new(&path);
<<<<<<< HEAD
    index.to_file(path, append).map_err(|_| {
=======
    index.to_file(path, append).map_err(|_e| {
>>>>>>> f3d12ab0
        ocaml::Error::invalid_argument("caml_pasta_fq_plonk_verifier_index_raw_read")
            .err()
            .unwrap()
    })
}

#[ocaml_gen::func]
#[ocaml::func]
pub fn caml_pasta_fq_plonk_verifier_index_create(
    index: CamlPastaFqPlonkIndexPtr,
) -> CamlPastaFqPlonkVerifierIndex {
    {
        let ptr: &mut commitment_dlog::srs::SRS<GAffine> =
            unsafe { &mut *(std::sync::Arc::as_ptr(&index.as_ref().0.srs) as *mut _) };
        ptr.add_lagrange_basis(index.as_ref().0.cs.domain.d1);
    }
    let verifier_index = index.as_ref().0.verifier_index();
    verifier_index.into()
}

#[ocaml_gen::func]
#[ocaml::func]
pub fn caml_pasta_fq_plonk_verifier_index_shifts(log2_size: ocaml::Int) -> Vec<CamlFq> {
    let domain = Domain::<Fq>::new(1 << log2_size).unwrap();
    let shifts = Shifts::new(&domain);

    shifts.shifts().iter().map(Into::into).collect()
}

#[ocaml_gen::func]
#[ocaml::func]
pub fn caml_pasta_fq_plonk_verifier_index_dummy() -> CamlPastaFqPlonkVerifierIndex {
    fn comm() -> CamlPolyComm<CamlGPallas> {
        let g: CamlGPallas = GAffine::prime_subgroup_generator().into();
        CamlPolyComm {
            shifted: Some(g),
            unshifted: vec![g, g, g],
        }
    }
    fn vec_comm(num: usize) -> Vec<CamlPolyComm<CamlGPallas>> {
        (0..num).map(|_| comm()).collect()
    }

    CamlPlonkVerifierIndex {
        domain: CamlPlonkDomain {
            log_size_of_group: 1,
            group_gen: Fq::one().into(),
        },
        max_poly_size: 0,
        max_quot_size: 0,
        srs: CamlFqSrs::new(SRS::create(0)),
        evals: CamlPlonkVerificationEvals {
            sigma_comm: vec_comm(PERMUTS),
            coefficients_comm: vec_comm(COLUMNS),
            generic_comm: comm(),
            psm_comm: comm(),
            complete_add_comm: comm(),
            mul_comm: comm(),
            endomul_scalar_comm: comm(),
            emul_comm: comm(),
            chacha_comm: None,
        },
        shifts: (0..PERMUTS - 1).map(|_| Fq::one().into()).collect(),
    }
}

#[ocaml_gen::func]
#[ocaml::func]
pub fn caml_pasta_fq_plonk_verifier_index_deep_copy(
    x: CamlPastaFqPlonkVerifierIndex,
) -> CamlPastaFqPlonkVerifierIndex {
    x
}<|MERGE_RESOLUTION|>--- conflicted
+++ resolved
@@ -12,14 +12,8 @@
 use mina_curves::pasta::{fq::Fq, pallas::Affine as GAffine, vesta::Affine as GAffineOther};
 
 use kimchi::index::{expr_linearization, VerifierIndex};
-<<<<<<< HEAD
-use kimchi::circuits::expr::{Linearization, PolishToken};
 use kimchi::circuits::constraints::{zk_polynomial, zk_w3, Shifts};
 use kimchi::circuits::wires::{COLUMNS, PERMUTS};
-=======
-use kimchi_circuits::nolookup::constraints::{zk_polynomial, zk_w3, Shifts};
-use kimchi_circuits::wires::{COLUMNS, PERMUTS};
->>>>>>> f3d12ab0
 use std::convert::TryInto;
 use std::path::Path;
 
@@ -141,11 +135,7 @@
         fq_sponge_params,
         fr_sponge_params,
     )
-<<<<<<< HEAD
     .map_err(|_| {
-=======
-    .map_err(|_e| {
->>>>>>> f3d12ab0
         ocaml::Error::invalid_argument("caml_pasta_fq_plonk_verifier_index_raw_read")
             .err()
             .unwrap()
@@ -176,11 +166,7 @@
 ) -> Result<(), ocaml::Error> {
     let index: VerifierIndex<GAffine> = index.into();
     let path = Path::new(&path);
-<<<<<<< HEAD
     index.to_file(path, append).map_err(|_| {
-=======
-    index.to_file(path, append).map_err(|_e| {
->>>>>>> f3d12ab0
         ocaml::Error::invalid_argument("caml_pasta_fq_plonk_verifier_index_raw_read")
             .err()
             .unwrap()
