module Bignum_bigint = Snarky_backendless.Backend_extended.Bignum_bigint
module Snark_intf = Snarky_backendless.Snark_intf

(** Conventions used
 *     1. Functions prefixed with "as_prover_" only happen during proving
 *        and not during circuit creation
 *     2. Functions suffixed with "_as_prover" can only be called outside
 *        the circuit.  Specifically, this means within an exists, within
 *        an as_prover or in an "as_prover_" prefixed function)
 *)

(** Foreign field modulus is abstract on two parameters
 *    Field type
 *    Limbs structure
 *
 *   There are 3 specific limb structures required
 *     Standard mode := 3 limbs of L-bits each
 *     Extended mode := 4 limbs of L-bits each, used by bound addition (i.e. Matthew's trick)
 *     Compact mode  := 2 limbs where the lowest is 2L bits and the highest is L bits
 *)
type 'field standard_limbs = 'field * 'field * 'field

type 'field extended_limbs = 'field * 'field * 'field * 'field

type 'field compact_limbs = 'field * 'field

type 'field limbs =
  | Standard of 'field standard_limbs
  | Extended of 'field extended_limbs
  | Compact of 'field compact_limbs

(** Foreign field element base type - not used directly *)
module type Element_intf = sig
  type 'field t

  type 'a limbs_type

  module Cvar = Snarky_backendless.Cvar

  (** Create foreign field element from Cvar limbs *)
  val of_limbs : 'field Cvar.t limbs_type -> 'field t

  (** Create foreign field element from Bignum_bigint.t *)
  val of_bignum_bigint :
       (module Snark_intf.Run with type field = 'field)
    -> Bignum_bigint.t
    -> 'field t

  (** Convert foreign field element into Cvar limbs *)
  val to_limbs : 'field t -> 'field Cvar.t limbs_type

  (** Map foreign field element's Cvar limbs into some other limbs with the mapping function func *)
  val map : 'field t -> ('field Cvar.t -> 'g) -> 'g limbs_type

  (** Convert foreign field element into field limbs *)
  val to_field_limbs_as_prover :
       (module Snark_intf.Run with type field = 'field)
    -> 'field t
    -> 'field limbs_type

  (** Convert foreign field element into Bignum_bigint.t limbs *)
  val to_bignum_bigint_limbs_as_prover :
       (module Snark_intf.Run with type field = 'field)
    -> 'field t
    -> Bignum_bigint.t limbs_type

  (** Convert foreign field element into a Bignum_bigint.t *)
  val to_bignum_bigint_as_prover :
       (module Snark_intf.Run with type field = 'field)
    -> 'field t
    -> Bignum_bigint.t

  (* Check that the foreign element is smaller than a given field modulus *)
  val fits_as_prover :
       (module Snark_intf.Run with type field = 'field)
    -> 'field t
    -> 'field standard_limbs
    -> bool
end

module Element : sig
  (** Foreign field element type (standard limbs) *)
  module Standard : sig
    include Element_intf with type 'a limbs_type = 'a standard_limbs

    (** Convert a standard foreign element into extended limbs *)
    val extend_as_prover :
         (module Snark_intf.Run with type field = 'field)
      -> 'field t
      -> 'field Cvar.t extended_limbs
  end

  (** Foreign field element type (extended limbs) *)
  module Extended : Element_intf with type 'a limbs_type = 'a extended_limbs

  (** Foreign field element type (compact limbs) *)
  module Compact : Element_intf with type 'a limbs_type = 'a compact_limbs
end

(** Structure for tracking external checks that must be made
 *  (using other gadgets) in order to acheive soundess for a
 *  given multiplication
 *)
module External_checks : sig
  type 'field t

  val create : (module Snark_intf.Run with type field = 'field) -> 'field t
end

(* This function adds a FFAdd gate to check that a given value is smaller than the modulus.
 * - value                 := the value to check
 * - external_checks       := Optional context to track required external checks.
 *                            When omitted, creates and returns new external_checks structure.
 *                            Otherwise, appends new required external checks to supplied structure.
 * - foreign_field_modulus := the modulus of the foreign field
<<<<<<< HEAD
 * If called from a FFMul gadget, the external_checks structure is updated with a new range check,
 * so that the circuit writer can iterate over them all to make them effective.
 * If called from a FFAdd gadget, the external_checks structure is updated with a new range check,
 * but this one should be effective right after the current gate.
=======
>>>>>>> 7a3670f4
 *)
val less_than_fmod :
     (module Snark_intf.Run with type field = 'f)
  -> ?external_checks:'f External_checks.t (* external_checks *)
  -> 'f Element.Standard.t (* value *)
  -> 'f standard_limbs (* foreign_field_modulus *)
  -> 'f Element.Standard.t * 'f External_checks.t
(* result, external_checks *)

(* Definition of a gadget for a single foreign field addition
   * - left_input of the addition as 3 limbs element
   * - right_input of the addition as 4 limbs element
   * - is_sub: a flag indicating whether the corresponding gate is addition or a subtraction
   * - foreign_field_modulus: the modulus of the foreign field
   * - Returns the result of the addition/subtraction as a 3 limbs element
   *
*)
val add :
     (module Snark_intf.Run with type field = 'f)
  -> 'f Element.Standard.t (* left_input *)
  -> 'f Element.Extended.t (* right_input *)
  -> bool (* is_sub *)
  -> 'f standard_limbs (* foreign_field_modulus *)
<<<<<<< HEAD
  -> 'f Element.Standard.t * 'f * 'f
=======
  -> 'f Element.Standard.t
     * 'f Snarky_backendless.Cvar.t
     * 'f Snarky_backendless.Cvar.t
>>>>>>> 7a3670f4
(* result, sign, overflow *)

(** Foreign field multiplication gadget
 *   Constrains that
 *
 *     left_input * right_input = quotient * foreign_field_modulus + remainder
 *
 *   where remainder is the product.
 *
 *   Inputs:
 *     external_checks       := Optional context to track required external checks.
 *                              When omitted, creates and returns new external_checks structure.
 *                              Otherwise, appends new required external checks to supplied structure.
 *     left_input            := Multiplicand in [0, foreign_field_modulus)
 *     right_input           := Multiplicand in [0, foreign_field_modulus)
 *     foreign_field_modulus := Must be less than than max foreign field modulus
 *   Outputs: tuple of product and external_checks
 *)
val mul :
     (module Snark_intf.Run with type field = 'f)
  -> ?external_checks:'f External_checks.t (* external_checks *)
  -> 'f Element.Standard.t (* left_input *)
  -> 'f Element.Standard.t (* right_input *)
  -> 'f standard_limbs (* foreign_field_modulus *)
  -> 'f Element.Standard.t * 'f External_checks.t
(* remainder, external_checks *)<|MERGE_RESOLUTION|>--- conflicted
+++ resolved
@@ -113,13 +113,6 @@
  *                            When omitted, creates and returns new external_checks structure.
  *                            Otherwise, appends new required external checks to supplied structure.
  * - foreign_field_modulus := the modulus of the foreign field
-<<<<<<< HEAD
- * If called from a FFMul gadget, the external_checks structure is updated with a new range check,
- * so that the circuit writer can iterate over them all to make them effective.
- * If called from a FFAdd gadget, the external_checks structure is updated with a new range check,
- * but this one should be effective right after the current gate.
-=======
->>>>>>> 7a3670f4
  *)
 val less_than_fmod :
      (module Snark_intf.Run with type field = 'f)
@@ -143,13 +136,9 @@
   -> 'f Element.Extended.t (* right_input *)
   -> bool (* is_sub *)
   -> 'f standard_limbs (* foreign_field_modulus *)
-<<<<<<< HEAD
-  -> 'f Element.Standard.t * 'f * 'f
-=======
   -> 'f Element.Standard.t
      * 'f Snarky_backendless.Cvar.t
      * 'f Snarky_backendless.Cvar.t
->>>>>>> 7a3670f4
 (* result, sign, overflow *)
 
 (** Foreign field multiplication gadget
