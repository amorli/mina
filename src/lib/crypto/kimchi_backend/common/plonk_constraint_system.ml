(* TODO: remove these openings *)
open Sponge
open Unsigned.Size_t

(* TODO: open Core here instead of opening it multiple times below *)

module Kimchi_gate_type = struct
  (* Alias to allow deriving sexp *)
  type t = Kimchi_types.gate_type =
    | Zero
    | Generic
    | Poseidon
    | CompleteAdd
    | VarBaseMul
    | EndoMul
    | EndoMulScalar
    | ChaCha0
    | ChaCha1
    | ChaCha2
    | ChaChaFinal
    | Lookup
    | CairoClaim
    | CairoInstruction
    | CairoFlags
    | CairoTransition
    | RangeCheck0
    | RangeCheck1
    | ForeignFieldAdd
    | ForeignFieldMul
    | Xor16
    | Rot64
  [@@deriving sexp]
end

(** A gate interface, parameterized by a field. *)
module type Gate_vector_intf = sig
  open Unsigned

  type field

  type t

  val create : unit -> t

  val add : t -> field Kimchi_types.circuit_gate -> unit

  val get : t -> int -> field Kimchi_types.circuit_gate

  val len : t -> int

  val digest : int -> t -> bytes

  val to_json : int -> t -> string
end

(** A row indexing in a constraint system. *)
module Row = struct
  open Core_kernel

  (** Either a public input row, 
      or a non-public input row that starts at index 0. 
    *)
  type t = Public_input of int | After_public_input of int
  [@@deriving hash, sexp, compare]

  let to_absolute ~public_input_size = function
    | Public_input i ->
        i
    | After_public_input i ->
        (* the first i rows are public-input rows *)
        i + public_input_size
end

(* TODO: rename module Position to Permutation/Wiring? *)

(** A position represents the position of a cell in the constraint system. *)
module Position = struct
  open Core_kernel

  (** A position is a row and a column. *)
  type 'row t = { row : 'row; col : int } [@@deriving hash, sexp, compare]

  (** Generates a full row of positions that each points to itself. *)
  let create_cols (row : 'row) : _ t array =
    Array.init Constants.permutation_cols ~f:(fun i -> { row; col = i })

  (** Given a number of columns, 
      append enough column wires to get an entire row.
      The wire appended will simply point to themselves,
      so as to not take part in the permutation argument. 
    *)
  let append_cols (row : 'row) (cols : _ t array) : _ t array =
    let padding_offset = Array.length cols in
    assert (padding_offset <= Constants.permutation_cols) ;
    let padding_len = Constants.permutation_cols - padding_offset in
    let padding =
      Array.init padding_len ~f:(fun i -> { row; col = i + padding_offset })
    in
    Array.append cols padding

  (** Converts an array of [Constants.columns] to [Constants.permutation_cols]. 
    This is useful to truncate arrays of cells to the ones that only matter for the permutation argument. 
    *)
  let cols_to_perms cols = Array.slice cols 0 Constants.permutation_cols

  (** Converts a [Position.t] into the Rust-compatible type [Kimchi_types.wire]. 
    *)
  let to_rust_wire { row; col } : Kimchi_types.wire = { row; col }
end

(** A gate. *)
module Gate_spec = struct
  open Core_kernel

  (* TODO: split kind/coeffs from row/wired_to *)

  (** A gate/row/constraint consists of a type (kind), a row, the other cells its columns/cells are connected to (wired_to), and the selector polynomial associated with the gate. *)
  type ('row, 'f) t =
    { kind : Kimchi_gate_type.t
    ; wired_to : 'row Position.t array
    ; coeffs : 'f array
    }
  [@@deriving sexp_of]

  (** Applies a function [f] to the [row] of [t] and all the rows of its [wired_to]. *)
  let map_rows (t : (_, _) t) ~f : (_, _) t =
    (* { wire with row = f row } *)
    let wired_to =
      Array.map
        ~f:(fun (pos : _ Position.t) -> { pos with row = f pos.row })
        t.wired_to
    in
    { t with wired_to }

  (* TODO: just send the array to Rust directly *)
  let to_rust_gate { kind; wired_to; coeffs } : _ Kimchi_types.circuit_gate =
    let typ = kind in
    let wired_to = Array.map ~f:Position.to_rust_wire wired_to in
    let wires =
      ( wired_to.(0)
      , wired_to.(1)
      , wired_to.(2)
      , wired_to.(3)
      , wired_to.(4)
      , wired_to.(5)
      , wired_to.(6) )
    in
    { typ; wires; coeffs }
end

(** The PLONK constraints. *)
module Plonk_constraint = struct
  open Core_kernel

  (** A PLONK constraint (or gate) can be [Basic], [Poseidon], [EC_add_complete], [EC_scale], [EC_endoscale], [EC_endoscalar], [Xor16] *)
  module T = struct
    type ('v, 'f) t =
      | Basic of { l : 'f * 'v; r : 'f * 'v; o : 'f * 'v; m : 'f; c : 'f }
          (** the Poseidon state is an array of states (and states are arrays of size 3). *)
      | Poseidon of { state : 'v array array }
      | EC_add_complete of
          { p1 : 'v * 'v
          ; p2 : 'v * 'v
          ; p3 : 'v * 'v
          ; inf : 'v
          ; same_x : 'v
          ; slope : 'v
          ; inf_z : 'v
          ; x21_inv : 'v
          }
      | EC_scale of { state : 'v Scale_round.t array }
      | EC_endoscale of
          { state : 'v Endoscale_round.t array; xs : 'v; ys : 'v; n_acc : 'v }
      | EC_endoscalar of { state : 'v Endoscale_scalar_round.t array }
<<<<<<< HEAD
      | Xor16 of
          { in1 : 'v
          ; in2 : 'v
          ; out : 'v
          ; in1_0 : 'v
          ; in1_1 : 'v
          ; in1_2 : 'v
          ; in1_3 : 'v
          ; in2_0 : 'v
          ; in2_1 : 'v
          ; in2_2 : 'v
          ; in2_3 : 'v
          ; out_0 : 'v
          ; out_1 : 'v
          ; out_2 : 'v
          ; out_3 : 'v
          ; next_in1 : 'v
          ; next_in2 : 'v
          ; next_out : 'v
          }
=======
      | Raw of
          { kind : Kimchi_gate_type.t; values : 'v array; coeffs : 'f array }
>>>>>>> 8403887a
    [@@deriving sexp]

    (** map t *)
    let map (type a b f) (t : (a, f) t) ~(f : a -> b) =
      let fp (x, y) = (f x, f y) in
      match t with
      | Basic { l; r; o; m; c } ->
          let p (x, y) = (x, f y) in
          Basic { l = p l; r = p r; o = p o; m; c }
      | Poseidon { state } ->
          Poseidon { state = Array.map ~f:(fun x -> Array.map ~f x) state }
      | EC_add_complete { p1; p2; p3; inf; same_x; slope; inf_z; x21_inv } ->
          EC_add_complete
            { p1 = fp p1
            ; p2 = fp p2
            ; p3 = fp p3
            ; inf = f inf
            ; same_x = f same_x
            ; slope = f slope
            ; inf_z = f inf_z
            ; x21_inv = f x21_inv
            }
      | EC_scale { state } ->
          EC_scale
            { state = Array.map ~f:(fun x -> Scale_round.map ~f x) state }
      | EC_endoscale { state; xs; ys; n_acc } ->
          EC_endoscale
            { state = Array.map ~f:(fun x -> Endoscale_round.map ~f x) state
            ; xs = f xs
            ; ys = f ys
            ; n_acc = f n_acc
            }
      | EC_endoscalar { state } ->
          EC_endoscalar
            { state =
                Array.map ~f:(fun x -> Endoscale_scalar_round.map ~f x) state
            }
<<<<<<< HEAD
      | Xor16
          { in1
          ; in2
          ; out
          ; in1_0
          ; in1_1
          ; in1_2
          ; in1_3
          ; in2_0
          ; in2_1
          ; in2_2
          ; in2_3
          ; out_0
          ; out_1
          ; out_2
          ; out_3
          ; next_in1
          ; next_in2
          ; next_out
          } ->
          Xor16
            { in1 = f in1
            ; in2 = f in2
            ; out = f out
            ; in1_0 = f in1_0
            ; in1_1 = f in1_1
            ; in1_2 = f in1_2
            ; in1_3 = f in1_3
            ; in2_0 = f in2_0
            ; in2_1 = f in2_1
            ; in2_2 = f in2_2
            ; in2_3 = f in2_3
            ; out_0 = f out_0
            ; out_1 = f out_1
            ; out_2 = f out_2
            ; out_3 = f out_3
            ; next_in1 = f next_in1
            ; next_in2 = f next_in2
            ; next_out = f next_out
            }
=======
      | Raw { kind; values; coeffs } ->
          Raw { kind; values = Array.map ~f values; coeffs }
>>>>>>> 8403887a

    (** [eval (module F) get_variable gate] checks that [gate]'s polynomial is
        satisfied by the assignments given by [get_variable].
        Warning: currently only implemented for the [Basic] gate.
    *)
    let eval (type v f)
        (module F : Snarky_backendless.Field_intf.S with type t = f)
        (eval_one : v -> f) (t : (v, f) t) =
      match t with
      (* cl * vl + cr * vr + co * vo + m * vl*vr + c = 0 *)
      | Basic { l = cl, vl; r = cr, vr; o = co, vo; m; c } ->
          let vl = eval_one vl in
          let vr = eval_one vr in
          let vo = eval_one vo in
          let open F in
          let res =
            List.reduce_exn ~f:add
              [ mul cl vl; mul cr vr; mul co vo; mul m (mul vl vr); c ]
          in
          if not (equal zero res) then (
            eprintf
              !"%{sexp:t} * %{sexp:t}\n\
                + %{sexp:t} * %{sexp:t}\n\
                + %{sexp:t} * %{sexp:t}\n\
                + %{sexp:t} * %{sexp:t}\n\
                + %{sexp:t}\n\
                = %{sexp:t}%!"
              cl vl cr vr co vo m (mul vl vr) c res ;
            false )
          else true
      | _ ->
          true
  end

  include T

  (* Adds our constraint enum to the list of constraints handled by Snarky. *)
  include Snarky_backendless.Constraint.Add_kind (T)
end

module Internal_var = Core_kernel.Unique_id.Int ()

module V = struct
  open Core_kernel

  module T = struct
    (** Variables linking uses of the same data between different gates.

        Every internal variable is computable from a finite list of external
        variables and internal variables.
        Currently, in fact, every internal variable is a linear combination of
        external variables and previously generated internal variables.
    *)
    type t =
      | External of int
          (** An external variable (generated by snarky, via [exists]). *)
      | Internal of Internal_var.t
          (** An internal variable is generated to hold an intermediate value
              (e.g., in reducing linear combinations to single PLONK positions).
          *)
    [@@deriving compare, hash, sexp]
  end

  include T
  include Comparable.Make (T)
  include Hashable.Make (T)
end

(** Keeps track of a circuit (which is a list of gates)
    while it is being written.
  *)
type ('f, 'rust_gates) circuit =
  | Unfinalized_rev of (unit, 'f) Gate_spec.t list
      (** A circuit still being written. *)
  | Compiled of Core_kernel.Md5.t * 'rust_gates
      (** Once finalized, a circuit is represented as a digest 
    and a list of gates that corresponds to the circuit. 
  *)

(** The constraint system. *)
type ('f, 'rust_gates) t =
  { (* Map of cells that share the same value (enforced by to the permutation). *)
    equivalence_classes : Row.t Position.t list V.Table.t
  ; (* How to compute each internal variable (as a linear combination of other variables). *)
    internal_vars : (('f * V.t) list * 'f option) Internal_var.Table.t
  ; (* The variables that hold each witness value for each row, in reverse order. *)
    mutable rows_rev : V.t option array list
  ; (* A circuit is described by a series of gates.
       A gate is finalized once [finalize_and_get_gates] is called.
       The finalized tag contains the digest of the circuit.
    *)
    mutable gates : ('f, 'rust_gates) circuit
  ; (* The row to use the next time we add a constraint. *)
    mutable next_row : int
  ; (* The size of the public input (which fills the first rows of our constraint system. *)
    public_input_size : int Core_kernel.Set_once.t
  ; (* The number of previous recursion challenges. *)
    prev_challenges : int Core_kernel.Set_once.t
  ; (* Whatever is not public input. *)
    mutable auxiliary_input_size : int
  ; (* Queue (of size 1) of generic gate. *)
    mutable pending_generic_gate :
      (V.t option * V.t option * V.t option * 'f array) option
  ; (* V.t's corresponding to constant values. We reuse them so we don't need to
       use a fresh generic constraint each time to create a constant.
    *)
    cached_constants : ('f, V.t) Core_kernel.Hashtbl.t
        (* The [equivalence_classes] field keeps track of the positions which must be
             enforced to be equivalent due to the fact that they correspond to the same V.t value.
             I.e., positions that are different usages of the same [V.t].

             We use a union-find data structure to track equalities that a constraint system wants
             enforced *between* [V.t] values. Then, at the end, for all [V.t]s that have been unioned
             together, we combine their equivalence classes in the [equivalence_classes] table into
             a single equivalence class, so that the permutation argument enforces these desired equalities
             as well.
        *)
  ; union_finds : V.t Core_kernel.Union_find.t V.Table.t
  }

let get_public_input_size sys = sys.public_input_size

let get_rows_len sys = List.length sys.rows_rev

let get_prev_challenges sys = sys.prev_challenges

let set_prev_challenges sys challenges =
  Core_kernel.Set_once.set_exn sys.prev_challenges [%here] challenges

(* TODO: shouldn't that Make create something bounded by a signature? As we know what a back end should be? Check where this is used *)

(* TODO: glossary of terms in this file (terms, reducing, feeding) + module doc *)

(* TODO: rename Fp to F or Field *)

(** ? *)
module Make
    (Fp : Field.S)
    (* We create a type for gate vector, instead of using `Gate.t list`. If we did, we would have to convert it to a `Gate.t array` to pass it across the FFI boundary, where then it gets converted to a `Vec<Gate>`; it's more efficient to just create the `Vec<Gate>` directly. 
    *)
    (Gates : Gate_vector_intf with type field := Fp.t)
    (Params : sig
      val params : Fp.t Params.t
    end) : sig
  open Core_kernel

  type nonrec t = (Fp.t, Gates.t) t

  val create : unit -> t

  val get_public_input_size : t -> int Set_once.t

  val get_primary_input_size : t -> int

  val set_primary_input_size : t -> int -> unit

  val get_auxiliary_input_size : t -> int

  val set_auxiliary_input_size : t -> int -> unit

  val get_prev_challenges : t -> int option

  val set_prev_challenges : t -> int -> unit

  val get_rows_len : t -> int

  val next_row : t -> int

  val add_constraint :
       ?label:string
    -> t
    -> ( Fp.t Snarky_backendless.Cvar.t
       , Fp.t )
       Snarky_backendless.Constraint.basic
    -> unit

  val compute_witness : t -> (int -> Fp.t) -> Fp.t array array

  val finalize : t -> unit

  val finalize_and_get_gates : t -> Gates.t

  val num_constraints : t -> int

  val digest : t -> Md5.t

  val to_json : t -> string
end = struct
  open Core_kernel
  open Pickles_types

  type nonrec t = (Fp.t, Gates.t) t

  (** Converts the set of permutations (equivalence_classes) to
      a hash table that maps each position to the next one.
      For example, if one of the equivalence class is [pos1, pos3, pos7],
      the function will return a hashtable that maps pos1 to pos3,
      pos3 to pos7, and pos7 to pos1. 
    *)
  let equivalence_classes_to_hashtbl sys =
    let module Relative_position = struct
      module T = struct
        type t = Row.t Position.t [@@deriving hash, sexp, compare]
      end

      include T
      include Core_kernel.Hashable.Make (T)
    end in
    let equivalence_classes = V.Table.create () in
    Hashtbl.iteri sys.equivalence_classes ~f:(fun ~key ~data ->
        let u = Hashtbl.find_exn sys.union_finds key in
        Hashtbl.update equivalence_classes (Union_find.get u) ~f:(function
          | None ->
              Relative_position.Hash_set.of_list data
          | Some ps ->
              List.iter ~f:(Hash_set.add ps) data ;
              ps ) ) ;
    let res = Relative_position.Table.create () in
    Hashtbl.iter equivalence_classes ~f:(fun ps ->
        let rotate_left = function [] -> [] | x :: xs -> xs @ [ x ] in
        let ps = Hash_set.to_list ps in
        List.iter2_exn ps (rotate_left ps) ~f:(fun input output ->
            Hashtbl.add_exn res ~key:input ~data:output ) ) ;
    res

  (** Compute the witness, given the constraint system `sys` 
      and a function that converts the indexed secret inputs to their concrete values.
   *)
  let compute_witness (sys : t) (external_values : int -> Fp.t) :
      Fp.t array array =
    let internal_values : Fp.t Internal_var.Table.t =
      Internal_var.Table.create ()
    in
    let public_input_size = Set_once.get_exn sys.public_input_size [%here] in
    let num_rows = public_input_size + sys.next_row in
    let res =
      Array.init Constants.columns ~f:(fun _ ->
          Array.create ~len:num_rows Fp.zero )
    in
    (* Public input *)
    for i = 0 to public_input_size - 1 do
      res.(0).(i) <- external_values (i + 1)
    done ;
    let find t k =
      match Hashtbl.find t k with
      | None ->
          failwithf !"Could not find %{sexp:Internal_var.t}\n%!" k ()
      | Some x ->
          x
    in
    (* Compute an internal variable associated value. *)
    let compute ((lc, c) : (Fp.t * V.t) list * Fp.t option) =
      List.fold lc ~init:(Option.value c ~default:Fp.zero) ~f:(fun acc (s, x) ->
          let x =
            match x with
            | External x ->
                external_values x
            | Internal x ->
                find internal_values x
          in
          Fp.(acc + (s * x)) )
    in
    (* Update the witness table with the value of the variables from each row. *)
    List.iteri (List.rev sys.rows_rev) ~f:(fun i_after_input cols ->
        let row_idx = i_after_input + public_input_size in
        Array.iteri cols ~f:(fun col_idx var ->
            match var with
            | None ->
                ()
            | Some (External var) ->
                res.(col_idx).(row_idx) <- external_values var
            | Some (Internal var) ->
                let lc = find sys.internal_vars var in
                let value = compute lc in
                res.(col_idx).(row_idx) <- value ;
                Hashtbl.set internal_values ~key:var ~data:value ) ) ;
    (* Return the witness. *)
    res

  let union_find sys v =
    Hashtbl.find_or_add sys.union_finds v ~default:(fun () ->
        Union_find.create v )

  (** Creates an internal variable and assigns it the value lc and constant. *)
  let create_internal ?constant sys lc : V.t =
    let v = Internal_var.create () in
    ignore (union_find sys (Internal v) : _ Union_find.t) ;
    Hashtbl.add_exn sys.internal_vars ~key:v ~data:(lc, constant) ;
    V.Internal v

  (* Initializes a constraint system. *)
  let create () : t =
    { public_input_size = Set_once.create ()
    ; prev_challenges = Set_once.create ()
    ; internal_vars = Internal_var.Table.create ()
    ; gates = Unfinalized_rev [] (* Gates.create () *)
    ; rows_rev = []
    ; next_row = 0
    ; equivalence_classes = V.Table.create ()
    ; auxiliary_input_size = 0
    ; pending_generic_gate = None
    ; cached_constants = Hashtbl.create (module Fp)
    ; union_finds = V.Table.create ()
    }

  (** Returns the number of auxiliary inputs. *)
  let get_auxiliary_input_size t = t.auxiliary_input_size

  (** Returns the number of public inputs. *)
  let get_primary_input_size t = Set_once.get_exn t.public_input_size [%here]

  (** Returns the number of previous challenges. *)
  let get_prev_challenges t = Set_once.get t.prev_challenges

  (* Non-public part of the witness. *)
  let set_auxiliary_input_size t x = t.auxiliary_input_size <- x

  (** Sets the number of public-input. It must and can only be called once. *)
  let set_primary_input_size (sys : t) num_pub_inputs =
    Set_once.set_exn sys.public_input_size [%here] num_pub_inputs

  (** Sets the number of previous challenges. It must and can only be called once. *)
  let set_prev_challenges (sys : t) num_prev_challenges =
    Set_once.set_exn sys.prev_challenges [%here] num_prev_challenges

  let get_public_input_size (sys : t) = get_public_input_size sys

  let get_rows_len (sys : t) = get_rows_len sys

  let next_row (sys : t) = sys.next_row

  (** Adds {row; col} to the system's wiring under a specific key.
      A key is an external or internal variable.
      The row must be given relative to the start of the circuit 
      (so at the start of the public-input rows). *)
  let wire' sys key row (col : int) =
    ignore (union_find sys key : V.t Union_find.t) ;
    V.Table.add_multi sys.equivalence_classes ~key ~data:{ row; col }

  (* TODO: rename to wire_abs and wire_rel? or wire_public and wire_after_public? or force a single use function that takes a Row.t? *)

  (** Same as wire', except that the row must be given relatively to the end of the public-input rows. *)
  let wire sys key row col = wire' sys key (Row.After_public_input row) col

  (** Adds a row/gate/constraint to a constraint system `sys`. *)
  let add_row sys (vars : V.t option array) kind coeffs =
    match sys.gates with
    | Compiled _ ->
        failwith "add_row called on finalized constraint system"
    | Unfinalized_rev gates ->
        (* As we're adding a row, we're adding new cells.
           If these cells (the first 7) contain variables,
           make sure that they are wired
        *)
        let num_vars = min Constants.permutation_cols (Array.length vars) in
        let vars_for_perm = Array.slice vars 0 num_vars in
        Array.iteri vars_for_perm ~f:(fun col x ->
            Option.iter x ~f:(fun x -> wire sys x sys.next_row col) ) ;
        (* Add to gates. *)
        let open Position in
        sys.gates <- Unfinalized_rev ({ kind; wired_to = [||]; coeffs } :: gates) ;
        (* Increment row. *)
        sys.next_row <- sys.next_row + 1 ;
        (* Add to row. *)
        sys.rows_rev <- vars :: sys.rows_rev

  (** Adds zero-knowledgeness to the gates/rows, 
      and convert into Rust type [Gates.t].
      This can only be called once.
    *)
  let rec finalize_and_get_gates sys =
    match sys with
    | { gates = Compiled (_, gates); _ } ->
        gates
    | { pending_generic_gate = Some (l, r, o, coeffs); _ } ->
        (* Finalize any pending generic constraint first. *)
        add_row sys [| l; r; o |] Generic coeffs ;
        sys.pending_generic_gate <- None ;
        finalize_and_get_gates sys
    | { gates = Unfinalized_rev gates_rev; _ } ->
        let rust_gates = Gates.create () in

        (* Create rows for public input. *)
        let public_input_size =
          Set_once.get_exn sys.public_input_size [%here]
        in
        let pub_selectors = [| Fp.one; Fp.zero; Fp.zero; Fp.zero; Fp.zero |] in
        let pub_input_gate_specs_rev = ref [] in
        for row = 0 to public_input_size - 1 do
          let public_var = V.External (row + 1) in
          wire' sys public_var (Row.Public_input row) 0 ;
          pub_input_gate_specs_rev :=
            { Gate_spec.kind = Generic
            ; wired_to = [||]
            ; coeffs = pub_selectors
            }
            :: !pub_input_gate_specs_rev
        done ;

        (* Construct permutation hashmap. *)
        let pos_map = equivalence_classes_to_hashtbl sys in
        let permutation (pos : Row.t Position.t) : Row.t Position.t =
          Option.value (Hashtbl.find pos_map pos) ~default:pos
        in

        let update_gate_with_permutation_info (row : Row.t)
            (gate : (unit, _) Gate_spec.t) : (Row.t, _) Gate_spec.t =
          { gate with
            wired_to =
              Array.init Constants.permutation_cols ~f:(fun col ->
                  permutation { row; col } )
          }
        in

        (* Process public gates. *)
        let public_gates = List.rev !pub_input_gate_specs_rev in
        let public_gates =
          List.mapi public_gates ~f:(fun absolute_row gate ->
              update_gate_with_permutation_info (Row.Public_input absolute_row)
                gate )
        in

        (* construct all the other gates (except zero-knowledge rows) *)
        let gates = List.rev gates_rev in
        let gates =
          List.mapi gates ~f:(fun relative_row gate ->
              update_gate_with_permutation_info
                (Row.After_public_input relative_row) gate )
        in

        (* concatenate and convert to absolute rows *)
        let to_absolute_row =
          Gate_spec.map_rows ~f:(Row.to_absolute ~public_input_size)
        in

        (* convert all the gates into our Gates.t Rust vector type *)
        let add_gates gates =
          List.iter gates ~f:(fun g ->
              let g = to_absolute_row g in
              Gates.add rust_gates (Gate_spec.to_rust_gate g) )
        in
        add_gates public_gates ;
        add_gates gates ;

        (* compute the circuit's digest *)
        let digest = Gates.digest public_input_size rust_gates in
        let md5_digest = Md5.digest_bytes digest in

        (* drop the gates, we don't need them anymore *)
        sys.gates <- Compiled (md5_digest, rust_gates) ;

        (* return the gates *)
        rust_gates

  (** Calls [finalize_and_get_gates] and ignores the result. *)
  let finalize t = ignore (finalize_and_get_gates t : Gates.t)

  let num_constraints sys = finalize_and_get_gates sys |> Gates.len

  let to_json (sys : t) : string =
    let gates = finalize_and_get_gates sys in
    let public_input_size = Set_once.get_exn sys.public_input_size [%here] in
    Gates.to_json public_input_size gates

  (* Returns a hash of the circuit. *)
  let rec digest (sys : t) =
    match sys.gates with
    | Unfinalized_rev _ ->
        finalize sys ; digest sys
    | Compiled (digest, _) ->
        digest

  (** Regroup terms that share the same variable. 
      For example, (3, i2) ; (2, i2) can be simplified to (5, i2).
      It assumes that the list of given terms is sorted, 
      and that i0 is the smallest one.
      For example, `i0 = 1` and `terms = [(_, 2); (_, 2); (_; 4); ...]`

      Returns `(last_scalar, last_variable, terms, terms_length)`
      where terms does not contain the last scalar and last variable observed.
  *)
  let accumulate_terms terms =
    List.fold terms ~init:Int.Map.empty ~f:(fun acc (x, i) ->
        Map.change acc i ~f:(fun y ->
            let res = match y with None -> x | Some y -> Fp.add x y in
            if Fp.(equal zero res) then None else Some res ) )

  (** Converts a [Cvar.t] to a `(terms, terms_length, has_constant)`.
      if `has_constant` is set, then terms start with a constant term in the form of (c, 0).
    *)
  let canonicalize x =
    let c, terms =
      Fp.(
        Snarky_backendless.Cvar.to_constant_and_terms ~add ~mul ~zero:(of_int 0)
          ~equal ~one:(of_int 1))
        x
    in
    (* Note: [(c, 0)] represents the field element [c] multiplied by the 0th
       variable, which is held constant as [Field.one].
    *)
    let terms = match c with None -> terms | Some c -> (c, 0) :: terms in
    let has_constant_term = Option.is_some c in
    let terms = accumulate_terms terms in
    let terms_list =
      Map.fold_right ~init:[] terms ~f:(fun ~key ~data acc ->
          (data, key) :: acc )
    in
    Some (terms_list, Map.length terms, has_constant_term)

  (** Adds a generic constraint to the constraint system. 
      As there are two generic gates per row, we queue
      every other generic gate.
      *)
  let add_generic_constraint ?l ?r ?o coeffs sys : unit =
    match sys.pending_generic_gate with
    (* if the queue of generic gate is empty, queue this *)
    | None ->
        sys.pending_generic_gate <- Some (l, r, o, coeffs)
    (* otherwise empty the queue and create the row  *)
    | Some (l2, r2, o2, coeffs2) ->
        let coeffs = Array.append coeffs coeffs2 in
        add_row sys [| l; r; o; l2; r2; o2 |] Generic coeffs ;
        sys.pending_generic_gate <- None

  (** Converts a number of scaled additions \sum s_i * x_i 
      to as many constraints as needed, 
      creating temporary variables for each new row/constraint,
      and returning the output variable.

      For example, [(s1, x1), (s2, x2)] is transformed into:
      - internal_var_1 = s1 * x1 + s2 * x2
      - return (1, internal_var_1)

      and [(s1, x1), (s2, x2), (s3, x3)] is transformed into:
      - internal_var_1 = s1 * x1 + s2 * x2
      - internal_var_2 = 1 * internal_var_1 + s3 * x3
      - return (1, internal_var_2)
      
      It assumes that the list of terms is not empty. *)
  let completely_reduce sys (terms : (Fp.t * int) list) =
    (* just adding constrained variables without values *)
    let rec go = function
      | [] ->
          assert false
      | [ (s, x) ] ->
          (s, V.External x)
      | (ls, lx) :: t ->
          let lx = V.External lx in
          (* TODO: this should be rewritten to be tail-optimized *)
          let rs, rx = go t in
          let s1x1_plus_s2x2 = create_internal sys [ (ls, lx); (rs, rx) ] in
          add_generic_constraint ~l:lx ~r:rx ~o:s1x1_plus_s2x2
            [| ls; rs; Fp.(negate one); Fp.zero; Fp.zero |]
            sys ;
          (Fp.one, s1x1_plus_s2x2)
    in
    go terms

  (** Converts a linear combination of variables into a set of constraints.
      It returns the output variable as (1, `Var res), 
      unless the output is a constant, in which case it returns (c, `Constant). 
    *)
  let reduce_lincom sys (x : Fp.t Snarky_backendless.Cvar.t) =
    let constant, terms =
      Fp.(
        Snarky_backendless.Cvar.to_constant_and_terms ~add ~mul ~zero:(of_int 0)
          ~equal ~one:(of_int 1))
        x
    in
    let terms = accumulate_terms terms in
    let terms_list =
      Map.fold_right ~init:[] terms ~f:(fun ~key ~data acc ->
          (data, key) :: acc )
    in
    match (constant, Map.is_empty terms) with
    | Some c, true ->
        (c, `Constant)
    | None, true ->
        (Fp.zero, `Constant)
    | _ -> (
        match terms_list with
        | [] ->
            assert false
        | [ (ls, lx) ] -> (
            match constant with
            | None ->
                (ls, `Var (V.External lx))
            | Some c ->
                (* res = ls * lx + c *)
                let res =
                  create_internal ~constant:c sys [ (ls, External lx) ]
                in
                add_generic_constraint ~l:(External lx) ~o:res
                  [| ls; Fp.zero; Fp.(negate one); Fp.zero; c |]
                  (* Could be here *)
                  sys ;
                (Fp.one, `Var res) )
        | (ls, lx) :: tl ->
            (* reduce the terms, then add the constant *)
            let rs, rx = completely_reduce sys tl in
            let res =
              create_internal ?constant sys [ (ls, External lx); (rs, rx) ]
            in
            (* res = ls * lx + rs * rx + c *)
            add_generic_constraint ~l:(External lx) ~r:rx ~o:res
              [| ls
               ; rs
               ; Fp.(negate one)
               ; Fp.zero
               ; (match constant with Some x -> x | None -> Fp.zero)
              |]
              (* Could be here *)
              sys ;
            (Fp.one, `Var res) )

  (** Adds a constraint to the constraint system. *)
  let add_constraint ?label:_ sys
      (constr :
        ( Fp.t Snarky_backendless.Cvar.t
        , Fp.t )
        Snarky_backendless.Constraint.basic ) =
    let red = reduce_lincom sys in
    (* reduce any [Cvar.t] to a single internal variable *)
    let reduce_to_v (x : Fp.t Snarky_backendless.Cvar.t) : V.t =
      match red x with
      | s, `Var x ->
          if Fp.equal s Fp.one then x
          else
            let sx = create_internal sys [ (s, x) ] in
            (* s * x - sx = 0 *)
            add_generic_constraint ~l:x ~o:sx
              [| s; Fp.zero; Fp.(negate one); Fp.zero; Fp.zero |]
              sys ;
            sx
      | s, `Constant -> (
          match Hashtbl.find sys.cached_constants s with
          | Some x ->
              x
          | None ->
              let x = create_internal sys ~constant:s [] in
              add_generic_constraint ~l:x
                [| Fp.one; Fp.zero; Fp.zero; Fp.zero; Fp.negate s |]
                sys ;
              Hashtbl.set sys.cached_constants ~key:s ~data:x ;
              x )
    in
    match constr with
    | Snarky_backendless.Constraint.Square (v1, v2) -> (
        match (red v1, red v2) with
        | (sl, `Var xl), (so, `Var xo) ->
            (* (sl * xl)^2 = so * xo
               sl^2 * xl * xl - so * xo = 0
            *)
            add_generic_constraint ~l:xl ~r:xl ~o:xo
              [| Fp.zero; Fp.zero; Fp.negate so; Fp.(sl * sl); Fp.zero |]
              sys
        | (sl, `Var xl), (so, `Constant) ->
            (* TODO: it's hard to read the array of selector values, name them! *)
            add_generic_constraint ~l:xl ~r:xl
              [| Fp.zero; Fp.zero; Fp.zero; Fp.(sl * sl); Fp.negate so |]
              sys
        | (sl, `Constant), (so, `Var xo) ->
            (* sl^2 = so * xo *)
            add_generic_constraint ~o:xo
              [| Fp.zero; Fp.zero; so; Fp.zero; Fp.negate (Fp.square sl) |]
              sys
        | (sl, `Constant), (so, `Constant) ->
            assert (Fp.(equal (square sl) so)) )
    | Snarky_backendless.Constraint.R1CS (v1, v2, v3) -> (
        match (red v1, red v2, red v3) with
        | (s1, `Var x1), (s2, `Var x2), (s3, `Var x3) ->
            (* s1 x1 * s2 x2 = s3 x3
               - s1 s2 (x1 x2) + s3 x3 = 0
            *)
            add_generic_constraint ~l:x1 ~r:x2 ~o:x3
              [| Fp.zero; Fp.zero; s3; Fp.(negate s1 * s2); Fp.zero |]
              sys
        | (s1, `Var x1), (s2, `Var x2), (s3, `Constant) ->
            add_generic_constraint ~l:x1 ~r:x2
              [| Fp.zero; Fp.zero; Fp.zero; Fp.(s1 * s2); Fp.negate s3 |]
              sys
        | (s1, `Var x1), (s2, `Constant), (s3, `Var x3) ->
            (* s1 x1 * s2 = s3 x3
            *)
            add_generic_constraint ~l:x1 ~o:x3
              [| Fp.(s1 * s2); Fp.zero; Fp.negate s3; Fp.zero; Fp.zero |]
              sys
        | (s1, `Constant), (s2, `Var x2), (s3, `Var x3) ->
            add_generic_constraint ~r:x2 ~o:x3
              [| Fp.zero; Fp.(s1 * s2); Fp.negate s3; Fp.zero; Fp.zero |]
              sys
        | (s1, `Var x1), (s2, `Constant), (s3, `Constant) ->
            add_generic_constraint ~l:x1
              [| Fp.(s1 * s2); Fp.zero; Fp.zero; Fp.zero; Fp.negate s3 |]
              sys
        | (s1, `Constant), (s2, `Var x2), (s3, `Constant) ->
            add_generic_constraint ~r:x2
              [| Fp.zero; Fp.(s1 * s2); Fp.zero; Fp.zero; Fp.negate s3 |]
              sys
        | (s1, `Constant), (s2, `Constant), (s3, `Var x3) ->
            add_generic_constraint ~o:x3
              [| Fp.zero; Fp.zero; s3; Fp.zero; Fp.(negate s1 * s2) |]
              sys
        | (s1, `Constant), (s2, `Constant), (s3, `Constant) ->
            assert (Fp.(equal s3 Fp.(s1 * s2))) )
    | Snarky_backendless.Constraint.Boolean v -> (
        let s, x = red v in
        match x with
        | `Var x ->
            (* -x + x * x = 0  *)
            add_generic_constraint ~l:x ~r:x
              [| Fp.(negate one); Fp.zero; Fp.zero; Fp.one; Fp.zero |]
              sys
        | `Constant ->
            assert (Fp.(equal s (s * s))) )
    | Snarky_backendless.Constraint.Equal (v1, v2) -> (
        let (s1, x1), (s2, x2) = (red v1, red v2) in
        match (x1, x2) with
        | `Var x1, `Var x2 ->
            if Fp.equal s1 s2 then (
              if not (Fp.equal s1 Fp.zero) then
                Union_find.union (union_find sys x1) (union_find sys x2) )
            else if (* s1 x1 - s2 x2 = 0
          *)
                    not (Fp.equal s1 s2) then
              add_generic_constraint ~l:x1 ~r:x2
                [| s1; Fp.(negate s2); Fp.zero; Fp.zero; Fp.zero |]
                sys
            else
              add_generic_constraint ~l:x1 ~r:x2
                [| s1; Fp.(negate s2); Fp.zero; Fp.zero; Fp.zero |]
                sys
        | `Var x1, `Constant -> (
            (* s1 * x1 = s2
               x1 = s2 / s1
            *)
            let ratio = Fp.(s2 / s1) in
            match Hashtbl.find sys.cached_constants ratio with
            | Some x2 ->
                Union_find.union (union_find sys x1) (union_find sys x2)
            | None ->
                add_generic_constraint ~l:x1
                  [| s1; Fp.zero; Fp.zero; Fp.zero; Fp.negate s2 |]
                  sys ;
                Hashtbl.set sys.cached_constants ~key:ratio ~data:x1 )
        | `Constant, `Var x2 -> (
            (* s1 = s2 * x2
               x2 = s1 / s2
            *)
            let ratio = Fp.(s1 / s2) in
            match Hashtbl.find sys.cached_constants ratio with
            | Some x1 ->
                Union_find.union (union_find sys x1) (union_find sys x2)
            | None ->
                add_generic_constraint ~r:x2
                  [| Fp.zero; s2; Fp.zero; Fp.zero; Fp.negate s1 |]
                  sys ;
                Hashtbl.set sys.cached_constants ~key:ratio ~data:x2 )
        | `Constant, `Constant ->
            assert (Fp.(equal s1 s2)) )
    | Plonk_constraint.T (Basic { l; r; o; m; c }) ->
        (* 0
           = l.s * l.x
           + r.s * r.x
           + o.s * o.x
           + m * (l.x * r.x)
           + c
           =
             l.s * l.s' * l.x'
           + r.s * r.s' * r.x'
           + o.s * o.s' * o.x'
           + m * (l.s' * l.x' * r.s' * r.x')
           + c
           =
             (l.s * l.s') * l.x'
           + (r.s * r.s') * r.x'
           + (o.s * o.s') * o.x'
           + (m * l.s' * r.s') * l.x' r.x'
           + c
        *)
        (* TODO: This is sub-optimal *)
        let c = ref c in
        let red_pr (s, x) =
          match red x with
          | s', `Constant ->
              c := Fp.add !c Fp.(s * s') ;
              (* No need to have a real term. *)
              (s', None)
          | s', `Var x ->
              (s', Some (Fp.(s * s'), x))
        in
        (* l.s * l.x
           + r.s * r.x
           + o.s * o.x
           + m * (l.x * r.x)
           + c
           =
             l.s * l.s' * l.x'
           + r.s * r.x
           + o.s * o.x
           + m * (l.x * r.x)
           + c
           =
        *)
        let l_s', l = red_pr l in
        let r_s', r = red_pr r in
        let _, o = red_pr o in
        let var = Option.map ~f:snd in
        let coeff = Option.value_map ~default:Fp.zero ~f:fst in
        let m =
          match (l, r) with
          | Some _, Some _ ->
              Fp.(l_s' * r_s' * m)
          | _ ->
              (* TODO: Figure this out later. *)
              failwith "Must use non-constant cvar in plonk constraints"
        in
        add_generic_constraint ?l:(var l) ?r:(var r) ?o:(var o)
          [| coeff l; coeff r; coeff o; m; !c |]
          sys
    (* | w0 | w1 | w2 | w3 | w4 | w5
       state = [ x , x  , x ], [ y, y, y ], ... ]
                 i=0, perm^   i=1, perm^
    *)
    | Plonk_constraint.T (Poseidon { state }) ->
        (* reduce the state *)
        let reduce_state sys (s : Fp.t Snarky_backendless.Cvar.t array array) :
            V.t array array =
          Array.map ~f:(Array.map ~f:reduce_to_v) s
        in
        let state = reduce_state sys state in
        (* add_round_state adds a row that contains 5 rounds of permutation *)
        let add_round_state ~round (s1, s2, s3, s4, s5) =
          let vars =
            [| Some s1.(0)
             ; Some s1.(1)
             ; Some s1.(2)
             ; Some s5.(0) (* the last state is in 2nd position *)
             ; Some s5.(1)
             ; Some s5.(2)
             ; Some s2.(0)
             ; Some s2.(1)
             ; Some s2.(2)
             ; Some s3.(0)
             ; Some s3.(1)
             ; Some s3.(2)
             ; Some s4.(0)
             ; Some s4.(1)
             ; Some s4.(2)
            |]
          in
          let coeffs =
            [| Params.params.round_constants.(round).(0)
             ; Params.params.round_constants.(round).(1)
             ; Params.params.round_constants.(round).(2)
             ; Params.params.round_constants.(round + 1).(0)
             ; Params.params.round_constants.(round + 1).(1)
             ; Params.params.round_constants.(round + 1).(2)
             ; Params.params.round_constants.(round + 2).(0)
             ; Params.params.round_constants.(round + 2).(1)
             ; Params.params.round_constants.(round + 2).(2)
             ; Params.params.round_constants.(round + 3).(0)
             ; Params.params.round_constants.(round + 3).(1)
             ; Params.params.round_constants.(round + 3).(2)
             ; Params.params.round_constants.(round + 4).(0)
             ; Params.params.round_constants.(round + 4).(1)
             ; Params.params.round_constants.(round + 4).(2)
            |]
          in
          add_row sys vars Poseidon coeffs
        in
        (* add_last_row adds the last row containing the output *)
        let add_last_row state =
          let vars =
            [| Some state.(0)
             ; Some state.(1)
             ; Some state.(2)
             ; None
             ; None
             ; None
             ; None
             ; None
             ; None
             ; None
             ; None
             ; None
             ; None
             ; None
             ; None
            |]
          in
          add_row sys vars Zero [||]
        in
        (* go through the states row by row (a row contains 5 states) *)
        let rec process_5_states_at_a_time ~round = function
          | [ s1; s2; s3; s4; s5; last ] ->
              add_round_state ~round (s1, s2, s3, s4, s5) ;
              add_last_row last
          | s1 :: s2 :: s3 :: s4 :: s5 :: tl ->
              add_round_state ~round (s1, s2, s3, s4, s5) ;
              process_5_states_at_a_time ~round:(round + 5) tl
          | _ ->
              failwith "incorrect number of states given"
        in
        process_5_states_at_a_time ~round:0 (Array.to_list state)
    | Plonk_constraint.T
        (EC_add_complete { p1; p2; p3; inf; same_x; slope; inf_z; x21_inv }) ->
        let reduce_curve_point (x, y) = (reduce_to_v x, reduce_to_v y) in

        (*
        //! 0   1   2   3   4   5   6   7      8   9      10      11   12   13   14
        //! x1  y1  x2  y2  x3  y3  inf same_x s   inf_z  x21_inv

        *)
        let x1, y1 = reduce_curve_point p1 in
        let x2, y2 = reduce_curve_point p2 in
        let x3, y3 = reduce_curve_point p3 in
        let vars =
          [| Some x1
           ; Some y1
           ; Some x2
           ; Some y2
           ; Some x3
           ; Some y3
           ; Some (reduce_to_v inf)
           ; Some (reduce_to_v same_x)
           ; Some (reduce_to_v slope)
           ; Some (reduce_to_v inf_z)
           ; Some (reduce_to_v x21_inv)
           ; None
           ; None
           ; None
           ; None
          |]
        in
        add_row sys vars CompleteAdd [||]
    | Plonk_constraint.T (EC_scale { state }) ->
        let i = ref 0 in
        (*
 0   1   2   3   4   5   6   7   8   9   10  11  12  13  14
 xT  yT  x0  y0  n   n'      x1  y1  x2  y2  x3  y3  x4  y4
 x5  y5  b0  b1  b2  b3  b4  s0  s1  s2  s3  s4
        *)
        let add_ecscale_round
            Scale_round.{ accs; bits; ss; base = xt, yt; n_prev; n_next } =
          let curr_row =
            [| Some xt
             ; Some yt
             ; Some (fst accs.(0))
             ; Some (snd accs.(0))
             ; Some n_prev
             ; Some n_next
             ; None
             ; Some (fst accs.(1))
             ; Some (snd accs.(1))
             ; Some (fst accs.(2))
             ; Some (snd accs.(2))
             ; Some (fst accs.(3))
             ; Some (snd accs.(3))
             ; Some (fst accs.(4))
             ; Some (snd accs.(4))
            |]
          in
          let next_row =
            [| Some (fst accs.(5))
             ; Some (snd accs.(5))
             ; Some bits.(0)
             ; Some bits.(1)
             ; Some bits.(2)
             ; Some bits.(3)
             ; Some bits.(4)
             ; Some ss.(0)
             ; Some ss.(1)
             ; Some ss.(2)
             ; Some ss.(3)
             ; Some ss.(4)
             ; None
             ; None
             ; None
            |]
          in
          add_row sys curr_row VarBaseMul [||] ;
          add_row sys next_row Zero [||]
        in

        Array.iter
          ~f:(fun round -> add_ecscale_round round ; incr i)
          (Array.map state ~f:(Scale_round.map ~f:reduce_to_v)) ;
        ()
    | Plonk_constraint.T (EC_endoscale { state; xs; ys; n_acc }) ->
        (* Reduce state. *)
        let state = Array.map state ~f:(Endoscale_round.map ~f:reduce_to_v) in
        (* Add round function. *)
        let add_endoscale_round (round : V.t Endoscale_round.t) =
          let row =
            [| Some round.xt
             ; Some round.yt
             ; None
             ; None
             ; Some round.xp
             ; Some round.yp
             ; Some round.n_acc
             ; Some round.xr
             ; Some round.yr
             ; Some round.s1
             ; Some round.s3
             ; Some round.b1
             ; Some round.b2
             ; Some round.b3
             ; Some round.b4
            |]
          in
          add_row sys row Kimchi_types.EndoMul [||]
        in
        Array.iter state ~f:add_endoscale_round ;
        (* Last row. *)
        let vars =
          [| None
           ; None
           ; None
           ; None
           ; Some (reduce_to_v xs)
           ; Some (reduce_to_v ys)
           ; Some (reduce_to_v n_acc)
           ; None
           ; None
           ; None
           ; None
           ; None
           ; None
           ; None
          |]
        in
        add_row sys vars Zero [||]
    | Plonk_constraint.T
        (EC_endoscalar { state : 'v Endoscale_scalar_round.t array }) ->
        (* Add round function. *)
        let add_endoscale_scalar_round (round : V.t Endoscale_scalar_round.t) =
          let row =
            [| Some round.n0
             ; Some round.n8
             ; Some round.a0
             ; Some round.b0
             ; Some round.a8
             ; Some round.b8
             ; Some round.x0
             ; Some round.x1
             ; Some round.x2
             ; Some round.x3
             ; Some round.x4
             ; Some round.x5
             ; Some round.x6
             ; Some round.x7
             ; None
            |]
          in
          add_row sys row Kimchi_types.EndoMulScalar [||]
        in
        Array.iter state
          ~f:
            (Fn.compose add_endoscale_scalar_round
               (Endoscale_scalar_round.map ~f:reduce_to_v) )
<<<<<<< HEAD
    | Plonk_constraint.T
        (Xor16
          { in1
          ; in2
          ; out
          ; in1_0
          ; in1_1
          ; in1_2
          ; in1_3
          ; in2_0
          ; in2_1
          ; in2_2
          ; in2_3
          ; out_0
          ; out_1
          ; out_2
          ; out_3
          ; next_in1
          ; next_in2
          ; next_out
          } ) ->
        let curr_row =
          [| Some (reduce_to_v in1)
           ; Some (reduce_to_v in2)
           ; Some (reduce_to_v out)
           ; Some (reduce_to_v in1_0)
           ; Some (reduce_to_v in1_1)
           ; Some (reduce_to_v in1_2)
           ; Some (reduce_to_v in1_3)
           ; Some (reduce_to_v in2_0)
           ; Some (reduce_to_v in2_1)
           ; Some (reduce_to_v in2_2)
           ; Some (reduce_to_v in2_3)
           ; Some (reduce_to_v out_0)
           ; Some (reduce_to_v out_1)
           ; Some (reduce_to_v out_2)
           ; Some (reduce_to_v out_3)
          |]
        in
        let left = Some (reduce_to_v next_in1) in
        let right = Some (reduce_to_v next_in2) in
        let output = Some (reduce_to_v next_out) in
        (* The generic gate after a Xor16 gate is a Const to check that all values are zero. For that, the first coefficient is 1 and the rest will be zero.*)
        add_row sys curr_row Xor16 [||] ;
        add_generic_constraint ?l:left ?r:right ?o:output
          [| Fp.one; Fp.zero; Fp.zero; Fp.zero; Fp.zero |]
          sys
=======
    | Plonk_constraint.T (Raw { kind; values; coeffs }) ->
        let values =
          Array.init 15 ~f:(fun i ->
              (* Insert [None] if the index is beyond the end of the [values]
                 array.
              *)
              Option.try_with (fun () -> reduce_to_v values.(i)) )
        in
        add_row sys values kind coeffs
>>>>>>> 8403887a
    | constr ->
        failwithf "Unhandled constraint %s"
          Obj.(Extension_constructor.name (Extension_constructor.of_val constr))
          ()
end<|MERGE_RESOLUTION|>--- conflicted
+++ resolved
@@ -172,7 +172,6 @@
       | EC_endoscale of
           { state : 'v Endoscale_round.t array; xs : 'v; ys : 'v; n_acc : 'v }
       | EC_endoscalar of { state : 'v Endoscale_scalar_round.t array }
-<<<<<<< HEAD
       | Xor16 of
           { in1 : 'v
           ; in2 : 'v
@@ -193,10 +192,8 @@
           ; next_in2 : 'v
           ; next_out : 'v
           }
-=======
       | Raw of
           { kind : Kimchi_gate_type.t; values : 'v array; coeffs : 'f array }
->>>>>>> 8403887a
     [@@deriving sexp]
 
     (** map t *)
@@ -234,7 +231,6 @@
             { state =
                 Array.map ~f:(fun x -> Endoscale_scalar_round.map ~f x) state
             }
-<<<<<<< HEAD
       | Xor16
           { in1
           ; in2
@@ -275,10 +271,8 @@
             ; next_in2 = f next_in2
             ; next_out = f next_out
             }
-=======
       | Raw { kind; values; coeffs } ->
           Raw { kind; values = Array.map ~f values; coeffs }
->>>>>>> 8403887a
 
     (** [eval (module F) get_variable gate] checks that [gate]'s polynomial is
         satisfied by the assignments given by [get_variable].
@@ -1341,7 +1335,6 @@
           ~f:
             (Fn.compose add_endoscale_scalar_round
                (Endoscale_scalar_round.map ~f:reduce_to_v) )
-<<<<<<< HEAD
     | Plonk_constraint.T
         (Xor16
           { in1
@@ -1389,7 +1382,6 @@
         add_generic_constraint ?l:left ?r:right ?o:output
           [| Fp.one; Fp.zero; Fp.zero; Fp.zero; Fp.zero |]
           sys
-=======
     | Plonk_constraint.T (Raw { kind; values; coeffs }) ->
         let values =
           Array.init 15 ~f:(fun i ->
@@ -1399,7 +1391,6 @@
               Option.try_with (fun () -> reduce_to_v values.(i)) )
         in
         add_row sys values kind coeffs
->>>>>>> 8403887a
     | constr ->
         failwithf "Unhandled constraint %s"
           Obj.(Extension_constructor.name (Extension_constructor.of_val constr))
