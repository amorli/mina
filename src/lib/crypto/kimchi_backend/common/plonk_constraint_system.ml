(* TODO: remove these openings *)
open Sponge
open Unsigned.Size_t

(* TODO: open Core here instead of opening it multiple times below *)

module Kimchi_gate_type = struct
  (* Alias to allow deriving sexp *)
  type t = Kimchi_types.gate_type =
    | Zero
    | Generic
    | Poseidon
    | CompleteAdd
    | VarBaseMul
    | EndoMul
    | EndoMulScalar
    | ChaCha0
    | ChaCha1
    | ChaCha2
    | ChaChaFinal
    | Lookup
    | CairoClaim
    | CairoInstruction
    | CairoFlags
    | CairoTransition
    | RangeCheck0
    | RangeCheck1
    | ForeignFieldAdd
    | ForeignFieldMul
    | Xor16
    | Rot64
  [@@deriving sexp]
end

(** A gate interface, parameterized by a field. *)
module type Gate_vector_intf = sig
  open Unsigned

  type field

  type t

  val create : unit -> t

  val add : t -> field Kimchi_types.circuit_gate -> unit

  val get : t -> int -> field Kimchi_types.circuit_gate

  val len : t -> int

  val digest : int -> t -> bytes

  val to_json : int -> t -> string
end

(** A row indexing in a constraint system. *)
module Row = struct
  open Core_kernel

  (** Either a public input row,
      or a non-public input row that starts at index 0.
    *)
  type t = Public_input of int | After_public_input of int
  [@@deriving hash, sexp, compare]

  let to_absolute ~public_input_size = function
    | Public_input i ->
        i
    | After_public_input i ->
        (* the first i rows are public-input rows *)
        i + public_input_size
end

(* TODO: rename module Position to Permutation/Wiring? *)

(** A position represents the position of a cell in the constraint system. *)
module Position = struct
  open Core_kernel

  (** A position is a row and a column. *)
  type 'row t = { row : 'row; col : int } [@@deriving hash, sexp, compare]

  (** Generates a full row of positions that each points to itself. *)
  let create_cols (row : 'row) : _ t array =
    Array.init Constants.permutation_cols ~f:(fun i -> { row; col = i })

  (** Given a number of columns,
      append enough column wires to get an entire row.
      The wire appended will simply point to themselves,
      so as to not take part in the permutation argument.
    *)
  let append_cols (row : 'row) (cols : _ t array) : _ t array =
    let padding_offset = Array.length cols in
    assert (padding_offset <= Constants.permutation_cols) ;
    let padding_len = Constants.permutation_cols - padding_offset in
    let padding =
      Array.init padding_len ~f:(fun i -> { row; col = i + padding_offset })
    in
    Array.append cols padding

  (** Converts an array of [Constants.columns] to [Constants.permutation_cols].
    This is useful to truncate arrays of cells to the ones that only matter for the permutation argument.
    *)
  let cols_to_perms cols = Array.slice cols 0 Constants.permutation_cols

  (** Converts a [Position.t] into the Rust-compatible type [Kimchi_types.wire].
    *)
  let to_rust_wire { row; col } : Kimchi_types.wire = { row; col }
end

(** A gate. *)
module Gate_spec = struct
  open Core_kernel

  (* TODO: split kind/coeffs from row/wired_to *)

  (** A gate/row/constraint consists of a type (kind), a row, the other cells its columns/cells are connected to (wired_to), and the selector polynomial associated with the gate. *)
  type ('row, 'f) t =
    { kind : Kimchi_gate_type.t
    ; wired_to : 'row Position.t array
    ; coeffs : 'f array
    }
  [@@deriving sexp_of]

  (** Applies a function [f] to the [row] of [t] and all the rows of its [wired_to]. *)
  let map_rows (t : (_, _) t) ~f : (_, _) t =
    (* { wire with row = f row } *)
    let wired_to =
      Array.map
        ~f:(fun (pos : _ Position.t) -> { pos with row = f pos.row })
        t.wired_to
    in
    { t with wired_to }

  (* TODO: just send the array to Rust directly *)
  let to_rust_gate { kind; wired_to; coeffs } : _ Kimchi_types.circuit_gate =
    let typ = kind in
    let wired_to = Array.map ~f:Position.to_rust_wire wired_to in
    let wires =
      ( wired_to.(0)
      , wired_to.(1)
      , wired_to.(2)
      , wired_to.(3)
      , wired_to.(4)
      , wired_to.(5)
      , wired_to.(6) )
    in
    { typ; wires; coeffs }
end

(** The PLONK constraints. *)
module Plonk_constraint = struct
  open Core_kernel

  (** A PLONK constraint (or gate) can be [Basic], [Poseidon], [EC_add_complete], [EC_scale], [EC_endoscale], [EC_endoscalar], [RangeCheck0], [RangeCheck1], [Xor] *)
  module T = struct
    type ('v, 'f) t =
      | Basic of { l : 'f * 'v; r : 'f * 'v; o : 'f * 'v; m : 'f; c : 'f }
          (** the Poseidon state is an array of states (and states are arrays of size 3). *)
      | Poseidon of { state : 'v array array }
      | EC_add_complete of
          { p1 : 'v * 'v
          ; p2 : 'v * 'v
          ; p3 : 'v * 'v
          ; inf : 'v
          ; same_x : 'v
          ; slope : 'v
          ; inf_z : 'v
          ; x21_inv : 'v
          }
      | EC_scale of { state : 'v Scale_round.t array }
      | EC_endoscale of
          { state : 'v Endoscale_round.t array; xs : 'v; ys : 'v; n_acc : 'v }
      | EC_endoscalar of { state : 'v Endoscale_scalar_round.t array }
      | RangeCheck0 of
          { v0 : 'v (* Value to constrain to 88-bits *)
          ; v0p0 : 'v (* MSBs *)
          ; v0p1 : 'v (* vpX are 12-bit plookup chunks *)
          ; v0p2 : 'v
          ; v0p3 : 'v
          ; v0p4 : 'v
          ; v0p5 : 'v
          ; v0c0 : 'v (* vcX are 2-bit crumbs *)
          ; v0c1 : 'v
          ; v0c2 : 'v
          ; v0c3 : 'v
          ; v0c4 : 'v
          ; v0c5 : 'v
          ; v0c6 : 'v
          ; v0c7 : 'v (* LSBs *)
          ; compact : 'f
                (* Limbs mode coefficient: 0 (standard 3-limb) or 1 (compact 2-limb) *)
          }
      | RangeCheck1 of
          { (* Current row *)
            v2 : 'v (* Value to constrain to 88-bits *)
          ; v12 : 'v (* Optional value used in compact 2-limb mode *)
          ; v2c0 : 'v (* MSBs, 2-bit crumb *)
          ; v2p0 : 'v (* vpX are 12-bit plookup chunks *)
          ; v2p1 : 'v
          ; v2p2 : 'v
          ; v2p3 : 'v
          ; v2c1 : 'v (* vcX are 2-bit crumbs *)
          ; v2c2 : 'v
          ; v2c3 : 'v
          ; v2c4 : 'v
          ; v2c5 : 'v
          ; v2c6 : 'v
          ; v2c7 : 'v
          ; v2c8 : 'v (* LSBs *)
          ; (* Next row *) v2c9 : 'v
          ; v2c10 : 'v
          ; v2c11 : 'v
          ; v0p0 : 'v
          ; v0p1 : 'v
          ; v1p0 : 'v
          ; v1p1 : 'v
          ; v2c12 : 'v
          ; v2c13 : 'v
          ; v2c14 : 'v
          ; v2c15 : 'v
          ; v2c16 : 'v
          ; v2c17 : 'v
          ; v2c18 : 'v
          ; v2c19 : 'v
          }
<<<<<<< HEAD
      | Xor of
          { in1 : 'v
          ; in2 : 'v
          ; out : 'v
          ; in1_0 : 'v
          ; in1_1 : 'v
          ; in1_2 : 'v
          ; in1_3 : 'v
          ; in2_0 : 'v
          ; in2_1 : 'v
          ; in2_2 : 'v
          ; in2_3 : 'v
          ; out_0 : 'v
          ; out_1 : 'v
          ; out_2 : 'v
          ; out_3 : 'v
=======
      | ForeignFieldMul of
          { (* Current row *)
            left_input0 : 'v
          ; left_input1 : 'v
          ; left_input2 : 'v
          ; right_input0 : 'v (* vpX are 12-bit plookup chunks *)
          ; right_input1 : 'v
          ; right_input2 : 'v
          ; carry1_lo : 'v
          ; carry1_hi : 'v
          ; carry0 : 'v
          ; quotient0 : 'v
          ; quotient1 : 'v
          ; quotient2 : 'v
          ; quotient_bound_carry : 'v
          ; product1_hi_1 : 'v
          ; (* Next row *) remainder0 : 'v
          ; remainder1 : 'v
          ; remainder2 : 'v
          ; quotient_bound01 : 'v
          ; quotient_bound2 : 'v
          ; product1_lo : 'v
          ; product1_hi_0 : 'v
>>>>>>> 7bf13390
          }
      | Raw of
          { kind : Kimchi_gate_type.t; values : 'v array; coeffs : 'f array }
    [@@deriving sexp]

    (** map t *)
    let map (type a b f) (t : (a, f) t) ~(f : a -> b) =
      let fp (x, y) = (f x, f y) in
      match t with
      | Basic { l; r; o; m; c } ->
          let p (x, y) = (x, f y) in
          Basic { l = p l; r = p r; o = p o; m; c }
      | Poseidon { state } ->
          Poseidon { state = Array.map ~f:(fun x -> Array.map ~f x) state }
      | EC_add_complete { p1; p2; p3; inf; same_x; slope; inf_z; x21_inv } ->
          EC_add_complete
            { p1 = fp p1
            ; p2 = fp p2
            ; p3 = fp p3
            ; inf = f inf
            ; same_x = f same_x
            ; slope = f slope
            ; inf_z = f inf_z
            ; x21_inv = f x21_inv
            }
      | EC_scale { state } ->
          EC_scale
            { state = Array.map ~f:(fun x -> Scale_round.map ~f x) state }
      | EC_endoscale { state; xs; ys; n_acc } ->
          EC_endoscale
            { state = Array.map ~f:(fun x -> Endoscale_round.map ~f x) state
            ; xs = f xs
            ; ys = f ys
            ; n_acc = f n_acc
            }
      | EC_endoscalar { state } ->
          EC_endoscalar
            { state =
                Array.map ~f:(fun x -> Endoscale_scalar_round.map ~f x) state
            }
      | RangeCheck0
          { v0
          ; v0p0
          ; v0p1
          ; v0p2
          ; v0p3
          ; v0p4
          ; v0p5
          ; v0c0
          ; v0c1
          ; v0c2
          ; v0c3
          ; v0c4
          ; v0c5
          ; v0c6
          ; v0c7
          ; compact
          } ->
          RangeCheck0
            { v0 = f v0
            ; v0p0 = f v0p0
            ; v0p1 = f v0p1
            ; v0p2 = f v0p2
            ; v0p3 = f v0p3
            ; v0p4 = f v0p4
            ; v0p5 = f v0p5
            ; v0c0 = f v0c0
            ; v0c1 = f v0c1
            ; v0c2 = f v0c2
            ; v0c3 = f v0c3
            ; v0c4 = f v0c4
            ; v0c5 = f v0c5
            ; v0c6 = f v0c6
            ; v0c7 = f v0c7
            ; compact
            }
      | RangeCheck1
          { (* Current row *) v2
          ; v12
          ; v2c0
          ; v2p0
          ; v2p1
          ; v2p2
          ; v2p3
          ; v2c1
          ; v2c2
          ; v2c3
          ; v2c4
          ; v2c5
          ; v2c6
          ; v2c7
          ; v2c8
          ; (* Next row *) v2c9
          ; v2c10
          ; v2c11
          ; v0p0
          ; v0p1
          ; v1p0
          ; v1p1
          ; v2c12
          ; v2c13
          ; v2c14
          ; v2c15
          ; v2c16
          ; v2c17
          ; v2c18
          ; v2c19
          } ->
          RangeCheck1
            { (* Current row *) v2 = f v2
            ; v12 = f v12
            ; v2c0 = f v2c0
            ; v2p0 = f v2p0
            ; v2p1 = f v2p1
            ; v2p2 = f v2p2
            ; v2p3 = f v2p3
            ; v2c1 = f v2c1
            ; v2c2 = f v2c2
            ; v2c3 = f v2c3
            ; v2c4 = f v2c4
            ; v2c5 = f v2c5
            ; v2c6 = f v2c6
            ; v2c7 = f v2c7
            ; v2c8 = f v2c8
            ; (* Next row *) v2c9 = f v2c9
            ; v2c10 = f v2c10
            ; v2c11 = f v2c11
            ; v0p0 = f v0p0
            ; v0p1 = f v0p1
            ; v1p0 = f v1p0
            ; v1p1 = f v1p1
            ; v2c12 = f v2c12
            ; v2c13 = f v2c13
            ; v2c14 = f v2c14
            ; v2c15 = f v2c15
            ; v2c16 = f v2c16
            ; v2c17 = f v2c17
            ; v2c18 = f v2c18
            ; v2c19 = f v2c19
            }
<<<<<<< HEAD
      | Xor
          { in1
          ; in2
          ; out
          ; in1_0
          ; in1_1
          ; in1_2
          ; in1_3
          ; in2_0
          ; in2_1
          ; in2_2
          ; in2_3
          ; out_0
          ; out_1
          ; out_2
          ; out_3
          } ->
          Xor
            { in1 = f in1
            ; in2 = f in2
            ; out = f out
            ; in1_0 = f in1_0
            ; in1_1 = f in1_1
            ; in1_2 = f in1_2
            ; in1_3 = f in1_3
            ; in2_0 = f in2_0
            ; in2_1 = f in2_1
            ; in2_2 = f in2_2
            ; in2_3 = f in2_3
            ; out_0 = f out_0
            ; out_1 = f out_1
            ; out_2 = f out_2
            ; out_3 = f out_3
=======
      | ForeignFieldMul
          { (* Current row *) left_input0
          ; left_input1
          ; left_input2
          ; right_input0
          ; right_input1
          ; right_input2
          ; carry1_lo
          ; carry1_hi
          ; carry0
          ; quotient0
          ; quotient1
          ; quotient2
          ; quotient_bound_carry
          ; product1_hi_1
          ; (* Next row *) remainder0
          ; remainder1
          ; remainder2
          ; quotient_bound01
          ; quotient_bound2
          ; product1_lo
          ; product1_hi_0
          } ->
          ForeignFieldMul
            { (* Current row *) left_input0 = f left_input0
            ; left_input1 = f left_input1
            ; left_input2 = f left_input2
            ; right_input0 = f right_input0
            ; right_input1 = f right_input1
            ; right_input2 = f right_input2
            ; carry1_lo = f carry1_lo
            ; carry1_hi = f carry1_hi
            ; carry0 = f carry0
            ; quotient0 = f quotient0
            ; quotient1 = f quotient1
            ; quotient2 = f quotient2
            ; quotient_bound_carry = f quotient_bound_carry
            ; product1_hi_1 = f product1_hi_1
            ; (* Next row *) remainder0 = f remainder0
            ; remainder1 = f remainder1
            ; remainder2 = f remainder2
            ; quotient_bound01 = f quotient_bound01
            ; quotient_bound2 = f quotient_bound2
            ; product1_lo = f product1_lo
            ; product1_hi_0 = f product1_hi_0
>>>>>>> 7bf13390
            }
      | Raw { kind; values; coeffs } ->
          Raw { kind; values = Array.map ~f values; coeffs }

    (** [eval (module F) get_variable gate] checks that [gate]'s polynomial is
        satisfied by the assignments given by [get_variable].
        Warning: currently only implemented for the [Basic] gate.
    *)
    let eval (type v f)
        (module F : Snarky_backendless.Field_intf.S with type t = f)
        (eval_one : v -> f) (t : (v, f) t) =
      match t with
      (* cl * vl + cr * vr + co * vo + m * vl*vr + c = 0 *)
      | Basic { l = cl, vl; r = cr, vr; o = co, vo; m; c } ->
          let vl = eval_one vl in
          let vr = eval_one vr in
          let vo = eval_one vo in
          let open F in
          let res =
            List.reduce_exn ~f:add
              [ mul cl vl; mul cr vr; mul co vo; mul m (mul vl vr); c ]
          in
          if not (equal zero res) then (
            eprintf
              !"%{sexp:t} * %{sexp:t}\n\
                + %{sexp:t} * %{sexp:t}\n\
                + %{sexp:t} * %{sexp:t}\n\
                + %{sexp:t} * %{sexp:t}\n\
                + %{sexp:t}\n\
                = %{sexp:t}%!"
              cl vl cr vr co vo m (mul vl vr) c res ;
            false )
          else true
      | _ ->
          true
  end

  include T

  (* Adds our constraint enum to the list of constraints handled by Snarky. *)
  include Snarky_backendless.Constraint.Add_kind (T)
end

module Internal_var = Core_kernel.Unique_id.Int ()

module V = struct
  open Core_kernel

  module T = struct
    (** Variables linking uses of the same data between different gates.

        Every internal variable is computable from a finite list of external
        variables and internal variables.
        Currently, in fact, every internal variable is a linear combination of
        external variables and previously generated internal variables.
    *)
    type t =
      | External of int
          (** An external variable (generated by snarky, via [exists]). *)
      | Internal of Internal_var.t
          (** An internal variable is generated to hold an intermediate value
              (e.g., in reducing linear combinations to single PLONK positions).
          *)
    [@@deriving compare, hash, sexp]
  end

  include T
  include Comparable.Make (T)
  include Hashable.Make (T)
end

(** Keeps track of a circuit (which is a list of gates)
    while it is being written.
  *)
type ('f, 'rust_gates) circuit =
  | Unfinalized_rev of (unit, 'f) Gate_spec.t list
      (** A circuit still being written. *)
  | Compiled of Core_kernel.Md5.t * 'rust_gates
      (** Once finalized, a circuit is represented as a digest
    and a list of gates that corresponds to the circuit.
  *)

(** The constraint system. *)
type ('f, 'rust_gates) t =
  { (* Map of cells that share the same value (enforced by to the permutation). *)
    equivalence_classes : Row.t Position.t list V.Table.t
  ; (* How to compute each internal variable (as a linear combination of other variables). *)
    internal_vars : (('f * V.t) list * 'f option) Internal_var.Table.t
  ; (* The variables that hold each witness value for each row, in reverse order. *)
    mutable rows_rev : V.t option array list
  ; (* A circuit is described by a series of gates.
       A gate is finalized once [finalize_and_get_gates] is called.
       The finalized tag contains the digest of the circuit.
    *)
    mutable gates : ('f, 'rust_gates) circuit
  ; (* The row to use the next time we add a constraint. *)
    mutable next_row : int
  ; (* The size of the public input (which fills the first rows of our constraint system. *)
    public_input_size : int Core_kernel.Set_once.t
  ; (* The number of previous recursion challenges. *)
    prev_challenges : int Core_kernel.Set_once.t
  ; (* Whatever is not public input. *)
    mutable auxiliary_input_size : int
  ; (* Queue (of size 1) of generic gate. *)
    mutable pending_generic_gate :
      (V.t option * V.t option * V.t option * 'f array) option
  ; (* V.t's corresponding to constant values. We reuse them so we don't need to
       use a fresh generic constraint each time to create a constant.
    *)
    cached_constants : ('f, V.t) Core_kernel.Hashtbl.t
        (* The [equivalence_classes] field keeps track of the positions which must be
             enforced to be equivalent due to the fact that they correspond to the same V.t value.
             I.e., positions that are different usages of the same [V.t].

             We use a union-find data structure to track equalities that a constraint system wants
             enforced *between* [V.t] values. Then, at the end, for all [V.t]s that have been unioned
             together, we combine their equivalence classes in the [equivalence_classes] table into
             a single equivalence class, so that the permutation argument enforces these desired equalities
             as well.
        *)
  ; union_finds : V.t Core_kernel.Union_find.t V.Table.t
  }

let get_public_input_size sys = sys.public_input_size

let get_rows_len sys = List.length sys.rows_rev

let get_prev_challenges sys = sys.prev_challenges

let set_prev_challenges sys challenges =
  Core_kernel.Set_once.set_exn sys.prev_challenges [%here] challenges

(* TODO: shouldn't that Make create something bounded by a signature? As we know what a back end should be? Check where this is used *)

(* TODO: glossary of terms in this file (terms, reducing, feeding) + module doc *)

(* TODO: rename Fp to F or Field *)

(** ? *)
module Make
    (Fp : Field.S)
    (* We create a type for gate vector, instead of using `Gate.t list`. If we did, we would have to convert it to a `Gate.t array` to pass it across the FFI boundary, where then it gets converted to a `Vec<Gate>`; it's more efficient to just create the `Vec<Gate>` directly.
    *)
    (Gates : Gate_vector_intf with type field := Fp.t)
    (Params : sig
      val params : Fp.t Params.t
    end) : sig
  open Core_kernel

  type nonrec t = (Fp.t, Gates.t) t

  val create : unit -> t

  val get_public_input_size : t -> int Set_once.t

  val get_primary_input_size : t -> int

  val set_primary_input_size : t -> int -> unit

  val get_auxiliary_input_size : t -> int

  val set_auxiliary_input_size : t -> int -> unit

  val get_prev_challenges : t -> int option

  val set_prev_challenges : t -> int -> unit

  val get_rows_len : t -> int

  val next_row : t -> int

  val add_constraint :
       ?label:string
    -> t
    -> ( Fp.t Snarky_backendless.Cvar.t
       , Fp.t )
       Snarky_backendless.Constraint.basic
    -> unit

  val compute_witness : t -> (int -> Fp.t) -> Fp.t array array

  val finalize : t -> unit

  val finalize_and_get_gates : t -> Gates.t

  val num_constraints : t -> int

  val digest : t -> Md5.t

  val to_json : t -> string
end = struct
  open Core_kernel
  open Pickles_types

  type nonrec t = (Fp.t, Gates.t) t

  (** Converts the set of permutations (equivalence_classes) to
      a hash table that maps each position to the next one.
      For example, if one of the equivalence class is [pos1, pos3, pos7],
      the function will return a hashtable that maps pos1 to pos3,
      pos3 to pos7, and pos7 to pos1.
    *)
  let equivalence_classes_to_hashtbl sys =
    let module Relative_position = struct
      module T = struct
        type t = Row.t Position.t [@@deriving hash, sexp, compare]
      end

      include T
      include Core_kernel.Hashable.Make (T)
    end in
    let equivalence_classes = V.Table.create () in
    Hashtbl.iteri sys.equivalence_classes ~f:(fun ~key ~data ->
        let u = Hashtbl.find_exn sys.union_finds key in
        Hashtbl.update equivalence_classes (Union_find.get u) ~f:(function
          | None ->
              Relative_position.Hash_set.of_list data
          | Some ps ->
              List.iter ~f:(Hash_set.add ps) data ;
              ps ) ) ;
    let res = Relative_position.Table.create () in
    Hashtbl.iter equivalence_classes ~f:(fun ps ->
        let rotate_left = function [] -> [] | x :: xs -> xs @ [ x ] in
        let ps = Hash_set.to_list ps in
        List.iter2_exn ps (rotate_left ps) ~f:(fun input output ->
            Hashtbl.add_exn res ~key:input ~data:output ) ) ;
    res

  (** Compute the witness, given the constraint system `sys`
      and a function that converts the indexed secret inputs to their concrete values.
   *)
  let compute_witness (sys : t) (external_values : int -> Fp.t) :
      Fp.t array array =
    let internal_values : Fp.t Internal_var.Table.t =
      Internal_var.Table.create ()
    in
    let public_input_size = Set_once.get_exn sys.public_input_size [%here] in
    let num_rows = public_input_size + sys.next_row in
    let res =
      Array.init Constants.columns ~f:(fun _ ->
          Array.create ~len:num_rows Fp.zero )
    in
    (* Public input *)
    for i = 0 to public_input_size - 1 do
      res.(0).(i) <- external_values (i + 1)
    done ;
    let find t k =
      match Hashtbl.find t k with
      | None ->
          failwithf !"Could not find %{sexp:Internal_var.t}\n%!" k ()
      | Some x ->
          x
    in
    (* Compute an internal variable associated value. *)
    let compute ((lc, c) : (Fp.t * V.t) list * Fp.t option) =
      List.fold lc ~init:(Option.value c ~default:Fp.zero) ~f:(fun acc (s, x) ->
          let x =
            match x with
            | External x ->
                external_values x
            | Internal x ->
                find internal_values x
          in
          Fp.(acc + (s * x)) )
    in
    (* Update the witness table with the value of the variables from each row. *)
    List.iteri (List.rev sys.rows_rev) ~f:(fun i_after_input cols ->
        let row_idx = i_after_input + public_input_size in
        Array.iteri cols ~f:(fun col_idx var ->
            match var with
            | None ->
                ()
            | Some (External var) ->
                res.(col_idx).(row_idx) <- external_values var
            | Some (Internal var) ->
                let lc = find sys.internal_vars var in
                let value = compute lc in
                res.(col_idx).(row_idx) <- value ;
                Hashtbl.set internal_values ~key:var ~data:value ) ) ;
    (* Return the witness. *)
    res

  let union_find sys v =
    Hashtbl.find_or_add sys.union_finds v ~default:(fun () ->
        Union_find.create v )

  (** Creates an internal variable and assigns it the value lc and constant. *)
  let create_internal ?constant sys lc : V.t =
    let v = Internal_var.create () in
    ignore (union_find sys (Internal v) : _ Union_find.t) ;
    Hashtbl.add_exn sys.internal_vars ~key:v ~data:(lc, constant) ;
    V.Internal v

  (* Initializes a constraint system. *)
  let create () : t =
    { public_input_size = Set_once.create ()
    ; prev_challenges = Set_once.create ()
    ; internal_vars = Internal_var.Table.create ()
    ; gates = Unfinalized_rev [] (* Gates.create () *)
    ; rows_rev = []
    ; next_row = 0
    ; equivalence_classes = V.Table.create ()
    ; auxiliary_input_size = 0
    ; pending_generic_gate = None
    ; cached_constants = Hashtbl.create (module Fp)
    ; union_finds = V.Table.create ()
    }

  (** Returns the number of auxiliary inputs. *)
  let get_auxiliary_input_size t = t.auxiliary_input_size

  (** Returns the number of public inputs. *)
  let get_primary_input_size t = Set_once.get_exn t.public_input_size [%here]

  (** Returns the number of previous challenges. *)
  let get_prev_challenges t = Set_once.get t.prev_challenges

  (* Non-public part of the witness. *)
  let set_auxiliary_input_size t x = t.auxiliary_input_size <- x

  (** Sets the number of public-input. It must and can only be called once. *)
  let set_primary_input_size (sys : t) num_pub_inputs =
    Set_once.set_exn sys.public_input_size [%here] num_pub_inputs

  (** Sets the number of previous challenges. It must and can only be called once. *)
  let set_prev_challenges (sys : t) num_prev_challenges =
    Set_once.set_exn sys.prev_challenges [%here] num_prev_challenges

  let get_public_input_size (sys : t) = get_public_input_size sys

  let get_rows_len (sys : t) = get_rows_len sys

  let next_row (sys : t) = sys.next_row

  (** Adds {row; col} to the system's wiring under a specific key.
      A key is an external or internal variable.
      The row must be given relative to the start of the circuit
      (so at the start of the public-input rows). *)
  let wire' sys key row (col : int) =
    ignore (union_find sys key : V.t Union_find.t) ;
    V.Table.add_multi sys.equivalence_classes ~key ~data:{ row; col }

  (* TODO: rename to wire_abs and wire_rel? or wire_public and wire_after_public? or force a single use function that takes a Row.t? *)

  (** Same as wire', except that the row must be given relatively to the end of the public-input rows. *)
  let wire sys key row col = wire' sys key (Row.After_public_input row) col

  (** Adds a row/gate/constraint to a constraint system `sys`. *)
  let add_row sys (vars : V.t option array) kind coeffs =
    match sys.gates with
    | Compiled _ ->
        failwith "add_row called on finalized constraint system"
    | Unfinalized_rev gates ->
        (* As we're adding a row, we're adding new cells.
           If these cells (the first 7) contain variables,
           make sure that they are wired
        *)
        let num_vars = min Constants.permutation_cols (Array.length vars) in
        let vars_for_perm = Array.slice vars 0 num_vars in
        Array.iteri vars_for_perm ~f:(fun col x ->
            Option.iter x ~f:(fun x -> wire sys x sys.next_row col) ) ;
        (* Add to gates. *)
        let open Position in
        sys.gates <- Unfinalized_rev ({ kind; wired_to = [||]; coeffs } :: gates) ;
        (* Increment row. *)
        sys.next_row <- sys.next_row + 1 ;
        (* Add to row. *)
        sys.rows_rev <- vars :: sys.rows_rev

  (** Adds zero-knowledgeness to the gates/rows,
      and convert into Rust type [Gates.t].
      This can only be called once.
    *)
  let rec finalize_and_get_gates sys =
    match sys with
    | { gates = Compiled (_, gates); _ } ->
        gates
    | { pending_generic_gate = Some (l, r, o, coeffs); _ } ->
        (* Finalize any pending generic constraint first. *)
        add_row sys [| l; r; o |] Generic coeffs ;
        sys.pending_generic_gate <- None ;
        finalize_and_get_gates sys
    | { gates = Unfinalized_rev gates_rev; _ } ->
        let rust_gates = Gates.create () in

        (* Create rows for public input. *)
        let public_input_size =
          Set_once.get_exn sys.public_input_size [%here]
        in
        let pub_selectors = [| Fp.one; Fp.zero; Fp.zero; Fp.zero; Fp.zero |] in
        let pub_input_gate_specs_rev = ref [] in
        for row = 0 to public_input_size - 1 do
          let public_var = V.External (row + 1) in
          wire' sys public_var (Row.Public_input row) 0 ;
          pub_input_gate_specs_rev :=
            { Gate_spec.kind = Generic
            ; wired_to = [||]
            ; coeffs = pub_selectors
            }
            :: !pub_input_gate_specs_rev
        done ;

        (* Construct permutation hashmap. *)
        let pos_map = equivalence_classes_to_hashtbl sys in
        let permutation (pos : Row.t Position.t) : Row.t Position.t =
          Option.value (Hashtbl.find pos_map pos) ~default:pos
        in

        let update_gate_with_permutation_info (row : Row.t)
            (gate : (unit, _) Gate_spec.t) : (Row.t, _) Gate_spec.t =
          { gate with
            wired_to =
              Array.init Constants.permutation_cols ~f:(fun col ->
                  permutation { row; col } )
          }
        in

        (* Process public gates. *)
        let public_gates = List.rev !pub_input_gate_specs_rev in
        let public_gates =
          List.mapi public_gates ~f:(fun absolute_row gate ->
              update_gate_with_permutation_info (Row.Public_input absolute_row)
                gate )
        in

        (* construct all the other gates (except zero-knowledge rows) *)
        let gates = List.rev gates_rev in
        let gates =
          List.mapi gates ~f:(fun relative_row gate ->
              update_gate_with_permutation_info
                (Row.After_public_input relative_row) gate )
        in

        (* concatenate and convert to absolute rows *)
        let to_absolute_row =
          Gate_spec.map_rows ~f:(Row.to_absolute ~public_input_size)
        in

        (* convert all the gates into our Gates.t Rust vector type *)
        let add_gates gates =
          List.iter gates ~f:(fun g ->
              let g = to_absolute_row g in
              Gates.add rust_gates (Gate_spec.to_rust_gate g) )
        in
        add_gates public_gates ;
        add_gates gates ;

        (* compute the circuit's digest *)
        let digest = Gates.digest public_input_size rust_gates in
        let md5_digest = Md5.digest_bytes digest in

        (* drop the gates, we don't need them anymore *)
        sys.gates <- Compiled (md5_digest, rust_gates) ;

        (* return the gates *)
        rust_gates

  (** Calls [finalize_and_get_gates] and ignores the result. *)
  let finalize t = ignore (finalize_and_get_gates t : Gates.t)

  let num_constraints sys = finalize_and_get_gates sys |> Gates.len

  let to_json (sys : t) : string =
    let gates = finalize_and_get_gates sys in
    let public_input_size = Set_once.get_exn sys.public_input_size [%here] in
    Gates.to_json public_input_size gates

  (* Returns a hash of the circuit. *)
  let rec digest (sys : t) =
    match sys.gates with
    | Unfinalized_rev _ ->
        finalize sys ; digest sys
    | Compiled (digest, _) ->
        digest

  (** Regroup terms that share the same variable.
      For example, (3, i2) ; (2, i2) can be simplified to (5, i2).
      It assumes that the list of given terms is sorted,
      and that i0 is the smallest one.
      For example, `i0 = 1` and `terms = [(_, 2); (_, 2); (_; 4); ...]`

      Returns `(last_scalar, last_variable, terms, terms_length)`
      where terms does not contain the last scalar and last variable observed.
  *)
  let accumulate_terms terms =
    List.fold terms ~init:Int.Map.empty ~f:(fun acc (x, i) ->
        Map.change acc i ~f:(fun y ->
            let res = match y with None -> x | Some y -> Fp.add x y in
            if Fp.(equal zero res) then None else Some res ) )

  (** Converts a [Cvar.t] to a `(terms, terms_length, has_constant)`.
      if `has_constant` is set, then terms start with a constant term in the form of (c, 0).
    *)
  let canonicalize x =
    let c, terms =
      Fp.(
        Snarky_backendless.Cvar.to_constant_and_terms ~add ~mul ~zero:(of_int 0)
          ~equal ~one:(of_int 1))
        x
    in
    (* Note: [(c, 0)] represents the field element [c] multiplied by the 0th
       variable, which is held constant as [Field.one].
    *)
    let terms = match c with None -> terms | Some c -> (c, 0) :: terms in
    let has_constant_term = Option.is_some c in
    let terms = accumulate_terms terms in
    let terms_list =
      Map.fold_right ~init:[] terms ~f:(fun ~key ~data acc ->
          (data, key) :: acc )
    in
    Some (terms_list, Map.length terms, has_constant_term)

  (** Adds a generic constraint to the constraint system.
      As there are two generic gates per row, we queue
      every other generic gate.
      *)
  let add_generic_constraint ?l ?r ?o coeffs sys : unit =
    match sys.pending_generic_gate with
    (* if the queue of generic gate is empty, queue this *)
    | None ->
        sys.pending_generic_gate <- Some (l, r, o, coeffs)
    (* otherwise empty the queue and create the row  *)
    | Some (l2, r2, o2, coeffs2) ->
        let coeffs = Array.append coeffs coeffs2 in
        add_row sys [| l; r; o; l2; r2; o2 |] Generic coeffs ;
        sys.pending_generic_gate <- None

  (** Converts a number of scaled additions \sum s_i * x_i
      to as many constraints as needed,
      creating temporary variables for each new row/constraint,
      and returning the output variable.

      For example, [(s1, x1), (s2, x2)] is transformed into:
      - internal_var_1 = s1 * x1 + s2 * x2
      - return (1, internal_var_1)

      and [(s1, x1), (s2, x2), (s3, x3)] is transformed into:
      - internal_var_1 = s1 * x1 + s2 * x2
      - internal_var_2 = 1 * internal_var_1 + s3 * x3
      - return (1, internal_var_2)

      It assumes that the list of terms is not empty. *)
  let completely_reduce sys (terms : (Fp.t * int) list) =
    (* just adding constrained variables without values *)
    let rec go = function
      | [] ->
          assert false
      | [ (s, x) ] ->
          (s, V.External x)
      | (ls, lx) :: t ->
          let lx = V.External lx in
          (* TODO: this should be rewritten to be tail-optimized *)
          let rs, rx = go t in
          let s1x1_plus_s2x2 = create_internal sys [ (ls, lx); (rs, rx) ] in
          add_generic_constraint ~l:lx ~r:rx ~o:s1x1_plus_s2x2
            [| ls; rs; Fp.(negate one); Fp.zero; Fp.zero |]
            sys ;
          (Fp.one, s1x1_plus_s2x2)
    in
    go terms

  (** Converts a linear combination of variables into a set of constraints.
      It returns the output variable as (1, `Var res),
      unless the output is a constant, in which case it returns (c, `Constant).
    *)
  let reduce_lincom sys (x : Fp.t Snarky_backendless.Cvar.t) =
    let constant, terms =
      Fp.(
        Snarky_backendless.Cvar.to_constant_and_terms ~add ~mul ~zero:(of_int 0)
          ~equal ~one:(of_int 1))
        x
    in
    let terms = accumulate_terms terms in
    let terms_list =
      Map.fold_right ~init:[] terms ~f:(fun ~key ~data acc ->
          (data, key) :: acc )
    in
    match (constant, Map.is_empty terms) with
    | Some c, true ->
        (c, `Constant)
    | None, true ->
        (Fp.zero, `Constant)
    | _ -> (
        match terms_list with
        | [] ->
            assert false
        | [ (ls, lx) ] -> (
            match constant with
            | None ->
                (ls, `Var (V.External lx))
            | Some c ->
                (* res = ls * lx + c *)
                let res =
                  create_internal ~constant:c sys [ (ls, External lx) ]
                in
                add_generic_constraint ~l:(External lx) ~o:res
                  [| ls; Fp.zero; Fp.(negate one); Fp.zero; c |]
                  (* Could be here *)
                  sys ;
                (Fp.one, `Var res) )
        | (ls, lx) :: tl ->
            (* reduce the terms, then add the constant *)
            let rs, rx = completely_reduce sys tl in
            let res =
              create_internal ?constant sys [ (ls, External lx); (rs, rx) ]
            in
            (* res = ls * lx + rs * rx + c *)
            add_generic_constraint ~l:(External lx) ~r:rx ~o:res
              [| ls
               ; rs
               ; Fp.(negate one)
               ; Fp.zero
               ; (match constant with Some x -> x | None -> Fp.zero)
              |]
              (* Could be here *)
              sys ;
            (Fp.one, `Var res) )

  (** Adds a constraint to the constraint system. *)
  let add_constraint ?label:_ sys
      (constr :
        ( Fp.t Snarky_backendless.Cvar.t
        , Fp.t )
        Snarky_backendless.Constraint.basic ) =
    let red = reduce_lincom sys in
    (* reduce any [Cvar.t] to a single internal variable *)
    let reduce_to_v (x : Fp.t Snarky_backendless.Cvar.t) : V.t =
      match red x with
      | s, `Var x ->
          if Fp.equal s Fp.one then x
          else
            let sx = create_internal sys [ (s, x) ] in
            (* s * x - sx = 0 *)
            add_generic_constraint ~l:x ~o:sx
              [| s; Fp.zero; Fp.(negate one); Fp.zero; Fp.zero |]
              sys ;
            sx
      | s, `Constant -> (
          match Hashtbl.find sys.cached_constants s with
          | Some x ->
              x
          | None ->
              let x = create_internal sys ~constant:s [] in
              add_generic_constraint ~l:x
                [| Fp.one; Fp.zero; Fp.zero; Fp.zero; Fp.negate s |]
                sys ;
              Hashtbl.set sys.cached_constants ~key:s ~data:x ;
              x )
    in
    match constr with
    | Snarky_backendless.Constraint.Square (v1, v2) -> (
        match (red v1, red v2) with
        | (sl, `Var xl), (so, `Var xo) ->
            (* (sl * xl)^2 = so * xo
               sl^2 * xl * xl - so * xo = 0
            *)
            add_generic_constraint ~l:xl ~r:xl ~o:xo
              [| Fp.zero; Fp.zero; Fp.negate so; Fp.(sl * sl); Fp.zero |]
              sys
        | (sl, `Var xl), (so, `Constant) ->
            (* TODO: it's hard to read the array of selector values, name them! *)
            add_generic_constraint ~l:xl ~r:xl
              [| Fp.zero; Fp.zero; Fp.zero; Fp.(sl * sl); Fp.negate so |]
              sys
        | (sl, `Constant), (so, `Var xo) ->
            (* sl^2 = so * xo *)
            add_generic_constraint ~o:xo
              [| Fp.zero; Fp.zero; so; Fp.zero; Fp.negate (Fp.square sl) |]
              sys
        | (sl, `Constant), (so, `Constant) ->
            assert (Fp.(equal (square sl) so)) )
    | Snarky_backendless.Constraint.R1CS (v1, v2, v3) -> (
        match (red v1, red v2, red v3) with
        | (s1, `Var x1), (s2, `Var x2), (s3, `Var x3) ->
            (* s1 x1 * s2 x2 = s3 x3
               - s1 s2 (x1 x2) + s3 x3 = 0
            *)
            add_generic_constraint ~l:x1 ~r:x2 ~o:x3
              [| Fp.zero; Fp.zero; s3; Fp.(negate s1 * s2); Fp.zero |]
              sys
        | (s1, `Var x1), (s2, `Var x2), (s3, `Constant) ->
            add_generic_constraint ~l:x1 ~r:x2
              [| Fp.zero; Fp.zero; Fp.zero; Fp.(s1 * s2); Fp.negate s3 |]
              sys
        | (s1, `Var x1), (s2, `Constant), (s3, `Var x3) ->
            (* s1 x1 * s2 = s3 x3
            *)
            add_generic_constraint ~l:x1 ~o:x3
              [| Fp.(s1 * s2); Fp.zero; Fp.negate s3; Fp.zero; Fp.zero |]
              sys
        | (s1, `Constant), (s2, `Var x2), (s3, `Var x3) ->
            add_generic_constraint ~r:x2 ~o:x3
              [| Fp.zero; Fp.(s1 * s2); Fp.negate s3; Fp.zero; Fp.zero |]
              sys
        | (s1, `Var x1), (s2, `Constant), (s3, `Constant) ->
            add_generic_constraint ~l:x1
              [| Fp.(s1 * s2); Fp.zero; Fp.zero; Fp.zero; Fp.negate s3 |]
              sys
        | (s1, `Constant), (s2, `Var x2), (s3, `Constant) ->
            add_generic_constraint ~r:x2
              [| Fp.zero; Fp.(s1 * s2); Fp.zero; Fp.zero; Fp.negate s3 |]
              sys
        | (s1, `Constant), (s2, `Constant), (s3, `Var x3) ->
            add_generic_constraint ~o:x3
              [| Fp.zero; Fp.zero; s3; Fp.zero; Fp.(negate s1 * s2) |]
              sys
        | (s1, `Constant), (s2, `Constant), (s3, `Constant) ->
            assert (Fp.(equal s3 Fp.(s1 * s2))) )
    | Snarky_backendless.Constraint.Boolean v -> (
        let s, x = red v in
        match x with
        | `Var x ->
            (* -x + x * x = 0  *)
            add_generic_constraint ~l:x ~r:x
              [| Fp.(negate one); Fp.zero; Fp.zero; Fp.one; Fp.zero |]
              sys
        | `Constant ->
            assert (Fp.(equal s (s * s))) )
    | Snarky_backendless.Constraint.Equal (v1, v2) -> (
        let (s1, x1), (s2, x2) = (red v1, red v2) in
        match (x1, x2) with
        | `Var x1, `Var x2 ->
            if Fp.equal s1 s2 then (
              if not (Fp.equal s1 Fp.zero) then
                Union_find.union (union_find sys x1) (union_find sys x2) )
            else if (* s1 x1 - s2 x2 = 0
          *)
                    not (Fp.equal s1 s2) then
              add_generic_constraint ~l:x1 ~r:x2
                [| s1; Fp.(negate s2); Fp.zero; Fp.zero; Fp.zero |]
                sys
            else
              add_generic_constraint ~l:x1 ~r:x2
                [| s1; Fp.(negate s2); Fp.zero; Fp.zero; Fp.zero |]
                sys
        | `Var x1, `Constant -> (
            (* s1 * x1 = s2
               x1 = s2 / s1
            *)
            let ratio = Fp.(s2 / s1) in
            match Hashtbl.find sys.cached_constants ratio with
            | Some x2 ->
                Union_find.union (union_find sys x1) (union_find sys x2)
            | None ->
                add_generic_constraint ~l:x1
                  [| s1; Fp.zero; Fp.zero; Fp.zero; Fp.negate s2 |]
                  sys ;
                Hashtbl.set sys.cached_constants ~key:ratio ~data:x1 )
        | `Constant, `Var x2 -> (
            (* s1 = s2 * x2
               x2 = s1 / s2
            *)
            let ratio = Fp.(s1 / s2) in
            match Hashtbl.find sys.cached_constants ratio with
            | Some x1 ->
                Union_find.union (union_find sys x1) (union_find sys x2)
            | None ->
                add_generic_constraint ~r:x2
                  [| Fp.zero; s2; Fp.zero; Fp.zero; Fp.negate s1 |]
                  sys ;
                Hashtbl.set sys.cached_constants ~key:ratio ~data:x2 )
        | `Constant, `Constant ->
            assert (Fp.(equal s1 s2)) )
    | Plonk_constraint.T (Basic { l; r; o; m; c }) ->
        (* 0
           = l.s * l.x
           + r.s * r.x
           + o.s * o.x
           + m * (l.x * r.x)
           + c
           =
             l.s * l.s' * l.x'
           + r.s * r.s' * r.x'
           + o.s * o.s' * o.x'
           + m * (l.s' * l.x' * r.s' * r.x')
           + c
           =
             (l.s * l.s') * l.x'
           + (r.s * r.s') * r.x'
           + (o.s * o.s') * o.x'
           + (m * l.s' * r.s') * l.x' r.x'
           + c
        *)
        (* TODO: This is sub-optimal *)
        let c = ref c in
        let red_pr (s, x) =
          match red x with
          | s', `Constant ->
              c := Fp.add !c Fp.(s * s') ;
              (* No need to have a real term. *)
              (s', None)
          | s', `Var x ->
              (s', Some (Fp.(s * s'), x))
        in
        (* l.s * l.x
           + r.s * r.x
           + o.s * o.x
           + m * (l.x * r.x)
           + c
           =
             l.s * l.s' * l.x'
           + r.s * r.x
           + o.s * o.x
           + m * (l.x * r.x)
           + c
           =
        *)
        let l_s', l = red_pr l in
        let r_s', r = red_pr r in
        let _, o = red_pr o in
        let var = Option.map ~f:snd in
        let coeff = Option.value_map ~default:Fp.zero ~f:fst in
        let m =
          match (l, r) with
          | Some _, Some _ ->
              Fp.(l_s' * r_s' * m)
          | _ ->
              (* TODO: Figure this out later. *)
              failwith "Must use non-constant cvar in plonk constraints"
        in
        add_generic_constraint ?l:(var l) ?r:(var r) ?o:(var o)
          [| coeff l; coeff r; coeff o; m; !c |]
          sys
    (* | w0 | w1 | w2 | w3 | w4 | w5
       state = [ x , x  , x ], [ y, y, y ], ... ]
                 i=0, perm^   i=1, perm^
    *)
    | Plonk_constraint.T (Poseidon { state }) ->
        (* reduce the state *)
        let reduce_state sys (s : Fp.t Snarky_backendless.Cvar.t array array) :
            V.t array array =
          Array.map ~f:(Array.map ~f:reduce_to_v) s
        in
        let state = reduce_state sys state in
        (* add_round_state adds a row that contains 5 rounds of permutation *)
        let add_round_state ~round (s1, s2, s3, s4, s5) =
          let vars =
            [| Some s1.(0)
             ; Some s1.(1)
             ; Some s1.(2)
             ; Some s5.(0) (* the last state is in 2nd position *)
             ; Some s5.(1)
             ; Some s5.(2)
             ; Some s2.(0)
             ; Some s2.(1)
             ; Some s2.(2)
             ; Some s3.(0)
             ; Some s3.(1)
             ; Some s3.(2)
             ; Some s4.(0)
             ; Some s4.(1)
             ; Some s4.(2)
            |]
          in
          let coeffs =
            [| Params.params.round_constants.(round).(0)
             ; Params.params.round_constants.(round).(1)
             ; Params.params.round_constants.(round).(2)
             ; Params.params.round_constants.(round + 1).(0)
             ; Params.params.round_constants.(round + 1).(1)
             ; Params.params.round_constants.(round + 1).(2)
             ; Params.params.round_constants.(round + 2).(0)
             ; Params.params.round_constants.(round + 2).(1)
             ; Params.params.round_constants.(round + 2).(2)
             ; Params.params.round_constants.(round + 3).(0)
             ; Params.params.round_constants.(round + 3).(1)
             ; Params.params.round_constants.(round + 3).(2)
             ; Params.params.round_constants.(round + 4).(0)
             ; Params.params.round_constants.(round + 4).(1)
             ; Params.params.round_constants.(round + 4).(2)
            |]
          in
          add_row sys vars Poseidon coeffs
        in
        (* add_last_row adds the last row containing the output *)
        let add_last_row state =
          let vars =
            [| Some state.(0)
             ; Some state.(1)
             ; Some state.(2)
             ; None
             ; None
             ; None
             ; None
             ; None
             ; None
             ; None
             ; None
             ; None
             ; None
             ; None
             ; None
            |]
          in
          add_row sys vars Zero [||]
        in
        (* go through the states row by row (a row contains 5 states) *)
        let rec process_5_states_at_a_time ~round = function
          | [ s1; s2; s3; s4; s5; last ] ->
              add_round_state ~round (s1, s2, s3, s4, s5) ;
              add_last_row last
          | s1 :: s2 :: s3 :: s4 :: s5 :: tl ->
              add_round_state ~round (s1, s2, s3, s4, s5) ;
              process_5_states_at_a_time ~round:(round + 5) tl
          | _ ->
              failwith "incorrect number of states given"
        in
        process_5_states_at_a_time ~round:0 (Array.to_list state)
    | Plonk_constraint.T
        (EC_add_complete { p1; p2; p3; inf; same_x; slope; inf_z; x21_inv }) ->
        let reduce_curve_point (x, y) = (reduce_to_v x, reduce_to_v y) in

        (*
        //! 0   1   2   3   4   5   6   7      8   9      10      11   12   13   14
        //! x1  y1  x2  y2  x3  y3  inf same_x s   inf_z  x21_inv

        *)
        let x1, y1 = reduce_curve_point p1 in
        let x2, y2 = reduce_curve_point p2 in
        let x3, y3 = reduce_curve_point p3 in
        let vars =
          [| Some x1
           ; Some y1
           ; Some x2
           ; Some y2
           ; Some x3
           ; Some y3
           ; Some (reduce_to_v inf)
           ; Some (reduce_to_v same_x)
           ; Some (reduce_to_v slope)
           ; Some (reduce_to_v inf_z)
           ; Some (reduce_to_v x21_inv)
           ; None
           ; None
           ; None
           ; None
          |]
        in
        add_row sys vars CompleteAdd [||]
    | Plonk_constraint.T (EC_scale { state }) ->
        let i = ref 0 in
        (*
 0   1   2   3   4   5   6   7   8   9   10  11  12  13  14
 xT  yT  x0  y0  n   n'      x1  y1  x2  y2  x3  y3  x4  y4
 x5  y5  b0  b1  b2  b3  b4  s0  s1  s2  s3  s4
        *)
        let add_ecscale_round
            Scale_round.{ accs; bits; ss; base = xt, yt; n_prev; n_next } =
          let curr_row =
            [| Some xt
             ; Some yt
             ; Some (fst accs.(0))
             ; Some (snd accs.(0))
             ; Some n_prev
             ; Some n_next
             ; None
             ; Some (fst accs.(1))
             ; Some (snd accs.(1))
             ; Some (fst accs.(2))
             ; Some (snd accs.(2))
             ; Some (fst accs.(3))
             ; Some (snd accs.(3))
             ; Some (fst accs.(4))
             ; Some (snd accs.(4))
            |]
          in
          let next_row =
            [| Some (fst accs.(5))
             ; Some (snd accs.(5))
             ; Some bits.(0)
             ; Some bits.(1)
             ; Some bits.(2)
             ; Some bits.(3)
             ; Some bits.(4)
             ; Some ss.(0)
             ; Some ss.(1)
             ; Some ss.(2)
             ; Some ss.(3)
             ; Some ss.(4)
             ; None
             ; None
             ; None
            |]
          in
          add_row sys curr_row VarBaseMul [||] ;
          add_row sys next_row Zero [||]
        in

        Array.iter
          ~f:(fun round -> add_ecscale_round round ; incr i)
          (Array.map state ~f:(Scale_round.map ~f:reduce_to_v)) ;
        ()
    | Plonk_constraint.T (EC_endoscale { state; xs; ys; n_acc }) ->
        (* Reduce state. *)
        let state = Array.map state ~f:(Endoscale_round.map ~f:reduce_to_v) in
        (* Add round function. *)
        let add_endoscale_round (round : V.t Endoscale_round.t) =
          let row =
            [| Some round.xt
             ; Some round.yt
             ; None
             ; None
             ; Some round.xp
             ; Some round.yp
             ; Some round.n_acc
             ; Some round.xr
             ; Some round.yr
             ; Some round.s1
             ; Some round.s3
             ; Some round.b1
             ; Some round.b2
             ; Some round.b3
             ; Some round.b4
            |]
          in
          add_row sys row Kimchi_types.EndoMul [||]
        in
        Array.iter state ~f:add_endoscale_round ;
        (* Last row. *)
        let vars =
          [| None
           ; None
           ; None
           ; None
           ; Some (reduce_to_v xs)
           ; Some (reduce_to_v ys)
           ; Some (reduce_to_v n_acc)
           ; None
           ; None
           ; None
           ; None
           ; None
           ; None
           ; None
           ; None
          |]
        in
        add_row sys vars Zero [||]
    | Plonk_constraint.T
        (EC_endoscalar { state : 'v Endoscale_scalar_round.t array }) ->
        (* Add round function. *)
        let add_endoscale_scalar_round (round : V.t Endoscale_scalar_round.t) =
          let row =
            [| Some round.n0
             ; Some round.n8
             ; Some round.a0
             ; Some round.b0
             ; Some round.a8
             ; Some round.b8
             ; Some round.x0
             ; Some round.x1
             ; Some round.x2
             ; Some round.x3
             ; Some round.x4
             ; Some round.x5
             ; Some round.x6
             ; Some round.x7
             ; None
            |]
          in
          add_row sys row Kimchi_types.EndoMulScalar [||]
        in
        Array.iter state
          ~f:
            (Fn.compose add_endoscale_scalar_round
               (Endoscale_scalar_round.map ~f:reduce_to_v) )
    | Plonk_constraint.T
        (RangeCheck0
          { v0
          ; v0p0
          ; v0p1
          ; v0p2
          ; v0p3
          ; v0p4
          ; v0p5
          ; v0c0
          ; v0c1
          ; v0c2
          ; v0c3
          ; v0c4
          ; v0c5
          ; v0c6
          ; v0c7
          ; compact
          } ) ->
        (*
        //! 0   1   2   3   4   5   6   7   8   9  10  11  12  13  14
        //! v vp0 vp1 vp2 vp3 vp4 vp5 vc0 vc1 vc2 vc3 vc4 vc5 vc6 vc7
        *)
        let vars =
          [| Some (reduce_to_v v0)
           ; Some (reduce_to_v v0p0) (* MSBs *)
           ; Some (reduce_to_v v0p1)
           ; Some (reduce_to_v v0p2)
           ; Some (reduce_to_v v0p3)
           ; Some (reduce_to_v v0p4)
           ; Some (reduce_to_v v0p5)
           ; Some (reduce_to_v v0c0)
           ; Some (reduce_to_v v0c1)
           ; Some (reduce_to_v v0c2)
           ; Some (reduce_to_v v0c3)
           ; Some (reduce_to_v v0c4)
           ; Some (reduce_to_v v0c5)
           ; Some (reduce_to_v v0c6)
           ; Some (reduce_to_v v0c7) (* LSBs *)
          |]
        in
        let coeff = if Fp.equal compact Fp.one then Fp.one else Fp.zero in
        add_row sys vars RangeCheck0 [| coeff |]
    | Plonk_constraint.T
        (RangeCheck1
          { (* Current row *) v2
          ; v12
          ; v2c0
          ; v2p0
          ; v2p1
          ; v2p2
          ; v2p3
          ; v2c1
          ; v2c2
          ; v2c3
          ; v2c4
          ; v2c5
          ; v2c6
          ; v2c7
          ; v2c8
          ; (* Next row *) v2c9
          ; v2c10
          ; v2c11
          ; v0p0
          ; v0p1
          ; v1p0
          ; v1p1
          ; v2c12
          ; v2c13
          ; v2c14
          ; v2c15
          ; v2c16
          ; v2c17
          ; v2c18
          ; v2c19
          } ) ->
        (*
        //!       0      1      2     3    4    5    6     7     8     9    10    11    12   13     14
        //! Curr: v2   v12   v2c0  v2p0 v2p1 v2p2 v2p3  v2c1  v2c2  v2c3  v2c4  v2c5  v2c6 v2c7   v2c8
        //! Next: v2c9 v2c10 v2c11 v0p0 v0p1 v1p0 v1p1 v2c12 v2c13 v2c14 v2c15 v2c16 v2c17 v2c18 v2c19
        *)
        let vars_curr =
          [| (* Current row *) Some (reduce_to_v v2)
           ; Some (reduce_to_v v12)
           ; Some (reduce_to_v v2c0) (* MSBs *)
           ; Some (reduce_to_v v2p0)
           ; Some (reduce_to_v v2p1)
           ; Some (reduce_to_v v2p2)
           ; Some (reduce_to_v v2p3)
           ; Some (reduce_to_v v2c1)
           ; Some (reduce_to_v v2c2)
           ; Some (reduce_to_v v2c3)
           ; Some (reduce_to_v v2c4)
           ; Some (reduce_to_v v2c5)
           ; Some (reduce_to_v v2c6)
           ; Some (reduce_to_v v2c7)
           ; Some (reduce_to_v v2c8) (* LSBs *)
          |]
        in
        let vars_next =
          [| (* Next row *) Some (reduce_to_v v2c9)
           ; Some (reduce_to_v v2c10)
           ; Some (reduce_to_v v2c11)
           ; Some (reduce_to_v v0p0)
           ; Some (reduce_to_v v0p1)
           ; Some (reduce_to_v v1p0)
           ; Some (reduce_to_v v1p1)
           ; Some (reduce_to_v v2c12)
           ; Some (reduce_to_v v2c13)
           ; Some (reduce_to_v v2c14)
           ; Some (reduce_to_v v2c15)
           ; Some (reduce_to_v v2c16)
           ; Some (reduce_to_v v2c17)
           ; Some (reduce_to_v v2c18)
           ; Some (reduce_to_v v2c19)
          |]
        in
        add_row sys vars_curr RangeCheck1 [||] ;
        add_row sys vars_next Zero [||]
    | Plonk_constraint.T
<<<<<<< HEAD
        (Xor
          { in1
          ; in2
          ; out
          ; in1_0
          ; in1_1
          ; in1_2
          ; in1_3
          ; in2_0
          ; in2_1
          ; in2_2
          ; in2_3
          ; out_0
          ; out_1
          ; out_2
          ; out_3
          } ) ->
        let curr_row =
          [| Some (reduce_to_v in1)
           ; Some (reduce_to_v in2)
           ; Some (reduce_to_v out)
           ; Some (reduce_to_v in1_0)
           ; Some (reduce_to_v in1_1)
           ; Some (reduce_to_v in1_2)
           ; Some (reduce_to_v in1_3)
           ; Some (reduce_to_v in2_0)
           ; Some (reduce_to_v in2_1)
           ; Some (reduce_to_v in2_2)
           ; Some (reduce_to_v in2_3)
           ; Some (reduce_to_v out_0)
           ; Some (reduce_to_v out_1)
           ; Some (reduce_to_v out_2)
           ; Some (reduce_to_v out_3)
          |]
        in
        (* The generic gate after a Xor16 gate is a Const to check that all values are zero.
           For that, the first coefficient is 1 and the rest will be zero.
           This will be included in the gadget for a chain of Xors, not here.*)
        add_row sys curr_row Xor16 [||]
=======
        (ForeignFieldMul
          { (* Current row *) left_input0
          ; left_input1
          ; left_input2
          ; right_input0
          ; right_input1
          ; right_input2
          ; carry1_lo
          ; carry1_hi
          ; carry0
          ; quotient0
          ; quotient1
          ; quotient2
          ; quotient_bound_carry
          ; product1_hi_1
          ; (* Next row *) remainder0
          ; remainder1
          ; remainder2
          ; quotient_bound01
          ; quotient_bound2
          ; product1_lo
          ; product1_hi_0
          } ) ->
        (*
         //! | col | `ForeignFieldMul`            | `Zero`                    |
         //! | --- | ---------------------------- | ------------------------- |
         //! |   0 | `left_input0`         (copy) | `remainder0`       (copy) |
         //! |   1 | `left_input1`         (copy) | `remainder1`       (copy) |
         //! |   2 | `left_input2`         (copy) | `remainder2`       (copy) |
         //! |   3 | `right_input0`        (copy) | `quotient_bound01` (copy) |
         //! |   4 | `right_input1`        (copy) | `quotient_bound2`  (copy) |
         //! |   5 | `right_input2`        (copy) | `product1_lo`      (copy) |
         //! |   6 | `carry1_lo`           (copy) | `product1_hi_0`    (copy) |
         //! |   7 | `carry1_hi`        (plookup) |                           |
         //! |   8 | `carry0`                     |                           |
         //! |   9 | `quotient0`                  |                           |
         //! |  10 | `quotient1`                  |                           |
         //! |  11 | `quotient2`                  |                           |
         //! |  12 | `quotient_bound_carry`       |                           |
         //! |  13 | `product1_hi_1`              |                           |
         //! |  14 |                              |                           |
        *)
        let vars_curr =
          [| (* Current row *) Some (reduce_to_v left_input0)
           ; Some (reduce_to_v left_input1)
           ; Some (reduce_to_v left_input2)
           ; Some (reduce_to_v right_input0)
           ; Some (reduce_to_v right_input1)
           ; Some (reduce_to_v right_input2)
           ; Some (reduce_to_v carry1_lo)
           ; Some (reduce_to_v carry1_hi)
           ; Some (reduce_to_v carry0)
           ; Some (reduce_to_v quotient0)
           ; Some (reduce_to_v quotient1)
           ; Some (reduce_to_v quotient2)
           ; Some (reduce_to_v quotient_bound_carry)
           ; Some (reduce_to_v product1_hi_1)
           ; None
          |]
        in
        let vars_next =
          [| (* Next row *) Some (reduce_to_v remainder0)
           ; Some (reduce_to_v remainder1)
           ; Some (reduce_to_v remainder2)
           ; Some (reduce_to_v quotient_bound01)
           ; Some (reduce_to_v quotient_bound2)
           ; Some (reduce_to_v product1_lo)
           ; Some (reduce_to_v product1_hi_0)
           ; None
           ; None
           ; None
           ; None
           ; None
           ; None
           ; None
           ; None
          |]
        in
        add_row sys vars_curr ForeignFieldMul [||] ;
        add_row sys vars_next Zero [||]
>>>>>>> 7bf13390
    | Plonk_constraint.T (Raw { kind; values; coeffs }) ->
        let values =
          Array.init 15 ~f:(fun i ->
              (* Insert [None] if the index is beyond the end of the [values]
                 array.
              *)
              Option.try_with (fun () -> reduce_to_v values.(i)) )
        in
        add_row sys values kind coeffs
    | constr ->
        failwithf "Unhandled constraint %s"
          Obj.(Extension_constructor.name (Extension_constructor.of_val constr))
          ()
end<|MERGE_RESOLUTION|>--- conflicted
+++ resolved
@@ -224,7 +224,6 @@
           ; v2c18 : 'v
           ; v2c19 : 'v
           }
-<<<<<<< HEAD
       | Xor of
           { in1 : 'v
           ; in2 : 'v
@@ -241,7 +240,7 @@
           ; out_1 : 'v
           ; out_2 : 'v
           ; out_3 : 'v
-=======
+          }
       | ForeignFieldMul of
           { (* Current row *)
             left_input0 : 'v
@@ -265,7 +264,6 @@
           ; quotient_bound2 : 'v
           ; product1_lo : 'v
           ; product1_hi_0 : 'v
->>>>>>> 7bf13390
           }
       | Raw of
           { kind : Kimchi_gate_type.t; values : 'v array; coeffs : 'f array }
@@ -406,7 +404,6 @@
             ; v2c18 = f v2c18
             ; v2c19 = f v2c19
             }
-<<<<<<< HEAD
       | Xor
           { in1
           ; in2
@@ -440,7 +437,7 @@
             ; out_1 = f out_1
             ; out_2 = f out_2
             ; out_3 = f out_3
-=======
+            }
       | ForeignFieldMul
           { (* Current row *) left_input0
           ; left_input1
@@ -486,7 +483,6 @@
             ; quotient_bound2 = f quotient_bound2
             ; product1_lo = f product1_lo
             ; product1_hi_0 = f product1_hi_0
->>>>>>> 7bf13390
             }
       | Raw { kind; values; coeffs } ->
           Raw { kind; values = Array.map ~f values; coeffs }
@@ -1673,7 +1669,6 @@
         add_row sys vars_curr RangeCheck1 [||] ;
         add_row sys vars_next Zero [||]
     | Plonk_constraint.T
-<<<<<<< HEAD
         (Xor
           { in1
           ; in2
@@ -1713,7 +1708,6 @@
            For that, the first coefficient is 1 and the rest will be zero.
            This will be included in the gadget for a chain of Xors, not here.*)
         add_row sys curr_row Xor16 [||]
-=======
         (ForeignFieldMul
           { (* Current row *) left_input0
           ; left_input1
@@ -1794,7 +1788,6 @@
         in
         add_row sys vars_curr ForeignFieldMul [||] ;
         add_row sys vars_next Zero [||]
->>>>>>> 7bf13390
     | Plonk_constraint.T (Raw { kind; values; coeffs }) ->
         let values =
           Array.init 15 ~f:(fun i ->
