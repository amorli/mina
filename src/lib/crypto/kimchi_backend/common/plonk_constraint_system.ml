(* TODO: remove these openings *)
open Sponge
open Unsigned.Size_t

(* TODO: open Core here instead of opening it multiple times below *)

(** A gate interface, parameterized by a field *)
module type Gate_vector_intf = sig
  open Unsigned

  type field

  type t

  val create : unit -> t

  val add : t -> field Kimchi.Protocol.circuit_gate -> unit

  val get : t -> int -> field Kimchi.Protocol.circuit_gate
end

(** A row indexing in a constraint system *)
module Row = struct
  open Core_kernel

  (** Either a public input row, or a non-public input row that starts at index 0 *)
  type t = Public_input of int | After_public_input of int
  [@@deriving hash, sexp, compare]

  let to_absolute ~public_input_size = function
    | Public_input i ->
        i
    | After_public_input i ->
        (* the first i rows are public-input rows *)
        i + public_input_size
end

(* TODO: rename module Position to Permutation/Wiring? *)

(** A position represents the position of a cell in the constraint system *)
module Position = struct
  open Core_kernel

  (** A position is a row and a column *)
  type 'row t = { row : 'row; col : int } [@@deriving hash, sexp, compare]

  (** Generates a full row of positions that each points to itself *)
  let create_cols (row : 'row) : _ t array =
    Array.init Constants.permutation_cols (fun i -> { row; col = i })

  (** Given a number of columns, 
      append enough column wires to get an entire row.
      The wire appended will simply point to themselves,
      so as to not take part in the permutation argument. *)
  let append_cols (row : 'row) (cols : _ t array) : _ t array =
    let padding_offset = Array.length cols in
    assert (padding_offset <= Constants.permutation_cols) ;
    let padding_len = Constants.permutation_cols - padding_offset in
    let padding =
      Array.init padding_len (fun i -> { row; col = i + padding_offset })
    in
    Array.append cols padding

  (** converts an array of [Constants.columns] to [Constants.permutation_cols]. 
    This is useful to truncate arrays of cells to the ones that only matter for the permutation argument. *)
  let cols_to_perms cols = Array.slice cols 0 Constants.permutation_cols

  (** converts a [Position.t] into the Rust-compatible type [Kimchi.Protocol.wire] *)
  let to_rust_wire { row; col } : Kimchi.Protocol.wire = { row; col }
end

(** A gate *)
module Gate_spec = struct
  open Core_kernel

  (* TODO: split kind/coeffs from row/wired_to *)

  (** A gate/row/constraint consists of a type (kind), a row, the other cells its columns/cells are connected to (wired_to), and the selector polynomial associated with the gate *)
  type ('row, 'f) t =
    { kind : (Kimchi.Protocol.gate_type[@sexp.opaque])
    ; wired_to : 'row Position.t array
    ; coeffs : 'f array
    }
  [@@deriving sexp_of]

  (** applies a function [f] to the [row] of [t] and all the rows of its [wired_to] *)
  let map_rows (t : (_, _) t) ~f : (_, _) t =
    (* { wire with row = f row } *)
    let wired_to =
      Array.map
        ~f:(fun (pos : _ Position.t) -> { pos with row = f pos.row })
        t.wired_to
    in
    { t with wired_to }

  (* TODO: just send the array to Rust directly *)
  let to_rust_gate { kind; wired_to; coeffs } : _ Kimchi.Protocol.circuit_gate =
    let typ = kind in
    let wired_to = Array.map ~f:Position.to_rust_wire wired_to in
    let wires =
      ( wired_to.(0)
      , wired_to.(1)
      , wired_to.(2)
      , wired_to.(3)
      , wired_to.(4)
      , wired_to.(5)
      , wired_to.(6) )
    in
    { typ; wires; coeffs }
end

(** Represents the state of a hash function *)
module Hash_state = struct
  open Core_kernel
  module H = Digestif.SHA256

  type t = H.ctx

  (* TODO: why `md5(SHA-256(x))` instead of truncating? *)
  let digest t = Md5.digest_string H.(to_raw_string (get t))

  (* TODO: it's weird to have a function that you don't know how to call here, this probably should be wrapped with a safer interface (I'm assuming it's the initial state) *)

  (** The initial state *)
  let empty = H.feed_string H.empty "plonk_constraint_system_v3"
end

(** The PLONK constraints *)
module Plonk_constraint = struct
  open Core_kernel

  (** A PLONK constraint (or gate) can be [Basic], [Poseidon], [EC_add_complete], [EC_scale], [EC_endoscale], or [EC_endoscalar] *)
  module T = struct
    type ('v, 'f) t =
      | Basic of { l : 'f * 'v; r : 'f * 'v; o : 'f * 'v; m : 'f; c : 'f }
          (** the Poseidon state is an array of states (and states are arrays of size 3) *)
      | Poseidon of { state : 'v array array }
      | EC_add_complete of
          { p1 : 'v * 'v
          ; p2 : 'v * 'v
          ; p3 : 'v * 'v
          ; inf : 'v
          ; same_x : 'v
          ; slope : 'v
          ; inf_z : 'v
          ; x21_inv : 'v
          }
      | EC_scale of { state : 'v Scale_round.t array }
      | EC_endoscale of
          { state : 'v Endoscale_round.t array; xs : 'v; ys : 'v; n_acc : 'v }
      | EC_endoscalar of { state : 'v Endoscale_scalar_round.t array }
    [@@deriving sexp]

    (** map t *)
    let map (type a b f) (t : (a, f) t) ~(f : a -> b) =
      let fp (x, y) = (f x, f y) in
      match t with
      | Basic { l; r; o; m; c } ->
          let p (x, y) = (x, f y) in
          Basic { l = p l; r = p r; o = p o; m; c }
      | Poseidon { state } ->
          Poseidon { state = Array.map ~f:(fun x -> Array.map ~f x) state }
      | EC_add_complete { p1; p2; p3; inf; same_x; slope; inf_z; x21_inv } ->
          EC_add_complete
            { p1 = fp p1
            ; p2 = fp p2
            ; p3 = fp p3
            ; inf = f inf
            ; same_x = f same_x
            ; slope = f slope
            ; inf_z = f inf_z
            ; x21_inv = f x21_inv
            }
      | EC_scale { state } ->
          EC_scale
            { state = Array.map ~f:(fun x -> Scale_round.map ~f x) state }
      | EC_endoscale { state; xs; ys; n_acc } ->
          EC_endoscale
            { state = Array.map ~f:(fun x -> Endoscale_round.map ~f x) state
            ; xs = f xs
            ; ys = f ys
            ; n_acc = f n_acc
            }
      | EC_endoscalar { state } ->
          EC_endoscalar
            { state =
                Array.map ~f:(fun x -> Endoscale_scalar_round.map ~f x) state
            }

    (** [eval (module F) get_variable gate] checks that [gate]'s polynomial is
        satisfied by the assignments given by [get_variable].
        Warning: currently only implemented for the [Basic] gate.
    *)
    let eval (type v f)
        (module F : Snarky_backendless.Field_intf.S with type t = f)
        (eval_one : v -> f) (t : (v, f) t) =
      match t with
      (* cl * vl + cr * vr + co * vo + m * vl*vr + c = 0 *)
      | Basic { l = cl, vl; r = cr, vr; o = co, vo; m; c } ->
          let vl = eval_one vl in
          let vr = eval_one vr in
          let vo = eval_one vo in
          let open F in
          let res =
            List.reduce_exn ~f:add
              [ mul cl vl; mul cr vr; mul co vo; mul m (mul vl vr); c ]
          in
          if not (equal zero res) then (
            Core.eprintf
              !"%{sexp:t} * %{sexp:t}\n\
                + %{sexp:t} * %{sexp:t}\n\
                + %{sexp:t} * %{sexp:t}\n\
                + %{sexp:t} * %{sexp:t}\n\
                + %{sexp:t}\n\
                = %{sexp:t}%!"
              cl vl cr vr co vo m (mul vl vr) c res ;
            false )
          else true
      | _ ->
          true
  end

  include T

  (* adds our constraint enum to the list of constraints handled by Snarky *)
  include Snarky_backendless.Constraint.Add_kind (T)
end

module Internal_var = Core_kernel.Unique_id.Int ()

module V = struct
  open Core_kernel

  module T = struct
    (** Variables linking uses of the same data between different gates.

        Every internal variable is computable from a finite list of external
        variables and internal variables.
        Currently, in fact, every internal variable is a linear combination of
        external variables and previously generated internal variables.
    *)
    type t =
      | External of int
          (** An external variable (generated by snarky, via [exists]). *)
      | Internal of Internal_var.t
          (** An internal variable is generated to hold an intermediate value
              (e.g., in reducing linear combinations to single PLONK positions).
          *)
    [@@deriving compare, hash, sexp]
  end

  include T
  include Comparable.Make (T)
  include Hashable.Make (T)
end

<<<<<<< HEAD
(* TODO: what is this type parameter 'a ? can we delete it? *)
type ('a, 'f) t =
=======
type 'f t =
>>>>>>> 905cf303
  { (* map of cells that share the same value (enforced by to the permutation) *)
    equivalence_classes : Row.t Position.t list V.Table.t
  ; (* How to compute each internal variable (as a linear combination of other variables) *)
    internal_vars : (('f * V.t) list * 'f option) Internal_var.Table.t
  ; (* The variables that hold each witness value for each row, in reverse order *)
    mutable rows_rev : V.t option array list
  ; (* a circuit is described by a series of gates. A gate is finalized if TKTK *)
    mutable gates :
      [ `Finalized | `Unfinalized_rev of (unit, 'f) Gate_spec.t list ]
  ; (* an instruction pointer *)
    mutable next_row : int
  ; (* hash of the circuit, for distinguishing different circuits *)
    mutable hash : Hash_state.t
  ; (* the size of the public input (which fills the first rows of our constraint system *)
    public_input_size : int Core_kernel.Set_once.t
  ; (* whatever is not public input *)
    mutable auxiliary_input_size : int
  ; (* queue (of size 1) of generic gate *)
    mutable pending_generic_gate :
      (V.t option * V.t option * V.t option * 'f array) option
  ; (* V.t's corresponding to constant values. We reuse them so we don't need to
       use a fresh generic constraint each time to create a constant. *)
    cached_constants : ('f, V.t) Core_kernel.Hashtbl.t
        (* The [equivalence_classes] field keeps track of the positions which must be
           enforced to be equivalent due to the fact that they correspond to the same V.t value.
           I.e., positions that are different usages of the same [V.t].

           We use a union-find data structure to track equalities that a constraint system wants
           enforced *between* [V.t] values. Then, at the end, for all [V.t]s that have been unioned
           together, we combine their equivalence classes in the [equivalence_classes] table into
           a single equivalence class, so that the permutation argument enforces these desired equalities
           as well. *)
  ; union_finds : V.t Core_kernel.Union_find.t V.Table.t
  }

module Hash = Core.Md5

(* the hash of the circuit *)
let digest (t : _ t) = Hash_state.digest t.hash

(* TODO: shouldn't that Make create something bounded by a signature? As we know what a back end should be? Check where this is used *)

(* TODO: glossary of terms in this file (terms, reducing, feeding) + module doc *)

(* TODO: rename Fp to F or Field *)

(** ? *)
module Make
    (Fp : Field.S)
    (* We create a type for gate vector, instead of using `Gate.t list`. If we did, we would have to convert it to a `Gate.t array` to pass it across the FFI boundary, where then it gets converted to a `Vec<Gate>`; it's more efficient to just create the `Vec<Gate>` directly. *)
    (Gates : Gate_vector_intf with type field := Fp.t)
    (Params : sig
      val params : Fp.t Params.t
    end) =
struct
  open Core
  open Pickles_types

  type nonrec t = Fp.t t

  module H = Digestif.SHA256

  (** Used as a helper to unambiguously hash the circuit *)
  let feed_constraint t constr =
    (* note: the output of `Fp.to_bytes` is fixed-length *)
    let absorb_field field acc = H.feed_bytes acc (Fp.to_bytes field) in
    let lc =
      let int_buf = Bytes.init 8 ~f:(fun _ -> '\000') in
      fun x t ->
        List.fold x ~init:t ~f:(fun acc (x, index) ->
            let acc = absorb_field x acc in
            for i = 0 to 7 do
              Bytes.set int_buf i
                (Char.of_int_exn ((index lsr (8 * i)) land 255))
            done ;
            H.feed_bytes acc int_buf)
    in
    let cvars xs =
      List.concat_map xs ~f:(fun x ->
          let c, ts =
            Fp.(
              Snarky_backendless.Cvar.to_constant_and_terms x ~equal ~add ~mul
                ~zero ~one)
          in
          Option.value_map c ~default:[] ~f:(fun c -> [ (c, 0) ]) @ ts)
      |> lc
    in
    match constr with
    | Snarky_backendless.Constraint.Equal (v1, v2) ->
        let t = H.feed_string t "equal" in
        cvars [ v1; v2 ] t
    | Snarky_backendless.Constraint.Boolean b ->
        let t = H.feed_string t "boolean" in
        cvars [ b ] t
    | Snarky_backendless.Constraint.Square (x, z) ->
        let t = H.feed_string t "square" in
        cvars [ x; z ] t
    | Snarky_backendless.Constraint.R1CS (a, b, c) ->
        let t = H.feed_string t "r1cs" in
        cvars [ a; b; c ] t
    | Plonk_constraint.T constr -> (
        match constr with
        | Basic { l; r; o; m; c } ->
            let t = H.feed_string t "basic" in
            let pr (s, x) acc = absorb_field s acc |> cvars [ x ] in
            t |> pr l |> pr r |> pr o |> absorb_field m |> absorb_field c
        | Poseidon { state } ->
            let t = H.feed_string t "poseidon" in
            let row a = cvars (Array.to_list a) in
            Array.fold state ~init:t ~f:(fun acc a -> row a acc)
        | EC_add_complete { p1; p2; p3; inf; same_x; slope; inf_z; x21_inv } ->
            let t = H.feed_string t "ec_add_complete" in
            let pr (x, y) = cvars [ x; y ] in
            t
            |> cvars [ inf; same_x; slope; inf_z; x21_inv ]
            |> pr p1 |> pr p2 |> pr p3
        | EC_scale { state } ->
            let t = H.feed_string t "ec_scale" in
            Array.fold state ~init:t ~f:(fun acc a ->
                Scale_round.fold a ~init:acc ~f:cvars)
        | EC_endoscale { state; xs; ys; n_acc } ->
            let t = H.feed_string t "ec_endoscale" in
            let t =
              Array.fold state ~init:t
                ~f:(fun
                     acc
                     { xt; yt; xp; yp; n_acc; xr; yr; s1; s3; b1; b2; b3; b4 }
                   ->
                  cvars
                    [ xt; yt; xp; yp; n_acc; xr; yr; s1; s3; b1; b2; b3; b4 ]
                    acc)
            in
            cvars [ xs; ys; n_acc ] t
        | EC_endoscalar { state } ->
            let t = H.feed_string t "ec_endoscale_scalar" in
            Array.fold state ~init:t
              ~f:(fun
                   acc
                   { n0; n8; a0; b0; a8; b8; x0; x1; x2; x3; x4; x5; x6; x7 }
                 ->
                cvars
                  [ n0; n8; a0; b0; a8; b8; x0; x1; x2; x3; x4; x5; x6; x7 ]
                  acc) )
    | _ ->
        failwith "Unsupported constraint"

  (** Converts the set of permutations (equivalence_classes) to
      a hash table that maps each position to the next one.
      For example, if one of the equivalence class is [pos1, pos3, pos7],
      the function will return a hashtable that maps pos1 to pos3,
      pos3 to pos7, and pos7 to pos1 *)
  let equivalence_classes_to_hashtbl sys =
    let module Relative_position = struct
      module T = struct
        type t = Row.t Position.t [@@deriving hash, sexp, compare]
      end

      include T
      include Core_kernel.Hashable.Make (T)
    end in
    let equivalence_classes = V.Table.create () in
    Hashtbl.iteri sys.equivalence_classes ~f:(fun ~key ~data ->
        let u = Hashtbl.find_exn sys.union_finds key in
        Hashtbl.update equivalence_classes (Union_find.get u) ~f:(function
          | None ->
              Relative_position.Hash_set.of_list data
          | Some ps ->
              List.iter ~f:(Hash_set.add ps) data ;
              ps)) ;
    let res = Relative_position.Table.create () in
    Hashtbl.iter equivalence_classes ~f:(fun ps ->
        let rotate_left = function [] -> [] | x :: xs -> xs @ [ x ] in
        let ps = Hash_set.to_list ps in
        List.iter2_exn ps (rotate_left ps) ~f:(fun input output ->
            Hashtbl.add_exn res ~key:input ~data:output)) ;
    res

  (** Compute the witness, given the constraint system `sys` and a function that converts the indexed secret inputs to their concrete values *)
  let compute_witness (sys : t) (external_values : int -> Fp.t) :
      Fp.t array array =
    let internal_values : Fp.t Internal_var.Table.t =
      Internal_var.Table.create ()
    in
    let public_input_size = Set_once.get_exn sys.public_input_size [%here] in
    let num_rows = public_input_size + sys.next_row in
    let res =
      Array.init Constants.columns ~f:(fun _ ->
          Array.create ~len:num_rows Fp.zero)
    in
    (* public input *)
    for i = 0 to public_input_size - 1 do
      res.(0).(i) <- external_values (i + 1)
    done ;
    let find t k =
      match Hashtbl.find t k with
      | None ->
          failwithf !"Could not find %{sexp:Internal_var.t}\n%!" k ()
      | Some x ->
          x
    in
    (* compute an internal variable associated value *)
    let compute ((lc, c) : (Fp.t * V.t) list * Fp.t option) =
      List.fold lc ~init:(Option.value c ~default:Fp.zero) ~f:(fun acc (s, x) ->
          let x =
            match x with
            | External x ->
                external_values x
            | Internal x ->
                find internal_values x
          in
          Fp.(acc + (s * x)))
    in
    (* update the witness table with the value of the variables from each row *)
    List.iteri (List.rev sys.rows_rev) ~f:(fun i_after_input cols ->
        let row_idx = i_after_input + public_input_size in
        Array.iteri cols ~f:(fun col_idx var ->
            match var with
            | None ->
                ()
            | Some (External var) ->
                res.(col_idx).(row_idx) <- external_values var
            | Some (Internal var) ->
                let lc = find sys.internal_vars var in
                let value = compute lc in
                res.(col_idx).(row_idx) <- value ;
                Hashtbl.set internal_values ~key:var ~data:value)) ;
    (* return the witness *)
    res

  let union_find sys v =
    Hashtbl.find_or_add sys.union_finds v ~default:(fun () ->
        Union_find.create v)

  (** Creates an internal variable and assigns it the value lc and constant *)
  let create_internal ?constant sys lc : V.t =
    let v = Internal_var.create () in
    ignore (union_find sys (Internal v) : _ Union_find.t) ;
    Hashtbl.add_exn sys.internal_vars ~key:v ~data:(lc, constant) ;
    V.Internal v

  (* returns a hash of the circuit *)
  let digest (sys : t) = Hash_state.digest sys.hash

  (* initializes a constraint system *)
  let create () : t =
    { public_input_size = Set_once.create ()
    ; internal_vars = Internal_var.Table.create ()
    ; gates = `Unfinalized_rev [] (* Gates.create () *)
    ; rows_rev = []
    ; next_row = 0
    ; equivalence_classes = V.Table.create ()
    ; hash = Hash_state.empty
    ; auxiliary_input_size = 0
    ; pending_generic_gate = None
    ; cached_constants = Hashtbl.create (module Fp)
    ; union_finds = V.Table.create ()
    }

  (* TODO *)
  let to_json _ = `List []

  (** returns the number of auxiliary inputs *)
  let get_auxiliary_input_size t = t.auxiliary_input_size

  (** returns the number of public inputs *)
  let get_primary_input_size t = Set_once.get_exn t.public_input_size [%here]

  (* non-public part of the witness *)
  let set_auxiliary_input_size t x = t.auxiliary_input_size <- x

  (** sets the number of public-input. It must and can only be called once. *)
  let set_primary_input_size (sys : t) num_pub_inputs =
    Set_once.set_exn sys.public_input_size [%here] num_pub_inputs

  (** Adds {row; col} to the system's wiring under a specific key.
      A key is an external or internal variable.
      The row must be given relative to the start of the circuit 
      (so at the start of the public-input rows). *)
  let wire' sys key row (col : int) =
    ignore (union_find sys key : V.t Union_find.t) ;
    V.Table.add_multi sys.equivalence_classes ~key ~data:{ row; col }

  (* TODO: rename to wire_abs and wire_rel? or wire_public and wire_after_public? or force a single use function that takes a Row.t? *)

  (** Same as wire', except that the row must be given relatively to the end of the public-input rows *)
  let wire sys key row col = wire' sys key (Row.After_public_input row) col

  (** Adds a row/gate/constraint to a constraint system `sys` *)
  let add_row sys (vars : V.t option array) kind coeffs =
    match sys.gates with
    | `Finalized ->
        failwith "add_row called on finalized constraint system"
    | `Unfinalized_rev gates ->
        (* as we're adding a row, we're adding new cells.
            If these cells (the first 7) contain variables, make sure that they are wired *)
        let num_vars = min Constants.permutation_cols (Array.length vars) in
        let vars_for_perm = Array.slice vars 0 num_vars in
        Array.iteri vars_for_perm ~f:(fun col x ->
            Option.iter x ~f:(fun x -> wire sys x sys.next_row col)) ;

        (* TODO: I think there are two things we should check here (and possible panic on):
            - that these first 7 variables (that participate in the permutation argument) are not wired to anything that didn't participate in the permutation argument (hard to check as we don't have that information atm)
            - that the remaining columns (that don't participate in the permutation argument) do not have anything that's part of the permutation argument (easy to check as we have that hashtbl) *)

        (* add to gates *)
        let open Position in
        sys.gates <-
          `Unfinalized_rev ({ kind; wired_to = [||]; coeffs } :: gates) ;
        (* increment row *)
        sys.next_row <- sys.next_row + 1 ;
        (* add to row *)
        sys.rows_rev <- vars :: sys.rows_rev

  (** Adds zero-knowledgeness to the gates/rows, and convert into Rust type [Gates.t].
      This can only be called once *)
  let rec finalize_and_get_gates sys =
    match sys with
    | { gates = `Finalized; _ } ->
        failwith "Already finalized"
    | { pending_generic_gate = Some (l, r, o, coeffs); _ } ->
        (* finalize any pending generic constraint first *)
        add_row sys [| l; r; o |] Generic coeffs ;
        sys.pending_generic_gate <- None ;
        finalize_and_get_gates sys
    | { gates = `Unfinalized_rev gates_rev; _ } ->
        let rust_gates = Gates.create () in

        (* create rows for public input *)
        let public_input_size =
          Set_once.get_exn sys.public_input_size [%here]
        in
        let pub_selectors = [| Fp.one; Fp.zero; Fp.zero; Fp.zero; Fp.zero |] in
        let pub_input_gate_specs_rev = ref [] in
        for row = 0 to public_input_size - 1 do
          let public_var = V.External (row + 1) in
          wire' sys public_var (Row.Public_input row) 0 ;
          pub_input_gate_specs_rev :=
            { Gate_spec.kind = Generic
            ; wired_to = [||]
            ; coeffs = pub_selectors
            }
            :: !pub_input_gate_specs_rev
        done ;

        (* construct permutation hashmap *)
        let pos_map = equivalence_classes_to_hashtbl sys in
        let permutation (pos : Row.t Position.t) : Row.t Position.t =
          Option.value (Hashtbl.find pos_map pos) ~default:pos
        in

        let update_gate_with_permutation_info (row : Row.t)
            (gate : (unit, _) Gate_spec.t) : (Row.t, _) Gate_spec.t =
          { gate with
            wired_to =
              Array.init Constants.permutation_cols ~f:(fun col ->
                  permutation { row; col })
          }
        in

        (* process public gates *)
        let public_gates = List.rev !pub_input_gate_specs_rev in
        let public_gates =
          List.mapi public_gates ~f:(fun absolute_row gate ->
              update_gate_with_permutation_info (Row.Public_input absolute_row)
                gate)
        in

        (* construct all the other gates (except zero-knowledge rows) *)
        let gates = List.rev gates_rev in
        let gates =
          List.mapi gates ~f:(fun relative_row gate ->
              update_gate_with_permutation_info
                (Row.After_public_input relative_row) gate)
        in

        (* concatenate and convert to absolute rows *)
        let to_absolute_row =
          Gate_spec.map_rows ~f:(Row.to_absolute ~public_input_size)
        in

        (* convert all the gates into our Gates.t Rust vector type *)
        let add_gates gates =
          List.iter gates ~f:(fun g ->
              let g = to_absolute_row g in
              Gates.add rust_gates (Gate_spec.to_rust_gate g))
        in
        add_gates public_gates ;
        add_gates gates ;

        (* drop the gates, we don't need them anymore *)
        sys.gates <- `Finalized ;

        (* return the gates *)
        rust_gates

  (** Calls [finalize_and_get_gates] and ignores the result. *)
  let finalize t = ignore (finalize_and_get_gates t : Gates.t)

  (** Regroup terms that share the same variable. 
      For example, (3, i2) ; (2, i2) can be simplified to (5, i2).
      It assumes that the list of given terms is sorted, 
      and that i0 is the smallest one.
      For example, `i0 = 1` and `terms = [(_, 2); (_, 2); (_; 4); ...]`

      Returns `(last_scalar, last_variable, terms, terms_length)`
      where terms does not contain the last scalar and last variable observed.
  *)
  let accumulate_terms terms =
    List.fold terms ~init:Int.Map.empty ~f:(fun acc (x, i) ->
        Map.change acc i ~f:(fun y ->
            let res = match y with None -> x | Some y -> Fp.add x y in
            if Fp.(equal zero res) then None else Some res))

  (** Converts a [Cvar.t] to a `(terms, terms_length, has_constant)`.
      if `has_constant` is set, then terms start with a constant term in the form of (c, 0).
    *)
  let canonicalize x =
    let c, terms =
      Fp.(
        Snarky_backendless.Cvar.to_constant_and_terms ~add ~mul ~zero:(of_int 0)
          ~equal ~one:(of_int 1))
        x
    in
    (* Note: [(c, 0)] represents the field element [c] multiplied by the 0th
       variable, which is held constant as [Field.one].
    *)
    let terms = match c with None -> terms | Some c -> (c, 0) :: terms in
    let has_constant_term = Option.is_some c in
    let terms = accumulate_terms terms in
    let terms_list =
      Map.fold_right ~init:[] terms ~f:(fun ~key ~data acc ->
          (data, key) :: acc)
    in
    Some (terms_list, Map.length terms, has_constant_term)

  (** Adds a generic constraint to the constraint system. 
      As there are two generic gates per row, we queue
      every other generic gate.
      *)
  let add_generic_constraint ?l ?r ?o coeffs sys : unit =
    match sys.pending_generic_gate with
    (* if the queue of generic gate is empty, queue this *)
    | None ->
        sys.pending_generic_gate <- Some (l, r, o, coeffs)
    (* otherwise empty the queue and create the row  *)
    | Some (l2, r2, o2, coeffs2) ->
        let coeffs = Array.append coeffs coeffs2 in
        add_row sys [| l; r; o; l2; r2; o2 |] Generic coeffs ;
        sys.pending_generic_gate <- None

  (** Converts a number of scaled additions \sum s_i * x_i 
      to as many constraints as needed, 
      creating temporary variables for each new row/constraint,
      and returning the output variable.

      For example, [(s1, x1), (s2, x2)] is transformed into:
      - internal_var_1 = s1 * x1 + s2 * x2
      - return (1, internal_var_1)

      and [(s1, x1), (s2, x2), (s3, x3)] is transformed into:
      - internal_var_1 = s1 * x1 + s2 * x2
      - internal_var_2 = 1 * internal_var_1 + s3 * x3
      - return (1, internal_var_2)
      
      It assumes that the list of terms is not empty. *)
  let completely_reduce sys (terms : (Fp.t * int) list) =
    (* just adding constrained variables without values *)
    let rec go = function
      | [] ->
          assert false
      | [ (s, x) ] ->
          (s, V.External x)
      | (ls, lx) :: t ->
          let lx = V.External lx in
          (* TODO: this should be rewritten to be tail-optimized *)
          let rs, rx = go t in
          let s1x1_plus_s2x2 = create_internal sys [ (ls, lx); (rs, rx) ] in
          add_generic_constraint ~l:lx ~r:rx ~o:s1x1_plus_s2x2
            [| ls; rs; Fp.(negate one); Fp.zero; Fp.zero |]
            sys ;
          (Fp.one, s1x1_plus_s2x2)
    in
    go terms

  (** Converts a linear combination of variables into a set of constraints.
      It returns the output variable as (1, `Var res), 
      unless the output is a constant, in which case it returns (c, `Constant). 
    *)
  let reduce_lincom sys (x : Fp.t Snarky_backendless.Cvar.t) =
    let constant, terms =
      Fp.(
        Snarky_backendless.Cvar.to_constant_and_terms ~add ~mul ~zero:(of_int 0)
          ~equal ~one:(of_int 1))
        x
    in
    let terms = accumulate_terms terms in
    let terms_list =
      Map.fold_right ~init:[] terms ~f:(fun ~key ~data acc ->
          (data, key) :: acc)
    in
    match (constant, Map.is_empty terms) with
    | Some c, true ->
        (c, `Constant)
    | None, true ->
        (Fp.zero, `Constant)
    | _ -> (
        match terms_list with
        | [] ->
            assert false
        | [ (ls, lx) ] -> (
            match constant with
            | None ->
                (ls, `Var (V.External lx))
            | Some c ->
                (* res = ls * lx + c *)
                let res =
                  create_internal ~constant:c sys [ (ls, External lx) ]
                in
                add_generic_constraint ~l:(External lx) ~o:res
                  [| ls; Fp.zero; Fp.(negate one); Fp.zero; c |]
                  (* Could be here *)
                  sys ;
                (Fp.one, `Var res) )
        | (ls, lx) :: tl ->
            (* reduce the terms, then add the constant *)
            let rs, rx = completely_reduce sys tl in
            let res =
              create_internal ?constant sys [ (ls, External lx); (rs, rx) ]
            in
            (* res = ls * lx + rs * rx + c *)
            add_generic_constraint ~l:(External lx) ~r:rx ~o:res
              [| ls
               ; rs
               ; Fp.(negate one)
               ; Fp.zero
               ; (match constant with Some x -> x | None -> Fp.zero)
              |]
              (* Could be here *)
              sys ;
            (Fp.one, `Var res) )

  (** Adds a constraint to the constraint system. *)
  let add_constraint ?label:_ sys
      (constr :
        ( Fp.t Snarky_backendless.Cvar.t
        , Fp.t )
        Snarky_backendless.Constraint.basic) =
    sys.hash <- feed_constraint sys.hash constr ;
    let red = reduce_lincom sys in
    (* reduce any [Cvar.t] to a single internal variable *)
    let reduce_to_v (x : Fp.t Snarky_backendless.Cvar.t) : V.t =
      match red x with
      | s, `Var x ->
          if Fp.equal s Fp.one then x
          else
            let sx = create_internal sys [ (s, x) ] in
            (* s * x - sx = 0 *)
            add_generic_constraint ~l:x ~o:sx
              [| s; Fp.zero; Fp.(negate one); Fp.zero; Fp.zero |]
              sys ;
            sx
      | s, `Constant -> (
          match Hashtbl.find sys.cached_constants s with
          | Some x ->
              x
          | None ->
              let x = create_internal sys ~constant:s [] in
              add_generic_constraint ~l:x
                [| Fp.one; Fp.zero; Fp.zero; Fp.zero; Fp.negate s |]
                sys ;
              Hashtbl.set sys.cached_constants ~key:s ~data:x ;
              x )
    in
    match constr with
    | Snarky_backendless.Constraint.Square (v1, v2) -> (
        match (red v1, red v2) with
        | (sl, `Var xl), (so, `Var xo) ->
            (* (sl * xl)^2 = so * xo
               sl^2 * xl * xl - so * xo = 0
            *)
            add_generic_constraint ~l:xl ~r:xl ~o:xo
              [| Fp.zero; Fp.zero; Fp.negate so; Fp.(sl * sl); Fp.zero |]
              sys
        | (sl, `Var xl), (so, `Constant) ->
            (* TODO: it's hard to read the array of selector values, name them! *)
            add_generic_constraint ~l:xl ~r:xl
              [| Fp.zero; Fp.zero; Fp.zero; Fp.(sl * sl); Fp.negate so |]
              sys
        | (sl, `Constant), (so, `Var xo) ->
            (* sl^2 = so * xo *)
            add_generic_constraint ~o:xo
              [| Fp.zero; Fp.zero; so; Fp.zero; Fp.negate (Fp.square sl) |]
              sys
        | (sl, `Constant), (so, `Constant) ->
            assert (Fp.(equal (square sl) so)) )
    | Snarky_backendless.Constraint.R1CS (v1, v2, v3) -> (
        match (red v1, red v2, red v3) with
        | (s1, `Var x1), (s2, `Var x2), (s3, `Var x3) ->
            (* s1 x1 * s2 x2 = s3 x3
               - s1 s2 (x1 x2) + s3 x3 = 0
            *)
            add_generic_constraint ~l:x1 ~r:x2 ~o:x3
              [| Fp.zero; Fp.zero; s3; Fp.(negate s1 * s2); Fp.zero |]
              sys
        | (s1, `Var x1), (s2, `Var x2), (s3, `Constant) ->
            add_generic_constraint ~l:x1 ~r:x2
              [| Fp.zero; Fp.zero; Fp.zero; Fp.(s1 * s2); Fp.negate s3 |]
              sys
        | (s1, `Var x1), (s2, `Constant), (s3, `Var x3) ->
            (* s1 x1 * s2 = s3 x3
            *)
            add_generic_constraint ~l:x1 ~o:x3
              [| Fp.(s1 * s2); Fp.zero; Fp.negate s3; Fp.zero; Fp.zero |]
              sys
        | (s1, `Constant), (s2, `Var x2), (s3, `Var x3) ->
            add_generic_constraint ~r:x2 ~o:x3
              [| Fp.zero; Fp.(s1 * s2); Fp.negate s3; Fp.zero; Fp.zero |]
              sys
        | (s1, `Var x1), (s2, `Constant), (s3, `Constant) ->
            add_generic_constraint ~l:x1
              [| Fp.(s1 * s2); Fp.zero; Fp.zero; Fp.zero; Fp.negate s3 |]
              sys
        | (s1, `Constant), (s2, `Var x2), (s3, `Constant) ->
            add_generic_constraint ~r:x2
              [| Fp.zero; Fp.(s1 * s2); Fp.zero; Fp.zero; Fp.negate s3 |]
              sys
        | (s1, `Constant), (s2, `Constant), (s3, `Var x3) ->
            add_generic_constraint ~o:x3
              [| Fp.zero; Fp.zero; s3; Fp.zero; Fp.(negate s1 * s2) |]
              sys
        | (s1, `Constant), (s2, `Constant), (s3, `Constant) ->
            assert (Fp.(equal s3 Fp.(s1 * s2))) )
    | Snarky_backendless.Constraint.Boolean v -> (
        let s, x = red v in
        match x with
        | `Var x ->
            (* -x + x * x = 0  *)
            add_generic_constraint ~l:x ~r:x
              [| Fp.(negate one); Fp.zero; Fp.zero; Fp.one; Fp.zero |]
              sys
        | `Constant ->
            assert (Fp.(equal s (s * s))) )
    | Snarky_backendless.Constraint.Equal (v1, v2) -> (
        let (s1, x1), (s2, x2) = (red v1, red v2) in
        match (x1, x2) with
        | `Var x1, `Var x2 ->
            if Fp.equal s1 s2 then (
              if not (Fp.equal s1 Fp.zero) then
                Union_find.union (union_find sys x1) (union_find sys x2) )
            else if (* s1 x1 - s2 x2 = 0
          *)
                    not (Fp.equal s1 s2) then
              add_generic_constraint ~l:x1 ~r:x2
                [| s1; Fp.(negate s2); Fp.zero; Fp.zero; Fp.zero |]
                sys
            else
              add_generic_constraint ~l:x1 ~r:x2
                [| s1; Fp.(negate s2); Fp.zero; Fp.zero; Fp.zero |]
                sys
        | `Var x1, `Constant -> (
            (* s1 * x1 = s2
               x1 = s2 / s1
            *)
            let ratio = Fp.(s2 / s1) in
            match Hashtbl.find sys.cached_constants ratio with
            | Some x2 ->
                Union_find.union (union_find sys x1) (union_find sys x2)
            | None ->
                add_generic_constraint ~l:x1
                  [| s1; Fp.zero; Fp.zero; Fp.zero; Fp.negate s2 |]
                  sys ;
                Hashtbl.set sys.cached_constants ratio x1 )
        | `Constant, `Var x2 -> (
            (* s1 = s2 * x2
               x2 = s1 / s2
            *)
            let ratio = Fp.(s1 / s2) in
            match Hashtbl.find sys.cached_constants ratio with
            | Some x1 ->
                Union_find.union (union_find sys x1) (union_find sys x2)
            | None ->
                add_generic_constraint ~r:x2
                  [| Fp.zero; s2; Fp.zero; Fp.zero; Fp.negate s1 |]
                  sys ;
                Hashtbl.set sys.cached_constants ratio x2 )
        | `Constant, `Constant ->
            assert (Fp.(equal s1 s2)) )
    | Plonk_constraint.T (Basic { l; r; o; m; c }) ->
        (* 0
           = l.s * l.x
           + r.s * r.x
           + o.s * o.x
           + m * (l.x * r.x)
           + c
           =
             l.s * l.s' * l.x'
           + r.s * r.s' * r.x'
           + o.s * o.s' * o.x'
           + m * (l.s' * l.x' * r.s' * r.x')
           + c
           =
             (l.s * l.s') * l.x'
           + (r.s * r.s') * r.x'
           + (o.s * o.s') * o.x'
           + (m * l.s' * r.s') * l.x' r.x'
           + c
        *)
        (* TODO: This is sub-optimal *)
        let c = ref c in
        let red_pr (s, x) =
          match red x with
          | s', `Constant ->
              c := Fp.add !c Fp.(s * s') ;
              (* No need to have a real term. *)
              (s', None)
          | s', `Var x ->
              (s', Some (Fp.(s * s'), x))
        in
        (* l.s * l.x
           + r.s * r.x
           + o.s * o.x
           + m * (l.x * r.x)
           + c
           =
             l.s * l.s' * l.x'
           + r.s * r.x
           + o.s * o.x
           + m * (l.x * r.x)
           + c
           =
        *)
        let l_s', l = red_pr l in
        let r_s', r = red_pr r in
        let _, o = red_pr o in
        let var = Option.map ~f:snd in
        let coeff = Option.value_map ~default:Fp.zero ~f:fst in
        let m =
          match (l, r) with
          | Some _, Some _ ->
              Fp.(l_s' * r_s' * m)
          | _ ->
              (* TODO: Figure this out later. *)
              failwith "Must use non-constant cvar in plonk constraints"
        in
        add_generic_constraint ?l:(var l) ?r:(var r) ?o:(var o)
          [| coeff l; coeff r; coeff o; m; !c |]
          sys
    (* | w0 | w1 | w2 | w3 | w4 | w5
       state = [ x , x  , x ], [ y, y, y ], ... ]
                 i=0, perm^   i=1, perm^
    *)
    | Plonk_constraint.T (Poseidon { state }) ->
        (* reduce the state *)
        let reduce_state sys (s : Fp.t Snarky_backendless.Cvar.t array array) :
            V.t array array =
          Array.map ~f:(Array.map ~f:reduce_to_v) s
        in
        let state = reduce_state sys state in
        (* add_round_state adds a row that contains 5 rounds of permutation *)
        let add_round_state ~round (s1, s2, s3, s4, s5) =
          let vars =
            [| Some s1.(0)
             ; Some s1.(1)
             ; Some s1.(2)
             ; Some s5.(0) (* the last state is in 2nd position *)
             ; Some s5.(1)
             ; Some s5.(2)
             ; Some s2.(0)
             ; Some s2.(1)
             ; Some s2.(2)
             ; Some s3.(0)
             ; Some s3.(1)
             ; Some s3.(2)
             ; Some s4.(0)
             ; Some s4.(1)
             ; Some s4.(2)
            |]
          in
          let coeffs =
            [| Params.params.round_constants.(round).(0)
             ; Params.params.round_constants.(round).(1)
             ; Params.params.round_constants.(round).(2)
             ; Params.params.round_constants.(round + 1).(0)
             ; Params.params.round_constants.(round + 1).(1)
             ; Params.params.round_constants.(round + 1).(2)
             ; Params.params.round_constants.(round + 2).(0)
             ; Params.params.round_constants.(round + 2).(1)
             ; Params.params.round_constants.(round + 2).(2)
             ; Params.params.round_constants.(round + 3).(0)
             ; Params.params.round_constants.(round + 3).(1)
             ; Params.params.round_constants.(round + 3).(2)
             ; Params.params.round_constants.(round + 4).(0)
             ; Params.params.round_constants.(round + 4).(1)
             ; Params.params.round_constants.(round + 4).(2)
            |]
          in
          add_row sys vars Poseidon coeffs
        in
        (* add_last_row adds the last row containing the output *)
        let add_last_row state =
          let vars =
            [| Some state.(0)
             ; Some state.(1)
             ; Some state.(2)
             ; None
             ; None
             ; None
             ; None
             ; None
             ; None
             ; None
             ; None
             ; None
             ; None
             ; None
            |]
          in
          add_row sys vars Zero [||]
        in
        (* go through the states row by row (a row contains 5 states) *)
        let rec process_5_states_at_a_time ~round = function
          | [ s1; s2; s3; s4; s5; last ] ->
              add_round_state ~round (s1, s2, s3, s4, s5) ;
              add_last_row last
          | s1 :: s2 :: s3 :: s4 :: s5 :: tl ->
              add_round_state ~round (s1, s2, s3, s4, s5) ;
              process_5_states_at_a_time ~round:(round + 5) tl
          | _ ->
              failwith "incorrect number of states given"
        in
        process_5_states_at_a_time ~round:0 (Array.to_list state)
    | Plonk_constraint.T
        (EC_add_complete { p1; p2; p3; inf; same_x; slope; inf_z; x21_inv }) ->
        let reduce_curve_point (x, y) = (reduce_to_v x, reduce_to_v y) in

        (*
        //! 0   1   2   3   4   5   6   7      8   9      10      11   12   13   14
        //! x1  y1  x2  y2  x3  y3  inf same_x s   inf_z  x21_inv

        *)
        let x1, y1 = reduce_curve_point p1 in
        let x2, y2 = reduce_curve_point p2 in
        let x3, y3 = reduce_curve_point p3 in
        let vars =
          [| Some x1
           ; Some y1
           ; Some x2
           ; Some y2
           ; Some x3
           ; Some y3
           ; Some (reduce_to_v inf)
           ; Some (reduce_to_v same_x)
           ; Some (reduce_to_v slope)
           ; Some (reduce_to_v inf_z)
           ; Some (reduce_to_v x21_inv)
           ; None
           ; None
           ; None
           ; None
          |]
        in
        add_row sys vars CompleteAdd [||]
    | Plonk_constraint.T (EC_scale { state }) ->
        let i = ref 0 in
        (*
 0   1   2   3   4   5   6   7   8   9   10  11  12  13  14
 xT  yT  x0  y0  n   n'      x1  y1  x2  y2  x3  y3  x4  y4
 x5  y5  b0  b1  b2  b3  b4  s0  s1  s2  s3  s4
        *)
        let add_ecscale_round
            Scale_round.{ accs; bits; ss; base = xt, yt; n_prev; n_next } =
          let curr_row =
            [| Some xt
             ; Some yt
             ; Some (fst accs.(0))
             ; Some (snd accs.(0))
             ; Some n_prev
             ; Some n_next
             ; None
             ; Some (fst accs.(1))
             ; Some (snd accs.(1))
             ; Some (fst accs.(2))
             ; Some (snd accs.(2))
             ; Some (fst accs.(3))
             ; Some (snd accs.(3))
             ; Some (fst accs.(4))
             ; Some (snd accs.(4))
            |]
          in
          let next_row =
            [| Some (fst accs.(5))
             ; Some (snd accs.(5))
             ; Some bits.(0)
             ; Some bits.(1)
             ; Some bits.(2)
             ; Some bits.(3)
             ; Some bits.(4)
             ; Some ss.(0)
             ; Some ss.(1)
             ; Some ss.(2)
             ; Some ss.(3)
             ; Some ss.(4)
             ; None
             ; None
             ; None
            |]
          in
          add_row sys curr_row VarBaseMul [||] ;
          add_row sys next_row Zero [||]
        in

        Array.iter
          ~f:(fun round -> add_ecscale_round round ; incr i)
          (Array.map state ~f:(Scale_round.map ~f:reduce_to_v)) ;
        ()
    | Plonk_constraint.T (EC_endoscale { state; xs; ys; n_acc }) ->
        (* reduce state *)
        let state = Array.map state ~f:(Endoscale_round.map ~f:reduce_to_v) in
        (* add round function *)
        let add_endoscale_round (round : V.t Endoscale_round.t) =
          let row =
            [| Some round.xt
             ; Some round.yt
             ; None
             ; None
             ; Some round.xp
             ; Some round.yp
             ; Some round.n_acc
             ; Some round.xr
             ; Some round.yr
             ; Some round.s1
             ; Some round.s3
             ; Some round.b1
             ; Some round.b2
             ; Some round.b3
             ; Some round.b4
            |]
          in
          add_row sys row Kimchi.Protocol.EndoMul [||]
        in
        Array.iter state ~f:add_endoscale_round ;
        (* last row *)
        let vars =
          [| None
           ; None
           ; None
           ; None
           ; Some (reduce_to_v xs)
           ; Some (reduce_to_v ys)
           ; Some (reduce_to_v n_acc)
           ; None
           ; None
           ; None
           ; None
           ; None
           ; None
           ; None
          |]
        in
        add_row sys vars Zero [||]
    | Plonk_constraint.T
        (EC_endoscalar { state : 'v Endoscale_scalar_round.t array }) ->
        (* add round function *)
        let add_endoscale_scalar_round (round : V.t Endoscale_scalar_round.t) =
          let row =
            [| Some round.n0
             ; Some round.n8
             ; Some round.a0
             ; Some round.b0
             ; Some round.a8
             ; Some round.b8
             ; Some round.x0
             ; Some round.x1
             ; Some round.x2
             ; Some round.x3
             ; Some round.x4
             ; Some round.x5
             ; Some round.x6
             ; Some round.x7
             ; None
            |]
          in
          add_row sys row Kimchi.Protocol.EndoMulScalar [||]
        in
        Array.iter state
          ~f:
            (Fn.compose add_endoscale_scalar_round
               (Endoscale_scalar_round.map ~f:reduce_to_v))
    | constr ->
        failwithf "Unhandled constraint %s"
          Obj.(Extension_constructor.name (Extension_constructor.of_val constr))
          ()
end<|MERGE_RESOLUTION|>--- conflicted
+++ resolved
@@ -254,12 +254,7 @@
   include Hashable.Make (T)
 end
 
-<<<<<<< HEAD
-(* TODO: what is this type parameter 'a ? can we delete it? *)
-type ('a, 'f) t =
-=======
 type 'f t =
->>>>>>> 905cf303
   { (* map of cells that share the same value (enforced by to the permutation) *)
     equivalence_classes : Row.t Position.t list V.Table.t
   ; (* How to compute each internal variable (as a linear combination of other variables) *)
