module Basic = Kimchi_pasta_basic

module Pallas_based_plonk = struct
  module Field = Pallas_based_plonk.Field
  module Curve = Pallas_based_plonk.Curve
  module Bigint = Pallas_based_plonk.Bigint

  let field_size = Pallas_based_plonk.field_size

  module Verification_key = Pallas_based_plonk.Verification_key
  module R1CS_constraint_system = Pallas_based_plonk.R1CS_constraint_system
  module Rounds_vector = Pallas_based_plonk.Rounds_vector
  module Rounds = Pallas_based_plonk.Rounds
  module Keypair = Pallas_based_plonk.Keypair
  module Proof = Pallas_based_plonk.Proof
  module Proving_key = Pallas_based_plonk.Proving_key
  module Oracles = Pallas_based_plonk.Oracles
end

module Vesta_based_plonk = struct
  module Field = Vesta_based_plonk.Field
  module Curve = Vesta_based_plonk.Curve
  module Bigint = Vesta_based_plonk.Bigint

  let field_size = Vesta_based_plonk.field_size

  module Verification_key = Vesta_based_plonk.Verification_key
  module R1CS_constraint_system = Vesta_based_plonk.R1CS_constraint_system
  module Rounds_vector = Vesta_based_plonk.Rounds_vector
  module Rounds = Vesta_based_plonk.Rounds
  module Keypair = Vesta_based_plonk.Keypair
  module Proof = Vesta_based_plonk.Proof
  module Proving_key = Vesta_based_plonk.Proving_key
  module Oracles = Vesta_based_plonk.Oracles
end

module Pasta = struct
  module Rounds = Pasta.Rounds
  module Bigint256 = Pasta.Bigint256
  module Fp = Pasta.Fp
  module Fq = Pasta.Fq
  module Vesta = Pasta.Vesta
  module Pallas = Pasta.Pallas
  module Precomputed = Pasta.Precomputed
end

<<<<<<< HEAD
=======
module Basic = struct
  module Rounds = Basic.Rounds
  module Bigint256 = Basic.Bigint256
  module Fp = Basic.Fp
  module Fp_poly_comm = Basic.Fp_poly_comm
  module Fq_poly_comm = Basic.Fq_poly_comm
end

>>>>>>> 4f41771c
module Precomputed = Precomputed<|MERGE_RESOLUTION|>--- conflicted
+++ resolved
@@ -44,15 +44,4 @@
   module Precomputed = Pasta.Precomputed
 end
 
-<<<<<<< HEAD
-=======
-module Basic = struct
-  module Rounds = Basic.Rounds
-  module Bigint256 = Basic.Bigint256
-  module Fp = Basic.Fp
-  module Fp_poly_comm = Basic.Fp_poly_comm
-  module Fq_poly_comm = Basic.Fq_poly_comm
-end
-
->>>>>>> 4f41771c
 module Precomputed = Precomputed