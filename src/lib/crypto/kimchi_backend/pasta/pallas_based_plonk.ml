--- conflicted
+++ resolved
@@ -32,23 +32,7 @@
 
 (* TODO: change name *)
 module R1CS_constraint_system =
-<<<<<<< HEAD
-  Plonk_constraint_system.Make
-    (Field)
-    (struct
-      include Kimchi_bindings.Protocol.Gates.Vector.Fq
-
-      let get_asm _ _ = failwith "cannot call get_asm on this curve"
-    end)
-    (struct
-      let params =
-        Sponge.Params.(
-          map pasta_q_kimchi ~f:(fun x ->
-              Field.of_bigint (Bigint256.of_decimal_string x) ))
-    end)
-=======
   Kimchi_pasta_constraint_system.Pallas_constraint_system
->>>>>>> e2bc9adb
 
 let lagrange : int -> _ Kimchi_types.poly_comm array =
   Memo.general ~hashable:Int.hashable (fun domain_log2 ->
