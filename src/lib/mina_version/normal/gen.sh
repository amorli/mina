#!/bin/bash
set -e

commit_id_short=$(git rev-parse --short=8 --verify HEAD)
CWD=$PWD

if [ -n "$MINA_BRANCH" ]; then
  branch="$MINA_BRANCH"
else
  branch=$(git rev-parse --verify --abbrev-ref HEAD || echo "<none found>")
fi

# we are nested 6 directories deep (_build/<context>/src/lib/mina_version/normal)
pushd ../../../../../..
  if [ -n "$MINA_COMMIT_SHA1" ]; then
    # pull from env var if set
    id="$MINA_COMMIT_SHA1"
  else
    if [ ! -e .git ]; then echo 'Error: git repository not found'; exit 1; fi
    id=$(git rev-parse --verify HEAD)
    if [ -n "$(git diff --stat)" ]; then id="[DIRTY]$id"; fi
  fi
  commit_date=$(git show HEAD -s --format="%cI")
<<<<<<< HEAD
  pushd src/lib/crypto/kimchi_bindings/stubs
    marlin_commit_id=$(cargo metadata | jq '.packages[] | select(.name == "commitment_dlog").id' | cut -d " " -f 3 | sed 's/"//')
=======
  pushd src/lib/crypto/proof-systems
    marlin_commit_id=$(git rev-parse --verify HEAD)
    if [ -n "$(git diff --stat)" ]; then marlin_commit_id="[DIRTY]$id"; fi
    marlin_commit_id_short=$(git rev-parse --short=8 --verify HEAD)
    marlin_commit_date=$(git show HEAD -s --format="%cI")
>>>>>>> c0a6c8fa
  popd
popd

echo "let commit_id = \"$id\"" > "$1"
echo "let commit_id_short = \"$commit_id_short\"" >> "$1"
echo "let branch = \"$branch\"" >> "$1"
echo "let commit_date = \"$commit_date\"" >> "$1"

echo "let marlin_commit_id = \"$marlin_commit_id\"" >> "$1"

echo 'let print_version () = Core_kernel.printf "Commit %s on branch %s\n" commit_id branch' >> "$1"
<|MERGE_RESOLUTION|>--- conflicted
+++ resolved
@@ -21,16 +21,11 @@
     if [ -n "$(git diff --stat)" ]; then id="[DIRTY]$id"; fi
   fi
   commit_date=$(git show HEAD -s --format="%cI")
-<<<<<<< HEAD
-  pushd src/lib/crypto/kimchi_bindings/stubs
-    marlin_commit_id=$(cargo metadata | jq '.packages[] | select(.name == "commitment_dlog").id' | cut -d " " -f 3 | sed 's/"//')
-=======
   pushd src/lib/crypto/proof-systems
     marlin_commit_id=$(git rev-parse --verify HEAD)
     if [ -n "$(git diff --stat)" ]; then marlin_commit_id="[DIRTY]$id"; fi
     marlin_commit_id_short=$(git rev-parse --short=8 --verify HEAD)
     marlin_commit_date=$(git show HEAD -s --format="%cI")
->>>>>>> c0a6c8fa
   popd
 popd
 
@@ -40,5 +35,7 @@
 echo "let commit_date = \"$commit_date\"" >> "$1"
 
 echo "let marlin_commit_id = \"$marlin_commit_id\"" >> "$1"
+echo "let marlin_commit_id_short = \"$marlin_commit_id_short\"" >> "$1"
+echo "let marlin_commit_date = \"$marlin_commit_date\"" >> "$1"
 
-echo 'let print_version () = Core_kernel.printf "Commit %s on branch %s\n" commit_id branch' >> "$1"
+echo "let print_version () = Core_kernel.printf \"Commit %s on branch %s\n\" commit_id branch" >> "$1"