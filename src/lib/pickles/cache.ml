open Core_kernel

module Step = struct
  module Key = struct
    module Proving = struct
      type t =
        Type_equal.Id.Uid.t
        * Snark_keys_header.t
        * int
        * Backend.Tick.R1CS_constraint_system.t

      let to_string : t -> _ = function
        | _id, header, n, h ->
            sprintf !"step-%s-%s-%d-%s" header.kind.type_ header.kind.identifier
              n header.identifying_hash
    end

    module Verification = struct
      type t = Type_equal.Id.Uid.t * Snark_keys_header.t * int * Md5.t
      [@@deriving sexp]

      let to_string : t -> _ = function
        | _id, header, n, h ->
            sprintf !"vk-step-%s-%s-%d-%s" header.kind.type_
              header.kind.identifier n header.identifying_hash
    end
  end

  let storable =
    Key_cache.Sync.Disk_storable.simple Key.Proving.to_string
      (fun (_, header, _, cs) ~path ->
        Or_error.try_with_join (fun () ->
            let open Or_error.Let_syntax in
            let%map header_read, index =
              Snark_keys_header.read_with_header
                ~read_data:(fun ~offset ->
                  Kimchi_bindings.Protocol.Index.Fp.read (Some offset)
                    (Backend.Tick.Keypair.load_urs ()) )
                path
            in
            [%test_eq: int] header.header_version header_read.header_version ;
            [%test_eq: Snark_keys_header.Kind.t] header.kind header_read.kind ;
            [%test_eq: Snark_keys_header.Constraint_constants.t]
              header.constraint_constants header_read.constraint_constants ;
            [%test_eq: string] header.constraint_system_hash
              header_read.constraint_system_hash ;
            { Backend.Tick.Keypair.index; cs } ) )
      (fun (_, header, _, _) t path ->
        Or_error.try_with (fun () ->
            Snark_keys_header.write_with_header
              ~expected_max_size_log2:33 (* 8 GB should be enough *)
              ~append_data:
                (Kimchi_bindings.Protocol.Index.Fp.write (Some true)
                   t.Backend.Tick.Keypair.index )
              header path ) )

  let vk_storable =
    Key_cache.Sync.Disk_storable.simple Key.Verification.to_string
      (fun (_, header, _, _) ~path ->
        Or_error.try_with_join (fun () ->
            let open Or_error.Let_syntax in
            let%map header_read, index =
              Snark_keys_header.read_with_header
                ~read_data:(fun ~offset path ->
                  Kimchi_bindings.Protocol.VerifierIndex.Fp.read (Some offset)
                    (Backend.Tick.Keypair.load_urs ())
                    path )
                path
            in
            [%test_eq: int] header.header_version header_read.header_version ;
            [%test_eq: Snark_keys_header.Kind.t] header.kind header_read.kind ;
            [%test_eq: Snark_keys_header.Constraint_constants.t]
              header.constraint_constants header_read.constraint_constants ;
            [%test_eq: string] header.constraint_system_hash
              header_read.constraint_system_hash ;
            index ) )
      (fun (_, header, _, _) x path ->
        Or_error.try_with (fun () ->
            Snark_keys_header.write_with_header
              ~expected_max_size_log2:33 (* 8 GB should be enough *)
              ~append_data:
                (Kimchi_bindings.Protocol.VerifierIndex.Fp.write (Some true) x)
              header path ) )

  let read_or_generate cache k_p k_v typ return_typ main =
    let s_p = storable in
    let s_v = vk_storable in
    let open Impls.Step in
    let pk =
      lazy
        ( match
            Common.time "step keypair read" (fun () ->
                Key_cache.Sync.read cache s_p (Lazy.force k_p) )
          with
        | Ok (pk, dirty) ->
            Common.time "step keypair create" (fun () ->
                (Keypair.create ~pk ~vk:(Backend.Tick.Keypair.vk pk), dirty) )
        | Error _e ->
            let r =
              Common.time "stepkeygen" (fun () ->
                  constraint_system ~exposing:[ typ ] ~return_typ main
                  |> Keypair.generate )
            in
            Timer.clock __LOC__ ;
            ignore
              ( Key_cache.Sync.write cache s_p (Lazy.force k_p) (Keypair.pk r)
                : unit Or_error.t ) ;
            (r, `Generated_something) )
    in
    let vk =
      lazy
        (let k_v = Lazy.force k_v in
         match
           Common.time "step vk read" (fun () ->
               Key_cache.Sync.read cache s_v k_v )
         with
         | Ok (vk, _) ->
             (vk, `Cache_hit)
         | Error _e ->
             let pk, c = Lazy.force pk in
             let vk = Keypair.vk pk in
             ignore (Key_cache.Sync.write cache s_v k_v vk : unit Or_error.t) ;
             (vk, c) )
    in
    (pk, vk)
end

module Wrap = struct
  module Key = struct
    module Verification = struct
      type t = Type_equal.Id.Uid.t * Snark_keys_header.t * Md5.t
      [@@deriving sexp]

      let equal ((_, x1, y1) : t) ((_, x2, y2) : t) =
        [%equal: unit * Md5.t] ((* TODO: *) ignore x1, y1) (ignore x2, y2)

      let to_string : t -> _ = function
        | _id, header, h ->
            sprintf !"vk-wrap-%s-%s-%s" header.kind.type_ header.kind.identifier
              header.identifying_hash
    end

    module Proving = struct
      type t =
        Type_equal.Id.Uid.t
        * Snark_keys_header.t
        * Backend.Tock.R1CS_constraint_system.t

      let to_string : t -> _ = function
        | _id, header, h ->
            sprintf !"wrap-%s-%s-%s" header.kind.type_ header.kind.identifier
              header.identifying_hash
    end
  end

  let storable =
    Key_cache.Sync.Disk_storable.simple Key.Proving.to_string
      (fun (_, header, cs) ~path ->
        Or_error.try_with_join (fun () ->
            let open Or_error.Let_syntax in
            let%map header_read, index =
              Snark_keys_header.read_with_header
                ~read_data:(fun ~offset ->
                  Kimchi_bindings.Protocol.Index.Fq.read (Some offset)
                    (Backend.Tock.Keypair.load_urs ()) )
                path
            in
            [%test_eq: int] header.header_version header_read.header_version ;
            [%test_eq: Snark_keys_header.Kind.t] header.kind header_read.kind ;
            [%test_eq: Snark_keys_header.Constraint_constants.t]
              header.constraint_constants header_read.constraint_constants ;
            [%test_eq: string] header.constraint_system_hash
              header_read.constraint_system_hash ;
            { Backend.Tock.Keypair.index; cs } ) )
      (fun (_, header, _) t path ->
        Or_error.try_with (fun () ->
            Snark_keys_header.write_with_header
              ~expected_max_size_log2:33 (* 8 GB should be enough *)
              ~append_data:
                (Kimchi_bindings.Protocol.Index.Fq.write (Some true) t.index)
              header path ) )

<<<<<<< HEAD
  let read_or_generate cache k_p k_v typ main =
=======
  let read_or_generate step_domains cache k_p k_v typ return_typ main =
>>>>>>> 575b86ef
    let module Vk = Verification_key in
    let open Impls.Wrap in
    let s_p = storable in
    let pk =
      lazy
        (let k = Lazy.force k_p in
         match
           Common.time "wrap key read" (fun () ->
               Key_cache.Sync.read cache s_p k )
         with
         | Ok (pk, d) ->
             (Keypair.create ~pk ~vk:(Backend.Tock.Keypair.vk pk), d)
         | Error _e ->
             let r =
               Common.time "wrapkeygen" (fun () ->
                   constraint_system ~exposing:[ typ ] ~return_typ main
                   |> Keypair.generate )
             in
             ignore
               ( Key_cache.Sync.write cache s_p k (Keypair.pk r)
                 : unit Or_error.t ) ;
             (r, `Generated_something) )
    in
    let vk =
      lazy
        (let k_v = Lazy.force k_v in
         let s_v =
           Key_cache.Sync.Disk_storable.simple Key.Verification.to_string
             (fun (_, header, cs) ~path ->
               Or_error.try_with_join (fun () ->
                   let open Or_error.Let_syntax in
                   let%map header_read, index =
                     Snark_keys_header.read_with_header
                       ~read_data:(fun ~offset path ->
                         Binable.of_string
                           (module Vk.Stable.Latest)
                           (In_channel.read_all path) )
                       path
                   in
                   [%test_eq: int] header.header_version
                     header_read.header_version ;
                   [%test_eq: Snark_keys_header.Kind.t] header.kind
                     header_read.kind ;
                   [%test_eq: Snark_keys_header.Constraint_constants.t]
                     header.constraint_constants
                     header_read.constraint_constants ;
                   [%test_eq: string] header.constraint_system_hash
                     header_read.constraint_system_hash ;
                   index ) )
             (fun (_, header, _) t path ->
               Or_error.try_with (fun () ->
                   Snark_keys_header.write_with_header
                     ~expected_max_size_log2:33 (* 8 GB should be enough *)
                     ~append_data:(fun path ->
                       Out_channel.with_file ~append:true path ~f:(fun file ->
                           Out_channel.output_string file
                             (Binable.to_string (module Vk.Stable.Latest) t) )
                       )
                     header path ) )
         in
         match Key_cache.Sync.read cache s_v k_v with
         | Ok (vk, d) ->
             (vk, d)
         | Error e ->
             let kp, _dirty = Lazy.force pk in
             let vk = Keypair.vk kp in
             let pk = Keypair.pk kp in
             let vk : Vk.t =
               { index = vk
               ; commitments =
                   Kimchi_pasta.Pallas_based_plonk.Keypair.vk_commitments vk
               ; data =
                   (let open Kimchi_bindings.Protocol.Index.Fq in
                   { constraints = domain_d1_size pk.index })
               }
             in
             ignore (Key_cache.Sync.write cache s_v k_v vk : unit Or_error.t) ;
             let _vk = Key_cache.Sync.read cache s_v k_v in
             (vk, `Generated_something) )
    in
    (pk, vk)
end<|MERGE_RESOLUTION|>--- conflicted
+++ resolved
@@ -180,11 +180,7 @@
                 (Kimchi_bindings.Protocol.Index.Fq.write (Some true) t.index)
               header path ) )
 
-<<<<<<< HEAD
-  let read_or_generate cache k_p k_v typ main =
-=======
-  let read_or_generate step_domains cache k_p k_v typ return_typ main =
->>>>>>> 575b86ef
+  let read_or_generate cache k_p k_v typ return_typ main =
     let module Vk = Verification_key in
     let open Impls.Wrap in
     let s_p = storable in
