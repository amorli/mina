open Core_kernel
open Pickles_types

module Constant = struct
  type t = int
end

module T (Impl : Snarky_backendless.Snark_intf.Run) = struct
  (* TODO: Optimization. Have this have length n - 1 since the last one is
     determined by the remaining ones. *)
  type 'n t = (Impl.Boolean.var, 'n) Vector.t
end

module Make (Impl : Snarky_backendless.Snark_intf.Run) = struct
  module Constant = Constant
  open Impl
  include T (Impl)

  let of_index i ~length =
    let v = Vector.init length ~f:(fun j -> Field.equal (Field.of_int j) i) in
    Boolean.Assert.any (Vector.to_list v) ;
    v

  let typ (n : 'n Nat.t) : ('n t, Constant.t) Typ.t =
<<<<<<< HEAD
    let typ = Vector.typ Boolean.typ n in
    let typ =
      { typ with
        check =
          (fun x ->
            Snarky_backendless.Checked.bind (typ.check x) ~f:(fun () ->
                make_checked (fun () ->
                    Boolean.Assert.exactly_one (Vector.to_list x) ) ) )
      }
=======
    let (Typ typ) = Vector.typ Boolean.typ n in
    let typ : _ Typ.t =
      Typ
        { typ with
          check =
            (fun x ->
              Snarky_backendless.Checked.bind (typ.check x) ~f:(fun () ->
                  make_checked (fun () ->
                      Boolean.Assert.exactly_one (Vector.to_list x))))
        }
>>>>>>> ea6c7ee8
    in
    Typ.transport typ
      ~there:(fun i -> Vector.init n ~f:(( = ) i))
      ~back:(fun v ->
        let i, _ =
          List.findi (Vector.to_list v) ~f:(fun _ b -> b) |> Option.value_exn
        in
        i )
end<|MERGE_RESOLUTION|>--- conflicted
+++ resolved
@@ -22,17 +22,6 @@
     v
 
   let typ (n : 'n Nat.t) : ('n t, Constant.t) Typ.t =
-<<<<<<< HEAD
-    let typ = Vector.typ Boolean.typ n in
-    let typ =
-      { typ with
-        check =
-          (fun x ->
-            Snarky_backendless.Checked.bind (typ.check x) ~f:(fun () ->
-                make_checked (fun () ->
-                    Boolean.Assert.exactly_one (Vector.to_list x) ) ) )
-      }
-=======
     let (Typ typ) = Vector.typ Boolean.typ n in
     let typ : _ Typ.t =
       Typ
@@ -41,9 +30,8 @@
             (fun x ->
               Snarky_backendless.Checked.bind (typ.check x) ~f:(fun () ->
                   make_checked (fun () ->
-                      Boolean.Assert.exactly_one (Vector.to_list x))))
+                      Boolean.Assert.exactly_one (Vector.to_list x) ) ) )
         }
->>>>>>> ea6c7ee8
     in
     Typ.transport typ
       ~there:(fun i -> Vector.init n ~f:(( = ) i))
