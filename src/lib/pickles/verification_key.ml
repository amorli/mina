open Core
open Pickles_types
open Import
open Zexe_backend.Tweedle

module Data = struct
  [%%versioned
  module Stable = struct
    module V1 = struct
      type t = {constraints: int}

      let to_latest = Fn.id
    end
  end]
end

module Repr = struct
  [%%versioned
  module Stable = struct
    module V1 = struct
      type t =
        { commitments:
            Dee.Affine.Stable.V1.t array
            Plonk_verification_key_evals.Stable.V1.t
        ; step_domains: Domains.Stable.V1.t array
        ; data: Data.Stable.V1.t }

      let to_latest = Fn.id
    end
  end]
end

[%%versioned_binable
module Stable = struct
  module V1 = struct
    type t =
      { commitments: Dee.Affine.t array Plonk_verification_key_evals.t
      ; step_domains: Domains.t array
      ; index: Impls.Wrap.Verification_key.t
      ; data: Data.t }
    [@@deriving fields]

    let to_latest = Fn.id

    let of_repr urs {Repr.commitments= c; step_domains; data= d} =
      let t : Impls.Wrap.Verification_key.t =
        let log2_size = Int.ceil_log2 d.constraints in
        let d = Domain.Pow_2_roots_of_unity log2_size in
<<<<<<< HEAD
        let {Snarky_bn382_bindings.Shifts.r; o} =
          Common.tock_shifts ~log2_size
        in
        let max_quot_size = Common.max_quot_size_int (Domain.size d) in
        Snarky_bn382.Tweedle.Dee.Plonk.Field_verifier_index.make
          ~max_poly_size:(u (1 lsl Nat.to_int Rounds.Wrap.n))
          ~max_quot_size:(u max_quot_size) ~urs ~sigma_comm0:(g c.sigma_comm_0)
          ~sigma_comm1:(g c.sigma_comm_1) ~sigma_comm2:(g c.sigma_comm_2)
          ~ql_comm:(g c.ql_comm) ~qr_comm:(g c.qr_comm) ~qo_comm:(g c.qo_comm)
          ~qm_comm:(g c.qm_comm) ~qc_comm:(g c.qc_comm)
          ~rcm_comm0:(g c.rcm_comm_0) ~rcm_comm1:(g c.rcm_comm_1)
          ~rcm_comm2:(g c.rcm_comm_2) ~psm_comm:(g c.psm_comm)
          ~add_comm:(g c.add_comm) ~mul1_comm:(g c.mul1_comm)
          ~mul2_comm:(g c.mul2_comm) ~emul1_comm:(g c.emul1_comm)
          ~emul2_comm:(g c.emul2_comm) ~emul3_comm:(g c.emul3_comm) ~r ~o
=======
        let max_quot_size = (5 * (Domain.size d + 2)) - 5 in
        { domain=
            { log_size_of_group= log2_size
            ; group_gen= Backend.Tock.Field.domain_generator log2_size }
        ; max_poly_size= 1 lsl Nat.to_int Rounds.Wrap.n
        ; max_quot_size
        ; urs
        ; evals=
            Plonk_verification_key_evals.map c ~f:(fun unshifted ->
                { Marlin_plonk_bindings.Types.Poly_comm.shifted= None
                ; unshifted=
                    Array.map unshifted ~f:(fun x -> Or_infinity.Finite x) } )
        ; shifts= Common.tock_shifts ~log2_size }
>>>>>>> abb478d3
      in
      {commitments= c; step_domains; data= d; index= t}

    include Binable.Of_binable
              (Repr.Stable.V1)
              (struct
                type nonrec t = t

                let to_binable {commitments; step_domains; data; index= _} =
                  {Repr.commitments; data; step_domains}

                let of_binable r = of_repr (Backend.Tock.Keypair.load_urs ()) r
              end)
  end
end]

let dummy_commitments g =
  { Plonk_verification_key_evals.sigma_comm_0= g
  ; sigma_comm_1= g
  ; sigma_comm_2= g
  ; ql_comm= g
  ; qr_comm= g
  ; qo_comm= g
  ; qm_comm= g
  ; qc_comm= g
  ; rcm_comm_0= g
  ; rcm_comm_1= g
  ; rcm_comm_2= g
  ; psm_comm= g
  ; add_comm= g
  ; mul1_comm= g
  ; mul2_comm= g
  ; emul1_comm= g
  ; emul2_comm= g
  ; emul3_comm= g }

let dummy =
  lazy
    (let rows = Domain.size Common.wrap_domains.h in
     let g =
       let len =
         let max_degree = Common.Max_degree.wrap in
         Int.round_up rows ~to_multiple_of:max_degree / max_degree
       in
       Array.create ~len Dee.(to_affine_exn one)
     in
     { Repr.commitments= dummy_commitments g
     ; step_domains= [||]
     ; data= {constraints= rows} }
     |> Stable.Latest.of_repr (Marlin_plonk_bindings.Tweedle_fp_urs.create 1))<|MERGE_RESOLUTION|>--- conflicted
+++ resolved
@@ -46,24 +46,7 @@
       let t : Impls.Wrap.Verification_key.t =
         let log2_size = Int.ceil_log2 d.constraints in
         let d = Domain.Pow_2_roots_of_unity log2_size in
-<<<<<<< HEAD
-        let {Snarky_bn382_bindings.Shifts.r; o} =
-          Common.tock_shifts ~log2_size
-        in
         let max_quot_size = Common.max_quot_size_int (Domain.size d) in
-        Snarky_bn382.Tweedle.Dee.Plonk.Field_verifier_index.make
-          ~max_poly_size:(u (1 lsl Nat.to_int Rounds.Wrap.n))
-          ~max_quot_size:(u max_quot_size) ~urs ~sigma_comm0:(g c.sigma_comm_0)
-          ~sigma_comm1:(g c.sigma_comm_1) ~sigma_comm2:(g c.sigma_comm_2)
-          ~ql_comm:(g c.ql_comm) ~qr_comm:(g c.qr_comm) ~qo_comm:(g c.qo_comm)
-          ~qm_comm:(g c.qm_comm) ~qc_comm:(g c.qc_comm)
-          ~rcm_comm0:(g c.rcm_comm_0) ~rcm_comm1:(g c.rcm_comm_1)
-          ~rcm_comm2:(g c.rcm_comm_2) ~psm_comm:(g c.psm_comm)
-          ~add_comm:(g c.add_comm) ~mul1_comm:(g c.mul1_comm)
-          ~mul2_comm:(g c.mul2_comm) ~emul1_comm:(g c.emul1_comm)
-          ~emul2_comm:(g c.emul2_comm) ~emul3_comm:(g c.emul3_comm) ~r ~o
-=======
-        let max_quot_size = (5 * (Domain.size d + 2)) - 5 in
         { domain=
             { log_size_of_group= log2_size
             ; group_gen= Backend.Tock.Field.domain_generator log2_size }
@@ -76,7 +59,6 @@
                 ; unshifted=
                     Array.map unshifted ~f:(fun x -> Or_infinity.Finite x) } )
         ; shifts= Common.tock_shifts ~log2_size }
->>>>>>> abb478d3
       in
       {commitments= c; step_domains; data= d; index= t}
 
