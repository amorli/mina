module SC = Scalar_challenge
open Core
module P = Proof
open Pickles_types
open Poly_types
open Higher_kinded_poly
open Hlist
open Backend
open Tuple_lib
open Import
open Types
open Common

(* This contains the "step" prover *)

module Make
    (A : T0) (A_value : sig
        type t

        val to_field_elements : t -> Tick.Field.t array
    end)
    (Max_num_input_proofs : Nat.Add.Intf_transparent) =
struct
  let double_zip = Double.map2 ~f:Core_kernel.Tuple2.create

  module E = struct
    type t = Tock.Field.t array Dlog_plonk_types.Evals.t Double.t
  end

  (* The prover corresponding to the given inductive rule. *)
  let f
<<<<<<< HEAD
      (type prev_max_num_parentss self_num_rules prev_vars prev_values
      prev_num_parentss prev_num_ruless prevs_lengths prevs_length) ?handler
=======
      (type prev_max_num_input_proofss self_num_rules prev_vars prev_values
      prev_num_input_proofss prev_num_ruless prevs_length) ?handler
>>>>>>> 3379fc2d
      (T branch_data :
        ( A.t
        , A_value.t
        , Max_num_input_proofs.n
        , self_num_rules
<<<<<<< HEAD
        , prev_vars * unit
        , prev_values * unit
        , prev_num_parentss * unit
        , prev_num_ruless * unit )
        Step_branch_data.t) (next_state : A_value.t)
      ~maxes:(module Maxes : Pickles_types.Hlist.Maxes.S
        with type length = Max_num_parents.n
         and type ns = prev_max_num_parentss)
      ~(prevs_lengths : (prev_vars * unit, prevs_lengths) H2.T(Length).t)
      ~(prevs_length : (prevs_lengths, prevs_length) Nat.Sum.t) ~self
      ~step_domains ~self_dlog_plonk_index pk self_dlog_vk
=======
        , prev_vars
        , prev_values
        , prev_num_input_proofss
        , prev_num_ruless )
        Step_branch_data.t) (next_state : A_value.t)
      ~maxes:(module Maxes : Pickles_types.Hlist.Maxes.S
        with type length = Max_num_input_proofs.n
         and type ns = prev_max_num_input_proofss)
      ~(prevs_length : (prev_vars, prevs_length) Length.t) ~self ~step_domains
      ~self_dlog_plonk_index pk self_dlog_vk
>>>>>>> 3379fc2d
      (prev_with_proofs :
        ( prev_values
        , prev_num_input_proofss
        , prev_num_ruless )
        H3.T(P.With_data).t) :
      ( A_value.t
      , (_, Max_num_input_proofs.n) Vector.t
      , (_, prevs_length) Vector.t
      , (_, prevs_length) Vector.t
      , _
      , (_, Max_num_input_proofs.n) Vector.t )
      P.Base.Pairing_based.t
      Async.Deferred.t =
<<<<<<< HEAD
    let _, prev_vars_lengths, prev_vars_length = branch_data.num_parents in
    let lte = branch_data.lte in
    let T = Lengths.contr prev_vars_lengths prevs_lengths in
    let [_] = prev_vars_lengths in
    let [add_vars_length] = prev_vars_length in
    let [_] = prevs_lengths in
    let [add_length] = prevs_length in
    let T = Nat.Adds.add_zr_refl add_length in
    let T = Nat.Adds.add_zr_refl add_vars_length in
    (*let _, prev_vars_length = branch_data.num_parents in
=======
    let _, prev_vars_length = branch_data.num_input_proofs in
>>>>>>> 3379fc2d
    let T = Length.contr prev_vars_length prevs_length in
    let T =
<<<<<<< HEAD
      Hlist.Length.contr (snd branch_data.num_parents) prev_vars_length
    in*)
    let (module Req) = branch_data.requests in
=======
      Hlist.Length.contr (snd branch_data.num_input_proofs) prev_vars_length
    in
>>>>>>> 3379fc2d
    let prev_values_length =
      let rec f : type a b c d e.
             (a, b, c, d) H4.T(H4.T(Tag)).t
          -> (a, e) H2.T(Length).t
          -> (b, e) H2.T(Length).t =
       fun tagss lengths ->
        match (tagss, lengths) with
        | [], [] ->
            []
        | tags :: tagss, length :: lengths ->
            let module L12 = H4.Length_1_to_2 (Tag) in
            L12.f tags length :: f tagss lengths
      in
      f branch_data.rule.prevs prev_vars_lengths
    in
    let [inners_must_verify] =
      let prevs =
        let module M =
          H3.Map1_to_H1 (P.With_data) (Id)
            (struct
              let f : type a. (a, _, _) P.With_data.t -> a =
               fun (T t) -> t.statement.pass_through.app_state
            end)
        in
        M.f prev_with_proofs
      in
      branch_data.rule.main_value [prevs] next_state
    in
    let [prevs] = branch_data.rule.prevs in
    let [prev_vars_lengths] = prev_vars_lengths in
    let [prev_values_length] = prev_values_length in
    let module X_hat = struct
      type t = Tock.Field.t Double.t
    end in
    let module Statement_with_hashes = struct
      type t =
        ( Challenge.Constant.t
        , Challenge.Constant.t Scalar_challenge.t
        , Tick.Field.t Shifted_value.t
        , Tock.Field.t
        , Digest.Constant.t
        , Digest.Constant.t
        , Digest.Constant.t
        , Challenge.Constant.t Scalar_challenge.t Bulletproof_challenge.t
          Step_bp_vec.t
        , Index.t )
        Dlog_based.Statement.In_circuit.t
    end in
    let b_poly = Tock.Field.(Dlog_main.b_poly ~add ~mul ~one) in
    let sgs, unfinalized_proofs, statements_with_hashes, x_hats, witnesses =
      let f : type var value max max_num_input_proofs m.
             max Nat.t
          -> Impls.Wrap.Verification_key.t
          -> 'a
          -> (value, max_num_input_proofs, m) P.With_data.t
          -> (var, value, max_num_input_proofs, m) Tag.t
          -> must_verify:bool
          -> [`Sg of Tock.Curve.Affine.t]
             * Unfinalized.Constant.t
             * Statement_with_hashes.t
             * X_hat.t
<<<<<<< HEAD
             * ( value
               , max_num_parents
               , m
               , P3.W(Per_proof_witness.Constant).t )
               P3.t =
=======
             * (value, max_num_input_proofs, m) Per_proof_witness.Constant.t =
>>>>>>> 3379fc2d
       fun max dlog_vk dlog_index (T t) tag ~must_verify ->
        let plonk0 = t.statement.proof_state.deferred_values.plonk in
        let plonk =
          let domain =
            (Vector.to_array (Types_map.lookup_step_domains tag)).(Index.to_int
                                                                     t
                                                                       .statement
                                                                       .proof_state
                                                                       .deferred_values
                                                                       .which_rule)
          in
          let to_field =
            SC.to_field_constant
              (module Tick.Field)
              ~endo:Endo.Wrap_inner_curve.scalar
          in
          let alpha = to_field plonk0.alpha in
          let zeta = to_field plonk0.zeta in
          let zetaw =
            Tick.Field.(
              zeta * domain_generator ~log2_size:(Domain.log2_size domain))
          in
          time "plonk_checks" (fun () ->
              Plonk_checks.derive_plonk
                (module Tick.Field)
                ~endo:Endo.Step_inner_curve.base ~shift:Shifts.tick
                ~mds:Tick_field_sponge.params.mds
                ~domain:
                  (Plonk_checks.domain
                     (module Tick.Field)
                     domain ~shifts:Common.tick_shifts
                     ~domain_generator:Backend.Tick.Field.domain_generator)
                { zeta
                ; alpha
                ; beta= Challenge.Constant.to_tick_field plonk0.beta
                ; gamma= Challenge.Constant.to_tick_field plonk0.gamma }
                (Plonk_checks.evals_of_split_evals
                   (module Tick.Field)
                   t.prev_evals ~rounds:(Nat.to_int Tick.Rounds.n) ~zeta ~zetaw)
                (fst t.prev_x_hat)
              |> fst )
        in
        let data = Types_map.lookup_basic tag in
        let (module Max_num_input_proofs) = data.max_num_input_proofs in
        let T = Max_num_input_proofs.eq in
        let statement = t.statement in
        let prev_challenges =
          (* TODO: This is redone in the call to Dlog_based_reduced_me_only.prepare *)
          Vector.map ~f:Ipa.Wrap.compute_challenges
            statement.proof_state.me_only.old_bulletproof_challenges
        in
        let prev_statement_with_hashes : _ Dlog_based.Statement.In_circuit.t =
          { pass_through=
              Common.hash_pairing_me_only
                (Reduced_me_only.Pairing_based.prepare
                   ~dlog_plonk_index:dlog_index statement.pass_through)
                ~app_state:data.value_to_field_elements
          ; proof_state=
              { statement.proof_state with
                deferred_values=
                  { statement.proof_state.deferred_values with
                    plonk=
                      { plonk with
                        zeta= plonk0.zeta
                      ; alpha= plonk0.alpha
                      ; beta= plonk0.beta
                      ; gamma= plonk0.gamma } }
              ; me_only=
                  Common.hash_dlog_me_only Max_num_input_proofs.n
                    { old_bulletproof_challenges=
                        (* TODO: Get rid of this padding *)
                        Vector.extend_exn prev_challenges
                          Max_num_input_proofs.n
                          Dummy.Ipa.Wrap.challenges_computed
                    ; sg= statement.proof_state.me_only.sg } } }
        in
        let module O = Tock.Oracles in
        let o =
          let public_input =
            tock_public_input_of_statement prev_statement_with_hashes
          in
          O.create dlog_vk
            Vector.(
              map2
                (Vector.extend_exn statement.pass_through.sg
                   Max_num_input_proofs.n
                   (Lazy.force Dummy.Ipa.Wrap.sg))
                (* This should indeed have length max_num_input_proofs... No!
                   It should have type max_num_input_proofs_a. That is, the
                   max_num_input_proofs specific to a proof of this type... *)
                prev_challenges
                ~f:(fun commitment chals ->
                  { Tock.Proof.Challenge_polynomial.commitment
                  ; challenges= Vector.to_array chals } )
              |> to_list)
            public_input t.proof
        in
        let ((x_hat_1, x_hat_2) as x_hat) = O.(p_eval_1 o, p_eval_2 o) in
        let scalar_chal f =
          Scalar_challenge.map ~f:Challenge.Constant.of_tock_field (f o)
        in
        let plonk0 =
          { Types.Dlog_based.Proof_state.Deferred_values.Plonk.Minimal.alpha=
              scalar_chal O.alpha
          ; beta= O.beta o
          ; gamma= O.gamma o
          ; zeta= scalar_chal O.zeta }
        in
        let xi = scalar_chal O.v in
        let r = scalar_chal O.u in
        let sponge_digest_before_evaluations = O.digest_before_evaluations o in
        let to_field =
          SC.to_field_constant
            (module Tock.Field)
            ~endo:Endo.Step_inner_curve.scalar
        in
        let module As_field = struct
          let r = to_field r

          let xi = to_field xi

          let zeta = to_field plonk0.zeta

          let alpha = to_field plonk0.alpha
        end in
        let w =
          Tock.Field.domain_generator
            ~log2_size:(Domain.log2_size data.wrap_domains.h)
        in
        let zetaw = Tock.Field.mul As_field.zeta w in
        let new_bulletproof_challenges, b =
          let prechals =
            Array.map (O.opening_prechallenges o) ~f:(fun x ->
                Scalar_challenge.map ~f:Challenge.Constant.of_tock_field x )
          in
          let chals =
            Array.map prechals ~f:(fun x -> Ipa.Wrap.compute_challenge x)
          in
          let b_poly = unstage (b_poly chals) in
          let open As_field in
          let b =
            let open Tock.Field in
            b_poly zeta + (r * b_poly zetaw)
          in
          let prechals =
            Vector.of_list_and_length_exn
              ( Array.map prechals ~f:(fun x ->
                    {Bulletproof_challenge.prechallenge= x} )
              |> Array.to_list )
              Tock.Rounds.n
          in
          (prechals, b)
        in
        let sg =
          if not must_verify then
            Ipa.Wrap.compute_sg new_bulletproof_challenges
          else t.proof.openings.proof.sg
        in
        let witness : _ Per_proof_witness.Constant.t =
          ( t.P.Base.Dlog_based.statement.pass_through.app_state
          , {prev_statement_with_hashes.proof_state with me_only= ()}
          , Double.map2 t.prev_evals t.prev_x_hat ~f:Tuple.T2.create
          , Vector.extend_exn t.statement.pass_through.sg
              Max_num_input_proofs.n
              (Lazy.force Dummy.Ipa.Wrap.sg)
            (* TODO: This computation is also redone elsewhere. *)
          , Vector.extend_exn
              (Vector.map t.statement.pass_through.old_bulletproof_challenges
                 ~f:Ipa.Step.compute_challenges)
              Max_num_input_proofs.n Dummy.Ipa.Step.challenges_computed
          , ({t.proof.openings.proof with sg}, t.proof.messages) )
        in
        let combined_inner_product =
          let e1, e2 = t.proof.openings.evals in
          let b_polys =
            Vector.map
              ~f:(fun chals -> unstage (b_poly (Vector.to_array chals)))
              prev_challenges
          in
          let open As_field in
          let combine (x_hat : Tock.Field.t) pt e =
            let a, b = Dlog_plonk_types.Evals.(to_vectors (e : _ array t)) in
            let v : (Tock.Field.t array, _) Vector.t =
              Vector.append
                (Vector.map b_polys ~f:(fun f -> [|f pt|]))
                ([|x_hat|] :: a)
                (snd (Max_num_input_proofs.add Nat.N8.n))
            in
            let open Tock.Field in
            let domains = data.wrap_domains in
            Pcs_batch.combine_split_evaluations
              (Common.dlog_pcs_batch
                 (Max_num_input_proofs.add Nat.N8.n)
                 ~max_quot_size:
                   (Common.max_quot_size_int (Domain.size domains.h)))
              ~xi ~init:Fn.id ~mul ~last:Array.last
              ~mul_and_add:(fun ~acc ~xi fx -> fx + (xi * acc))
              ~evaluation_point:pt
              ~shifted_pow:(fun deg x ->
                Pcs_batch.pow ~one ~mul x
                  Int.(Max_degree.wrap - (deg mod Max_degree.wrap)) )
              v b
          in
          let open Tock.Field in
          combine x_hat_1 As_field.zeta e1 + (r * combine x_hat_2 zetaw e2)
        in
        let chal = Challenge.Constant.of_tock_field in
        let plonk =
          Plonk_checks.derive_plonk
            (module Tock.Field)
            ~shift:Shifts.tock ~endo:Endo.Wrap_inner_curve.base
            ~mds:Tock_field_sponge.params.mds
            ~domain:
              (Plonk_checks.domain
                 (module Tock.Field)
                 data.wrap_domains.h ~shifts:Common.tock_shifts
                 ~domain_generator:Backend.Tock.Field.domain_generator)
            {plonk0 with zeta= As_field.zeta; alpha= As_field.alpha}
            (Plonk_checks.evals_of_split_evals
               (module Tock.Field)
               t.proof.openings.evals ~rounds:(Nat.to_int Tock.Rounds.n)
               ~zeta:As_field.zeta ~zetaw)
            x_hat_1
          |> fst
        in
        let shifted_value =
          Shifted_value.of_field (module Tock.Field) ~shift:Shifts.tock
        in
        let module M = P3.T (Per_proof_witness.Constant) in
        ( `Sg sg
        , { Types.Pairing_based.Proof_state.Per_proof.deferred_values=
              { plonk=
                  { plonk with
                    zeta= plonk0.zeta
                  ; alpha= plonk0.alpha
                  ; beta= chal plonk0.beta
                  ; gamma= chal plonk0.gamma }
              ; combined_inner_product= shifted_value combined_inner_product
              ; xi
              ; bulletproof_challenges= new_bulletproof_challenges
              ; b= shifted_value b }
          ; should_finalize= must_verify
          ; sponge_digest_before_evaluations=
              Digest.Constant.of_tock_field sponge_digest_before_evaluations }
        , prev_statement_with_hashes
        , x_hat
        , M.to_poly witness )
      in
      let rec go : type vars values ns ms maxes k.
             (values, ns, ms) H3.T(P.With_data).t
          -> maxes H1.T(Nat).t
          -> (vars, values, ns, ms) H4.T(Tag).t
          -> vars H1.T(E01(Bool)).t
          -> (vars, k) Length.t
          -> (Tock.Curve.Affine.t, k) Vector.t
             * (Unfinalized.Constant.t, k) Vector.t
             * (Statement_with_hashes.t, k) Vector.t
             * (X_hat.t, k) Vector.t
             * ( values
               , ns
               , ms
               , P3.W(Per_proof_witness.Constant).t )
               H3_1.T(P3).t =
       fun ps maxes ts must_verifys l ->
        match (ps, maxes, ts, must_verifys, l) with
        | [], _, [], [], Z ->
            ([], [], [], [], [])
        | p :: ps, max :: maxes, t :: ts, must_verify :: must_verifys, S l ->
            let dlog_vk, dlog_index =
              if Type_equal.Id.same self.Tag.id t.id then
                (self_dlog_vk, self_dlog_plonk_index)
              else
                let d = Types_map.lookup_basic t in
                (d.wrap_vk, d.wrap_key)
            in
            let `Sg sg, u, s, x, w = f max dlog_vk dlog_index p t ~must_verify
            and sgs, us, ss, xs, ws = go ps maxes ts must_verifys l in
            (sg :: sgs, u :: us, s :: ss, x :: xs, w :: ws)
        | _ :: _, [], _, _, _ ->
            assert false
      in
      go prev_with_proofs Maxes.maxes prevs inners_must_verify
        prev_vars_lengths
    in
    let next_statement : _ Types.Pairing_based.Statement.t =
      let unfinalized_proofs_extended =
        Vector.extend unfinalized_proofs lte Max_num_input_proofs.n
          Unfinalized.Constant.dummy
      in
      let pass_through =
        let module M =
          H3.Map2_to_H1 (P.With_data) (P.Base.Me_only.Dlog_based)
            (struct
              let f : type a b c.
                  (a, b, c) P.With_data.t -> b P.Base.Me_only.Dlog_based.t =
               fun (T t) -> t.statement.proof_state.me_only
            end)
        in
        M.f prev_with_proofs
      in
      let old_bulletproof_challenges =
        let module VV = struct
          type t =
            Challenge.Constant.t Scalar_challenge.t Bulletproof_challenge.t
            Step_bp_vec.t
        end in
        let module M =
          H3.Map
            (P.With_data)
            (E03 (VV))
            (struct
              let f (T t : _ P.With_data.t) : VV.t =
                t.statement.proof_state.deferred_values.bulletproof_challenges
            end)
        in
        let module V = H3.To_vector (VV) in
        V.f prev_values_length (M.f prev_with_proofs)
      in
      let me_only : _ Reduced_me_only.Pairing_based.t =
        (* Have the sg be available in the opening proof and verify it. *)
        {app_state= next_state; sg= sgs; old_bulletproof_challenges}
      in
      { proof_state= {unfinalized_proofs= unfinalized_proofs_extended; me_only}
      ; pass_through }
    in
    let next_me_only_prepared =
      Reduced_me_only.Pairing_based.prepare
        ~dlog_plonk_index:self_dlog_plonk_index
        next_statement.proof_state.me_only
    in
    let handler (Snarky_backendless.Request.With {request; respond} as r) =
      let k x = respond (Provide x) in
      match request with
      | Req.Proof_with_datas ->
          k [witnesses]
      | Req.Wrap_index ->
          k self_dlog_plonk_index
      | Req.App_state ->
          k next_me_only_prepared.app_state
      | _ -> (
        match handler with
        | Some f ->
            f r
        | None ->
            Snarky_backendless.Request.unhandled )
    in
    let%map.Async (next_proof : Tick.Proof.t) =
      let (T (input, conv)) =
<<<<<<< HEAD
        Impls.Step.input_of_hlist ~num_parentss:[Max_num_parents.n]
          ~per_proof_specs:
            [ Step_main.Proof_system.Step.per_proof_spec
                ~wrap_rounds:Tock.Rounds.n ]
=======
        Impls.Step.input ~num_input_proofs:Max_num_input_proofs.n
          ~wrap_rounds:Tock.Rounds.n
>>>>>>> 3379fc2d
      in
      let rec pad : type n k maxes pvals lws lhs.
             (Digest.Constant.t, k) Vector.t
          -> maxes H1.T(Nat).t
          -> (maxes, n) Hlist.Length.t
          -> (Digest.Constant.t, n) Vector.t =
       fun xs maxes l ->
        match (xs, maxes, l) with
        | [], [], Z ->
            []
        | x :: xs, [], Z ->
            assert false
        | x :: xs, _ :: ms, S n ->
            x :: pad xs ms n
        | [], m :: ms, S n ->
            let t : _ Types.Dlog_based.Proof_state.Me_only.t =
              { sg= Lazy.force Dummy.Ipa.Step.sg
              ; old_bulletproof_challenges=
                  Vector.init Max_num_input_proofs.n ~f:(fun _ ->
                      Dummy.Ipa.Wrap.challenges_computed ) }
            in
            Common.hash_dlog_me_only Max_num_input_proofs.n t :: pad [] ms n
      in
      let {Domains.h; x} =
        List.nth_exn
          (Vector.to_list step_domains)
          (Index.to_int branch_data.index)
      in
      let to_fold_in =
        let module M =
          H3.Map
            (P.With_data)
            (E03 (Tick.Curve.Affine))
            (struct
              let f (T t : _ P.With_data.t) =
                t.statement.proof_state.me_only.sg
            end)
        in
        let module V = H3.To_vector (Tick.Curve.Affine) in
        V.f prev_values_length (M.f prev_with_proofs)
      in
      ksprintf Common.time "step-prover %d (%d, %d)"
        (Index.to_int branch_data.index) (Domain.size h) (Domain.size x)
        (fun () ->
          Impls.Step.generate_witness_conv
            ~f:
              (fun {Impls.Step.Proof_inputs.auxiliary_inputs; public_inputs} ->
              Backend.Tick.Proof.create_async ~primary:public_inputs
                ~auxiliary:auxiliary_inputs
                ~message:
                  (* emphatically NOT padded with dummies *)
                  Vector.(
                    map2 to_fold_in
                      next_me_only_prepared.old_bulletproof_challenges
                      ~f:(fun commitment chals ->
                        { Tick.Proof.Challenge_polynomial.commitment
                        ; challenges= Vector.to_array chals } )
                    |> to_list)
                pk )
            [input]
            (fun x () ->
              ( Impls.Step.handle
                  (fun () -> (branch_data.main ~step_domains (conv x) : unit))
                  handler
                : unit ) )
            ()
            { proof_state=
                { unfinalized_proofs=
                    [next_statement.proof_state.unfinalized_proofs]
                ; me_only=
                    Common.hash_pairing_me_only
                      ~app_state:A_value.to_field_elements
                      next_me_only_prepared }
            ; pass_through=
                (* TODO: Use the same pad_pass_through function as in wrap *)
                [ pad
                    (Vector.map statements_with_hashes ~f:(fun s ->
                         s.proof_state.me_only ))
                    Maxes.maxes Maxes.length ] } )
    in
    let prev_evals =
      let module M =
        H3.Map
          (P.With_data)
          (E03 (E))
          (struct
            let f (T t : _ P.With_data.t) = t.proof.openings.evals
          end)
      in
      let module V = H3.To_vector (E) in
      V.f prev_values_length (M.f prev_with_proofs)
    in
    { P.Base.Pairing_based.proof= next_proof
    ; statement= next_statement
    ; index= branch_data.index
    ; prev_evals=
        Vector.extend
          (Vector.map2 prev_evals x_hats ~f:(fun es x_hat ->
               double_zip es x_hat ))
          lte Max_num_input_proofs.n Dummy.evals }
end<|MERGE_RESOLUTION|>--- conflicted
+++ resolved
@@ -29,42 +29,25 @@
 
   (* The prover corresponding to the given inductive rule. *)
   let f
-<<<<<<< HEAD
-      (type prev_max_num_parentss self_num_rules prev_vars prev_values
-      prev_num_parentss prev_num_ruless prevs_lengths prevs_length) ?handler
-=======
       (type prev_max_num_input_proofss self_num_rules prev_vars prev_values
-      prev_num_input_proofss prev_num_ruless prevs_length) ?handler
->>>>>>> 3379fc2d
+      prev_num_input_proofss prev_num_ruless prevs_lengths prevs_length)
+      ?handler
       (T branch_data :
         ( A.t
         , A_value.t
         , Max_num_input_proofs.n
         , self_num_rules
-<<<<<<< HEAD
         , prev_vars * unit
         , prev_values * unit
-        , prev_num_parentss * unit
+        , prev_num_input_proofss * unit
         , prev_num_ruless * unit )
-        Step_branch_data.t) (next_state : A_value.t)
-      ~maxes:(module Maxes : Pickles_types.Hlist.Maxes.S
-        with type length = Max_num_parents.n
-         and type ns = prev_max_num_parentss)
-      ~(prevs_lengths : (prev_vars * unit, prevs_lengths) H2.T(Length).t)
-      ~(prevs_length : (prevs_lengths, prevs_length) Nat.Sum.t) ~self
-      ~step_domains ~self_dlog_plonk_index pk self_dlog_vk
-=======
-        , prev_vars
-        , prev_values
-        , prev_num_input_proofss
-        , prev_num_ruless )
         Step_branch_data.t) (next_state : A_value.t)
       ~maxes:(module Maxes : Pickles_types.Hlist.Maxes.S
         with type length = Max_num_input_proofs.n
          and type ns = prev_max_num_input_proofss)
-      ~(prevs_length : (prev_vars, prevs_length) Length.t) ~self ~step_domains
-      ~self_dlog_plonk_index pk self_dlog_vk
->>>>>>> 3379fc2d
+      ~(prevs_lengths : (prev_vars * unit, prevs_lengths) H2.T(Length).t)
+      ~(prevs_length : (prevs_lengths, prevs_length) Nat.Sum.t) ~self
+      ~step_domains ~self_dlog_plonk_index pk self_dlog_vk
       (prev_with_proofs :
         ( prev_values
         , prev_num_input_proofss
@@ -78,8 +61,9 @@
       , (_, Max_num_input_proofs.n) Vector.t )
       P.Base.Pairing_based.t
       Async.Deferred.t =
-<<<<<<< HEAD
-    let _, prev_vars_lengths, prev_vars_length = branch_data.num_parents in
+    let _, prev_vars_lengths, prev_vars_length =
+      branch_data.num_input_proofs
+    in
     let lte = branch_data.lte in
     let T = Lengths.contr prev_vars_lengths prevs_lengths in
     let [_] = prev_vars_lengths in
@@ -88,20 +72,12 @@
     let [add_length] = prevs_length in
     let T = Nat.Adds.add_zr_refl add_length in
     let T = Nat.Adds.add_zr_refl add_vars_length in
-    (*let _, prev_vars_length = branch_data.num_parents in
-=======
-    let _, prev_vars_length = branch_data.num_input_proofs in
->>>>>>> 3379fc2d
+    (*let _, prev_vars_length = branch_data.num_input_proofs in
     let T = Length.contr prev_vars_length prevs_length in
     let T =
-<<<<<<< HEAD
-      Hlist.Length.contr (snd branch_data.num_parents) prev_vars_length
+      Hlist.Length.contr (snd branch_data.num_input_proofs) prev_vars_length
     in*)
     let (module Req) = branch_data.requests in
-=======
-      Hlist.Length.contr (snd branch_data.num_input_proofs) prev_vars_length
-    in
->>>>>>> 3379fc2d
     let prev_values_length =
       let rec f : type a b c d e.
              (a, b, c, d) H4.T(H4.T(Tag)).t
@@ -163,15 +139,11 @@
              * Unfinalized.Constant.t
              * Statement_with_hashes.t
              * X_hat.t
-<<<<<<< HEAD
              * ( value
-               , max_num_parents
+               , max_num_input_proofs
                , m
                , P3.W(Per_proof_witness.Constant).t )
                P3.t =
-=======
-             * (value, max_num_input_proofs, m) Per_proof_witness.Constant.t =
->>>>>>> 3379fc2d
        fun max dlog_vk dlog_index (T t) tag ~must_verify ->
         let plonk0 = t.statement.proof_state.deferred_values.plonk in
         let plonk =
@@ -520,15 +492,10 @@
     in
     let%map.Async (next_proof : Tick.Proof.t) =
       let (T (input, conv)) =
-<<<<<<< HEAD
-        Impls.Step.input_of_hlist ~num_parentss:[Max_num_parents.n]
+        Impls.Step.input_of_hlist ~num_input_proofss:[Max_num_input_proofs.n]
           ~per_proof_specs:
             [ Step_main.Proof_system.Step.per_proof_spec
                 ~wrap_rounds:Tock.Rounds.n ]
-=======
-        Impls.Step.input ~num_input_proofs:Max_num_input_proofs.n
-          ~wrap_rounds:Tock.Rounds.n
->>>>>>> 3379fc2d
       in
       let rec pad : type n k maxes pvals lws lhs.
              (Digest.Constant.t, k) Vector.t
