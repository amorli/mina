--- conflicted
+++ resolved
@@ -89,15 +89,9 @@
        and type length = max_proofs_verified )
     (( module
       Req ) :
-<<<<<<< HEAD
-      (max_proofs_verified, max_local_max_proofs_verifieds) Requests.Wrap.t)
+      (max_proofs_verified, max_local_max_proofs_verifieds) Requests.Wrap.t )
     ~dlog_plonk_index wrap_main to_field_elements ~step_vk ~wrap_domains
     ~step_plonk_indices pk
-=======
-      (max_proofs_verified, max_local_max_proofs_verifieds) Requests.Wrap.t )
-    ~dlog_plonk_index wrap_main to_field_elements ~step_vk ~step_domains
-    ~wrap_domains ~step_plonk_indices pk
->>>>>>> 575b86ef
     ({ statement = prev_statement; prev_evals; proof; index = which_index } :
       ( _
       , _
