--- conflicted
+++ resolved
@@ -150,17 +150,7 @@
   let conv (Domain.Pow_2_roots_of_unity n) =
     Plonk_checks.Domain.Pow_2_roots_of_unity n
   in
-<<<<<<< HEAD
   { Ds.h = conv max_domains.h }
-=======
-  let x =
-    Plonk_checks.Domain.Pow_2_roots_of_unity
-      (Int.ceil_log2
-         (input_size ~of_int:Fn.id ~add:( + ) ~mul:( * )
-            (Nat.to_int Width.Max.n) ) )
-  in
-  { Ds.h = conv max_domains.h; x }
->>>>>>> 66da4ad5
 
 module Vk = struct
   type t = (Impls.Wrap.Verification_key.t[@sexp.opaque]) [@@deriving sexp]
