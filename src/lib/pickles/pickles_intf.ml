module type S = sig
  module Scalar_challenge = Scalar_challenge
  module Endo = Endo
  open Core_kernel
  open Async_kernel
  open Pickles_types
  open Hlist
  module Tick_field_sponge = Tick_field_sponge
  module Util = Util
  module Step_main_inputs = Step_main_inputs
  module Backend = Backend
  module Sponge_inputs = Sponge_inputs
  module Impls = Impls
  module Tag = Tag
  module Types_map = Types_map
  module Step_verifier = Step_verifier
  module Common = Common

  exception Return_digest of Md5.t

  module type Statement_intf = sig
    type field

    type t

    val to_field_elements : t -> field array
  end

  module type Statement_var_intf =
    Statement_intf with type field := Impls.Step.Field.t

  module type Statement_value_intf =
    Statement_intf with type field := Impls.Step.field

  module Verification_key : sig
    [%%versioned:
    module Stable : sig
      module V2 : sig
        type t [@@deriving to_yojson]
      end
    end]

    (* combinator generated by `deriving fields` in implementation *)
    val index : t -> Impls.Wrap.Verification_key.t

    val dummy : t Lazy.t

    module Id : sig
      type t [@@deriving sexp, equal]

      val dummy : unit -> t

      val to_string : t -> string
    end

    val load :
         cache:Key_cache.Spec.t list
      -> Id.t
      -> (t * [ `Cache_hit | `Locally_generated ]) Deferred.Or_error.t
  end

  module type Proof_intf = sig
    type statement

    type t

    val verification_key : Verification_key.t Lazy.t

    val id : Verification_key.Id.t Lazy.t

    val verify : (statement * t) list -> bool Deferred.t

    val verify_promise : (statement * t) list -> bool Promise.t
  end

  module Proof : sig
    type ('max_width, 'mlmb) t

    val dummy : 'w Nat.t -> 'm Nat.t -> _ Nat.t -> domain_log2:int -> ('w, 'm) t

    module Make (W : Nat.Intf) (MLMB : Nat.Intf) : sig
      type nonrec t = (W.n, MLMB.n) t [@@deriving sexp, compare, yojson, hash]

      val to_base64 : t -> string

      val of_base64 : string -> (t, string) Result.t
    end

    module Proofs_verified_2 : sig
      [%%versioned:
      module Stable : sig
        module V2 : sig
          type t = Make(Nat.N2)(Nat.N2).t
          [@@deriving sexp, compare, equal, yojson, hash]

          val to_yojson_full : t -> Yojson.Safe.t
        end
      end]

      val to_yojson_full : t -> Yojson.Safe.t
    end
  end

  module Statement_with_proof : sig
    type ('s, 'max_width, _) t = ('max_width, 'max_width) Proof.t
  end

  module Inductive_rule : sig
    module B : sig
      type t = Impls.Step.Boolean.var
    end

    module Previous_proof_statement : sig
      type ('prev_var, 'width) t =
        { public_input : 'prev_var
        ; proof : ('width, 'width) Proof.t Impls.Step.As_prover.Ref.t
        ; proof_must_verify : B.t
        }

      module Constant : sig
        type ('prev_value, 'width) t =
          { public_input : 'prev_value
          ; proof : ('width, 'width) Proof.t
          ; proof_must_verify : bool
          }
      end
    end

    (** This type relates the types of the input and output types of an inductive
        rule's [main] function to the type of the public input to the resulting
        circuit.
    *)
    type ( 'var
         , 'value
         , 'input_var
         , 'input_value
         , 'ret_var
         , 'ret_value )
         public_input =
      | Input :
          ('var, 'value) Impls.Step.Typ.t
          -> ('var, 'value, 'var, 'value, unit, unit) public_input
      | Output :
          ('ret_var, 'ret_value) Impls.Step.Typ.t
          -> ( 'ret_var
             , 'ret_value
             , unit
             , unit
             , 'ret_var
             , 'ret_value )
             public_input
      | Input_and_output :
          ('var, 'value) Impls.Step.Typ.t
          * ('ret_var, 'ret_value) Impls.Step.Typ.t
          -> ( 'var * 'ret_var
             , 'value * 'ret_value
             , 'var
             , 'value
             , 'ret_var
             , 'ret_value )
             public_input

    (** The input type of an inductive rule's main function. *)
    type 'public_input main_input =
      { public_input : 'public_input
            (** The publicly-exposed input to the circuit's main function. *)
      }

    (** The return type of an inductive rule's main function. *)
    type ('prev_vars, 'widths, 'public_output, 'auxiliary_output) main_return =
      { previous_proof_statements :
          ('prev_vars, 'widths) H2.T(Previous_proof_statement).t
            (** A list of booleans, determining whether each previous proof must
          verify.
      *)
      ; public_output : 'public_output
            (** The publicly-exposed output from the circuit's main function. *)
      ; auxiliary_output : 'auxiliary_output
            (** The auxiliary output from the circuit's main function. This value
          is returned to the prover, but not exposed to or used by verifiers.
      *)
      }

    (** This type models an "inductive rule". It includes
        - the list of previous statements which this one assumes
        - the snarky main function

        The types parameters are:
        - ['prev_vars] the tuple-list of public input circuit types to the previous
          proofs.
        - For example, [Boolean.var * (Boolean.var * unit)] represents 2 previous
          proofs whose public inputs are booleans
        - ['prev_values] the tuple-list of public input non-circuit types to the
          previous proofs.
        - For example, [bool * (bool * unit)] represents 2 previous proofs whose
          public inputs are booleans.
        - ['widths] is a tuple list of the maximum number of previous proofs each
          previous proof itself had.
        - For example, [Nat.z Nat.s * (Nat.z * unit)] represents 2 previous
          proofs where the first has at most 1 previous proof and the second had
          zero previous proofs.
        - ['heights] is a tuple list of the number of inductive rules in each of
          the previous proofs
        - For example, [Nat.z Nat.s Nat.s * (Nat.z Nat.s * unit)] represents 2
          previous proofs where the first had 2 inductive rules and the second
          had 1.
        - ['a_var] is the in-circuit type of the [main] function's public input.
        - ['a_value] is the out-of-circuit type of the [main] function's public
          input.
        - ['ret_var] is the in-circuit type of the [main] function's public output.
        - ['ret_value] is the out-of-circuit type of the [main] function's public
          output.
        - ['auxiliary_var] is the in-circuit type of the [main] function's
          auxiliary data, to be returned to the prover but not exposed in the
          public input.
        - ['auxiliary_value] is the out-of-circuit type of the [main] function's
          auxiliary data, to be returned to the prover but not exposed in the
          public input.
    *)
    type ( 'prev_vars
         , 'prev_values
         , 'widths
         , 'heights
         , 'a_var
         , 'a_value
         , 'ret_var
         , 'ret_value
         , 'auxiliary_var
         , 'auxiliary_value )
         t =
      { identifier : string
      ; prevs : ('prev_vars, 'prev_values, 'widths, 'heights) H4.T(Tag).t
      ; main :
             'a_var main_input
          -> ('prev_vars, 'widths, 'ret_var, 'auxiliary_var) main_return
      ; uses_lookup : bool
      }
  end

  val verify_promise :
       (module Nat.Intf with type n = 'n)
    -> (module Statement_value_intf with type t = 'a)
    -> Verification_key.t
    -> ('a * ('n, 'n) Proof.t) list
    -> bool Promise.t

  val verify :
       (module Nat.Intf with type n = 'n)
    -> (module Statement_value_intf with type t = 'a)
    -> Verification_key.t
    -> ('a * ('n, 'n) Proof.t) list
    -> bool Deferred.t

  module Prover : sig
    type ('prev_values, 'local_widths, 'local_heights, 'a_value, 'proof) t =
         ?handler:
           (   Snarky_backendless.Request.request
            -> Snarky_backendless.Request.response )
      -> 'a_value
      -> 'proof
  end

  module Provers : module type of H3_2.T (Prover)

  module Dirty : sig
    type t = [ `Cache_hit | `Generated_something | `Locally_generated ]

    val ( + ) : t -> t -> t
  end

  module Cache_handle : sig
    type t

    val generate_or_load : t -> Dirty.t
  end

  module Side_loaded : sig
    module Verification_key : sig
      [%%versioned:
      module Stable : sig
        module V2 : sig
          type t [@@deriving sexp, equal, compare, hash, yojson]
        end
      end]

<<<<<<< HEAD
      val to_base64 : t -> string

      val of_base64 : string -> t Or_error.t

      val to_base58_check : t -> string
=======
      include Codable.Base58_check_intf with type t := t
>>>>>>> 5cb29066

      include Codable.Base64_intf with type t := t

      val dummy : t

      open Impls.Step

      val to_input : t -> Field.Constant.t Random_oracle_input.Chunked.t

      module Checked : sig
        type t

        val to_input : t -> Field.t Random_oracle_input.Chunked.t
      end

      val typ : (Checked.t, t) Impls.Step.Typ.t

      val of_compiled : _ Tag.t -> t

      module Max_branches : Nat.Add.Intf

      module Max_width = Nat.N2
    end

    module Proof : sig
      [%%versioned:
      module Stable : sig
        module V2 : sig
          (* TODO: This should really be able to be any width up to the max width... *)
          type t =
            (Verification_key.Max_width.n, Verification_key.Max_width.n) Proof.t
          [@@deriving sexp, equal, yojson, hash, compare]

          val to_base64 : t -> string

          val of_base64 : string -> (t, string) Result.t
        end
      end]

      val of_proof : _ Proof.t -> t

      val to_base64 : t -> string

      val of_base64 : string -> (t, string) Result.t
    end

    val create :
         name:string
      -> max_proofs_verified:(module Nat.Add.Intf with type n = 'n1)
      -> uses_lookup:Plonk_types.Opt.Flag.t
      -> typ:('var, 'value) Impls.Step.Typ.t
      -> ('var, 'value, 'n1, Verification_key.Max_branches.n) Tag.t

    val verify_promise :
         typ:('var, 'value) Impls.Step.Typ.t
      -> (Verification_key.t * 'value * Proof.t) list
      -> bool Promise.t

    val verify :
         typ:('var, 'value) Impls.Step.Typ.t
      -> (Verification_key.t * 'value * Proof.t) list
      -> bool Deferred.t

    (* Must be called in the inductive rule snarky function defining a
       rule for which this tag is used as a predecessor. *)
    val in_circuit :
      ('var, 'value, 'n1, 'n2) Tag.t -> Verification_key.Checked.t -> unit

    (* Must be called immediately before calling the prover for the inductive rule
       for which this tag is used as a predecessor. *)
    val in_prover : ('var, 'value, 'n1, 'n2) Tag.t -> Verification_key.t -> unit

    val srs_precomputation : unit -> unit
  end

  (** This compiles a series of inductive rules defining a set into a proof
      system for proving membership in that set, with a prover corresponding
      to each inductive rule. *)
  val compile_promise :
       ?self:('var, 'value, 'max_proofs_verified, 'branches) Tag.t
    -> ?cache:Key_cache.Spec.t list
    -> ?disk_keys:
         (Cache.Step.Key.Verification.t, 'branches) Vector.t
         * Cache.Wrap.Key.Verification.t
    -> ?return_early_digest_exception:bool
    -> public_input:
         ( 'var
         , 'value
         , 'a_var
         , 'a_value
         , 'ret_var
         , 'ret_value )
         Inductive_rule.public_input
    -> auxiliary_typ:('auxiliary_var, 'auxiliary_value) Impls.Step.Typ.t
    -> branches:(module Nat.Intf with type n = 'branches)
    -> max_proofs_verified:
         (module Nat.Add.Intf with type n = 'max_proofs_verified)
    -> name:string
    -> constraint_constants:Snark_keys_header.Constraint_constants.t
    -> choices:
         (   self:('var, 'value, 'max_proofs_verified, 'branches) Tag.t
          -> ( 'prev_varss
             , 'prev_valuess
             , 'widthss
             , 'heightss
             , 'a_var
             , 'a_value
             , 'ret_var
             , 'ret_value
             , 'auxiliary_var
             , 'auxiliary_value )
             H4_6.T(Inductive_rule).t )
    -> unit
    -> ('var, 'value, 'max_proofs_verified, 'branches) Tag.t
       * Cache_handle.t
       * (module Proof_intf
            with type t = ('max_proofs_verified, 'max_proofs_verified) Proof.t
             and type statement = 'value )
       * ( 'prev_valuess
         , 'widthss
         , 'heightss
         , 'a_value
         , ( 'ret_value
           * 'auxiliary_value
           * ('max_proofs_verified, 'max_proofs_verified) Proof.t )
           Promise.t )
         H3_2.T(Prover).t

  (** This compiles a series of inductive rules defining a set into a proof
      system for proving membership in that set, with a prover corresponding
      to each inductive rule. *)
  val compile :
       ?self:('var, 'value, 'max_proofs_verified, 'branches) Tag.t
    -> ?cache:Key_cache.Spec.t list
    -> ?disk_keys:
         (Cache.Step.Key.Verification.t, 'branches) Vector.t
         * Cache.Wrap.Key.Verification.t
    -> public_input:
         ( 'var
         , 'value
         , 'a_var
         , 'a_value
         , 'ret_var
         , 'ret_value )
         Inductive_rule.public_input
    -> auxiliary_typ:('auxiliary_var, 'auxiliary_value) Impls.Step.Typ.t
    -> branches:(module Nat.Intf with type n = 'branches)
    -> max_proofs_verified:
         (module Nat.Add.Intf with type n = 'max_proofs_verified)
    -> name:string
    -> constraint_constants:Snark_keys_header.Constraint_constants.t
    -> choices:
         (   self:('var, 'value, 'max_proofs_verified, 'branches) Tag.t
          -> ( 'prev_varss
             , 'prev_valuess
             , 'widthss
             , 'heightss
             , 'a_var
             , 'a_value
             , 'ret_var
             , 'ret_value
             , 'auxiliary_var
             , 'auxiliary_value )
             H4_6.T(Inductive_rule).t )
    -> unit
    -> ('var, 'value, 'max_proofs_verified, 'branches) Tag.t
       * Cache_handle.t
       * (module Proof_intf
            with type t = ('max_proofs_verified, 'max_proofs_verified) Proof.t
             and type statement = 'value )
       * ( 'prev_valuess
         , 'widthss
         , 'heightss
         , 'a_value
         , ( 'ret_value
           * 'auxiliary_value
           * ('max_proofs_verified, 'max_proofs_verified) Proof.t )
           Deferred.t )
         H3_2.T(Prover).t
end<|MERGE_RESOLUTION|>--- conflicted
+++ resolved
@@ -283,15 +283,7 @@
         end
       end]
 
-<<<<<<< HEAD
-      val to_base64 : t -> string
-
-      val of_base64 : string -> t Or_error.t
-
-      val to_base58_check : t -> string
-=======
       include Codable.Base58_check_intf with type t := t
->>>>>>> 5cb29066
 
       include Codable.Base64_intf with type t := t
 
