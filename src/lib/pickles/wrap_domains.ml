--- conflicted
+++ resolved
@@ -7,10 +7,14 @@
 (* Compute the domains corresponding to wrap_main *)
 module Make (A : T0) (A_value : T0) = struct
   module I = struct
-    type ('prev_vars, 'prev_values, 'prev_num_parentss, 'prev_num_ruless) t =
+    type ( 'prev_vars
+         , 'prev_values
+         , 'prev_num_input_proofss
+         , 'prev_num_ruless )
+         t =
       ( 'prev_vars * unit
       , 'prev_values * unit
-      , 'prev_num_parentss * unit
+      , 'prev_num_input_proofss * unit
       , 'prev_num_ruless * unit )
       Inductive_rule.T(A)(A_value).t
   end
@@ -39,16 +43,15 @@
     let module M =
       H4.Map
         (I)
-<<<<<<< HEAD
         (H4.Singleton
            (H4.T
               (E04 (Domains))))
               (struct
-                let f : type vars values env num_parentss num_ruless.
-                       (vars, values, num_parentss, num_ruless) I.t
+                let f : type vars values env num_input_proofss num_ruless.
+                       (vars, values, num_input_proofss, num_ruless) I.t
                     -> ( vars
                        , values
-                       , num_parentss
+                       , num_input_proofss
                        , num_ruless )
                        H4.Singleton(H4.T(E04(Domains))).t =
                  fun rule -> M_inner.f rule.prevs
@@ -62,20 +65,6 @@
       | [y] :: xs ->
           let ys = unwrap_prev_domains xs in
           y :: ys
-=======
-        (H4.T
-           (E04 (Domains)))
-           (struct
-             let f : type vars values env num_input_proofss num_ruless.
-                    (vars, values, num_input_proofss, num_ruless) I.t
-                 -> ( vars
-                    , values
-                    , num_input_proofss
-                    , num_ruless )
-                    H4.T(E04(Domains)).t =
-              fun rule -> M_inner.f rule.prevs
-           end)
->>>>>>> 3379fc2d
     in
     unwrap_prev_domains (M.f rules)
 
@@ -124,13 +113,8 @@
     in
     Timer.clock __LOC__ ; t
 
-<<<<<<< HEAD
   let f (type l) full_signature num_rules (rules_length : (l, _) Length.t)
-      ~self ~rules ~max_num_parents =
-=======
-  let f full_signature num_rules rules_length ~self ~rules
-      ~max_num_input_proofs =
->>>>>>> 3379fc2d
+      ~self ~rules ~max_num_input_proofs =
     let res = Lazy.force result in
     ( if debug then
       let res' =
