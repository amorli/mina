--- conflicted
+++ resolved
@@ -15,13 +15,6 @@
           let f : type a b c d. (a, b, c, d) Tag.t -> Domains.t =
            fun t ->
             Types_map.lookup_map t ~self:self.Tag.id
-<<<<<<< HEAD
-              ~default:Common.wrap_domains ~f:(function
-              | `Side_loaded _ ->
-                  Common.wrap_domains
-              | `Compiled d ->
-                  d.wrap_domains )
-=======
               ~default:(fun () -> assert false)
               ~f:(function
                 | `Side_loaded d ->
@@ -29,11 +22,10 @@
                       Common.wrap_domains
                         ~proofs_verified:
                           (Nat.to_int
-                             (Nat.Add.n d.permanent.max_proofs_verified))
+                             (Nat.Add.n d.permanent.max_proofs_verified) )
                 | `Compiled d ->
-                    fun () -> d.wrap_domains)
+                    fun () -> d.wrap_domains )
               ()
->>>>>>> ea6c7ee8
         end)
     in
     let module M =
@@ -48,18 +40,6 @@
     in
     M.f choices
 
-<<<<<<< HEAD
-  let result =
-    lazy
-      (let x =
-         let (T (typ, conv)) = Impls.Wrap.input () in
-         Domain.Pow_2_roots_of_unity
-           (Int.ceil_log2 (Impls.Wrap.Data_spec.size [ typ ]))
-       in
-       { Common.wrap_domains with x } )
-
-=======
->>>>>>> ea6c7ee8
   let f_debug full_signature num_choices choices_length ~self ~choices
       ~max_proofs_verified =
     let num_choices = Hlist.Length.to_nat choices_length in
@@ -68,24 +48,13 @@
     in
     let dummy_step_widths =
       Vector.init num_choices ~f:(fun _ ->
-          Nat.to_int (Nat.Add.n max_proofs_verified))
+          Nat.to_int (Nat.Add.n max_proofs_verified) )
     in
     let dummy_step_keys =
       lazy
         (Vector.init num_choices ~f:(fun _ ->
              let g = Backend.Tock.Inner_curve.(to_affine_exn one) in
-<<<<<<< HEAD
-             let g =
-               Array.create g
-                 ~len:
-                   (Common.index_commitment_length
-                      ~max_degree:Common.Max_degree.step
-                      Fix_domains.rough_domains.h )
-             in
              Verification_key.dummy_commitments g ) )
-=======
-             Verification_key.dummy_commitments g))
->>>>>>> ea6c7ee8
     in
     let prev_domains = prev ~self ~choices in
     Timer.clock __LOC__ ;
