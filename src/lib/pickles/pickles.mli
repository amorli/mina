module Scalar_challenge = Scalar_challenge
module Endo = Endo
open Core_kernel
open Async_kernel
open Pickles_types
open Hlist
module Tick_field_sponge = Tick_field_sponge
module Util = Util
module Step_main_inputs = Step_main_inputs
module Backend = Backend
module Sponge_inputs = Sponge_inputs
module Impls = Impls
module Tag = Tag
module Types_map = Types_map
module Step_verifier = Step_verifier
module Common = Common
<<<<<<< HEAD
=======

exception Return_digest of Md5.t
>>>>>>> 88dc1b98

module type Statement_intf = sig
  type field

  type t

  val to_field_elements : t -> field array
end

module type Statement_var_intf =
  Statement_intf with type field := Impls.Step.Field.t

module type Statement_value_intf =
  Statement_intf with type field := Impls.Step.field

module Verification_key : sig
  [%%versioned:
  module Stable : sig
    module V2 : sig
      type t [@@deriving to_yojson]
    end
  end]

  (* combinator generated by `deriving fields` in implementation *)
  val index : t -> Impls.Wrap.Verification_key.t

  val dummy : t Lazy.t

  module Id : sig
    type t [@@deriving sexp, equal]

    val dummy : unit -> t

    val to_string : t -> string
  end

  val load :
       cache:Key_cache.Spec.t list
    -> Id.t
    -> (t * [ `Cache_hit | `Locally_generated ]) Deferred.Or_error.t
end

module type Proof_intf = sig
  type statement

  type t

  val verification_key : Verification_key.t Lazy.t

  val id : Verification_key.Id.t Lazy.t

  val verify : (statement * t) list -> bool Deferred.t

  val verify_promise : (statement * t) list -> bool Promise.t
end

module Proof : sig
  type ('max_width, 'mlmb) t

  val dummy : 'w Nat.t -> 'm Nat.t -> _ Nat.t -> domain_log2:int -> ('w, 'm) t

  module Make (W : Nat.Intf) (MLMB : Nat.Intf) : sig
    type nonrec t = (W.n, MLMB.n) t [@@deriving sexp, compare, yojson, hash]

    val to_base64 : t -> string

    val of_base64 : string -> (t, string) Result.t
  end

  module Proofs_verified_2 : sig
    [%%versioned:
    module Stable : sig
      module V2 : sig
        type t = Make(Nat.N2)(Nat.N2).t
        [@@deriving sexp, compare, equal, yojson, hash]

        val to_yojson_full : t -> Yojson.Safe.t
      end
    end]

    val to_yojson_full : t -> Yojson.Safe.t
  end
end

module Statement_with_proof : sig
  type ('s, 'max_width, _) t = ('max_width, 'max_width) Proof.t
end

module Inductive_rule : sig
  module B : sig
    type t = Impls.Step.Boolean.var
  end

  module Previous_proof_statement : sig
    type ('prev_var, 'width) t =
      { public_input : 'prev_var
      ; proof : ('width, 'width) Proof.t Impls.Step.As_prover.Ref.t
      ; proof_must_verify : B.t
      }

    module Constant : sig
      type ('prev_value, 'width) t =
        { public_input : 'prev_value
        ; proof : ('width, 'width) Proof.t
        ; proof_must_verify : bool
        }
    end
  end

  (** This type relates the types of the input and output types of an inductive
    rule's [main] function to the type of the public input to the resulting
    circuit.
*)
  type ( 'var
       , 'value
       , 'input_var
       , 'input_value
       , 'ret_var
       , 'ret_value )
       public_input =
    | Input :
        ('var, 'value) Impls.Step.Typ.t
        -> ('var, 'value, 'var, 'value, unit, unit) public_input
    | Output :
        ('ret_var, 'ret_value) Impls.Step.Typ.t
        -> ('ret_var, 'ret_value, unit, unit, 'ret_var, 'ret_value) public_input
    | Input_and_output :
        ('var, 'value) Impls.Step.Typ.t
        * ('ret_var, 'ret_value) Impls.Step.Typ.t
        -> ( 'var * 'ret_var
           , 'value * 'ret_value
           , 'var
           , 'value
           , 'ret_var
           , 'ret_value )
           public_input

  (** The input type of an inductive rule's main function. *)
  type 'public_input main_input =
    { public_input : 'public_input
          (** The publicly-exposed input to the circuit's main function. *)
    }

  (** The return type of an inductive rule's main function. *)
  type ('prev_vars, 'widths, 'public_output, 'auxiliary_output) main_return =
    { previous_proof_statements :
        ('prev_vars, 'widths) H2.T(Previous_proof_statement).t
          (** A list of booleans, determining whether each previous proof must
            verify.
        *)
    ; public_output : 'public_output
          (** The publicly-exposed output from the circuit's main function. *)
    ; auxiliary_output : 'auxiliary_output
          (** The auxiliary output from the circuit's main function. This value
            is returned to the prover, but not exposed to or used by verifiers.
        *)
    }

  (** This type models an "inductive rule". It includes
    - the list of previous statements which this one assumes
    - the snarky main function

    The types parameters are:
    - ['prev_vars] the tuple-list of public input circuit types to the previous
      proofs.
      - For example, [Boolean.var * (Boolean.var * unit)] represents 2 previous
        proofs whose public inputs are booleans
    - ['prev_values] the tuple-list of public input non-circuit types to the
      previous proofs.
      - For example, [bool * (bool * unit)] represents 2 previous proofs whose
        public inputs are booleans.
    - ['widths] is a tuple list of the maximum number of previous proofs each
      previous proof itself had.
      - For example, [Nat.z Nat.s * (Nat.z * unit)] represents 2 previous
        proofs where the first has at most 1 previous proof and the second had
        zero previous proofs.
    - ['heights] is a tuple list of the number of inductive rules in each of
      the previous proofs
      - For example, [Nat.z Nat.s Nat.s * (Nat.z Nat.s * unit)] represents 2
        previous proofs where the first had 2 inductive rules and the second
        had 1.
    - ['a_var] is the in-circuit type of the [main] function's public input.
    - ['a_value] is the out-of-circuit type of the [main] function's public
      input.
    - ['ret_var] is the in-circuit type of the [main] function's public output.
    - ['ret_value] is the out-of-circuit type of the [main] function's public
      output.
    - ['auxiliary_var] is the in-circuit type of the [main] function's
      auxiliary data, to be returned to the prover but not exposed in the
      public input.
    - ['auxiliary_value] is the out-of-circuit type of the [main] function's
      auxiliary data, to be returned to the prover but not exposed in the
      public input.
*)
  type ( 'prev_vars
       , 'prev_values
       , 'widths
       , 'heights
       , 'a_var
       , 'a_value
       , 'ret_var
       , 'ret_value
       , 'auxiliary_var
       , 'auxiliary_value )
       t =
    { identifier : string
    ; prevs : ('prev_vars, 'prev_values, 'widths, 'heights) H4.T(Tag).t
    ; main :
           'a_var main_input
        -> ('prev_vars, 'widths, 'ret_var, 'auxiliary_var) main_return
    }
end

val verify_promise :
     (module Nat.Intf with type n = 'n)
  -> (module Statement_value_intf with type t = 'a)
  -> Verification_key.t
  -> ('a * ('n, 'n) Proof.t) list
  -> bool Promise.t

val verify :
     (module Nat.Intf with type n = 'n)
  -> (module Statement_value_intf with type t = 'a)
  -> Verification_key.t
  -> ('a * ('n, 'n) Proof.t) list
  -> bool Deferred.t

module Prover : sig
  type ('prev_values, 'local_widths, 'local_heights, 'a_value, 'proof) t =
       ?handler:
         (   Snarky_backendless.Request.request
          -> Snarky_backendless.Request.response )
    -> 'a_value
    -> 'proof
end

module Provers : module type of H3_2.T (Prover)

module Dirty : sig
  type t = [ `Cache_hit | `Generated_something | `Locally_generated ]

  val ( + ) : t -> t -> t
end

module Cache_handle : sig
  type t

  val generate_or_load : t -> Dirty.t
end

module Side_loaded : sig
  module Verification_key : sig
    [%%versioned:
    module Stable : sig
      module V2 : sig
        type t [@@deriving sexp, equal, compare, hash, yojson]
      end
    end]

    val to_base58_check : t -> string

    val of_base58_check : string -> t Or_error.t

    val of_base58_check_exn : string -> t

    val dummy : t

    open Impls.Step

    val to_input : t -> Field.Constant.t Random_oracle_input.Chunked.t

    module Checked : sig
      type t

      val to_input : t -> Field.t Random_oracle_input.Chunked.t
    end

    val typ : (Checked.t, t) Impls.Step.Typ.t

    val of_compiled : _ Tag.t -> t

    module Max_branches : Nat.Add.Intf

    module Max_width = Nat.N2
  end

  module Proof : sig
    [%%versioned:
    module Stable : sig
      module V2 : sig
        (* TODO: This should really be able to be any width up to the max width... *)
        type t =
          (Verification_key.Max_width.n, Verification_key.Max_width.n) Proof.t
        [@@deriving sexp, equal, yojson, hash, compare]

        val to_base64 : t -> string

        val of_base64 : string -> (t, string) Result.t
      end
    end]

    val of_proof : _ Proof.t -> t

    val to_base64 : t -> string

    val of_base64 : string -> (t, string) Result.t
  end

  val create :
       name:string
    -> max_proofs_verified:(module Nat.Add.Intf with type n = 'n1)
    -> typ:('var, 'value) Impls.Step.Typ.t
    -> ('var, 'value, 'n1, Verification_key.Max_branches.n) Tag.t

  val verify_promise :
       typ:('var, 'value) Impls.Step.Typ.t
    -> (Verification_key.t * 'value * Proof.t) list
    -> bool Promise.t

  val verify :
       typ:('var, 'value) Impls.Step.Typ.t
    -> (Verification_key.t * 'value * Proof.t) list
    -> bool Deferred.t

  (* Must be called in the inductive rule snarky function defining a
     rule for which this tag is used as a predecessor. *)
  val in_circuit :
    ('var, 'value, 'n1, 'n2) Tag.t -> Verification_key.Checked.t -> unit

  (* Must be called immediately before calling the prover for the inductive rule
     for which this tag is used as a predecessor. *)
  val in_prover : ('var, 'value, 'n1, 'n2) Tag.t -> Verification_key.t -> unit

  val srs_precomputation : unit -> unit
end

(** This compiles a series of inductive rules defining a set into a proof
    system for proving membership in that set, with a prover corresponding
    to each inductive rule. *)
val compile_promise :
     ?self:('var, 'value, 'max_proofs_verified, 'branches) Tag.t
  -> ?cache:Key_cache.Spec.t list
  -> ?disk_keys:
       (Cache.Step.Key.Verification.t, 'branches) Vector.t
       * Cache.Wrap.Key.Verification.t
<<<<<<< HEAD
=======
  -> ?return_early_digest_exception:bool
>>>>>>> 88dc1b98
  -> (module Statement_var_intf with type t = 'a_var)
  -> (module Statement_value_intf with type t = 'a_value)
  -> public_input:
       ( 'var
       , 'value
       , 'a_var
       , 'a_value
       , 'ret_var
       , 'ret_value )
       Inductive_rule.public_input
  -> auxiliary_typ:('auxiliary_var, 'auxiliary_value) Impls.Step.Typ.t
  -> branches:(module Nat.Intf with type n = 'branches)
  -> max_proofs_verified:(module Nat.Add.Intf with type n = 'max_proofs_verified)
  -> name:string
  -> constraint_constants:Snark_keys_header.Constraint_constants.t
  -> choices:
       (   self:('var, 'value, 'max_proofs_verified, 'branches) Tag.t
        -> ( 'prev_varss
           , 'prev_valuess
           , 'widthss
           , 'heightss
           , 'a_var
           , 'a_value
           , 'ret_var
           , 'ret_value
           , 'auxiliary_var
           , 'auxiliary_value )
           H4_6.T(Inductive_rule).t )
  -> ('var, 'value, 'max_proofs_verified, 'branches) Tag.t
     * Cache_handle.t
     * (module Proof_intf
          with type t = ('max_proofs_verified, 'max_proofs_verified) Proof.t
           and type statement = 'value )
     * ( 'prev_valuess
       , 'widthss
       , 'heightss
       , 'a_value
       , ( 'ret_value
         * 'auxiliary_value
         * ('max_proofs_verified, 'max_proofs_verified) Proof.t )
         Promise.t )
       H3_2.T(Prover).t

(** This compiles a series of inductive rules defining a set into a proof
    system for proving membership in that set, with a prover corresponding
    to each inductive rule. *)
val compile :
     ?self:('var, 'value, 'max_proofs_verified, 'branches) Tag.t
  -> ?cache:Key_cache.Spec.t list
  -> ?disk_keys:
       (Cache.Step.Key.Verification.t, 'branches) Vector.t
       * Cache.Wrap.Key.Verification.t
  -> (module Statement_var_intf with type t = 'a_var)
  -> (module Statement_value_intf with type t = 'a_value)
  -> public_input:
       ( 'var
       , 'value
       , 'a_var
       , 'a_value
       , 'ret_var
       , 'ret_value )
       Inductive_rule.public_input
  -> auxiliary_typ:('auxiliary_var, 'auxiliary_value) Impls.Step.Typ.t
  -> branches:(module Nat.Intf with type n = 'branches)
  -> max_proofs_verified:(module Nat.Add.Intf with type n = 'max_proofs_verified)
  -> name:string
  -> constraint_constants:Snark_keys_header.Constraint_constants.t
  -> choices:
       (   self:('var, 'value, 'max_proofs_verified, 'branches) Tag.t
        -> ( 'prev_varss
           , 'prev_valuess
           , 'widthss
           , 'heightss
           , 'a_var
           , 'a_value
           , 'ret_var
           , 'ret_value
           , 'auxiliary_var
           , 'auxiliary_value )
           H4_6.T(Inductive_rule).t )
  -> ('var, 'value, 'max_proofs_verified, 'branches) Tag.t
     * Cache_handle.t
     * (module Proof_intf
          with type t = ('max_proofs_verified, 'max_proofs_verified) Proof.t
           and type statement = 'value )
     * ( 'prev_valuess
       , 'widthss
       , 'heightss
       , 'a_value
       , ( 'ret_value
         * 'auxiliary_value
         * ('max_proofs_verified, 'max_proofs_verified) Proof.t )
         Deferred.t )
       H3_2.T(Prover).t<|MERGE_RESOLUTION|>--- conflicted
+++ resolved
@@ -14,11 +14,8 @@
 module Types_map = Types_map
 module Step_verifier = Step_verifier
 module Common = Common
-<<<<<<< HEAD
-=======
 
 exception Return_digest of Md5.t
->>>>>>> 88dc1b98
 
 module type Statement_intf = sig
   type field
@@ -364,10 +361,7 @@
   -> ?disk_keys:
        (Cache.Step.Key.Verification.t, 'branches) Vector.t
        * Cache.Wrap.Key.Verification.t
-<<<<<<< HEAD
-=======
   -> ?return_early_digest_exception:bool
->>>>>>> 88dc1b98
   -> (module Statement_var_intf with type t = 'a_var)
   -> (module Statement_value_intf with type t = 'a_value)
   -> public_input:
