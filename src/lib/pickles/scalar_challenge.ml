--- conflicted
+++ resolved
@@ -232,15 +232,6 @@
           ref G.(p + p))
     in
     let n_acc = ref Field.zero in
-<<<<<<< HEAD
-    (*
-    let check_zero () =
-      as_prover (fun () -> 
-          if not (Field.Constant.(equal zero) (As_prover.read_var (Lazy.force zero)))
-          s_prover.read_var
-    *)
-=======
->>>>>>> c0a6c8fa
     let mk f = exists Field.typ ~compute:f in
     let rounds_rev = ref [] in
     for i = 0 to rows - 1 do
