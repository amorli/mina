open Core_kernel
open Import
open Types
open Pickles_types
open Hlist
open Snarky_backendless.Request
open Common
open Backend

module Wrap = struct
  module type S = sig
    type max_proofs_verified

    type max_local_max_proofs_verifieds

    open Impls.Wrap
    open Wrap_main_inputs
    open Snarky_backendless.Request

    type _ t +=
      | Evals :
          ( (Field.Constant.t, Field.Constant.t array) Plonk_types.All_evals.t
          , max_proofs_verified )
          Vector.t
          t
<<<<<<< HEAD
=======
      | Which_branch : int t
>>>>>>> f9ce12b1
      | Step_accs : (Tock.Inner_curve.Affine.t, max_proofs_verified) Vector.t t
      | Old_bulletproof_challenges :
          max_local_max_proofs_verifieds H1.T(Challenges_vector.Constant).t t
      | Proof_state :
          ( ( ( Challenge.Constant.t
              , Challenge.Constant.t Scalar_challenge.t
              , Field.Constant.t Shifted_value.Type2.t
              , ( Challenge.Constant.t Scalar_challenge.t Bulletproof_challenge.t
                , Tock.Rounds.n )
                Vector.t
              , Digest.Constant.t
              , bool )
              Types.Step.Proof_state.Per_proof.In_circuit.t
            , max_proofs_verified )
            Vector.t
          , Digest.Constant.t )
          Types.Step.Proof_state.t
          t
      | Messages : Tock.Inner_curve.Affine.t Plonk_types.Messages.t t
      | Openings_proof :
          ( Tock.Inner_curve.Affine.t
          , Tick.Field.t )
          Plonk_types.Openings.Bulletproof.t
          t
  end

  type ('mb, 'ml) t =
    (module S
       with type max_proofs_verified = 'mb
        and type max_local_max_proofs_verifieds = 'ml )

  let create : type mb ml. unit -> (mb, ml) t =
   fun () ->
    let module R = struct
      type nonrec max_proofs_verified = mb

      type nonrec max_local_max_proofs_verifieds = ml

      open Snarky_backendless.Request

      type 'a vec = ('a, max_proofs_verified) Vector.t

      type _ t +=
        | Evals :
            (Tock.Field.t, Tock.Field.t array) Plonk_types.All_evals.t vec t
<<<<<<< HEAD
=======
        | Which_branch : int t
>>>>>>> f9ce12b1
        | Step_accs : Tock.Inner_curve.Affine.t vec t
        | Old_bulletproof_challenges :
            max_local_max_proofs_verifieds H1.T(Challenges_vector.Constant).t t
        | Proof_state :
            ( ( ( Challenge.Constant.t
                , Challenge.Constant.t Scalar_challenge.t
                , Tock.Field.t Shifted_value.Type2.t
                , ( Challenge.Constant.t Scalar_challenge.t
                    Bulletproof_challenge.t
                  , Tock.Rounds.n )
                  Vector.t
                , Digest.Constant.t
                , bool )
                Types.Step.Proof_state.Per_proof.In_circuit.t
              , max_proofs_verified )
              Vector.t
            , Digest.Constant.t )
            Types.Step.Proof_state.t
            t
        | Messages : Tock.Inner_curve.Affine.t Plonk_types.Messages.t t
        | Openings_proof :
            ( Tock.Inner_curve.Affine.t
            , Tick.Field.t )
            Plonk_types.Openings.Bulletproof.t
            t
    end in
    (module R)
end

module Step = struct
  module type S = sig
    type statement

    type prev_values

    (* TODO: As an optimization this can be the local proofs-verified size *)
    type max_proofs_verified

    type local_signature

    type local_branches

    type _ t +=
      | Compute_prev_proof_parts : prev_values H1.T(E01(Bool)).t -> unit t
      | Prev_inputs : prev_values H1.T(Id).t t
      | Proof_with_datas :
          ( prev_values
          , local_signature
          , local_branches )
          H3.T(Per_proof_witness.Constant.No_app_state).t
          t
      | Wrap_index : Tock.Curve.Affine.t Plonk_verification_key_evals.t t
      | App_state : statement t
      | Unfinalized_proofs :
          (Unfinalized.Constant.t, max_proofs_verified) Vector.t t
      | Pass_through : (Digest.Constant.t, max_proofs_verified) Vector.t t
  end

  let create :
      type local_signature local_branches statement prev_values max_proofs_verified.
         unit
      -> (module S
            with type local_signature = local_signature
             and type local_branches = local_branches
             and type statement = statement
             and type prev_values = prev_values
             and type max_proofs_verified = max_proofs_verified ) =
   fun () ->
    let module R = struct
      type nonrec max_proofs_verified = max_proofs_verified

      type nonrec statement = statement

      type nonrec prev_values = prev_values

      type nonrec local_signature = local_signature

      type nonrec local_branches = local_branches

      type _ t +=
        | Compute_prev_proof_parts : prev_values H1.T(E01(Bool)).t -> unit t
        | Prev_inputs : prev_values H1.T(Id).t t
        | Proof_with_datas :
            ( prev_values
            , local_signature
            , local_branches )
            H3.T(Per_proof_witness.Constant.No_app_state).t
            t
        | Wrap_index : Tock.Curve.Affine.t Plonk_verification_key_evals.t t
        | App_state : statement t
        | Unfinalized_proofs :
            (Unfinalized.Constant.t, max_proofs_verified) Vector.t t
        | Pass_through : (Digest.Constant.t, max_proofs_verified) Vector.t t
    end in
    (module R)
end<|MERGE_RESOLUTION|>--- conflicted
+++ resolved
@@ -23,10 +23,7 @@
           , max_proofs_verified )
           Vector.t
           t
-<<<<<<< HEAD
-=======
       | Which_branch : int t
->>>>>>> f9ce12b1
       | Step_accs : (Tock.Inner_curve.Affine.t, max_proofs_verified) Vector.t t
       | Old_bulletproof_challenges :
           max_local_max_proofs_verifieds H1.T(Challenges_vector.Constant).t t
@@ -72,10 +69,7 @@
       type _ t +=
         | Evals :
             (Tock.Field.t, Tock.Field.t array) Plonk_types.All_evals.t vec t
-<<<<<<< HEAD
-=======
         | Which_branch : int t
->>>>>>> f9ce12b1
         | Step_accs : Tock.Inner_curve.Affine.t vec t
         | Old_bulletproof_challenges :
             max_local_max_proofs_verifieds H1.T(Challenges_vector.Constant).t t
