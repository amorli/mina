open Pickles_types
module Scalar_challenge = Kimchi_backend_common.Scalar_challenge
module Bulletproof_challenge = Bulletproof_challenge
module Branch_data = Branch_data
module Digest = Digest
module Spec = Spec
module Opt = Plonk_types.Opt
open Core_kernel

type 'f impl = 'f Spec.impl

let index_to_field_elements =
  Pickles_base.Side_loaded_verification_key.index_to_field_elements

module Zero_values = struct
  type ('chal, 'fp) single = { challenge : 'chal; scalar : 'fp }

  type ('chal, 'chal_var, 'fp, 'fp_var) t =
    { value : ('chal, 'fp) single; var : ('chal_var, 'fp_var) single }
end

module Wrap = struct
  module Proof_state = struct
    (** This module contains structures which contain the scalar-field elements that
        are required to finalize the verification of a proof that is partially verified inside
        a circuit.

        Each verifier circuit starts by verifying the parts of a proof involving group operations.
        At the end, there is a sequence of scalar-field computations it must perform. Instead of
        performing them directly, it exposes the values needed for those computations as a part of
        its own public-input, so that the next circuit can do them (since it will use the other curve on the cycle,
        and hence can efficiently perform computations in that scalar field). *)
    module Deferred_values = struct
      module Plonk = struct
        module Minimal = struct
          [%%versioned
          module Stable = struct
            module V1 = struct
              (** Challenges from the PLONK IOP. These, plus the evaluations that are already in the proof, are
                  all that's needed to derive all the values in the [In_circuit] version below.

                  See src/lib/pickles/plonk_checks/plonk_checks.ml for the computation of the [In_circuit] value
                  from the [Minimal] value.
              *)
              type ('challenge, 'scalar_challenge) t =
                    ( 'challenge
                    , 'scalar_challenge )
                    Mina_wire_types.Pickles_composition_types.Wrap.Proof_state
                    .Deferred_values
                    .Plonk
                    .Minimal
                    .V1
                    .t =
                { alpha : 'scalar_challenge
                ; beta : 'challenge
                ; gamma : 'challenge
                ; zeta : 'scalar_challenge
                ; joint_combiner : 'scalar_challenge option
                }
              [@@deriving sexp, compare, yojson, hlist, hash, equal]

              let to_latest = Fn.id
            end
          end]
        end

        open Pickles_types

        module In_circuit = struct
          module Lookup = struct
            type ('scalar_challenge, 'fp) t =
              { joint_combiner : 'scalar_challenge
              ; lookup_gate : 'fp
                    (** scalar used on the lookup gate selector. *)
              }
            [@@deriving sexp, compare, yojson, hlist, hash, equal, fields]

            let to_struct l = Hlist.HlistId.[ l.joint_combiner; l.lookup_gate ]

            let of_struct Hlist.HlistId.[ joint_combiner; lookup_gate ] =
              { joint_combiner; lookup_gate }

            let typ (type f fp) scalar_challenge
                (scalar : (fp, _, f) Snarky_backendless.Typ.t) =
              Snarky_backendless.Typ.of_hlistable ~var_to_hlist:to_hlist
                ~var_of_hlist:of_hlist ~value_to_hlist:to_hlist
                ~value_of_hlist:of_hlist
                [ scalar_challenge; scalar ]
          end

          (** All scalar values deferred by a verifier circuit.
              The values in [vbmul], [complete_add], [endomul], [endomul_scalar], and [perm]
              are all scalars which will have been used to scale selector polynomials during the
              computation of the linearized polynomial commitment.

              Then, we expose them so the next guy (who can do scalar arithmetic) can check that they
              were computed correctly from the evaluations in the proof and the challenges.
          *)
          type ('challenge, 'scalar_challenge, 'fp, 'lookup_opt) t =
            { alpha : 'scalar_challenge
            ; beta : 'challenge
            ; gamma : 'challenge
            ; zeta : 'scalar_challenge
                  (* TODO: zeta_to_srs_length is kind of unnecessary.
                     Try to get rid of it when you can.
                  *)
            ; zeta_to_srs_length : 'fp
            ; zeta_to_domain_size : 'fp
            ; vbmul : 'fp  (** scalar used on the vbmul selector *)
            ; complete_add : 'fp
                  (** scalar used on the complete_add selector *)
            ; endomul : 'fp  (** scalar used on the endomul selector *)
            ; endomul_scalar : 'fp
                  (** scalar used on the endomul_scalar selector *)
            ; perm : 'fp
                  (** scalar used on one of the permutation polynomial commitments. *)
            ; lookup : 'lookup_opt
            }
          [@@deriving sexp, compare, yojson, hlist, hash, equal, fields]

          let map_challenges t ~f ~scalar =
            { t with
              alpha = scalar t.alpha
            ; beta = f t.beta
            ; gamma = f t.gamma
            ; zeta = scalar t.zeta
            ; lookup =
                Opt.map t.lookup ~f:(fun (l : _ Lookup.t) ->
                    { l with joint_combiner = scalar l.joint_combiner } )
            }

          let map_fields t ~f =
            { t with
              zeta_to_srs_length = f t.zeta_to_srs_length
            ; zeta_to_domain_size = f t.zeta_to_domain_size
            ; vbmul = f t.vbmul
            ; complete_add = f t.complete_add
            ; endomul = f t.endomul
            ; endomul_scalar = f t.endomul_scalar
            ; perm = f t.perm
            ; lookup =
                Opt.map t.lookup ~f:(fun (l : _ Lookup.t) ->
                    { l with lookup_gate = f l.lookup_gate } )
            }

          let typ (type f fp)
              (module Impl : Snarky_backendless.Snark_intf.Run
                with type field = f ) ~(lookup : Plonk_types.Opt.Flag.t)
              ~dummy_scalar ~dummy_scalar_challenge ~challenge ~scalar_challenge
              (fp : (fp, _, f) Snarky_backendless.Typ.t) =
            Snarky_backendless.Typ.of_hlistable
              [ Scalar_challenge.typ scalar_challenge
              ; challenge
              ; challenge
              ; Scalar_challenge.typ scalar_challenge
              ; fp
              ; fp
              ; fp
              ; fp
              ; fp
              ; fp
              ; fp
              ; Plonk_types.Opt.typ Impl.Boolean.typ lookup
                  ~dummy:
                    { joint_combiner = dummy_scalar_challenge
                    ; lookup_gate = dummy_scalar
                    }
                  (Lookup.typ (Scalar_challenge.typ scalar_challenge) fp)
              ]
              ~var_to_hlist:to_hlist ~var_of_hlist:of_hlist
              ~value_to_hlist:to_hlist ~value_of_hlist:of_hlist
        end

        let to_minimal (type challenge scalar_challenge fp lookup_opt)
            (t : (challenge, scalar_challenge, fp, lookup_opt) In_circuit.t)
            ~(to_option :
               lookup_opt -> (scalar_challenge, fp) In_circuit.Lookup.t option
               ) : (challenge, scalar_challenge) Minimal.t =
          { alpha = t.alpha
          ; beta = t.beta
          ; zeta = t.zeta
          ; gamma = t.gamma
          ; joint_combiner =
              Option.map (to_option t.lookup) ~f:(fun l ->
                  l.In_circuit.Lookup.joint_combiner )
          }
      end

      [%%versioned
      module Stable = struct
        [@@@no_toplevel_latest_type]

        module V1 = struct
          (** All the deferred values needed, comprising values from the PLONK IOP verification,
    values from the inner-product argument, and [which_branch] which is needed to know
    the proper domain to use. *)
          type ( 'plonk
               , 'scalar_challenge
               , 'fp
               , 'bulletproof_challenges
               , 'branch_data )
               t =
                ( 'plonk
                , 'scalar_challenge
                , 'fp
                , 'bulletproof_challenges
                , 'branch_data )
                Mina_wire_types.Pickles_composition_types.Wrap.Proof_state
                .Deferred_values
                .V1
                .t =
            { plonk : 'plonk
            ; combined_inner_product : 'fp
                  (** combined_inner_product = sum_{i < num_evaluation_points} sum_{j < num_polys} r^i xi^j f_j(pt_i) *)
            ; b : 'fp
                  (** b = challenge_poly plonk.zeta + r * challenge_poly (domain_generrator * plonk.zeta)
                where challenge_poly(x) = \prod_i (1 + bulletproof_challenges.(i) * x^{2^{k - 1 - i}})
            *)
            ; xi : 'scalar_challenge
                  (** The challenge used for combining polynomials *)
            ; bulletproof_challenges : 'bulletproof_challenges
                  (** The challenges from the inner-product argument that was partially verified. *)
            ; branch_data : 'branch_data
                  (** Data specific to which step branch of the proof-system was verified *)
            }
          [@@deriving sexp, compare, yojson, hlist, hash, equal]

          let to_latest = Fn.id
        end
      end]

      type ( 'plonk
           , 'scalar_challenge
           , 'fp
           , 'bulletproof_challenges
           , 'branch_data )
           t =
            ( 'plonk
            , 'scalar_challenge
            , 'fp
            , 'bulletproof_challenges
            , 'branch_data )
            Stable.Latest.t =
        { plonk : 'plonk
        ; combined_inner_product : 'fp
        ; b : 'fp
        ; xi : 'scalar_challenge
        ; bulletproof_challenges : 'bulletproof_challenges
        ; branch_data : 'branch_data
        }
      [@@deriving sexp, compare, yojson, hlist, hash, equal]

      module Minimal = struct
        type ( 'challenge
             , 'scalar_challenge
             , 'fp
             , 'bulletproof_challenges
             , 'index )
             t =
          ( ('challenge, 'scalar_challenge) Plonk.Minimal.t
          , 'scalar_challenge
          , 'fp
          , 'bulletproof_challenges
          , 'index )
          Stable.Latest.t
        [@@deriving sexp, compare, yojson, hash, equal]
      end

      let map_challenges
          { plonk
          ; combined_inner_product
          ; b : 'fp
          ; xi
          ; bulletproof_challenges
          ; branch_data
          } ~f ~scalar =
        { xi = scalar xi
        ; combined_inner_product
        ; b
        ; plonk
        ; bulletproof_challenges
        ; branch_data
        }

      module In_circuit = struct
        type ( 'challenge
             , 'scalar_challenge
             , 'fp
             , 'lookup_opt
             , 'bulletproof_challenges
             , 'branch_data )
             t =
          ( ('challenge, 'scalar_challenge, 'fp, 'lookup_opt) Plonk.In_circuit.t
          , 'scalar_challenge
          , 'fp
          , 'bulletproof_challenges
          , 'branch_data )
          Stable.Latest.t
        [@@deriving sexp, compare, yojson, hash, equal]

        let to_hlist, of_hlist = (to_hlist, of_hlist)

        let typ (type f fp)
            (impl :
              (module Snarky_backendless.Snark_intf.Run with type field = f) )
            ~lookup ~dummy_scalar ~dummy_scalar_challenge ~challenge
            ~scalar_challenge (fp : (fp, _, f) Snarky_backendless.Typ.t) index =
          Snarky_backendless.Typ.of_hlistable
            [ Plonk.In_circuit.typ impl ~lookup ~dummy_scalar
                ~dummy_scalar_challenge ~challenge ~scalar_challenge fp
            ; fp
            ; fp
            ; Scalar_challenge.typ scalar_challenge
            ; Vector.typ
                (Bulletproof_challenge.typ scalar_challenge)
                Backend.Tick.Rounds.n
            ; index
            ]
            ~var_to_hlist:to_hlist ~var_of_hlist:of_hlist
            ~value_to_hlist:to_hlist ~value_of_hlist:of_hlist
      end

      let to_minimal (t : _ In_circuit.t) ~to_option : _ Minimal.t =
        { t with plonk = Plonk.to_minimal ~to_option t.plonk }
    end

    (** The component of the proof accumulation state that is only computed on by the
        "wrapping" proof system, and that can be handled opaquely by any "step" circuits. *)
    module Messages_for_next_wrap_proof = struct
      [%%versioned
      module Stable = struct
        module V1 = struct
          type ('g1, 'bulletproof_challenges) t =
                ( 'g1
                , 'bulletproof_challenges )
                Mina_wire_types.Pickles_composition_types.Wrap.Proof_state
                .Messages_for_next_wrap_proof
                .V1
                .t =
            { challenge_polynomial_commitment : 'g1
            ; old_bulletproof_challenges : 'bulletproof_challenges
            }
          [@@deriving sexp, compare, yojson, hlist, hash, equal]
        end
      end]

      let to_field_elements (type g f)
          { challenge_polynomial_commitment; old_bulletproof_challenges }
          ~g1:(g1_to_field_elements : g -> f list) =
        Array.concat
          [ Vector.to_array old_bulletproof_challenges
            |> Array.concat_map ~f:Vector.to_array
          ; Array.of_list (g1_to_field_elements challenge_polynomial_commitment)
          ]

      let typ g1 chal ~length =
        Snarky_backendless.Typ.of_hlistable
          [ g1; Vector.typ chal length ]
          ~var_to_hlist:to_hlist ~var_of_hlist:of_hlist ~value_to_hlist:to_hlist
          ~value_of_hlist:of_hlist
    end

    [%%versioned
    module Stable = struct
      module V1 = struct
        type ( 'plonk
             , 'scalar_challenge
             , 'fp
             , 'messages_for_next_wrap_proof
             , 'digest
             , 'bp_chals
             , 'index )
             t =
              ( 'plonk
              , 'scalar_challenge
              , 'fp
              , 'messages_for_next_wrap_proof
              , 'digest
              , 'bp_chals
              , 'index )
              Mina_wire_types.Pickles_composition_types.Wrap.Proof_state.V1.t =
          { deferred_values :
              ( 'plonk
              , 'scalar_challenge
              , 'fp
              , 'bp_chals
              , 'index )
              Deferred_values.Stable.V1.t
          ; sponge_digest_before_evaluations : 'digest
          ; messages_for_next_wrap_proof : 'messages_for_next_wrap_proof
                (** Parts of the statement not needed by the other circuit. Represented as a hash inside the
              circuit which is then "unhashed". *)
          }
        [@@deriving sexp, compare, yojson, hlist, hash, equal]
      end
    end]

    module Minimal = struct
      type ( 'challenge
           , 'scalar_challenge
           , 'scalar_challenge_opt
           , 'fp
           , 'messages_for_next_wrap_proof
           , 'digest
           , 'bp_chals
           , 'index )
           t =
        ( ('challenge, 'scalar_challenge) Deferred_values.Plonk.Minimal.t
        , 'scalar_challenge
        , 'fp
        , 'messages_for_next_wrap_proof
        , 'digest
        , 'bp_chals
        , 'index )
        Stable.Latest.t
      [@@deriving sexp, compare, yojson, hash, equal]
    end

    module In_circuit = struct
      type ( 'challenge
           , 'scalar_challenge
           , 'fp
           , 'lookup_opt
           , 'messages_for_next_wrap_proof
           , 'digest
           , 'bp_chals
           , 'index )
           t =
        ( ( 'challenge
          , 'scalar_challenge
          , 'fp
          , 'lookup_opt )
          Deferred_values.Plonk.In_circuit.t
        , 'scalar_challenge
        , 'fp
        , 'messages_for_next_wrap_proof
        , 'digest
        , 'bp_chals
        , 'index )
        Stable.Latest.t
      [@@deriving sexp, compare, yojson, hash, equal]

      let to_hlist, of_hlist = (to_hlist, of_hlist)

      let typ (type f fp)
          (impl : (module Snarky_backendless.Snark_intf.Run with type field = f))
          ~lookup ~dummy_scalar ~dummy_scalar_challenge ~challenge
          ~scalar_challenge (fp : (fp, _, f) Snarky_backendless.Typ.t)
          messages_for_next_wrap_proof digest index =
        Snarky_backendless.Typ.of_hlistable
          [ Deferred_values.In_circuit.typ impl ~lookup ~dummy_scalar
              ~dummy_scalar_challenge ~challenge ~scalar_challenge fp index
          ; digest
          ; messages_for_next_wrap_proof
          ]
          ~var_to_hlist:to_hlist ~var_of_hlist:of_hlist ~value_to_hlist:to_hlist
          ~value_of_hlist:of_hlist
    end

    let to_minimal (t : _ In_circuit.t) ~to_option : _ Minimal.t =
      { t with
        deferred_values =
          Deferred_values.to_minimal ~to_option t.deferred_values
      }
  end

  (** The component of the proof accumulation state that is only computed on by the
      "stepping" proof system, and that can be handled opaquely by any "wrap" circuits. *)
  module Messages_for_next_step_proof = struct
    type ('g, 's, 'challenge_polynomial_commitments, 'bulletproof_challenges) t =
      { app_state : 's
            (** The actual application-level state (e.g., for Mina, this is the protocol state which contains the
    merkle root of the ledger, state related to consensus, etc.) *)
      ; dlog_plonk_index : 'g Plonk_verification_key_evals.t
            (** The verification key corresponding to the wrap-circuit for this recursive proof system.
          It gets threaded through all the circuits so that the step circuits can verify proofs against
          it.
      *)
      ; challenge_polynomial_commitments : 'challenge_polynomial_commitments
      ; old_bulletproof_challenges : 'bulletproof_challenges
      }
    [@@deriving sexp]

    let to_field_elements (type g f)
        { app_state
        ; dlog_plonk_index
        ; challenge_polynomial_commitments
        ; old_bulletproof_challenges
        } ~app_state:app_state_to_field_elements ~comm ~(g : g -> f list) =
      Array.concat
        [ index_to_field_elements ~g:comm dlog_plonk_index
        ; app_state_to_field_elements app_state
        ; Vector.map2 challenge_polynomial_commitments
            old_bulletproof_challenges ~f:(fun comm chals ->
              Array.append (Array.of_list (g comm)) (Vector.to_array chals) )
          |> Vector.to_list |> Array.concat
        ]

    let to_field_elements_without_index (type g f)
        { app_state
        ; dlog_plonk_index = _
        ; challenge_polynomial_commitments
        ; old_bulletproof_challenges
        } ~app_state:app_state_to_field_elements ~(g : g -> f list) =
      Array.concat
        [ app_state_to_field_elements app_state
        ; Vector.map2 challenge_polynomial_commitments
            old_bulletproof_challenges ~f:(fun comm chals ->
              Array.append (Array.of_list (g comm)) (Vector.to_array chals) )
          |> Vector.to_list |> Array.concat
        ]

    open Snarky_backendless.H_list

    let to_hlist
        { app_state
        ; dlog_plonk_index
        ; challenge_polynomial_commitments
        ; old_bulletproof_challenges
        } =
      [ app_state
      ; dlog_plonk_index
      ; challenge_polynomial_commitments
      ; old_bulletproof_challenges
      ]

    let of_hlist
        ([ app_state
         ; dlog_plonk_index
         ; challenge_polynomial_commitments
         ; old_bulletproof_challenges
         ] :
          (unit, _) t ) =
      { app_state
      ; dlog_plonk_index
      ; challenge_polynomial_commitments
      ; old_bulletproof_challenges
      }

    let typ comm g s chal proofs_verified =
      Snarky_backendless.Typ.of_hlistable
        [ s
        ; Plonk_verification_key_evals.typ comm
        ; Vector.typ g proofs_verified
        ; chal
        ]
        (* TODO: Should this really just be a vector typ of length Rounds.n ?*)
        ~var_to_hlist:to_hlist ~var_of_hlist:of_hlist ~value_to_hlist:to_hlist
        ~value_of_hlist:of_hlist
  end

  module Lookup_parameters = struct
    (* Values needed for computing lookup parts of the verifier circuit. *)
    type ('chal, 'chal_var, 'fp, 'fp_var) t =
      { zero : ('chal, 'chal_var, 'fp, 'fp_var) Zero_values.t
      ; use : Opt.Flag.t
      }

    let opt_spec (type f) ((module Impl) : f impl)
        { zero = { value; var }; use } =
      Spec.T.Opt
        { inner = Struct [ Scalar Challenge; B Field ]
        ; flag = use
        ; dummy1 =
            [ Kimchi_backend_common.Scalar_challenge.create value.challenge
            ; value.scalar
            ]
        ; dummy2 =
            [ Kimchi_backend_common.Scalar_challenge.create var.challenge
            ; var.scalar
            ]
        ; bool = (module Impl.Boolean)
        }
  end

  (** This is the full statement for "wrap" proofs which contains
      - the application-level statement (app_state)
      - data needed to perform the final verification of the proof, which correspond
        to parts of incompletely verified proofs.
  *)
  module Statement = struct
    [%%versioned
    module Stable = struct
      module V1 = struct
        type ( 'plonk
             , 'scalar_challenge
             , 'fp
             , 'messages_for_next_wrap_proof
             , 'digest
             , 'messages_for_next_step_proof
             , 'bp_chals
             , 'index )
             t =
              ( 'plonk
              , 'scalar_challenge
              , 'fp
              , 'messages_for_next_wrap_proof
              , 'digest
              , 'messages_for_next_step_proof
              , 'bp_chals
              , 'index )
              Mina_wire_types.Pickles_composition_types.Wrap.Statement.V1.t =
          { proof_state :
              ( 'plonk
              , 'scalar_challenge
              , 'fp
              , 'messages_for_next_wrap_proof
              , 'digest
              , 'bp_chals
              , 'index )
              Proof_state.Stable.V1.t
          ; messages_for_next_step_proof : 'messages_for_next_step_proof
          }
        [@@deriving compare, yojson, sexp, hash, equal]
      end
    end]

    module Minimal = struct
      [%%versioned
      module Stable = struct
        module V1 = struct
          type ( 'challenge
               , 'scalar_challenge
               , 'fp
               , 'messages_for_next_wrap_proof
               , 'digest
               , 'messages_for_next_step_proof
               , 'bp_chals
               , 'index )
               t =
            ( ( 'challenge
              , 'scalar_challenge )
              Proof_state.Deferred_values.Plonk.Minimal.Stable.V1.t
            , 'scalar_challenge
            , 'fp
            , 'messages_for_next_wrap_proof
            , 'digest
            , 'messages_for_next_step_proof
            , 'bp_chals
            , 'index )
            Stable.V1.t
          [@@deriving compare, yojson, sexp, hash, equal]
        end
      end]
    end

    module In_circuit = struct
      type ( 'challenge
           , 'scalar_challenge
           , 'fp
           , 'lookup_opt
           , 'messages_for_next_wrap_proof
           , 'digest
           , 'messages_for_next_step_proof
           , 'bp_chals
           , 'index )
           t =
        ( ( 'challenge
          , 'scalar_challenge
          , 'fp
          , 'lookup_opt )
          Proof_state.Deferred_values.Plonk.In_circuit.t
        , 'scalar_challenge
        , 'fp
        , 'messages_for_next_wrap_proof
        , 'digest
        , 'messages_for_next_step_proof
        , 'bp_chals
        , 'index )
        Stable.Latest.t
      [@@deriving compare, yojson, sexp, hash, equal]

      (** A layout of the raw data in a statement, which is needed for
          representing it inside the circuit. *)
      let spec impl lookup =
<<<<<<< HEAD
        let open Spec in
        Struct
          [ Vector (B Field, Nat.N9.n)
=======
        Spec.T.Struct
          [ Vector (B Field, Nat.N19.n)
>>>>>>> d899a2fb
          ; Vector (B Challenge, Nat.N2.n)
          ; Vector (Scalar Challenge, Nat.N3.n)
          ; Vector (B Digest, Nat.N3.n)
          ; Vector (B Bulletproof_challenge, Backend.Tick.Rounds.n)
          ; Vector (B Branch_data, Nat.N1.n)
          ; Lookup_parameters.opt_spec impl lookup
          ]

      (** Convert a statement (as structured data) into the flat data-based representation. *)
      let to_data
          ({ proof_state =
               { deferred_values =
                   { xi
                   ; combined_inner_product
                   ; b
                   ; branch_data
                   ; bulletproof_challenges
                   ; plonk =
                       { alpha
                       ; beta
                       ; gamma
                       ; zeta
                       ; zeta_to_srs_length
                       ; zeta_to_domain_size
                       ; vbmul
                       ; complete_add
                       ; endomul
                       ; endomul_scalar
                       ; perm
                       ; lookup
                       }
                   }
               ; sponge_digest_before_evaluations
               ; messages_for_next_wrap_proof
                 (* messages_for_next_wrap_proof is represented as a digest (and then unhashed) inside the circuit *)
               }
           ; messages_for_next_step_proof
             (* messages_for_next_step_proof is represented as a digest inside the circuit *)
           } :
            _ t ) ~option_map =
        let open Vector in
        let fp =
          [ combined_inner_product
          ; b
          ; zeta_to_srs_length
          ; zeta_to_domain_size
          ; vbmul
          ; complete_add
          ; endomul
          ; endomul_scalar
          ; perm
          ]
        in
        let challenge = [ beta; gamma ] in
        let scalar_challenge = [ alpha; zeta; xi ] in
        let digest =
          [ sponge_digest_before_evaluations
          ; messages_for_next_wrap_proof
          ; messages_for_next_step_proof
          ]
        in
        let index = [ branch_data ] in
        Hlist.HlistId.
          [ fp
          ; challenge
          ; scalar_challenge
          ; digest
          ; bulletproof_challenges
          ; index
          ; option_map lookup
              ~f:Proof_state.Deferred_values.Plonk.In_circuit.Lookup.to_struct
          ]

      (** Construct a statement (as structured data) from the flat data-based representation. *)
      let of_data
          Hlist.HlistId.
            [ fp
            ; challenge
            ; scalar_challenge
            ; digest
            ; bulletproof_challenges
            ; index
            ; lookup
            ] ~option_map : _ t =
        let open Vector in
        let [ combined_inner_product
            ; b
            ; zeta_to_srs_length
            ; zeta_to_domain_size
            ; vbmul
            ; complete_add
            ; endomul
            ; endomul_scalar
            ; perm
            ] =
          fp
        in
        let [ beta; gamma ] = challenge in
        let [ alpha; zeta; xi ] = scalar_challenge in
        let [ sponge_digest_before_evaluations
            ; messages_for_next_wrap_proof
            ; messages_for_next_step_proof
            ] =
          digest
        in
        let [ branch_data ] = index in
        { proof_state =
            { deferred_values =
                { xi
                ; combined_inner_product
                ; b
                ; branch_data
                ; bulletproof_challenges
                ; plonk =
                    { alpha
                    ; beta
                    ; gamma
                    ; zeta
                    ; zeta_to_srs_length
                    ; zeta_to_domain_size
                    ; vbmul
                    ; complete_add
                    ; endomul
                    ; endomul_scalar
                    ; perm
                    ; lookup =
                        option_map lookup
                          ~f:
                            Proof_state.Deferred_values.Plonk.In_circuit.Lookup
                            .of_struct
                    }
                }
            ; sponge_digest_before_evaluations
            ; messages_for_next_wrap_proof
            }
        ; messages_for_next_step_proof
        }
    end

    let to_minimal (t : _ In_circuit.t) ~to_option : _ Minimal.t =
      { t with proof_state = Proof_state.to_minimal ~to_option t.proof_state }
  end
end

module Step = struct
  module Plonk_polys = Nat.N10

  module Bulletproof = struct
    include Plonk_types.Openings.Bulletproof

    module Advice = struct
      (** This is data that can be computed in linear time from the proof + statement.

          It doesn't need to be sent on the wire, but it does need to be provided to the verifier
      *)
      type 'fq t =
        { b : 'fq
        ; combined_inner_product : 'fq (* sum_i r^i sum_j xi^j f_j(pt_i) *)
        }
      [@@deriving hlist]
    end
  end

  module Proof_state = struct
    module Deferred_values = struct
      module Plonk = Wrap.Proof_state.Deferred_values.Plonk

      (** All the scalar-field values needed to finalize the verification of a proof
    by checking that the correct values were used in the "group operations" part of the
    verifier.

    Consists of some evaluations of PLONK polynomials (columns, permutation aggregation, etc.)
    and the remainder are things related to the inner product argument.
*)
      type ('plonk, 'scalar_challenge, 'fq, 'bulletproof_challenges) t_ =
        { plonk : 'plonk
        ; combined_inner_product : 'fq
              (** combined_inner_product = sum_{i < num_evaluation_points} sum_{j < num_polys} r^i xi^j f_j(pt_i) *)
        ; xi : 'scalar_challenge
              (** The challenge used for combining polynomials *)
        ; bulletproof_challenges : 'bulletproof_challenges
              (** The challenges from the inner-product argument that was partially verified. *)
        ; b : 'fq
              (** b = challenge_poly plonk.zeta + r * challenge_poly (domain_generrator * plonk.zeta)
                where challenge_poly(x) = \prod_i (1 + bulletproof_challenges.(i) * x^{2^{k - 1 - i}})
            *)
        }
      [@@deriving sexp, compare, yojson]

      module Minimal = struct
        type ('challenge, 'scalar_challenge, 'fq, 'bulletproof_challenges) t =
          ( ('challenge, 'scalar_challenge) Plonk.Minimal.t
          , 'scalar_challenge
          , 'fq
          , 'bulletproof_challenges )
          t_
        [@@deriving sexp, compare, yojson]
      end

      module In_circuit = struct
        type ( 'challenge
             , 'scalar_challenge
             , 'fq
             , 'bool
             , 'bulletproof_challenges )
             t =
          ( ( 'challenge
            , 'scalar_challenge
            , 'fq
            , (('scalar_challenge, 'fq) Plonk.In_circuit.Lookup.t, 'bool) Opt.t
            )
            Plonk.In_circuit.t
          , 'scalar_challenge
          , 'fq
          , 'bulletproof_challenges )
          t_
        [@@deriving sexp, compare, yojson]
      end
    end

    module Messages_for_next_wrap_proof =
      Wrap.Proof_state.Messages_for_next_wrap_proof
    module Messages_for_next_step_proof = Wrap.Messages_for_next_step_proof

    module Per_proof = struct
      (** For each proof that a step circuit verifies, we do not verify the whole proof.
          Specifically,
          - we defer calculations involving the "other field" (i.e., the scalar-field of the group
            elements involved in the proof.
          - we do not fully verify the inner-product argument as that would be O(n) and instead
            do the accumulator trick.

          As a result, for each proof that a step circuit verifies, we must expose some data
          related to it as part of the step circuit's statement, in order to allow those proofs
          to be fully verified eventually.

          This is that data. *)
      type ( 'plonk
           , 'scalar_challenge
           , 'fq
           , 'bulletproof_challenges
           , 'digest
           , 'bool )
           t_ =
        { deferred_values :
            ( 'plonk
            , 'scalar_challenge
            , 'fq
            , 'bulletproof_challenges )
            Deferred_values.t_
              (** Scalar values related to the proof *)
        ; should_finalize : 'bool
              (** We allow circuits in pickles proof systems to decide if it's OK that a proof did
    not recursively verify. In that case, when we expose the unfinalized bits, we need
    to communicate that it's OK if those bits do not "finalize". That's what this boolean
    is for. *)
        ; sponge_digest_before_evaluations : 'digest
        }
      [@@deriving sexp, compare, yojson]

      module Minimal = struct
        type ( 'challenge
             , 'scalar_challenge
             , 'fq
             , 'bulletproof_challenges
             , 'digest
             , 'bool )
             t =
          ( ('challenge, 'scalar_challenge) Deferred_values.Plonk.Minimal.t
          , 'scalar_challenge
          , 'fq
          , 'bulletproof_challenges
          , 'digest
          , 'bool )
          t_
        [@@deriving sexp, compare, yojson]
      end

      module In_circuit = struct
        type ( 'challenge
             , 'scalar_challenge
             , 'fq
             , 'lookup_opt
             , 'bulletproof_challenges
             , 'digest
             , 'bool )
             t =
          ( ( 'challenge
            , 'scalar_challenge
            , 'fq
            , 'lookup_opt )
            Deferred_values.Plonk.In_circuit.t
          , 'scalar_challenge
          , 'fq
          , 'bulletproof_challenges
          , 'digest
          , 'bool )
          t_
        [@@deriving sexp, compare, yojson]

        (** A layout of the raw data in this value, which is needed for
          representing it inside the circuit. *)
        let spec impl bp_log2 lookup =
<<<<<<< HEAD
          let open Spec in
          Struct
            [ Vector (B Field, Nat.N9.n)
=======
          Spec.T.Struct
            [ Vector (B Field, Nat.N19.n)
>>>>>>> d899a2fb
            ; Vector (B Digest, Nat.N1.n)
            ; Vector (B Challenge, Nat.N2.n)
            ; Vector (Scalar Challenge, Nat.N3.n)
            ; Vector (B Bulletproof_challenge, bp_log2)
            ; Vector (B Bool, Nat.N1.n)
            ; Wrap.Lookup_parameters.opt_spec impl lookup
            ]

        let to_data
            ({ deferred_values =
                 { xi
                 ; bulletproof_challenges
                 ; b
                 ; combined_inner_product
                 ; plonk =
                     { alpha
                     ; beta
                     ; gamma
                     ; zeta
                     ; zeta_to_srs_length
                     ; zeta_to_domain_size
                     ; vbmul
                     ; complete_add
                     ; endomul
                     ; endomul_scalar
                     ; perm
                     ; lookup
                     }
                 }
             ; should_finalize
             ; sponge_digest_before_evaluations
             } :
              _ t ) ~option_map =
          let open Vector in
          let fq =
            [ combined_inner_product
            ; b
            ; zeta_to_srs_length
            ; zeta_to_domain_size
            ; vbmul
            ; complete_add
            ; endomul
            ; endomul_scalar
            ; perm
            ]
          in
          let challenge = [ beta; gamma ] in
          let scalar_challenge = [ alpha; zeta; xi ] in
          let digest = [ sponge_digest_before_evaluations ] in
          let bool = [ should_finalize ] in
          let open Hlist.HlistId in
          [ fq
          ; digest
          ; challenge
          ; scalar_challenge
          ; bulletproof_challenges
          ; bool
          ; option_map lookup
              ~f:Deferred_values.Plonk.In_circuit.Lookup.to_struct
          ]

        let of_data
            Hlist.HlistId.
              [ Vector.
                  [ combined_inner_product
                  ; b
                  ; zeta_to_srs_length
                  ; zeta_to_domain_size
                  ; vbmul
                  ; complete_add
                  ; endomul
                  ; endomul_scalar
                  ; perm
                  ]
              ; Vector.[ sponge_digest_before_evaluations ]
              ; Vector.[ beta; gamma ]
              ; Vector.[ alpha; zeta; xi ]
              ; bulletproof_challenges
              ; Vector.[ should_finalize ]
              ; lookup
              ] ~option_map : _ t =
          { deferred_values =
              { xi
              ; bulletproof_challenges
              ; b
              ; combined_inner_product
              ; plonk =
                  { alpha
                  ; beta
                  ; gamma
                  ; zeta
                  ; zeta_to_srs_length
                  ; zeta_to_domain_size
                  ; vbmul
                  ; complete_add
                  ; endomul
                  ; endomul_scalar
                  ; perm
                  ; lookup =
                      option_map lookup
                        ~f:Deferred_values.Plonk.In_circuit.Lookup.of_struct
                  }
              }
          ; should_finalize
          ; sponge_digest_before_evaluations
          }

        let map_lookup (t : _ t) ~f =
          { t with
            deferred_values =
              { t.deferred_values with
                plonk =
                  { t.deferred_values.plonk with
                    lookup = f t.deferred_values.plonk.lookup
                  }
              }
          }
      end

      let typ impl fq ~assert_16_bits ~zero ~uses_lookup =
        let open Deferred_values.Plonk.In_circuit.Lookup in
        let lookup_config =
          { Wrap.Lookup_parameters.use = uses_lookup; zero }
        in
        let open In_circuit in
        Spec.typ impl fq ~assert_16_bits
          (spec impl Backend.Tock.Rounds.n lookup_config)
        |> Snarky_backendless.Typ.transport
             ~there:(to_data ~option_map:Option.map)
             ~back:(of_data ~option_map:Option.map)
        |> Snarky_backendless.Typ.transport_var
             ~there:(to_data ~option_map:Opt.map)
             ~back:(of_data ~option_map:Opt.map)
    end

    type ('unfinalized_proofs, 'messages_for_next_step_proof) t =
      { unfinalized_proofs : 'unfinalized_proofs
            (** A vector of the "per-proof" structures defined above, one for each proof
    that the step-circuit partially verifies. *)
      ; messages_for_next_step_proof : 'messages_for_next_step_proof
            (** The component of the proof accumulation state that is only computed on by the
          "stepping" proof system, and that can be handled opaquely by any "wrap" circuits. *)
      }
    [@@deriving sexp, compare, yojson, hlist]

    let spec unfinalized_proofs messages_for_next_step_proof =
      Spec.T.Struct [ unfinalized_proofs; messages_for_next_step_proof ]

    include struct
      open Hlist.HlistId

      let to_data { unfinalized_proofs; messages_for_next_step_proof } =
        [ Vector.map unfinalized_proofs ~f:Per_proof.In_circuit.to_data
        ; messages_for_next_step_proof
        ]

      let of_data [ unfinalized_proofs; messages_for_next_step_proof ] =
        { unfinalized_proofs =
            Vector.map unfinalized_proofs ~f:Per_proof.In_circuit.of_data
        ; messages_for_next_step_proof
        }
    end

    let typ (type n f)
        ( (module Impl : Snarky_backendless.Snark_intf.Run with type field = f)
        as impl ) zero ~assert_16_bits
        (proofs_verified : (Pickles_types.Plonk_types.Opt.Flag.t, n) Vector.t)
        fq :
        ( ((_, _) Vector.t, _) t
        , ((_, _) Vector.t, _) t
        , _ )
        Snarky_backendless.Typ.t =
      let per_proof uses_lookup =
        Per_proof.typ impl fq ~assert_16_bits ~zero ~uses_lookup
      in
      let unfinalized_proofs =
        Vector.typ' (Vector.map proofs_verified ~f:per_proof)
      in
      let messages_for_next_step_proof =
        Spec.typ impl fq ~assert_16_bits (B Spec.Digest)
      in
      Snarky_backendless.Typ.of_hlistable
        [ unfinalized_proofs; messages_for_next_step_proof ]
        ~var_to_hlist:to_hlist ~var_of_hlist:of_hlist ~value_to_hlist:to_hlist
        ~value_of_hlist:of_hlist
  end

  module Statement = struct
    type ( 'unfinalized_proofs
         , 'messages_for_next_step_proof
         , 'messages_for_next_wrap_proof )
         t =
      { proof_state :
          ('unfinalized_proofs, 'messages_for_next_step_proof) Proof_state.t
      ; messages_for_next_wrap_proof : 'messages_for_next_wrap_proof
            (** The component of the proof accumulation state that is only computed on by the
        "wrapping" proof system, and that can be handled opaquely by any "step" circuits. *)
      }
    [@@deriving sexp, compare, yojson]

    let to_data
        { proof_state = { unfinalized_proofs; messages_for_next_step_proof }
        ; messages_for_next_wrap_proof
        } ~option_map =
      let open Hlist.HlistId in
      [ Vector.map unfinalized_proofs
          ~f:(Proof_state.Per_proof.In_circuit.to_data ~option_map)
      ; messages_for_next_step_proof
      ; messages_for_next_wrap_proof
      ]

    let of_data
        Hlist.HlistId.
          [ unfinalized_proofs
          ; messages_for_next_step_proof
          ; messages_for_next_wrap_proof
          ] ~option_map =
      { proof_state =
          { unfinalized_proofs =
              Vector.map unfinalized_proofs
                ~f:(Proof_state.Per_proof.In_circuit.of_data ~option_map)
          ; messages_for_next_step_proof
          }
      ; messages_for_next_wrap_proof
      }

    let spec impl proofs_verified bp_log2 lookup =
      let per_proof =
        Proof_state.Per_proof.In_circuit.spec impl bp_log2 lookup
      in
      Spec.T.Struct
        [ Vector (per_proof, proofs_verified)
        ; B Digest
        ; Vector (B Digest, proofs_verified)
        ]
  end
end

module Nvector = Vector.With_length
module Wrap_bp_vec = Backend.Tock.Rounds_vector
module Step_bp_vec = Backend.Tick.Rounds_vector

module Challenges_vector = struct
  type 'n t =
    (Backend.Tock.Field.t Snarky_backendless.Cvar.t Wrap_bp_vec.t, 'n) Vector.t

  module Constant = struct
    type 'n t = (Backend.Tock.Field.t Wrap_bp_vec.t, 'n) Vector.t
  end
end<|MERGE_RESOLUTION|>--- conflicted
+++ resolved
@@ -673,14 +673,8 @@
       (** A layout of the raw data in a statement, which is needed for
           representing it inside the circuit. *)
       let spec impl lookup =
-<<<<<<< HEAD
-        let open Spec in
-        Struct
+        Spec.T.Struct
           [ Vector (B Field, Nat.N9.n)
-=======
-        Spec.T.Struct
-          [ Vector (B Field, Nat.N19.n)
->>>>>>> d899a2fb
           ; Vector (B Challenge, Nat.N2.n)
           ; Vector (Scalar Challenge, Nat.N3.n)
           ; Vector (B Digest, Nat.N3.n)
@@ -984,14 +978,8 @@
         (** A layout of the raw data in this value, which is needed for
           representing it inside the circuit. *)
         let spec impl bp_log2 lookup =
-<<<<<<< HEAD
-          let open Spec in
-          Struct
+          Spec.T.Struct
             [ Vector (B Field, Nat.N9.n)
-=======
-          Spec.T.Struct
-            [ Vector (B Field, Nat.N19.n)
->>>>>>> d899a2fb
             ; Vector (B Digest, Nat.N1.n)
             ; Vector (B Challenge, Nat.N2.n)
             ; Vector (Scalar Challenge, Nat.N3.n)
