--- conflicted
+++ resolved
@@ -407,7 +407,7 @@
         ; app_state_to_field_elements app_state
         ; Array.of_list
             (List.concat_map ~f:g
-               (Vector.to_list challenge_polynomial_commitments))
+               (Vector.to_list challenge_polynomial_commitments) )
         ; Vector.to_array old_bulletproof_challenges
           |> Array.concat_map ~f:Vector.to_array
         ]
@@ -422,7 +422,7 @@
         [ app_state_to_field_elements app_state
         ; Array.of_list
             (List.concat_map ~f:g
-               (Vector.to_list challenge_polynomial_commitments))
+               (Vector.to_list challenge_polynomial_commitments) )
         ; Vector.to_array old_bulletproof_challenges
           |> Array.concat_map ~f:Vector.to_array
         ]
@@ -442,23 +442,17 @@
       ]
 
     let of_hlist
-<<<<<<< HEAD
-        ([ app_state; dlog_plonk_index; sg; old_bulletproof_challenges ] :
-          (unit, _) t ) =
-      { app_state; dlog_plonk_index; sg; old_bulletproof_challenges }
-=======
         ([ app_state
          ; dlog_plonk_index
          ; challenge_polynomial_commitments
          ; old_bulletproof_challenges
          ] :
-          (unit, _) t) =
+          (unit, _) t ) =
       { app_state
       ; dlog_plonk_index
       ; challenge_polynomial_commitments
       ; old_bulletproof_challenges
       }
->>>>>>> ea6c7ee8
 
     let typ comm g s chal proofs_verified =
       Snarky_backendless.Typ.of_hlistable
@@ -649,7 +643,8 @@
                      :: poseidon_selector
                         :: vbmul
                            :: complete_add
-                              :: endomul :: endomul_scalar :: perm :: generic) =
+                              :: endomul :: endomul_scalar :: perm :: generic )
+            =
           fp
         in
         let [ beta; gamma ] = challenge in
