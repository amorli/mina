(library
 (inline_tests)
 (name pickles)
 (public_name pickles)
 (flags -warn-error -22+34+33+27)
 (instrumentation
  (backend bisect_ppx))
 (preprocess
  (pps
   ppx_version
   ppx_coda
   ppx_jane
   ppx_compare
   ppx_deriving_yojson
   h_list.ppx))
 (libraries
   ;; opam libraries
   stdio
   integers
   result
   base.caml
   bignum.bigint
   core_kernel
   base64
   digestif
   ppx_inline_test.config
   sexplib0
   base
   async_kernel
   bin_prot.shape
   ;; local libraries
   kimchi
   kimchi_backend.pasta
   bitstring_lib
   snarky.intf
   pickles.backend
   pickles_types
   snarky.backendless
   snarky_group_map
   sponge
   pickles.pseudo
   pickles.precomputed
   pickles.limb_vector
   pickles_base
   kimchi_backend
   mina_version
   base58_check
   codable
   random_oracle_input
   pickles.composition_types
   pickles.plonk_checks
   pickles.one_hot_vector
   snarky_log
   group_map
   snarky_curve
   key_cache
   snark_keys_header
   tuple_lib
<<<<<<< HEAD
   run_in_thread
=======
>>>>>>> 91a619d7
   promise
   kimchi_backend.common
))<|MERGE_RESOLUTION|>--- conflicted
+++ resolved
@@ -56,10 +56,6 @@
    key_cache
    snark_keys_header
    tuple_lib
-<<<<<<< HEAD
-   run_in_thread
-=======
->>>>>>> 91a619d7
    promise
    kimchi_backend.common
 ))