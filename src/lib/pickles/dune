(library
 (inline_tests)
 (name pickles)
 (public_name pickles)
 (flags -warn-error -22+34+33+27)
 (instrumentation
  (backend bisect_ppx))
 (preprocess
  (pps
   ppx_version
   ppx_mina
   ppx_jane
   ppx_compare
   ppx_deriving_yojson
   h_list.ppx))
 (libraries
   ;; opam libraries
   stdio
   integers
   result
   base.caml
   bignum.bigint
   core_kernel
   base64
   digestif
   ppx_inline_test.config
   sexplib0
   base
   async_kernel
   bin_prot.shape
   ;; local libraries
<<<<<<< HEAD
=======
   mina_wire_types
>>>>>>> a5d2b57c
   kimchi_bindings
   kimchi_types
   pasta_bindings
   kimchi_backend.pasta
   bitstring_lib
   snarky.intf
   pickles.backend
   pickles_types
   snarky.backendless
   snarky_group_map
   sponge
   pickles.pseudo
   pickles.precomputed
   pickles.limb_vector
   pickles_base
   kimchi_backend
   mina_version
   base58_check
   codable
   random_oracle_input
   pickles.composition_types
   pickles.plonk_checks
   pickles.one_hot_vector
   snarky_log
   group_map
   snarky_curve
   key_cache
   snark_keys_header
   tuple_lib
   promise
   kimchi_backend.common
   ppx_version.runtime
))<|MERGE_RESOLUTION|>--- conflicted
+++ resolved
@@ -29,10 +29,7 @@
    async_kernel
    bin_prot.shape
    ;; local libraries
-<<<<<<< HEAD
-=======
    mina_wire_types
->>>>>>> a5d2b57c
    kimchi_bindings
    kimchi_types
    pasta_bindings
