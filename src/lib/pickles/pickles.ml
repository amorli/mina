module Endo = Endo
module P = Proof

module type Statement_intf = Intf.Statement

module type Statement_var_intf = Intf.Statement_var

module type Statement_value_intf = Intf.Statement_value

module Common = Common
open Tuple_lib
module Scalar_challenge = Scalar_challenge
module SC = Scalar_challenge
open Core_kernel
open Async_kernel
open Import
open Pickles_types
open Poly_types
open Hlist
open Common
open Backend
module Backend = Backend
module Sponge_inputs = Sponge_inputs
module Util = Util
module Tick_field_sponge = Tick_field_sponge
module Impls = Impls
module Inductive_rule = Inductive_rule
module Tag = Tag
module Dirty = Dirty
module Cache_handle = Cache_handle
module Step_main_inputs = Step_main_inputs
module Step_verifier = Step_verifier

let profile_constraints = false

let verify_promise = Verify.verify

let verify max_proofs_verified statement key proofs =
  verify_promise max_proofs_verified statement key proofs |> Promise.to_deferred

(* This file (as you can see from the mli) defines a compiler which turns an inductive
   definition of a set into an inductive SNARK system for proving using those rules.

   The two ingredients we use are two SNARKs.
   - A step based SNARK for a field Fp, using the group G1/Fq (whose scalar field is Fp)
   - A DLOG based SNARK for a field Fq, using the group G/Fp (whose scalar field is Fq)

   For convenience in this discussion, let's define
    (F_0, G_0) := (Fp, G1)
    (F_1, G_1) := (Fq, G)
   So ScalarField(G_i) = F_i and G_i / F_{1-i}.

   An inductive set A is defined by a sequence of inductive rules.
   An inductive rule is intuitively described by something of the form

   a1 ∈ A1, ..., an ∈ An
     f [ a0, ... a1 ] a
   ----------------------
           a ∈ A

   where f is a snarky function defined over an Impl with Field.t = Fp
   and each Ai is itself an inductive rule (possibly equal to A itself).

   We pursue the "step" then "wrap" approach for proof composition.

   The main source of complexity is that we must "wrap" proofs whose verifiers are
   slightly different.

   The main sources of complexity are twofold:
   1. Each SNARK verifier includes group operations and scalar field operations.
      This is problematic because the group operations use the base field, which is
      not equal to the scalar field.

      Schematically, from the circuit point-of-view, we can say a proof is
      - a sequence of F_0 elements xs_0
      - a sequence of F_1 elelements xs_1
      and a verifier is a pair of "snarky functions"
      - check_0 : F_0 list -> F_1 list -> unit which uses the Impl with Field.t = F_0
      - check_1 : F_0 list -> F_1 list -> unit which uses the Impl with Field.t = F_1
      - subset_00 : 'a list -> 'a list
      - subset_01 : 'a list -> 'a list
      - subset_10 : 'a list -> 'a list
      - subset_11 : 'a list -> 'a list
      and a proof verifies if
      ( check_0 (subset_00 xs_0) (subset_01 xs_1)  ;
        check_1 (subset_10 xs_0) (subset_11 xs_1) )

      When verifying a proof, we perform the parts of the verifier involving group operations
      and expose as public input the scalar-field elements we need to perform the final checks.

      In the F_0 circuit, we witness xs_0 and xs_1,
      execute `check_0 (subset_00 xs_0) (subset_01 xs_1)` and
      expose `subset_10 xs_0` and `subset_11 xs_1` as public inputs.

      So the "public inputs" contain within them an "unfinalized proof".

      Then, the next time we verify that proof within an F_1 circuit we "finalize" those
      unfinalized proofs by running `check_1 xs_0_subset xs_1_subset`.

      I didn't implement it exactly this way (although in retrospect probably I should have) but
      that's the basic idea.

      **The complexity this causes:**
      When you prove a rule that includes k recursive verifications, you expose k unfinalized
      proofs. So, the shape of a statement depends on how many "predecessor statements" it has
      or in other words, how many verifications were performed within it.

      Say we have an inductive set given by inductive rules R_1, ... R_n such that
      each rule R_i has k_i predecessor statements.

      In the "wrap" circuit, we must be able to verify a proof coming from any of the R_i.
      So, we must pad the statement for the proof we're wrapping to have `max_i k_i`
      unfinalized proof components.

   2. The verifier for each R_i looks a little different depending on the complexity of the "step"
      circuit corresponding to R_i has. Namely, it is dependent on the "domains" H and K for this
      circuit.

      So, when the "wrap" circuit proves the statement,
      "there exists some index i in 1,...,n and a proof P such that verifies(P)"
      "verifies(P)" must also take the index "i", compute the correct domain sizes correspond to rule "i"
      and use *that* in the "verifies" computation.
*)

let pad_local_max_proofs_verifieds
    (type prev_varss prev_valuess env max_proofs_verified branches)
    (max_proofs_verified : max_proofs_verified Nat.t)
    (length : (prev_varss, branches) Hlist.Length.t)
    (local_max_proofs_verifieds :
      (prev_varss, prev_valuess, env) H2_1.T(H2_1.T(E03(Int))).t ) :
    ((int, max_proofs_verified) Vector.t, branches) Vector.t =
  let module Vec = struct
    type t = (int, max_proofs_verified) Vector.t
  end in
  let module M =
    H2_1.Map
      (H2_1.T
         (E03 (Int))) (E03 (Vec))
         (struct
           module HI = H2_1.T (E03 (Int))

           let f : type a b e. (a, b, e) H2_1.T(E03(Int)).t -> Vec.t =
            fun xs ->
             let (T (_proofs_verified, pi)) = HI.length xs in
             let module V = H2_1.To_vector (Int) in
             let v = V.f pi xs in
             Vector.extend_exn v max_proofs_verified 0
         end)
  in
  let module V = H2_1.To_vector (Vec) in
  V.f length (M.f local_max_proofs_verifieds)

open Kimchi_backend

module Me_only = struct
  module Wrap = Types.Wrap.Proof_state.Me_only
  module Step = Types.Step.Proof_state.Me_only
end

module Proof_ = P.Base
module Proof = P

module Statement_with_proof = struct
  type ('s, 'max_width, _) t =
    (* TODO: use Max local max proofs verified instead of max_width *)
    's * ('max_width, 'max_width) Proof.t
end

let pad_pass_throughs
    (type local_max_proofs_verifieds max_local_max_proofs_verifieds
    max_proofs_verified )
    (module M : Hlist.Maxes.S
      with type ns = max_local_max_proofs_verifieds
       and type length = max_proofs_verified )
    (pass_throughs : local_max_proofs_verifieds H1.T(Proof_.Me_only.Wrap).t) =
  let dummy_chals = Dummy.Ipa.Wrap.challenges in
  let rec go :
      type len ms ns.
         ms H1.T(Nat).t
      -> ns H1.T(Proof_.Me_only.Wrap).t
      -> ms H1.T(Proof_.Me_only.Wrap).t =
   fun maxes me_onlys ->
    match (maxes, me_onlys) with
    | [], _ :: _ ->
        assert false
    | [], [] ->
        []
    | m :: maxes, [] ->
        { challenge_polynomial_commitment = Lazy.force Dummy.Ipa.Step.sg
        ; old_bulletproof_challenges = Vector.init m ~f:(fun _ -> dummy_chals)
        }
        :: go maxes []
    | m :: maxes, me_only :: me_onlys ->
        let me_only =
          { me_only with
            old_bulletproof_challenges =
              Vector.extend_exn me_only.old_bulletproof_challenges m dummy_chals
          }
        in
        me_only :: go maxes me_onlys
  in
  go M.maxes pass_throughs

module Verification_key = struct
  include Verification_key

  module Id = struct
    include Cache.Wrap.Key.Verification

    let dummy_id = Type_equal.Id.(uid (create ~name:"dummy" sexp_of_opaque))

    let dummy : unit -> t =
      let header =
        { Snark_keys_header.header_version = Snark_keys_header.header_version
        ; kind = { type_ = "verification key"; identifier = "dummy" }
        ; constraint_constants =
            { sub_windows_per_window = 0
            ; ledger_depth = 0
            ; work_delay = 0
            ; block_window_duration_ms = 0
            ; transaction_capacity = Log_2 0
            ; pending_coinbase_depth = 0
            ; coinbase_amount = Unsigned.UInt64.of_int 0
            ; supercharged_coinbase_factor = 0
            ; account_creation_fee = Unsigned.UInt64.of_int 0
            ; fork = None
            }
        ; commits = { mina = ""; marlin = "" }
        ; length = 0
        ; commit_date = ""
        ; constraint_system_hash = ""
        ; identifying_hash = ""
        }
      in
      let t = lazy (dummy_id, header, Md5.digest_string "") in
      fun () -> Lazy.force t
  end

  (* TODO: Make async *)
  let load ~cache id =
    Key_cache.Sync.read cache
      (Key_cache.Sync.Disk_storable.of_binable Id.to_string
         (module Verification_key.Stable.Latest) )
      id
    |> Deferred.return
end

module type Proof_intf = sig
  type statement

  type t

  val verification_key : Verification_key.t Lazy.t

  val id : Verification_key.Id.t Lazy.t

  val verify : (statement * t) list -> bool Deferred.t

  val verify_promise : (statement * t) list -> bool Promise.t
end

module Prover = struct
  type ('prev_values, 'local_widths, 'local_heights, 'a_value, 'proof) t =
       ?handler:
         (   Snarky_backendless.Request.request
          -> Snarky_backendless.Request.response )
    -> ( 'prev_values
       , 'local_widths
       , 'local_heights )
       H3.T(Statement_with_proof).t
    -> 'a_value
    -> 'proof
end

module Make
    (Arg_var : Statement_var_intf)
    (Arg_value : Statement_value_intf)
    (Ret_var : T0)
    (Ret_value : T0) =
struct
  module IR = Inductive_rule.T (Arg_var) (Arg_value) (Ret_var) (Ret_value)
  module HIR = H4.T (IR)

  let max_local_max_proofs_verifieds ~self (type n)
      (module Max_proofs_verified : Nat.Intf with type n = n) branches choices =
    let module Local_max_proofs_verifieds = struct
      type t = (int, Max_proofs_verified.n) Vector.t
    end in
    let module M =
      H4.Map (IR) (E04 (Local_max_proofs_verifieds))
        (struct
          module V = H4.To_vector (Int)
          module HT = H4.T (Tag)

          module M =
            H4.Map (Tag) (E04 (Int))
              (struct
                let f (type a b c d) (t : (a, b, c, d) Tag.t) : int =
                  if Type_equal.Id.same t.id self then
                    Nat.to_int Max_proofs_verified.n
                  else
                    let (module M) = Types_map.max_proofs_verified t in
                    Nat.to_int M.n
              end)

          let f :
              type a b c d. (a, b, c, d) IR.t -> Local_max_proofs_verifieds.t =
           fun rule ->
            let (T (_, l)) = HT.length rule.prevs in
            Vector.extend_exn (V.f l (M.f rule.prevs)) Max_proofs_verified.n 0
        end)
    in
    let module V = H4.To_vector (Local_max_proofs_verifieds) in
    let padded = V.f branches (M.f choices) |> Vector.transpose in
    (padded, Maxes.m padded)

  module Lazy_ (A : T0) = struct
    type t = A.t Lazy.t
  end

  module Lazy_keys = struct
    type t =
      (Impls.Step.Keypair.t * Dirty.t) Lazy.t
      * (Kimchi_bindings.Protocol.VerifierIndex.Fp.t * Dirty.t) Lazy.t

    (* TODO Think this is right.. *)
  end

  let log_step main typ name index =
    let module Constraints = Snarky_log.Constraints (Impls.Step.Internal_Basic) in
    let log =
      let weight =
        let sys = Backend.Tick.R1CS_constraint_system.create () in
        fun (c : Impls.Step.Constraint.t) ->
          let prev = sys.next_row in
          List.iter c ~f:(fun { annotation; basic } ->
              Backend.Tick.R1CS_constraint_system.add_constraint sys
                ?label:annotation basic ) ;
          let next = sys.next_row in
          next - prev
      in
      Constraints.log ~weight (Impls.Step.make_checked main)
    in
    if profile_constraints then
      Snarky_log.to_file (sprintf "step-snark-%s-%d.json" name index) log

  let log_wrap main typ name id =
    let module Constraints = Snarky_log.Constraints (Impls.Wrap.Internal_Basic) in
    let log =
      let sys = Backend.Tock.R1CS_constraint_system.create () in
      let weight (c : Impls.Wrap.Constraint.t) =
        let prev = sys.next_row in
        List.iter c ~f:(fun { annotation; basic } ->
            Backend.Tock.R1CS_constraint_system.add_constraint sys
              ?label:annotation basic ) ;
        let next = sys.next_row in
        next - prev
      in
      let log =
        Constraints.log ~weight
          Impls.Wrap.(
            make_checked (fun () : unit ->
                let x = with_label __LOC__ (fun () -> exists typ) in
                main x () ))
      in
      log
    in
    if profile_constraints then
      Snarky_log.to_file
        (sprintf
           !"wrap-%s-%{sexp:Type_equal.Id.Uid.t}.json"
           name (Type_equal.Id.uid id) )
        log

  let compile :
      type var value prev_varss prev_valuess widthss heightss max_proofs_verified branches.
         self:(var, value, max_proofs_verified, branches) Tag.t
      -> cache:Key_cache.Spec.t list
      -> ?disk_keys:
           (Cache.Step.Key.Verification.t, branches) Vector.t
           * Cache.Wrap.Key.Verification.t
      -> branches:(module Nat.Intf with type n = branches)
      -> max_proofs_verified:
           (module Nat.Add.Intf with type n = max_proofs_verified)
      -> name:string
      -> constraint_constants:Snark_keys_header.Constraint_constants.t
      -> public_input:
           ( var
           , value
           , Arg_var.t
           , Arg_value.t
           , Ret_var.t
           , Ret_value.t )
           Inductive_rule.public_input
      -> choices:
           (   self:(var, value, max_proofs_verified, branches) Tag.t
            -> (prev_varss, prev_valuess, widthss, heightss) H4.T(IR).t )
      -> ( prev_valuess
         , widthss
         , heightss
         , Arg_value.t
         , (Ret_value.t * (max_proofs_verified, max_proofs_verified) Proof.t)
           Promise.t )
         H3_2.T(Prover).t
         * _
         * _
         * _ =
   fun ~self ~cache ?disk_keys ~branches:(module Branches)
       ~max_proofs_verified:(module Max_proofs_verified) ~name
       ~constraint_constants ~public_input ~choices ->
    let snark_keys_header kind constraint_system_hash =
      { Snark_keys_header.header_version = Snark_keys_header.header_version
      ; kind
      ; constraint_constants
      ; commits =
          { mina = Mina_version.commit_id
          ; marlin = Mina_version.marlin_commit_id
          }
      ; length = (* This is a dummy, it gets filled in on read/write. *) 0
      ; commit_date = Mina_version.commit_date
      ; constraint_system_hash
      ; identifying_hash =
          (* TODO: Proper identifying hash. *)
          constraint_system_hash
      }
    in
    Timer.start __LOC__ ;
    let T = Max_proofs_verified.eq in
    let choices = choices ~self in
    let (T (prev_varss_n, prev_varss_length)) = HIR.length choices in
    let T = Nat.eq_exn prev_varss_n Branches.n in
    let padded, (module Maxes) =
      max_local_max_proofs_verifieds
        (module Max_proofs_verified)
        prev_varss_length choices ~self:self.id
    in
    let full_signature = { Full_signature.padded; maxes = (module Maxes) } in
    Timer.clock __LOC__ ;
    let wrap_domains =
      let module M =
        Wrap_domains.Make (Arg_var) (Arg_value) (Ret_var) (Ret_value)
      in
      let rec f :
          type a b c d. (a, b, c, d) H4.T(IR).t -> (a, b, c, d) H4.T(M.I).t =
        function
        | [] ->
            []
        | x :: xs ->
            x :: f xs
      in
      M.f full_signature prev_varss_n prev_varss_length ~self
        ~choices:(f choices)
        ~max_proofs_verified:(module Max_proofs_verified)
    in
    Timer.clock __LOC__ ;
    let module Branch_data = struct
      type ('vars, 'vals, 'n, 'm) t =
        ( Arg_var.t
        , Arg_value.t
        , Ret_var.t
        , Ret_value.t
        , Max_proofs_verified.n
        , Branches.n
        , 'vars
        , 'vals
        , 'n
        , 'm )
        Step_branch_data.t
    end in
    let proofs_verifieds =
      let module M =
        H4.Map (IR) (E04 (Int))
          (struct
            module M = H4.T (Tag)

            let f : type a b c d. (a, b, c, d) IR.t -> int =
             fun r ->
              let (T (n, _)) = M.length r.prevs in
              Nat.to_int n
          end)
      in
      let module V = H4.To_vector (Int) in
      V.f prev_varss_length (M.f choices)
    in
    let step_data =
      let i = ref 0 in
      Timer.clock __LOC__ ;
      let module M =
        H4.Map (IR) (Branch_data)
          (struct
            let f :
                type a b c d. (a, b, c, d) IR.t -> (a, b, c, d) Branch_data.t =
             fun rule ->
              Timer.clock __LOC__ ;
              let res =
                Common.time "make step data" (fun () ->
                    Step_branch_data.create ~index:!i
                      ~max_proofs_verified:Max_proofs_verified.n
                      ~branches:Branches.n ~self ~public_input
                      Arg_var.to_field_elements Arg_value.to_field_elements rule
                      ~wrap_domains ~proofs_verifieds )
              in
              Timer.clock __LOC__ ; incr i ; res
          end)
      in
      M.f choices
    in
    Timer.clock __LOC__ ;
    let step_domains =
      let module M =
        H4.Map (Branch_data) (E04 (Domains))
          (struct
            let f (T b : _ Branch_data.t) = b.domains
          end)
      in
      let module V = H4.To_vector (Domains) in
      V.f prev_varss_length (M.f step_data)
    in
    let cache_handle = ref (Lazy.return `Cache_hit) in
    let accum_dirty t = cache_handle := Cache_handle.(!cache_handle + t) in
    Timer.clock __LOC__ ;
    let step_keypairs =
      let disk_keys =
        Option.map disk_keys ~f:(fun (xs, _) -> Vector.to_array xs)
      in
      let module M =
        H4.Map (Branch_data) (E04 (Lazy_keys))
          (struct
            let etyp =
              Impls.Step.input ~proofs_verified:Max_proofs_verified.n
                ~wrap_rounds:Tock.Rounds.n

            let f (T b : _ Branch_data.t) =
              let (T (typ, _conv, conv_inv)) = etyp in
              let main () =
                let res = b.main ~step_domains () in
                Impls.Step.with_label "conv_inv" (fun () -> conv_inv res)
              in
              let () = if true then log_step main typ name b.index in
              let open Impls.Step in
              let k_p =
                lazy
                  (let cs =
                     constraint_system ~exposing:[] ~return_typ:typ main
                   in
                   let cs_hash =
                     Md5.to_hex (R1CS_constraint_system.digest cs)
                   in
                   ( Type_equal.Id.uid self.id
                   , snark_keys_header
                       { type_ = "step-proving-key"
                       ; identifier = name ^ "-" ^ b.rule.identifier
                       }
                       cs_hash
                   , b.index
                   , cs ) )
              in
              let k_v =
                match disk_keys with
                | Some ks ->
                    Lazy.return ks.(b.index)
                | None ->
                    lazy
                      (let id, _header, index, cs = Lazy.force k_p in
                       let digest = R1CS_constraint_system.digest cs in
                       ( id
                       , snark_keys_header
                           { type_ = "step-verification-key"
                           ; identifier = name ^ "-" ^ b.rule.identifier
                           }
                           (Md5.to_hex digest)
                       , index
                       , digest ) )
              in
              let ((pk, vk) as res) =
                Common.time "step read or generate" (fun () ->
                    Cache.Step.read_or_generate cache k_p k_v
                      (Snarky_backendless.Typ.unit ()) typ (fun () -> main) )
              in
              accum_dirty (Lazy.map pk ~f:snd) ;
              accum_dirty (Lazy.map vk ~f:snd) ;
              res
          end)
      in
      M.f step_data
    in
    Timer.clock __LOC__ ;
    let step_vks =
      let module V = H4.To_vector (Lazy_keys) in
      lazy
        (Vector.map (V.f prev_varss_length step_keypairs) ~f:(fun (_, vk) ->
             Tick.Keypair.vk_commitments (fst (Lazy.force vk)) ) )
    in
    Timer.clock __LOC__ ;
    let wrap_requests, wrap_main =
      Timer.clock __LOC__ ;
      let prev_wrap_domains =
        let module M =
          H4.Map (IR) (H4.T (E04 (Domains)))
            (struct
              let f :
                  type a b c d.
                  (a, b, c, d) IR.t -> (a, b, c, d) H4.T(E04(Domains)).t =
               fun rule ->
                let module M =
                  H4.Map (Tag) (E04 (Domains))
                    (struct
                      let f (type a b c d) (t : (a, b, c, d) Tag.t) : Domains.t
                          =
                        Types_map.lookup_map t ~self:self.id
                          ~default:wrap_domains ~f:(function
                          | `Compiled d ->
                              d.wrap_domains
                          | `Side_loaded d ->
                              Common.wrap_domains
                                ~proofs_verified:
                                  ( d.permanent.max_proofs_verified |> Nat.Add.n
                                  |> Nat.to_int ) )
                    end)
                in
                M.f rule.Inductive_rule.prevs
            end)
        in
        M.f choices
      in
      Timer.clock __LOC__ ;
      Wrap_main.wrap_main full_signature prev_varss_length step_vks
        proofs_verifieds step_domains prev_wrap_domains
        (module Max_proofs_verified)
    in
    Timer.clock __LOC__ ;
    let (wrap_pk, wrap_vk), disk_key =
      let open Impls.Wrap in
      let (T (typ, conv, _conv_inv)) = input () in
      let main x () : unit = wrap_main (conv x) in
      let () = if true then log_wrap main typ name self.id in
      let self_id = Type_equal.Id.uid self.id in
      let disk_key_prover =
        lazy
          (let cs =
             constraint_system ~exposing:[ typ ]
               ~return_typ:(Snarky_backendless.Typ.unit ())
               main
           in
           let cs_hash = Md5.to_hex (R1CS_constraint_system.digest cs) in
           ( self_id
           , snark_keys_header
               { type_ = "wrap-proving-key"; identifier = name }
               cs_hash
           , cs ) )
      in
      let disk_key_verifier =
        match disk_keys with
        | None ->
            lazy
              (let id, _header, cs = Lazy.force disk_key_prover in
               let digest = R1CS_constraint_system.digest cs in
               ( id
               , snark_keys_header
                   { type_ = "wrap-verification-key"; identifier = name }
                   (Md5.to_hex digest)
               , digest ) )
        | Some (_, (_id, header, digest)) ->
            Lazy.return (self_id, header, digest)
      in
      let r =
        Common.time "wrap read or generate " (fun () ->
            Cache.Wrap.read_or_generate cache disk_key_prover disk_key_verifier
              typ
              (Snarky_backendless.Typ.unit ())
              main )
      in
      (r, disk_key_verifier)
    in
    Timer.clock __LOC__ ;
    accum_dirty (Lazy.map wrap_pk ~f:snd) ;
    accum_dirty (Lazy.map wrap_vk ~f:snd) ;
    let wrap_vk = Lazy.map wrap_vk ~f:fst in
    let module S = Step.Make (Arg_var) (Arg_value) (Max_proofs_verified) in
    let (typ : (var, value) Impls.Step.Typ.t) =
      match public_input with
      | Input typ ->
          typ
      | Output typ ->
          typ
      | Input_and_output (input_typ, output_typ) ->
          Impls.Step.Typ.(input_typ * output_typ)
    in
    let provers =
      let module Z = H4.Zip (Branch_data) (E04 (Impls.Step.Keypair)) in
      let f :
          type prev_vars prev_values local_widths local_heights.
             (prev_vars, prev_values, local_widths, local_heights) Branch_data.t
          -> Lazy_keys.t
          -> ?handler:
               (   Snarky_backendless.Request.request
                -> Snarky_backendless.Request.response )
          -> ( prev_values
             , local_widths
             , local_heights )
             H3.T(Statement_with_proof).t
          -> Arg_value.t
          -> ( Ret_value.t
             * (Max_proofs_verified.n, Max_proofs_verified.n) Proof.t )
             Promise.t =
       fun (T b as branch_data) (step_pk, step_vk) ->
        let (module Requests) = b.requests in
        let _, prev_vars_length = b.proofs_verified in
        let step handler prev_values prev_proofs next_state =
          let wrap_vk = Lazy.force wrap_vk in
          S.f ?handler branch_data next_state ~prevs_length:prev_vars_length
            ~self ~step_domains ~self_dlog_plonk_index:wrap_vk.commitments
            ~public_input
            (Impls.Step.Keypair.pk (fst (Lazy.force step_pk)))
            wrap_vk.index prev_values prev_proofs
        in
        let step_vk = fst (Lazy.force step_vk) in
        let wrap ?handler prevs next_state =
          let wrap_vk = Lazy.force wrap_vk in
          let app_states, prevs =
            let rec go :
                type prev_values local_widths local_heights.
                   ( prev_values
                   , local_widths
                   , local_heights )
                   H3.T(Statement_with_proof).t
                -> prev_values H1.T(Id).t
                   * (local_widths, local_widths) H2.T(Proof).t = function
              | [] ->
                  ([], [])
              | (app_state, proof) :: tl ->
                  let app_states, proofs = go tl in
                  (app_state :: app_states, proof :: proofs)
            in
            go prevs
          in
          let%bind.Promise proof, return_value =
            step handler ~maxes:(module Maxes) app_states prevs next_state
          in
          let proof =
            { proof with
              statement =
                { proof.statement with
                  pass_through =
                    pad_pass_throughs
                      (module Maxes)
                      proof.statement.pass_through
                }
            }
          in
          let%map.Promise proof =
            Wrap.wrap ~max_proofs_verified:Max_proofs_verified.n
              full_signature.maxes wrap_requests
              ~dlog_plonk_index:wrap_vk.commitments wrap_main ~typ ~step_vk
              ~step_plonk_indices:(Lazy.force step_vks) ~wrap_domains
              (Impls.Wrap.Keypair.pk (fst (Lazy.force wrap_pk)))
              proof
          in
          ( return_value
          , Proof.T
              { proof with
                statement =
                  { proof.statement with
                    pass_through =
                      { proof.statement.pass_through with app_state = () }
                  }
              } )
        in
        wrap
      in
      let rec go :
          type xs1 xs2 xs3 xs4 xs5 xs6.
             (xs1, xs2, xs3, xs4) H4.T(Branch_data).t
          -> (xs1, xs2, xs3, xs4) H4.T(E04(Lazy_keys)).t
          -> ( xs2
             , xs3
             , xs4
             , Arg_value.t
             , (Ret_value.t * (max_proofs_verified, max_proofs_verified) Proof.t)
               Promise.t )
             H3_2.T(Prover).t =
       fun bs ks ->
        match (bs, ks) with
        | [], [] ->
            []
        | b :: bs, k :: ks ->
            f b k :: go bs ks
      in
      go step_data step_keypairs
    in
    Timer.clock __LOC__ ;
    let data : _ Types_map.Compiled.t =
      { branches = Branches.n
      ; proofs_verifieds
      ; max_proofs_verified = (module Max_proofs_verified)
      ; public_input = typ
      ; wrap_key = Lazy.map wrap_vk ~f:Verification_key.commitments
      ; wrap_vk = Lazy.map wrap_vk ~f:Verification_key.index
      ; wrap_domains
      ; step_domains
      }
    in
    Timer.clock __LOC__ ;
    Types_map.add_exn self data ;
    (provers, wrap_vk, disk_key, !cache_handle)
end

module Side_loaded = struct
  module V = Verification_key

  module Verification_key = struct
    include Side_loaded_verification_key

    let to_input (t : t) =
      to_input ~field_of_int:Impls.Step.Field.Constant.of_int t

    let of_compiled tag : t =
      let d = Types_map.lookup_compiled tag.Tag.id in
      { wrap_vk = Some (Lazy.force d.wrap_vk)
      ; wrap_index = Lazy.force d.wrap_key
      ; max_proofs_verified =
          Pickles_base.Proofs_verified.of_nat (Nat.Add.n d.max_proofs_verified)
      }

    module Max_width = Width.Max
  end

  let in_circuit tag vk = Types_map.set_ephemeral tag { index = `In_circuit vk }

  let in_prover tag vk = Types_map.set_ephemeral tag { index = `In_prover vk }

  let create ~name ~max_proofs_verified ~typ =
    Types_map.add_side_loaded ~name
      { max_proofs_verified
      ; public_input = typ
      ; branches = Verification_key.Max_branches.n
      }

  module Proof = struct
    include Proof.Proofs_verified_max

    let of_proof : _ Proof.t -> t = Wrap_hack.pad_proof
  end

  let verify_promise (type t) ~(typ : (_, t) Impls.Step.Typ.t)
      (ts : (Verification_key.t * t * Proof.t) list) =
    let m =
      ( module struct
        type nonrec t = t

        let to_field_elements =
          let (Typ typ) = typ in
          fun x -> fst (typ.value_to_fields x)
      end : Intf.Statement_value
        with type t = t )
    in
    (* TODO: This should be the actual max width on a per proof basis *)
    let max_proofs_verified =
      (module Verification_key.Max_width : Nat.Intf
        with type n = Verification_key.Max_width.n )
    in
    with_return (fun { return } ->
        List.map ts ~f:(fun (vk, x, p) ->
            let vk : V.t =
              { commitments = vk.wrap_index
              ; index =
                  ( match vk.wrap_vk with
                  | None ->
                      return (Promise.return false)
                  | Some x ->
                      x )
              ; data =
                  (* This isn't used in verify_heterogeneous, so we can leave this dummy *)
                  { constraints = 0 }
              }
            in
            Verify.Instance.T (max_proofs_verified, m, vk, x, p) )
        |> Verify.verify_heterogenous )

  let verify ~typ ts = verify_promise ~typ ts |> Promise.to_deferred

  let srs_precomputation () : unit =
    let srs = Tock.Keypair.load_urs () in
    List.iter [ 0; 1; 2 ] ~f:(fun i ->
        Kimchi_bindings.Protocol.SRS.Fq.add_lagrange_basis srs
          (Domain.log2_size (Common.wrap_domains ~proofs_verified:i).h) )
end

let compile_promise :
    type var value a_var a_value ret_var ret_value prev_varss prev_valuess prev_ret_varss prev_ret_valuess widthss heightss max_proofs_verified branches.
       ?self:(var, value, max_proofs_verified, branches) Tag.t
    -> ?cache:Key_cache.Spec.t list
    -> ?disk_keys:
         (Cache.Step.Key.Verification.t, branches) Vector.t
         * Cache.Wrap.Key.Verification.t
    -> (module Statement_var_intf with type t = a_var)
    -> (module Statement_value_intf with type t = a_value)
    -> public_input:
         ( var
         , value
         , a_var
         , a_value
         , ret_var
         , ret_value )
         Inductive_rule.public_input
    -> branches:(module Nat.Intf with type n = branches)
    -> max_proofs_verified:
         (module Nat.Add.Intf with type n = max_proofs_verified)
    -> name:string
    -> constraint_constants:Snark_keys_header.Constraint_constants.t
    -> choices:
         (   self:(var, value, max_proofs_verified, branches) Tag.t
          -> ( prev_varss
             , prev_valuess
             , widthss
             , heightss
             , a_var
             , a_value
             , ret_var
             , ret_value )
             H4_4.T(Inductive_rule).t )
    -> (var, value, max_proofs_verified, branches) Tag.t
       * Cache_handle.t
       * (module Proof_intf
            with type t = (max_proofs_verified, max_proofs_verified) Proof.t
             and type statement = value )
       * ( prev_valuess
         , widthss
         , heightss
         , a_value
         , (ret_value * (max_proofs_verified, max_proofs_verified) Proof.t)
           Promise.t )
         H3_2.T(Prover).t =
 fun ?self ?(cache = []) ?disk_keys (module A_var) (module A_value)
     ~public_input ~branches ~max_proofs_verified ~name ~constraint_constants
     ~choices ->
  let self =
    match self with
    | None ->
        { Tag.id = Type_equal.Id.create ~name sexp_of_opaque; kind = Compiled }
    | Some self ->
        self
  in
  let module Ret_var = struct
    type t = ret_var
  end in
  let module Ret_value = struct
    type t = ret_value
  end in
  let module M = Make (A_var) (A_value) (Ret_var) (Ret_value) in
  let rec conv_irs :
      type v1ss v2ss v3ss v4ss wss hss.
         ( v1ss
         , v2ss
         , wss
         , hss
         , a_var
         , a_value
         , ret_var
         , ret_value )
         H4_4.T(Inductive_rule).t
      -> (v1ss, v2ss, wss, hss) H4.T(M.IR).t = function
    | [] ->
        []
    | r :: rs ->
        r :: conv_irs rs
  in
  let provers, wrap_vk, wrap_disk_key, cache_handle =
    M.compile ~self ~cache ?disk_keys ~branches ~max_proofs_verified ~name
      ~public_input ~constraint_constants ~choices:(fun ~self ->
        conv_irs (choices ~self) )
  in
  let (module Max_proofs_verified) = max_proofs_verified in
  let T = Max_proofs_verified.eq in
  let module Value = struct
    type t = value

    let typ : (var, value) Impls.Step.Typ.t =
      match public_input with
      | Input typ ->
          typ
      | Output typ ->
          typ
      | Input_and_output (input_typ, output_typ) ->
          Impls.Step.Typ.(input_typ * output_typ)

    let to_field_elements =
      let (Typ typ) = typ in
      fun x -> fst (typ.value_to_fields x)
  end in
  let module P = struct
    type statement = value

    type return_type = ret_value

    module Max_local_max_proofs_verified = Max_proofs_verified
    module Max_proofs_verified_vec = Nvector (Max_proofs_verified)
    include Proof.Make (Max_proofs_verified) (Max_local_max_proofs_verified)

    let id = wrap_disk_key

    let verification_key = wrap_vk

    let verify_promise ts =
      verify_promise
        (module Max_proofs_verified)
        (module Value)
        (Lazy.force verification_key)
        ts

    let verify ts = verify_promise ts |> Promise.to_deferred

    let statement (T p : t) = p.statement.pass_through.app_state
  end in
  (self, cache_handle, (module P), provers)

let compile ?self ?cache ?disk_keys a_var a_value ~public_input ~branches
    ~max_proofs_verified ~name ~constraint_constants ~choices =
  let self, cache_handle, proof_module, provers =
    compile_promise ?self ?cache ?disk_keys a_var a_value ~public_input
      ~branches ~max_proofs_verified ~name ~constraint_constants ~choices
  in
  let rec adjust_provers :
      type a1 a2 a3 a4 s1 s2_inner.
         (a1, a2, a3, s1, s2_inner Promise.t) H3_2.T(Prover).t
      -> (a1, a2, a3, s1, s2_inner Deferred.t) H3_2.T(Prover).t = function
    | [] ->
        []
    | prover :: tl ->
        (fun ?handler stmt_with_proof public_input ->
          Promise.to_deferred (prover ?handler stmt_with_proof public_input) )
        :: adjust_provers tl
  in
  (self, cache_handle, proof_module, adjust_provers provers)

module Provers = H3_2.T (Prover)
module Proof0 = Proof

let%test_module "test no side-loaded" =
  ( module struct
    let () = Tock.Keypair.set_urs_info []

    let () = Tick.Keypair.set_urs_info []

<<<<<<< HEAD
    (*let%test_unit "test deserialization and verification for side-loaded keys" =
=======
    (*
    let%test_unit "test deserialization and verification for side-loaded keys" =
>>>>>>> 665edf87
      Side_loaded.srs_precomputation () ;
      let pi =
        match
          "KChzdGF0ZW1lbnQoKHByb29mX3N0YXRlKChkZWZlcnJlZF92YWx1ZXMoKHBsb25rKChhbHBoYSgoaW5uZXIoNTI4Y2RiZjE2NzA4YTUzYSAxZjkwYTdlZWEyZTA2ZjZhKSkpKShiZXRhKDYxN2U1YTdmZDZiZTM2NmEgZGUxOTcxMjJhNDQxNTE3NSkpKGdhbW1hKDNjYTM1ZDQ0NTIxODFjOTkgMTBmMDg1NDBiYTYxYjBlYykpKHpldGEoKGlubmVyKDliOWNiM2ViODlmOTk4NjAgZmMzZjJhNTU2YjNkYTNiOCkpKSkpKShjb21iaW5lZF9pbm5lcl9wcm9kdWN0KFNoaWZ0ZWRfdmFsdWUgMHgwODIzRTU2NzkzQjU1OTI2MTRBREJBNEQwRTVGRTcxODJDMzYwNTlFRkE2N0I2MkZGMzQ4QzI5ODAyNUVEM0IxKSkoYihTaGlmdGVkX3ZhbHVlIDB4MTVFNkU1ODMwODhGMzgzOUEwQTI0QkEwOTYwNThEMzExRjgwRTYzREM3QzVGOTY5NjFFREYwRTg0MzFCM0E4OSkpKHhpKChpbm5lcig1Yzc4YjUxMDZkYzkxOTZiIGRkOTIzNjA4ZjNhMmQ3YzcpKSkpKGJ1bGxldHByb29mX2NoYWxsZW5nZXMoKChwcmVjaGFsbGVuZ2UoKGlubmVyKDAyNzdmNmFhZDlkODM1YTUgZDdjZTY0NGFmMWUwYTYyMykpKSkpKChwcmVjaGFsbGVuZ2UoKGlubmVyKDcxNTVjOGNhMjcwODkwYTkgODgyMTBlZjUwNWQ3NDYzYSkpKSkpKChwcmVjaGFsbGVuZ2UoKGlubmVyKDY2ZGQwOWNmOGM3NjdjYTggNDlhMWYzZjBkMDJjMjdkMSkpKSkpKChwcmVjaGFsbGVuZ2UoKGlubmVyKGIzYWY1YjdmZmY3N2QzZGQgN2UzZDUzYjJkNjk5ZDIxMCkpKSkpKChwcmVjaGFsbGVuZ2UoKGlubmVyKDFhNzAzNDcyMmYzOWM2ODAgZGFjMGI5MjA3MTBhM2JhZikpKSkpKChwcmVjaGFsbGVuZ2UoKGlubmVyKDMxYTM5MTk2M2ExZWRhMjIgMTc2OGY5NjNmZGEzMGRiZCkpKSkpKChwcmVjaGFsbGVuZ2UoKGlubmVyKGNhNjk3N2JjMmNkMDhmMDIgOGNjYTA4MGEzZWVhOTFkZSkpKSkpKChwcmVjaGFsbGVuZ2UoKGlubmVyKGNhMWM0NDU5YzZkYjkwZTAgNWRjOTc0NDQyMjQ2OTJiOCkpKSkpKChwcmVjaGFsbGVuZ2UoKGlubmVyKDVhODY5MWZlOTM4ZDc3NjYgZmZhN2I3NmQ1MDU0NTMwMCkpKSkpKChwcmVjaGFsbGVuZ2UoKGlubmVyKGUyOGE2YmQ3ODg1ZTJkY2UgY2ZmYzcxMGZkMDIzZmNmMikpKSkpKChwcmVjaGFsbGVuZ2UoKGlubmVyKDY3YzljYWNkYmVjMTAxNTIgZGJiYmIxNzQ0NjUxNGNkYykpKSkpKChwcmVjaGFsbGVuZ2UoKGlubmVyKGI5NjI2OTBkNGM2MTQ3ZmUgMDQ3ZWQyYjY0MzJhZTlhOCkpKSkpKChwcmVjaGFsbGVuZ2UoKGlubmVyKDI0N2EzYzAyNmZkNDJhMWYgMzBmZmQzZWIyZTkyZjZlMCkpKSkpKChwcmVjaGFsbGVuZ2UoKGlubmVyKGZiMDQwYTVmN2FlMTY4MmEgNjdlODhjMDNiNDY0MjlmYikpKSkpKChwcmVjaGFsbGVuZ2UoKGlubmVyKGRhN2FhZWI5OTE0MmQ0OTAgZTZkZjFlZjJhMjdiZDVkZCkpKSkpKChwcmVjaGFsbGVuZ2UoKGlubmVyKGM5NTkwYmEyZDY1ZTc3NGMgNjUxM2JlOTc2ZGJiZDAxNCkpKSkpKSkoYnJhbmNoX2RhdGEoKHByb29mc192ZXJpZmllZCBOMCkoZG9tYWluX2xvZzIiXG4iKSkpKSkoc3BvbmdlX2RpZ2VzdF9iZWZvcmVfZXZhbHVhdGlvbnMoMzQ1YmNhODlhMThiZTZlYiAzMmIzMmJlYTk4NTNjZTUxIGU0Yjc4YmQwOWJiYjY4YTUgMGM2NzkxZmIwOGUwY2E1NykpKG1lX29ubHkoKGNoYWxsZW5nZV9wb2x5bm9taWFsX2NvbW1pdG1lbnQoMHgwRjY5QjY1QTU4NTVGM0EzOThEMERGRDBDMTMxQjk2MTJDOUYyMDYxRDJGMDZFNjc2RjYxMkM0OEQ4MjdFMUU2IDB4MENDQUYzRjAzRjlEMkMzQzNENDRFMDlBMTIxMDY5MTFGQTY5OURGOTM0RjcwNkU2MjEzMUJBRDYzOUYzMDE1NSkpKG9sZF9idWxsZXRwcm9vZl9jaGFsbGVuZ2VzKCgoKHByZWNoYWxsZW5nZSgoaW5uZXIoMzM4MmIzYzlhY2U2YmY2ZiA3OTk3NDM1OGY5NzYxODYzKSkpKSkoKHByZWNoYWxsZW5nZSgoaW5uZXIoZGQzYTJiMDZlOTg4ODc5NyBkZDdhZTY0MDI5NDRhMWM3KSkpKSkoKHByZWNoYWxsZW5nZSgoaW5uZXIoYzZlOGU1MzBmNDljOWZjYiAwN2RkYmI2NWNkYTA5Y2RkKSkpKSkoKHByZWNoYWxsZW5nZSgoaW5uZXIoNTMyYzU5YTI4NzY5MWExMyBhOTIxYmNiMDJhNjU2ZjdiKSkpKSkoKHByZWNoYWxsZW5nZSgoaW5uZXIoZTI5Yzc3YjE4ZjEwMDc4YiBmODVjNWYwMGRmNmIwY2VlKSkpKSkoKHByZWNoYWxsZW5nZSgoaW5uZXIoMWRiZGE3MmQwN2IwOWM4NyA0ZDFiOTdlMmU5NWYyNmEwKSkpKSkoKHByZWNoYWxsZW5nZSgoaW5uZXIoOWM3NTc0N2M1NjgwNWYxMSBhMWZlNjM2OWZhY2VmMWU4KSkpKSkoKHByZWNoYWxsZW5nZSgoaW5uZXIoNWMyYjhhZGZkYmU5NjA0ZCA1YThjNzE4Y2YyMTBmNzliKSkpKSkoKHByZWNoYWxsZW5nZSgoaW5uZXIoMjJjMGIzNWM1MWUwNmI0OCBhNjg4OGI3MzQwYTk2ZGVkKSkpKSkoKHByZWNoYWxsZW5nZSgoaW5uZXIoOTAwN2Q3YjU1ZTc2NjQ2ZSBjMWM2OGIzOWRiNGU4ZTEyKSkpKSkoKHByZWNoYWxsZW5nZSgoaW5uZXIoNDQ0NWUzNWUzNzNmMmJjOSA5ZDQwYzcxNWZjOGNjZGU1KSkpKSkoKHByZWNoYWxsZW5nZSgoaW5uZXIoNDI5ODgyODQ0YmJjYWE0ZSA5N2E5MjdkN2QwYWZiN2JjKSkpKSkoKHByZWNoYWxsZW5nZSgoaW5uZXIoOTljYTNkNWJmZmZkNmU3NyBlZmU2NmE1NTE1NWM0Mjk0KSkpKSkoKHByZWNoYWxsZW5nZSgoaW5uZXIoNGI3ZGIyNzEyMTk3OTk1NCA5NTFmYTJlMDYxOTNjODQwKSkpKSkoKHByZWNoYWxsZW5nZSgoaW5uZXIoMmNkMWNjYmViMjA3NDdiMyA1YmQxZGUzY2YyNjQwMjFkKSkpKSkpKCgocHJlY2hhbGxlbmdlKChpbm5lcigzMzgyYjNjOWFjZTZiZjZmIDc5OTc0MzU4Zjk3NjE4NjMpKSkpKSgocHJlY2hhbGxlbmdlKChpbm5lcihkZDNhMmIwNmU5ODg4Nzk3IGRkN2FlNjQwMjk0NGExYzcpKSkpKSgocHJlY2hhbGxlbmdlKChpbm5lcihjNmU4ZTUzMGY0OWM5ZmNiIDA3ZGRiYjY1Y2RhMDljZGQpKSkpKSgocHJlY2hhbGxlbmdlKChpbm5lcig1MzJjNTlhMjg3NjkxYTEzIGE5MjFiY2IwMmE2NTZmN2IpKSkpKSgocHJlY2hhbGxlbmdlKChpbm5lcihlMjljNzdiMThmMTAwNzhiIGY4NWM1ZjAwZGY2YjBjZWUpKSkpKSgocHJlY2hhbGxlbmdlKChpbm5lcigxZGJkYTcyZDA3YjA5Yzg3IDRkMWI5N2UyZTk1ZjI2YTApKSkpKSgocHJlY2hhbGxlbmdlKChpbm5lcig5Yzc1NzQ3YzU2ODA1ZjExIGExZmU2MzY5ZmFjZWYxZTgpKSkpKSgocHJlY2hhbGxlbmdlKChpbm5lcig1YzJiOGFkZmRiZTk2MDRkIDVhOGM3MThjZjIxMGY3OWIpKSkpKSgocHJlY2hhbGxlbmdlKChpbm5lcigyMmMwYjM1YzUxZTA2YjQ4IGE2ODg4YjczNDBhOTZkZWQpKSkpKSgocHJlY2hhbGxlbmdlKChpbm5lcig5MDA3ZDdiNTVlNzY2NDZlIGMxYzY4YjM5ZGI0ZThlMTIpKSkpKSgocHJlY2hhbGxlbmdlKChpbm5lcig0NDQ1ZTM1ZTM3M2YyYmM5IDlkNDBjNzE1ZmM4Y2NkZTUpKSkpKSgocHJlY2hhbGxlbmdlKChpbm5lcig0Mjk4ODI4NDRiYmNhYTRlIDk3YTkyN2Q3ZDBhZmI3YmMpKSkpKSgocHJlY2hhbGxlbmdlKChpbm5lcig5OWNhM2Q1YmZmZmQ2ZTc3IGVmZTY2YTU1MTU1YzQyOTQpKSkpKSgocHJlY2hhbGxlbmdlKChpbm5lcig0YjdkYjI3MTIxOTc5OTU0IDk1MWZhMmUwNjE5M2M4NDApKSkpKSgocHJlY2hhbGxlbmdlKChpbm5lcigyY2QxY2NiZWIyMDc0N2IzIDViZDFkZTNjZjI2NDAyMWQpKSkpKSkpKSkpKSkocGFzc190aHJvdWdoKChhcHBfc3RhdGUoKSkoY2hhbGxlbmdlX3BvbHlub21pYWxfY29tbWl0bWVudHMoKSkob2xkX2J1bGxldHByb29mX2NoYWxsZW5nZXMoKSkpKSkpKHByZXZfZXZhbHMoKGV2YWxzKCgocHVibGljX2lucHV0IDB4MUQ1MDUwQUJDMTkzRkQ4Mjg4RkU4QjA5REE5QTJBQThDNEE5NUU3OTZDMzNERkI3MTJFOENDQUQ3MzY3MjY2QSkoZXZhbHMoKHcoKDB4MkMzM0MxNzNCREU5MzQwQkU5NDFFQ0QyMDlBQjZFOTlFQ0E4QkRDQTFDQThCREE4REFDM0U0MEMzMzE1RjY5NikoMHgwMkFFOTI5NjgzNDREMUY1OTYwM0JBMDE1QzI5RDc4MDE4OTdGNkI1OUU1RUQ0M0EzQkVFMzE2RDZBODc2QzNCKSgweDNENEZERDI0MDI4NEYwOTZCMEQ5Q0U0MDVDMjAxNkU3Q0FFNDk5MzFEMDU3MUYyN0RBN0EzRERCMjAyRkM0MzcpKDB4MUQ4QTlBMTdBQkRGRjU5NzU4MzJCMkVBNEFFQjk0QkFERTYzNDZBNTU0RUIyNEE1MUIzRUNGRjU2MEQzMzc0OCkoMHgzNkY4MDZGMDQzRDhGMzNGN0ZEODk3MzBGQjY5RTVEQUYzMjNFODYzN0QyM0Q5NTY5NDY2NUFCMUIyOUFEMTk0KSgweDIxQ0U2NzdFOTQxNjc4M0RCQTczMTBFMjgxM0QyMDAxMDRBMDMyOERDQTVDRjJDMEU2MzJCRkQ3MTk5NTFDQkQpKDB4MEEzNDY0RDVBQkJERjFDMUZBNkMzQ0Y1QzUzMjhDQkVEN0QxNDAyQUQ0OTkwQUYyRDA3Q0Y2OTU4NzAwRTA3OSkoMHgzMDY3OTIzQUY5M0M4NUJDNjc3NzE1Rjc4RUZFRTJCNzY1RjQ3MTJEOTJBMThERDY5MUIyRDYxNzI0NUQyODM3KSgweDFENzVFMUNDRTQxNjVGRDE5QkJGMUQ4MzRGMDM2NkUzMzMwQTkxNkYyNTI4MDFBQ0MyQTlGQ0NGRTE5QkIwM0YpKDB4Mjk3OTNDM0QzMTEzNTM0NDRDNEZDRjJCRjYyMjk5ODkzRjY5RkNFRjBBREY3MzQ1MzEwREI3RTczNkMyMTc1OCkoMHgzRjkwRTI0NDhDQUIyNjM5Nzg4RUVGMEVEQkQ0Rjg3NDYzMDgyRUFFMEM1MkY3MTBFMEE1N0I0MjM4NTc3QzA5KSgweDNFMTlFOUU0NUM2Q0ZDRjBGNzAzNkQzQTU5OEUyNkJDNEMyNTBBQjQ1MDQ5RTE5QTgxRUYzRjlDNjhFN0IwOUUpKDB4MzFDRjJGQzQ1QzU5RTQ1RTVCMTZBOUZBMzU3OTcyQUVGMUY3NDQzODhDODFDODg2QjI4QkRCQzU1ODE1Q0U0NSkoMHgyNEIzMTBBNDE4Q0I1ODE1NTEzRENDNUI0REJGNEIyQzY0QkQ5NEEyRDQ3NjQyOTRFRUJERjRDN0RFMUIxQjA4KSgweDNFNzQ4QjhCRjdGM0Y2MzIzNUI2NTBEQjg3M0JENjUyQkM1OERCMUM2N0M5NEFGMDNCMjE4REI1OENBMEVBODYpKSkoeigweDNGQTY3NDFEODRFMTE0MzRENzkxOEE0NTlBRDFCNjk4QjhGMzYxNkUyQTkwMUIzQjE3RTlFMEJBOEMyMjlBOTUpKShzKCgweDIxNjAyODVBNzg4MDMxQzQ1QjBFMDQxQzBDM0UxMzIyRTEzMzBDNzE4QjcwOTk5OUU2NzdFNEM4MkMxQThERUMpKDB4MkNDMUVFMTE1NEY1MjdCMzNBMDExQTVGODE2QUZDM0MyMTk4OTJEMENDM0EyNTUwMUE5MDE4M0EyMjIxQjg0NykoMHgyOTkzNjZEN0JEQjUwQ0QyNzhCREI0M0ZGQ0MxQUY2NkNGRDZDODIxMjAzRjk4MEFDMjJBOUUwMTc4NjEyRkNDKSgweDA0MjA0NzU5RTdEOEU4NEMxMTIyQkNGNjUwMDhBQkFDMDE3REU3REFFNDRCN0U0NzlEMzA3NzM5NjZFQjZCMEEpKDB4MDhENUFCREIzOENFRUE2RDUwRkMzNzhGQ0NFQTY1MTE2QzI5OEVFMDMwN0Q4MjdGRjY3NDQ3NTAyQzVDNUEyMykoMHgwQUIxQjE2MDVDMDdGQjA1NTQxNDMwOEZEOUQzODcyRDExODRBQzQzNkJGNjJCRTA2QkY2OEE0MjlFQjgwNkM4KSkpKGdlbmVyaWNfc2VsZWN0b3IoMHgyMDczRTU3RUNBMDk3Q0RCNDM0OUY1NkE5NkREODcwRUY0MjMyRjU0NzYyNEJGREQ3QUZGREY4NDA3ODI2MDAwKSkocG9zZWlkb25fc2VsZWN0b3IoMHgxNDEyNjQxRjM3OEI3QjRBQTJERjFCMjk1NzNFM0JCQTJFMDkyRTc0RDQ4Q0M4Q0EwM0JGQkQ4ODc1NUY1REQ1KSkpKSkoKHB1YmxpY19pbnB1dCAweDBFRkMwQ0M0RTg2MDRDQjRCMzM3QjIzN0JCNDY5MTYxMTBGNTYwNDA0MTY2OUUzOEVCMTcxMkM3OEE4NjUzOUQpKGV2YWxzKCh3KCgweDMwQzgxMjQ1NUQ4NDBGMDlCMUExMEQ3M0U2MDdGMUNEMjNGMDk3N0UyMDU5NDZERDcyNTIxNDlDM0M4RUIyRUIpKDB4MDMwMTA4MkZDODVBODVBNUM1RTQ4NDgzQ0IyMzFGNjRCRTRFNDJBREI3QUI3M0I5NzMwMzRGOTJDMjAwODI0MykoMHgxQUMyNjNDMjkzQjU0OEU3ODYyMjM0NDgxODY1QTZDNDI1NTE4MEYzM0Q1RkNCMUUzMDM2MERDNUFBNEE4MTY0KSgweDI2NzlCMDM5MDFBQTJBMjg2REYxRTJBOTBCQzcyQTNBRjU3QzEzREQ2NUI5QkIxMTEwNERCOTE4OUFEQkI5NzApKDB4MzlGMENGRTUxMzNENENDM0I1OThGMUY2RUExNjAwNDY2MURGN0JBNkQxMzE2QzM4RTEyNEM2NUVGNEYyMUM5NSkoMHgxNjQ1N0RGRDZCRjMyM0JFMTMxNjI3NzlFQjBGNDhDQUQzQUQ4RDQ5NzBFOUU2NDMzRjI3NUIyMjI2Q0Y5OUQ5KSgweDJBRjQzNkZFMEZBRjBDQjkwNUREODIwMkREQzQyQzA5RDE1NjVDRTQxNUZENDRGMzMxNzhEOTRCMUJGNzYxMjcpKDB4MjZBOTE0RjdENTVBQzMxMjkxOEQ0MUZEQTUxNjM0MkU5MjkwMzRDMDZEMTk3MDc5NEMxMTU2RkY4NjkwQjBFNikoMHgwQkREREIyNzZCOUNERjRCMkM5QjRDNkI0M0YyRjMwMkQ0NkUyQTAxMDQ3MjRENzc3OUI3MTRDQzFDMTNEMTBDKSgweDA1N0MwNDVGNERBNzIwMjMxN0U0QTQ3OTUyQkVGMTlEMTA5NDc1NzQ5RkM4QkYwRUQ5MjQ0RkQ2QkRCMjBDQzMpKDB4M0FEOTgwNUJFODYzNDVCM0ZFOTgzNjdEMkFEQUFBRjZBM0IyQTUxMUI3MDExRDM1NENDMDc0QkIwRjBCNjE4QykoMHgwODY0QkIyREY2MEYyOUJFQkM4RDU1REVDMkI2RjE5OURGNTNDQjY1MEJENzk3RDhDODFBQTdEMzlGN0E0OTRDKSgweDM3NUYyMTUzNkI2NkU4MTZEQ0ZDRTgyOTQ5NUE3QjQyOUNBMUVCNjU4MTIzREU4ODU4Qjc2NURCMjZEMURDNjgpKDB4MzREMUI1OUEzMzM2OTM1MDg2N0VFMEU1MzhDNjhENjkzRTE5QkQ1RjhGMDVGQkRFNTI4MjhBNkFFMzk2NjZDQSkoMHgzODFBRDI4NTMzNEE3ODg0NjkwRjNBQjg0MTIyOTFGQ0IwRDMzNTcxNjlDMEYxNzZEMkE2REI4RDJCM0ZDMDJCKSkpKHooMHgyRkI0MTUzNkU0NjU1QzExOUJFNUYwREVEOTAzOTFBODE3MUMxOTFCM0E5NzY0Rjc2NUZCQjZFQkYyQUFCQUM5KSkocygoMHgzRjU1MjJBMUQ4QTBBQkZBODg3NkI0MTg1RTlDQTFGODg1NjYzRjU1NTc5QzM5RjczNTJGOTgxQ0IzMDRDQ0VGKSgweDJFMDcwMEQ2RjhBMDJDMDRCMURGRTYzMDg5NkI1OTYxNUYyMUM0QjNCNTQxRTI2RUU2M0RCQ0ZERkU1OUQ2NTgpKDB4MTBGNzMyN0M4MzNFQjM1QjQ0OTlBRDRBMUVGMEJDQjY2ODYxODIyMzgxREVCMENDNjc5OUU3MTgyODkyQkQyNikoMHgyOUFCOEY0QzdFMjU2RDJENzcwM0UzNjhGOTEwMUJFRDAyMTVFMDhDRUM4N0FBNTQ5OUNGQTdEMUU5RTExNjU3KSgweDE2NTIzRERGNDM4QUNGMkMwNzJEQzdGMDBDNDFGMUUzQTUyMTQ3NjFDNzdEMjUzMzk3MEE5MzgyQjVCNDhEMzApKDB4MEQ2ODRBNDYwQjM0ODA4MkY1RUZCMDNGN0E2MzVCNTM1OEU1MjIzNTgyMUQzNjI1MUQ2NzY0NENFNjk0QUJDNCkpKShnZW5lcmljX3NlbGVjdG9yKDB4MkIyMDRCODU5NTI5OUQyMkNDODNERTZFMkE3OEQ0QUYzOUFBRTg1MjdGQjRCMjk3QTM1MDUxRjM3NkFFMTBDNikpKHBvc2VpZG9uX3NlbGVjdG9yKDB4MzcwQzdEQUM1OERCMURBQjExNDdEQUE4QkJGN0VFMUYxRTJDMkVBQjY0QkVFRDg4NUNBMTRGQzg2RDc4NjQ1OSkpKSkpKSkoZnRfZXZhbDEgMHgwNDU5REU5RUE3NEI4Q0IzOEI1NDQ1NEZBMEY1OUQzNzUzMDdCMTIxMEY3NDAzNTI2MTUzRDVDQzEyODhERTYzKSkpKHByb29mKChtZXNzYWdlcygod19jb21tKCgoMHgzRTJDRjhGREI3RjI1Q0MzRDUyM0U4ODczNUNDOEIwMDY4QTQzNkExMDdEOTI2OTc3QjQ0MDg5NTVBRkI1QTdEIDB4MzJDRUU5NTVFQzVCRkNGMjY5QTA1MEM1MEM5RUQ4Njg2NjRGMjZBRURCNEZDQzk2QTJFQjIyQzRFOTAzMUFDQykpKCgweDIwMjlGNTRDRTNGRTEyNTUwMDVEQzZFMEQ1NkY0NUVENDZEOTI5NEEyMDIxQUQ3QzREOUVDQjlBMkZDMzVEREMgMHgyMDA5OEU5RUI0Mzc0MTRGODYxQzhCQjVGREYzMTExRUIzQzY3MDdEQzE1NkZGRUUzRjNCNzEyRkI2N0Y0QTJFKSkoKDB4MTExMEFFM0YwNUEzREYyRkU0MTQ5RUI3MTI1QjdDRjMxNUQwMUQ2QkZCREM0RTFFQkVBMDVBREQ2MzM0NzBGRCAweDMwQkFFRjA5MUMxNjVCOEZDRkFGQUE5NkMwRkI5RUI1OUE2RkQ5ODE3Njg5NzQyMzA0MzYyM0FGQjhEQ0IwODQpKSgoMHgzMzk1RDI5OTNDQ0JCOUMwQTIyQkUzMjFENzBGNUYwMUYzOUI4M0Q3OEQ3RDM2ODRERTdFRkVGNzFDOUVFRDk0IDB4M0E5OUEwNzhEQTcwNkYzQzQzQjZDMDgxREU1QTA5QTY5RDJEMzA4QkE1MEI5NjFDQUM2QTY2NEUzRDRFOEUzRSkpKCgweDI1OEM1NkZBMzJCNTU1QkZDMzI4OEY2RUVBQTExMzQ0RTQ0MzBDNTFGM0VENkE1OUYzNUY3NDlGOUZBRjA4NEUgMHgxRDQ3QUMzNDFFRjdBQTc2RjE1RjAyMzlBNDk0QTU0MUUwMThDMTEzQUNENjJFODdGQUE3NzY0RTIzMjUxOTQ0KSkoKDB4MkMwNDMxMUI4MUVEMjkyNDBERTlEQTYyMkM4OTQzMjMyMzZERDYyMzg0NkU4M0MwODMwOUQxQzU1MkIwNjUwMyAweDI0MzgwMzZFRTdFRjJFQUVCOTIxNkE4NDM2OTJBMkZBNDVGOEI1OTUxMDdEOUVBNkMwNTUyM0M4Mjc0RENERkUpKSgoMHgxOUMxREUxMzk4MjU4M0EyMkZBRDA0NTUzMDgyNDk5Qzg4MDU1QzBENzA3QzA5REM3NzY1MEVCQzE0NzE4RjZDIDB4MjYxMUIxRkM3MjFCOEI3M0IxMDk4ODZFNUEyOTYwQUJCQzVBNDcxNDcyRjJERTI3RjBCNzA5ODlCMEU2NDBCRikpKCgweDEzNjU1MDMxNUE0NDQwRTIyREIzMjkwNkUzQzdDOTU1Qjk2QzczNUU0MDU4RjFBRkY4QkRDRjc1QkUyMzI0QzggMHgzNEFCODdBNTkwQ0I0Qjk2NzRGMjhBNzVGNkNGOTI3NTdFODRFMTY0OUYzMkNBQkNCRTBCNzZBRUQxQTYwRThEKSkoKDB4MkVFOEQ1QkVBNEQ0NjAzMjFCOUJEMUI1OEJENUY5RUY3NkRGM0QwREVCQjAxNTE5MEQzMTdDNjFDNzM1ODRBQyAweDNEMzMwNDAzRTU0QkQxODlDNTU0NDgxNzBENTlENkY5RDNFRjQ4QzgwOTUyODFGNDU1ODhCOTJCNjEwNzUzNUYpKSgoMHgzNzBFMjMzNzU3MDdCNEU3NDQ4NjQxNUExNTNDQjFGMDExMUMyQjk1MEM4NzE3OEZBODU4OTFDQ0FCMEQzRDhBIDB4MEU3NUM1OThFNjM2ODgyMTdCRUZCQjVEQ0EwMjA0MzNDRTE1OEQ0RjgwNzBDNjM5ODIyNzVGODI2MUEzQ0U5NSkpKCgweDJFRkExNjAzNTBDQzQyODJFRTA2QUY0NjNFQzhDQTY5ODBBRjA3OTgzQTQyQjYyNzVFNDJGQzRBQTZFNjg1QzggMHgwRUVDQTlFREI1MTI2NTE4MkNCRUMxMEVGM0IwQUFGODFFRkI1M0U5QjkxOTk0MDE5NEMyNzI2QjlBNzg1RDFDKSkoKDB4MjdGRTY5RkY0QTcxNkUyREYxMzg5Q0ZDRDRDNDI1QjA1MEMwMDkzMUNERDEyM0MwQzVCRUE3REZGREQzRDYwMyAweDEyMkUwNTkzMTIwNjM1NUFBQjYwREJBRTA3N0Q0OTA4ODdERDFDQUE1OTlCQUMwNTQ1OEJDM0Y0MTQyOENCQjYpKSgoMHgzNjYzRTFDMUMyN0M2RjE2M0FCNTUyRTgzQjIxRkREQzVFQkFBM0I3MzVFRkZGRTM4QkFFOTlCMDFENzFEMDM3IDB4MkM0NkM5MTMzNkNFMzgxRjM5MDBCRDJBODBDMkIzNkE2QkM5MEM1RDUzQTU3OUUwMjI0MEJCQUJCMjAxOEU2MCkpKCgweDI2NjY3RTIzQTAwODVGRERBOTcwRDRDREM3OEQ2QTREOUM5RjAwMzA2MUY0MEY1QUU4RjgxOTg2QzBENkQyNjAgMHgyQjA1QTlGMTIwREFBQTM1NUY1NEU4RDBCOTZBNzhBNjc0ODk4RkIxODMwQTRFQjcxMzU2MTM3Qzg5ODRCREE1KSkoKDB4MTA1RDI0OTFFRUFFMDNEMUFBNEFEODkwODQxMkYzRUQwQjk4OEE0M0M0RjMzQzgxNTgxQzNBNjBGRUU5NzIxRiAweDJEQkFBRDU2QkZBMURDRERFNUNGRTQwNDgwQzhFOEU1N0UwMDkzRkVCMTUzRDlENEY5ODM0MDdCM0VBOTE0MTIpKSkpKHpfY29tbSgoMHgwMjlFRTdGNjREM0ZGRjFGNjkyMEQ2RjAwOTMwNEMyQzhGOUFCRjJCNzY5QUNENjlGN0Y3ODIwMUEwOUYxMEJCIDB4MzAxNDQ5NDgzQkYzQTY4ODU1MjE5MjkzNEUxMDM5MUQ3QkU5N0U1NEJFQjI2RjdBM0YzQjFBMjQ0M0NBMDdFQykpKSh0X2NvbW0oKDB4MjdFRDA1NkUyODg2NDY5M0FCMTY1M0Y2MkFERjVDNkY0N0RDQ0QwNzBFRjE2QTJFOTExMjgzMjI0MDE1OTIxRSAweDEwNzcyODRERDE1Rjk5MTQzRUZBQ0JBODVEM0RENjM2MDhGMjIyQ0Q2RDdDRjdBNzkzREZDNjQzOTBCN0RCRDgpKDB4MDdBMTBGOTVBNEY1NTU5N0Y2NkMzQzkyQkJGOUQ2OUEyM0M2RUU4NkNFMkM4NjRGQzBBMzVGQjE5OTk4MEI4OSAweDJCQzU2NEVDMDZCOEI3MDUyRjQ2OUMzRUM3NEFERDMyQzFDNzEzRUZBMTlGMjYxMDJFN0M3MzUyMEY5MEVEMkMpKDB4M0YzMEU5NkMzRDVBMjMxNzBGOTQ4OTU1NjU0MjJDNkQ1NEI4Qzg1OTREMTU0Q0I0OTVCRDgwODk0MTg0OEMyMSAweDE3Rjg1M0QzQzU4NjkwNDJDNjAwQzcxNzIwNjEwQTIxREQwNTdENjg5QTM0Q0YwOEU2QTcwNTRCMUJEREQ3MEMpKDB4MEMyN0ZBOEQyODI5QkNCREQ5MEUyNDU2NzczOTRERjcxNTFGN0M0RTk0RDk1ODMyOTYyRDcxODdGRUIzMzQzMiAweDA0NDJDNzNCQzdDMzc3OTFEQTlDRTBCRTYzMzJGNjkxNjZFRjZFNkY2NTFFMjNEODU5MjA3QjFGQURGOUUxQTkpKDB4MDM5QjkyMDA2N0Y1OUIzNDU4RjhDRkE2NjBCQzU4NUI3MDU4MjY5MDZCODg4OTNCODhDQURFMTk5MzA2MDRDNCAweDMzQUFBNjIyMTEzQTE0QkIxNDA4NTM4QjM4Q0E1MTU3QkNDODM1NTQ2QkMwODFCQTJEMzlFNUE2MzZGNzg1NEIpKDB4MEU3NkFFRTQ3NDg1MDczQURCNjZFODgyN0I3RjExQzk5Qjc0RjVEMzYwQUYxMkMzMjZERUJGRjQ1N0FCQjI5OCAweDE1RDdGNTlCRDZCRDBFNDlCMzZCQUUxQThFMTcwNzNGQUQzNDQyQjgyNjhENTBEMzI3RTg3Q0Q0Mzc0QzlFMkUpKDB4MjRCMTdDNDI3NThDRDk3N0RBMzFBNUQ2MTlEMEIwQ0M4ODVBMDc0RjEzREYxQjBEOTAzNkE1QkU5NjJGQUE2NiAweDMzQUJGNzU5NjRENDMxOEYyMUFBN0YzQzg4OUVBODhDNDk1RTEzMjJCMjlDODE2NDZDOTAxOTA2MjZBRjkzQTApKSkpKShvcGVuaW5ncygocHJvb2YoKGxyKCgoMHgwMThFODJCODVGNDMzODBFMzJDRURBRDU3MTg4NkRDREI2NTFGRDE2QzU0QUZBQ0M4QTVGMEZDQTFBMzVENzdBIDB4MDc1NThDOERFOTM2MjgyNkY1MkVEMUZDOUYzRkFDM0U2MEJFNkJGOUE2OTNGMUE5NjBDQjJGNTRCRjlBRDMwOCkoMHgyREQzNEFERjczMjM0MENFMTY2QTM5ODlDMjg2M0UwMEFBMjBFRThERDM2ODFBNkZDNDc5NDhEREMyMjkxOTE5IDB4MzlFRkIzNTkyOTI0Q0Y0OUY0NUQ1QjQ3MUFDRDY2QkQ2QTlENzJDN0YwMzRFQzc1NzAzNzQwNzM3RTA2OEZGOSkpKCgweDA1REQ3ODQ1QjBEMTkyMTJBQ0RGNjY2REQ5MEYzMDk5OTlCRjI4NzE5QjJBMUY3MEIyMjhBRjVEM0U1OUE2MzMgMHgyMDc3OTlBQjQyMDE1NUM2RkZFQ0RCMzUzOEIwRUYyMjU5RUVGNzc2QTMzQTc4MUFDNEYzRUY2QkNFRTYwNzAwKSgweDNBQUZDNEUyNEEyNUQyQUZGNzE0RjAwMDhGMjQ2NTQ5NkM2MkVCNkMxRjc1NjJFNjA1QzM4RUM1OURCREJDNjcgMHgzNzhGNUJBQ0NFNUM0QkQ2RkVGODYzMEY2OEM0MzlGOEZFOTg2RjIxOEE1NjJCMUVDMDU0RTA3RkM1ODI0QjU5KSkoKDB4MzhFNjA4RTZDODY2QUQxQzYxQkM2RjI1MEEwQUQ3NzYxQjcxQzZFNUUwRjdBMDY1RjAxQjdCMkY0RjQ4NUQxOCAweDJGMUNGQ0VFOTY1ODRGNTkyQ0RFMDVCMEIzRjkzNkE4RDFGQjYwM0EyOTg0RUVDQjFEQjA0MkJBNkQ4MUE2RDkpKDB4MDdBRDYxODFBOEUzMkMzODk4QjA2QkYwOTJFMjhEMUM4RTkyODI5MzEyNTYwOTAzMzk3OUFFRERCOTExNkJDRSAweDM1Mjg3RjdBQTIzMDBFQ0ExQ0M1OEFFODE0MUFCOTc0MTFFMDBGNjFDNjVGNUIxQTk4QTU4RUY1OTE4QzM2M0IpKSgoMHgzNDYxRkFDRTFCRUI4NUY2MDVFNzJGQUY5QTNDODA0Q0MzQkY4MkZDMjA5NDU4MzUyOEYwQzdFQkE3NERGQjQ4IDB4MjIxMjAxNUU4Q0EyOTY1RkUwRThBNEEwNjgzOENFRERFRDFFQTUzMUExMzlGNUNGRDE1ODhEQjU3MzYzODFDMykoMHgwREUxNDM5NzdCQThCM0ZDOTNEMjU0MzRFRURBNDkyMUU4QkRFNUFENTlFMTE4MUU2QjQ1NkI0MzA5MDU3RjA4IDB4MjRCMDk0RDRBQzQ1NkVDM0Y1NUQ0NjgzMEY0RTgyQkYwNzMxMkExRkFBOTdEOTEzOEJGNDFGMTZGN0UyM0E5QSkpKCgweDIxRTU2NDUzMzBEQzczRjZGNjgxOTE3NkY4RTkwQTA4MjcxMTc2NjRBOTNCNEQ5NkUxOURFOEIyODE5Njg5RjIgMHgxQUM2MzFENjA4RkRFQjFFRUZGQjZDMThBNzIwRTQwQ0YxNDA4QjBCRTI2NkE2MkJFOEI3RDBCNDZEQUYwRkQzKSgweDAwRDczQkU5QzMxOTMxOUU0QzEyQThGOTYxMEM0NzZEMTZGMDg3OEYwMzJERTZENjY2NEU3N0RBQUE0NDYzODcgMHgxMjgxNEY4NjM4ODI2RUE2MDk5RTA2OTE3NzBGRkU1MEY4MTdDRkIzQzQ1QzFGMDY1RUIwRjg1RDZFRTdCQThCKSkoKDB4MjdEMDVENUNFOTJGODM3NUQxNUM3RTI4QTRGNkEwMkUxQzI0MEJCQTE4OTc4MzI5RENBMDcyNDM2Q0RCM0I3QiAweDFDOTk0ODQzQkUzNzk3RTlBNkYyQUM2RkNDQUIxQzlCMTc0NUU4MTkxNDNGMjkxOEEzODNEM0QzMzZDNTg0NkMpKDB4MUQ4QUJDNTk0RURFMzExQTc0QTNDRUU3REUzNkU0MDY1ODUxQzBFRDAzQTQxNDhGMUExM0FGOEE0RTFDRThCMiAweDJDMzIwN0I2N0VFMDA1QzdGQzVCMUMwNzJFOTgwQURGOTY5NUYwMTVBRTI2QkYxNkFFMzJFODNDMDZGQ0M2MTEpKSgoMHgxMzVEQzBGOTg0NjVFMzZBRUZDNEFGQUYwODJGNDU5NDQzNEI0QTQzNzQzMDlDQkQzMzQ3NTA5ODNBNzgxMUE0IDB4MTEwNTdDMERGNkJEMkNDN0E1MDVBNkIzOTk2OTA3MDY1NkNCMzlFNEVDNDc5RENGRTQyRTAxRTcwQkEzOTExNCkoMHgxRTI1NEQ5QjdFNkJFREZFMTQyMjY0RTFCOTNCMUNBOTJCOTQzMjY0RTQ4QzhFMjc2QUFCQkMwNjNFNzlDMDJCIDB4MkE2MTcyMjlGNEQxOTRGM0JFM0QxNUQzOEI3NzdFQTRBQkJBMjhGMzY0MUIyNjlGN0EyNTFGQkZDNTExQjI1QSkpKCgweDFFOUUzRkE0NkE1MEVDN0E0MkYzNzBFOUE0MjlDMjE5ODRGQ0Y3MzBGQUFDODkxM0VDNkU1MEI5REJBMDM5MEMgMHgxOUE3Q0Q3QTg0QzNFOTk4QUJGQ0FCMUQxQUI4REYxRTlGNTdENTg3OEVDQjEyNjM2QThDMEQwMDhFNDY2OTM0KSgweDNGMkMyQjczN0NENzM2NThBQ0UzQ0M5MjQyREQ5QTUyRTM5ODM2QjEzOEJDREI3MTY1OEIxMDUyQzdGRTlDODMgMHgyMThFOEVBQjFGNjU3RUZFRjFBMjgxRkU2MUE2QjFDREQ5MzAzMzEzMEZDNjY0NDAzRUIxNjEwQUUyMEVGQjNCKSkoKDB4MDYzRThCNTBBOTBFN0FGQUE0NUI0QUUyQkI0RjQ4NTM3RjE0Q0ZFODJCRUYzMUExMTAwOTM5OTlGMEFCNTMzMyAweDEwMjgxQzhDMEUwMTc0RkEyMTIxRjQzNUYzNUQ5RTgwNTA2MzdBQTNGNThFMkEzNDJERUI5QzkxNzk4QzQ3QUMpKDB4MEQ0M0FCMDg1M0M2QzIwMkEyQ0UzQzM5RTlEMUNEQTYxNDQ5QThBMTZBOTEwMTJGRkU1OEFGQ0JGNjc1RDNENiAweDNCNURBREFBQUU1N0NGNkZCOTcyQzUyMUZFRDFBQzAzQjk2MDg1MUMwRDQ0QjYxMjJFQkI3MkEyMjU4QTQ2MDQpKSgoMHgxOEFFMzg4NUFDOEFGMEU2QkQ5QzBFNzc4NUQ4MzQ3N0VENkY1RkU4QTIzOUFFMjUyNjE0MTkzMUQ4MUVBQjU2IDB4MjlGQkIwODREOEZCRTcwM0QwMDhFOUNENzBCNzAyQjMxMTNCNDlGODU5QzJBMTlCNDQwNkFEMTMwRDM3MzFBMikoMHgwNEFGOTlFNzIwMjU0QjIyRThERjM2OEFFNkZDMjczQUM3NUE0NjM5QTZGMzAwNzM2OUZENDA1NTMyOTY0Q0JFIDB4MTI0NTI1RTM3RUM2MTVCMUY1N0Q1NDAwMjgzNkUzNTM4MDU0ODI3NkM2MUQ2QjI1MzlFQTUxQzkwMTVFRUQ5QykpKCgweDMyQTRFQ0E3Mjg2NEVFRkZDRjJEODNCODQzQjlCRTRBREJDRDQ1Qjk3MjYyNDgxMUM4OTRGOTE2RTRDODFBMzAgMHgzRTZGNTdBQjlDRjUzNjE4NjY0QTdBRDk4NjJGNjVCRjE2NEVGRkI0MkI3NDk3QjY0QTg4NDQzMzkzMThDMzY1KSgweDJGN0VFQ0M2M0YzRURGNTE5QTgzRTIwRDY0RTg4MjEzMTc5MjY0RjkzQTI0MzhBMjJBMTYzMzVFQjI4NTNFNkEgMHgxRDAzQzQwODc1MTZFRTAxQzEzOTgyNTA1OTk3Q0Y1RTEzQThFNEMyMjhCNDM0NkRFRkRDQjExMDFFNjU2NDk0KSkoKDB4Mzk0QzNGNDc2RjhERkFFNjhFNUI0NjEwRTczMjM5RjdBQ0Q4QzVBRTEyRTZGMDk0QjJEMTk5RDM5MzA4RDg3RCAweDFBMzhENDFDNjhDN0JEM0M2MTc2RDI0Rjc3NDY0MTEzNkQ2QzkyOTgxMUQ4NkFFNzJFNTQ1OThCQjdEQjI3RjQpKDB4MTYwQ0I0NEIyRkFGOTNCMDM3NUQ0MEU3N0Q1NjAwOTFGMDY2Qzg2MTZCNjkyRkY4NDJGOTBCNkZFQkM5QkFCMiAweDE2QzRFNUFEQTY1MzRCNUVBMDQwNjkxOEFEMkQ2NEJDNDE0RUFGRkJDNzIzRjI3QjM1OUM1MjRGRjVGQ0UzOUMpKSgoMHgzRkIxOTExNEU5NDdGRkRDNTQwRkI0Mjg0ODM1Q0I3NDI3OURBQjFDRjMxNTRGMDg3NEIwQTBBNUU2M0EzRUVCIDB4M0Q2NUQ1QjE3MkNFRjhEMzFGMzRBNDlBQjA4ODlGN0ExMEEyMjM4ODQ2QjZCMjQ1NjlENjhBQTc5MUY5NENCNikoMHgwRjAyNjk5RDgwMERCODY4QTA2RTNFRTRBMEMxNThDOTBCQzQ4QTY5MUU4MTc0NEZGQkNGREEzMkZGMjREQ0Y0IDB4MjcxNDY3MTI0M0ZEODIzN0QzMzlFMEFDMkM5NDFFRTlBNjQyRkRGNkZDQkJFMDMxQjQyNjk2RkQ2OUU4MzFBQikpKCgweDA1MjFGNkIwNTIxMkRDOTc1QUYwMDA3Q0QyNEQzMjhCMkVDRUQxQzgyNzkxRDJFNjA2MDU5QjY1QkNCRTU1NEUgMHgzNkJFNkRBQzRCNzczNDk0MTIxRjdERDVGODUwN0QzNkFFNkFDQzFEQzk5RkE4NjBERUQxQ0E3QUU4QTNFRDAxKSgweDM4QjUxQjU5MEJGNTBDQzZBMjRBQjgwNDc0RUIxNDdBMzBDNEFGM0REMTlBNTY1NEMxQjEwNTU1OUJEMTRENEQgMHgzRTExREU4QjFCNDYzOEZCRDhDNEQ2ODM2QTc0N0MwQTgxNTc4QTREMjJCODRBQzU4RUMwNjFGRUI2OEIzMTc3KSkoKDB4MkQ1MzI4RTBCQTU4OTk1QzcwNjY3NzRBNDYzRjhBOTAyRDdDMkI5N0JENDVDMTBCOUQ4QjREODIzREYxMDZBQyAweDI2OTMzQTlDMjE3NzI3QzlDREM0QTQ0OTREM0UzMzJCMzZCQjk5NzM5NkZDQTcwNjA5OUZGRDM0MzlCQjQ4MzYpKDB4MEJCMTE2QkE4MDdEMTJENERGNzk1NTdGRkI3RjYwQjQ4ODU4NjAxOTEyNTMwRTNGNDlDODkwQTM0QUVEMzFDQiAweDI0NjJFMDM5NkVEMzAyREQxMEE2RUY0M0FFNTMyMzMzNTQzRjRBODc1NTk5RTgzRkJFNDEwNjY0NERERDNGOEUpKSkpKHpfMSAweDA2QTYxNkMzQTYyNUY5MkVENjVCNUNBOTlEOUExREFBQTQ3NjQ4MUI5QzQ1RTQ1NTNFN0E4RTQzNkIxM0Q1NzApKHpfMiAweDMxMEFFNDBDQkNFMjFGQTBEQzkyRDFERkU3REY0OUQ5MzlBNTc5RkYwMjlGODY5MTE4MDM2QkY4QjM3MDQzOEMpKGRlbHRhKDB4MzY2NDE0RjRGRTlDM0REQjI3REE1QTg1NDUyQ0VEQkM2NUFGRDEwNEQxRjVDMjQxQkUyRTU5NEY2MTVBQkJCQyAweDBCNDE5MEQ1OUVFQTZFQkY4QjkzMTYwNTQ0MzlFOTJCNUJGREM4Q0Q5QkIwQzg2NDc4M0Q1RjFENzg1REY4N0UpKShjaGFsbGVuZ2VfcG9seW5vbWlhbF9jb21taXRtZW50KDB4MTM0MEMxMEIzMEFEMDdGNDkxM0MzQ0RENTg4QzNFOEE1QTZFNkRBQzk5NDczNzhGQTk3RDExRjUyQ0NENEFFMSAweDBCMTEwQUFEMkQxOTU3QzlDNjk0NDQzOURFRDgwQzlDRTlBMEVBRDM1Qzk2OTAzQUMxRUFEQkM5NEFFQjVEMjkpKSkpKGV2YWxzKCgodygoMHgxQkYxQ0U0OTREMjQzRkVGOTI1M0NCNjZDQzNENjMwMEEzN0VENEEyMzBDMTU0NDUxNzc5RkExNkY2QUFFREQ3KSgweDJBOUFCNDE3OEY5NUVBRTZBM0Q2MDgyNzZBNEJDRDM5MEE4OERBRjhDMzUxOTYwNjFFRDc5REFEQjc0N0NBNjIpKDB4MkYyNzJGRDhERjM1MkMwMzVFODFGQzFBNUM4NjY0QUFCRUY0RjYyOTYyQjdFM0QwM0Y2QkY1M0MxMEMyQjM5OCkoMHgwOTY3QjBGN0Y3NEU2NTU4QUI4NkQ4MTNFQUI4NDkwQzQzQzU2OUJBQjlFNzI3NjFDOEQ0MDg2ODEwQTYyMUIyKSgweDNCRTU4RTdFM0M4REZGRTgzMTdFNjhFNTA3MjlGRkJENkUyMkUzRkU0M0YzRkQwQzQ2OUY0Njc2ODA2ODU1MEIpKDB4MjQxN0NCNTM4MERBRDc5NzgwRDYyNDI4Q0MwOTE3NUZCRTJEQkM0NDNFMDc2NzE1NzU4OUE3RDU4MTQ1OEQzMykoMHgyMDZGQTE3NzlDNTA1N0NEMDYzOTY2NkQyNTgxQTE3MEI4M0NFNjU0QzY1NDU0NEM3M0Y3REZEMDIyRkYxNTk3KSgweDNFQzg1NzM3ODM4RUQ4QzRDQjkwRDU0NTIzMjMxQzk1MEZDNjQxREFBODM5MEFDNjYxMjk5NUFEQkJGQzI5NDcpKDB4MUEyNEMzMzk3RDJGMzlGMURGRUVDQ0NCNjZDNzhCRTYxMjc5RDVDMjJBRDY5MkMyM0RENTI2ODEzMzc5M0YzOCkoMHgxODEzQzU5MTMzRjQyMDRGMTU1NTREODkxRjk0RDgwMkQyNkUyRjE4MzQzRDUxM0UxNjQ3MDY2MzZDRDdENkU0KSgweDA1MzRERjY3OTU0QjdBQUE5MERCREZBODE0NjhCODNGNDE4MkI5MjdENUI0MThFNTMxNzk1OTk4Qjk4MjVCRTMpKDB4MEY3RkMyQ0VBMTk5ODQ5NzJFRTU3MzI3NDNBQ0RBNEM2QzQwNkYwM0E4NTI1NTUwMTlGMjEzRTQzMzI2QjYxQSkoMHgzNjdBREE1MzcwMzNBMDU0QTY1RjBFMTQ1RTZFNzlCNTZGMDU0RUVCODAxMUYxRUVFMTYzRTEzN0Q2MzY2Qjg5KSgweDFCMzIzMkRGQTMxNjk5N0Y0NTNEN0E2RjIwMDVFNkUwOTZCNTRCMzg0N0Y2RkU4RDU4MTE2NTg4N0Y4NUZENzEpKDB4MEVEQzFCQ0Q4Qjc4MjMzRjJDNUUyMzZENkQwNTI2NUE1ODY1ODdBQjBCMUMwRjVFRTNBMjZFM0VDNDVDODU1OSkpKSh6KDB4MkQ0NjcyN0NBQkQxQUQyMEU0NzZFN0VEOEQ2NjQ2NDBEMDU2NUQzRjAxQ0JCRjdDNjI1OEUyRjQzNkUwRkI2NCkpKHMoKDB4MTZDMUQxN0Y4OEMyNjdDNDNENERGRDE5NzY4NTgzQTJFOUFCN0FFQzY5NzVCMDlGMTM5REYxQUI1QzQxQzgxNSkoMHgyNTBFQTY3QUQyMkUyNjYxMjA4QjA1RTcyQjEwNTRGNjA3OThGRDU4RERGRTMzMzNGQUE5QjVBQjU0N0M2NzQ1KSgweDI1OEE4QzkxODI4MEMyNjVGODI1RUI3MkMwQjhDNjI1NjY1QzJGQUY2MDY5N0Q1ODhFQzZBQUNBQzczRDBCODYpKDB4MDcyRUZBQUZDOTY3RUZFNDVCRkYyRUVDMUE4Q0JGOEEwQjJDQzFGNDRCMjUyOTZEQTMzRjczQjNFNDg4NjJEMikoMHgzQTIzQThBQTJBM0QwREM4NTI5OURFNDk3NUM4NDg1NDczQzlDMUQwRDBEODRBMEJFQ0ZGRDMxMzUxQTYwNzFEKSgweDBEQkM1MUM5REY5MjNBQ0I0NDI3NDc0MjA5NTc2MUU1OTlFRDFEOEY5NEVGOEY0MTRDMTUxRENDNTIyM0ExM0YpKSkoZ2VuZXJpY19zZWxlY3RvcigweDFBQjlDODhCNTNDOUNGRDBBNjU4MjMzMTE3MTFBQkYxRTEzRTVCMzUyREMyRDM1QzZEMzRBNDUwOEVGNDJDMUQpKShwb3NlaWRvbl9zZWxlY3RvcigweDBENERCOTY5NDk4NzNCOTBGMzY1QkNCQzczQjJBMUFBRTY5NTUzMzc0MkY2NDcyRTA1MEQwMjRDNDdFRjA1MUYpKSkoKHcoKDB4MDQ0RTI0ODZEMjJCNTczNzczM0M0OTMzOTQ0ODY1MDc5QzFEMjRDQjFCNjJENUE1RDk5RkI0QTg0RDFBNzgwNikoMHgyQjdENkY4RkNBN0EwMTc3MDYyNjQ4OEFEODU0MEJEQkFEMTMzN0M2MjdDRDhBOUU2MzIxMkEyQTA1ODMxNDEwKSgweDJEOTI2NzNFQkM2N0ZCODhEQzMwNTNGMDIxQUE0NEY1RUNDMTBGRTU2RTlEODE2OUVCMjhCNjNDODZBRTU3NjYpKDB4MTFCRDE3OTE3RDY4QTJFNjhGNEUxNjk5OEE4OUYxNUY1M0JDRUU4NTI0MDQyRTg3MzE2QTkxN0JFMTE4QjU3MykoMHgxOTc4RUY3MzYyNzc0NkEwNTBERkZGQjk4MUFDQ0FGREUxRUQ1MTY5MDkyMTk5NERCQ0VFNjlFNDQ4OTJDMDdBKSgweDIwQjI0Q0RERDAyRjlFM0UzODY0QjkwNUEwRTM0QzE5MTA5MTRBMzk5MDQ5NzIwOEI0NEQ5QjdEMkY5QzA0RDgpKDB4MDc0MzQ3REUzOURCQjczOTE2M0VDMTZGNEFDNjEwQkFGRTkzMjhDNzY3N0E1OUFEQjBFNDk0OUJFQTcyMTM5RikoMHgyOUYzMzQyODNBMDk3QkVGNTQ1RUQ0QkQyNUZFOTA1Mzg1NjVBRkIxRUNDRkJGMTJCQjYzNkY1MzY5NTBBQUU1KSgweDFEOTU2RjI3QTJDMkIzMkY1MTA4RjkyNjFCRjA4MzM2Q0FCRjNGNDNBMzRENzY1NDk3NDdDNTg5QUIyNjhFMjYpKDB4MEY2N0Y4MjJCNTAwNTEyOUZEREZBMTk4MDZCNjNFMkY5MjkzNjUxMzE5RTAyNEY0NzBBNEUzQzA5M0M5NTNGQSkoMHgwN0ZFMTczNzM2MDUwMjZEMDYxMUVBOEM1NkQ1QTVFMDEyNzM3QTY1MUI5REI0RjJCNkQzNjQzRTY2QUU4MDU1KSgweDA1MENBMjE3N0U3NjhEMTkwREIxQjhFRjM2QkZDOTI5NTc5NjQ0N0MwRjAwRjFDMzBENEVBRDJDNENDRjI1NzYpKDB4MDA4QjEzMkI4REQ5NzFFOEJENzEwRTIxNzZCQTFBMTQ4NkU5ODI2ODI2MDNEN0M5OTM1NEZGRERENDJFRDBERikoMHgzODZFMDRBODQ1NUFDQjg3RDBFNzM3Mjc3NDBFQ0Q3RkQyMTYwN0JCRTcwQ0U0MTNBQUEyRUQ1MjkzRkEyMDNCKSgweDI5MjI1QkQ5MkYwMENDNzEyRTlGM0ZGQ0E3NjYwNTkyQjgwOTg3QkU4QjM1RERGRjgzMTk0RjA3OTlEQzNCNDQpKSkoeigweDIzNDVBMUE3RkIwMDRGRjRCOTMzRTQ3RTkxNEJDNzYyRDMzMjFBQzc0QTFFQjgwN0YyMkY3NUY3MTZBMjk3NDUpKShzKCgweDM4NEY5RENDNTBGRkNDQ0QxN0ZFNTMwOTRGREQ2QzZFM0ExODk5MzdFRjIyMDIwNTVBOUU4NDIwN0QxRjk5MEYpKDB4M0UzQzczRjM0OEMzNkI2MUQ1MkQ1RERGRjM2RDc2NjM1N0I1OEE5MTQ4NzU1NDk0NzEzNTFCRUFCMzU5NTJDQikoMHgxOTNBNDYyQjk3MzFFNzNDODYyMkU2NThCQUQwREI1QTkzMjIxMzk3OERCMzkyNURCQjVBQ0YwN0Y4QUIyQjRDKSgweDJCNkU3MUEzNUY4QTZDMTYxQTIyRDZDQTQ1Q0E1NzY2Mzc4ODkwQzMwRUE2MUFGMEExNzlDQjZCNTQ5NkUxNzcpKDB4MDNBN0JGNDFDRjQ2MjE1ODcxREMzODVGMUM0QUIwM0E4QzNERDY3RUMzRjc4OUU0MjVCQUVDOEVEMkI0QTY1RikoMHgyM0MzNzU4QzUyRkUyNDNBNUU2M0ZENkFFQzIyMThDQzJBMDAxQTZGNjU1RjJFNDRGMUExM0UzOTFGRkE0QkI4KSkpKGdlbmVyaWNfc2VsZWN0b3IoMHgyQ0M0M0YwQTlEOThDQkU4RTVCNkZDMzU0RTlCMDkwQjkxMDc1NDE4MTE2NURCRTQ3NUU4OEEwQTAyRjVBNzg2KSkocG9zZWlkb25fc2VsZWN0b3IoMHgyMkE4MUM1MENCQkU2MDhDQjZGOEE4MDc0NzE0MjRFQjBBNTE2N0IzOTI0NDZGMzJFMTkyRTMzRUZEQkZDRTc1KSkpKSkoZnRfZXZhbDEgMHgzNEFENUZBOEFEMzhEOUZCODM1MzRGODUxRjA5MjRCQTNCOUI0M0UxQzQ1NzAzRjE1MUExOUJDQ0U3MUY0RTdEKSkpKSkp"
          |> Side_loaded.Proof.of_base64
        with
        | Error e ->
            failwith e
        | Ok pi ->
            pi
      in
      let statement =
        let transaction =
          Backend.Tick.Field.t_of_sexp
            (Atom
               "0x2340A5795E22C7C923991D225400D0052B3A995C35BCCDC612E6205287419EC1"
            )
        in
        let at_party =
          Backend.Tick.Field.t_of_sexp
            (Atom
               "0x2340A5795E22C7C923991D225400D0052B3A995C35BCCDC612E6205287419EC1"
            )
        in
        [| transaction; at_party |]
      in
      let vk =
        Side_loaded.Verification_key.of_base58_check_exn
          "VVA53aPgmCXemUiPjxo1dhgdNUSWbJarTh9Xhaki6b1AjVE31nk6wnSKcPa6JSJ8KDTDMryCozStCeisLTXLoYxBo3fjFhgPJn25EnuJMggPrVocSW3SfQBY7dgpPqQVccsqSPcFGJptarG6dRrLcx65M4SqudGDWbzpKd2oLyeTVifRTREq2BibC3rWMpUDuLwXEnp61FfFaktb4WKu3hfHyYBt5vL3Xndi9kynUWuhznijLG2yP7eX7o5M3nbjfkg7NdWaGReZH1yt4ewtrmHEMF5qTdK2UPgNzpScaK7ix8wZV5qECT483DsuY6Wpx3s2FfdmRDYwdr2YejhW4ZnJLNAxMgUkV3xkid5esqnk5TuQrdHMYvLZXju3RrZrvqhmbTFXpANKskZnuH1BUvkeoPvpQeYdoeYDJ6bgM6NFB3oWsPTU3vSMg3Wjsqx6Ekc8MuZHuaziGax9WNxbM3H6HscZFRs4npttEiwj1gSvZNaVc9FfRdCa3CMMWJNR1CkA1zKtCb8Sie1yiHc89hDA7K5mufV1yaX88xmAQrhZpTLCE8Ch62Zp3P1Vy6QVDACZCKSiz3bhikYEXFKZaJfRYVZVPeEBgjnUDrB4SD61KKnvWWESV8a3uGudeBLnJqoPJuBC8bZTUfskxqzkXmz2XTv4HMARJRTg21tFB8mZmLgVuaSWpc6inGxTZeWmE9ECSFzHuazEPNQ6yn1xo7G72ixrmLZrZqhbhPfnqSL5SWnmFWaWTihNNdHac8FDwb8JKvneC5yUur3WAZ8tTULiiNVvQhjhKVUrym2wTWFwhDAy6GqZcYeWRig9gpgdaxEuA7YnDc8XZZ5JS643PBfAWZZ3mZR4NxXPnVfn1xAUD2VFXmA8pzkqRwQ8DSpSPpKuwzwuJQUW6QSGtBheKFSxrXt6qekFX2azueedJZrhnwPW78dM7v3Qd2zTWo8iD2wfBB1Yot8BfUqAk7FYyi9hajKT1qZWQMg3kUVBywX93KBht2RFDJeVwiuE2hHaAzobxnnwsPJKPHaU8SM1EXQ4cFP2zJ2acPig52MNht3Z34fMeZ65bA3eEbcDbJw3pk2YS1pHtEr818b5TisPu6gshwkRGghbnTsQzHCjZVf61rpT4WphBsv6ob6foLwdc5ZSxq2BFzAWUv5j5nrtU9fqnQCx1DooZxAc8BnjxCXQ5TnE4Rpj82JwUR59QFNza2RwK2vZLvrNPt1LK5eCkZV8fBWuYD9J4AnxGA8icQbWBAfsSk9xXJBynEKymAsw6eTFPWCAMjQgJLhJP8MJR3NyNbqMfT1nR924EyZged7US9ogU8CLV5GcMBTSzAyCSFwFN8LGL1uT9sStzwQNbUvKvXYRwWNMYpb7Mxcjz1NjBaMbiWUryMcJc3D19yXt8VNt5g3L3Ty4GtL3WWV2aXRRXcuzYZai6wV8ESPGd3R6o4NJS5Ct5Z98fx25sNtswb77Q18pU379m4wsk8ck872oMZTPp9bDHTVpLoEBHd1gkC6j7pP8dx3cNTWc1NoewCGLi6zLDNfPZDrRXZESnaDRgVGEDinXS5SeAihMcQxvriHyskPW4SidcZsZtPvLnoQz7HQRpDnXfg4j6b8P5EX6sSJbkU9is3k6e8puQirFzLLgh2uC4oZH8EzLRZcGkonQPP5sLTmfwX4s5DJYdS4NLAVYSXndVZ4fazLfqPLukdWQkxZihUq4NtFkfzpNB8MPUBe6T72zhnvqVPegeEhgVvUokcn2DRJUc93DSYSGEJ3eZNFTruCgbM7xMXq83K6eraFRvxGqAgsQcTcQKwEfF9XvuppFDBbEHjdg84w1XiRkZ7xPKDdF6Hvi5G8V6rr6q1T7qypKiFqNrwM6frbJqgjedLpAY6RkPchip2WsZTpEX3EY1ryyGnJxZvb2fjCooQ9u1R6zNArVCV383KNJQZAaWFgzd58F7ZJ1fGU8zeFzDuhqSwqPyDE299sVYMSfbvp7xjWygxrbjApRE2FkjQtjuxaiXzsuemvrrSedVCGrktCHNqPKkJxbLcpz97rRBvwnKSd26x8LKHn2Zjzp2qeyxsY8HN7WVPATxPE4xXqi9dw41o8LBQ3GDGe1ASjphdp4bxj1guHhSZbMKTJDj7hJKyuvBMdG1YKQo3uv2qu5MiB3Afu5SZbZStNKBnxc2DRoDyF45yrQNeoBJogcSLAqWG624ZAdU4BWrqRJNjoAu6GxxE6E8TvFtvyDW1R9Nv7tXzmWE7RarrAL9YUD6uqe7gAanAv1cdAJRcPcdr2YvUL7zeB5d1daPfwJW4PYDvMwnnqDFSXgNqPreh8nFaiReDYjiHkwCojPcCgdcK5gJwpQTasjkWQBk2RmFQdfaLCpiPZGroZ6hTvRBHq2MwdUtkQHZjjCvY9fUtnniMVdUgkAZ9oLj8evpeoDEwyEHE1upmZZN84CMPP32NpHDtH3PwgGR3"
      in
      assert (
        Promise.block_on_async_exn (fun () ->
            Side_loaded.verify_promise ~value_to_field_elements:Fn.id
<<<<<<< HEAD
              ~return_typ:Impls.Step.Typ.unit
              [ (vk, (statement, ()), pi) ] ) )*)
=======
              [ (vk, statement, pi) ] ) ) *)
>>>>>>> 665edf87

    open Impls.Step

    let () = Snarky_backendless.Snark0.set_eval_constraints true

    module Statement = struct
      type t = Field.t

      let to_field_elements x = [| x |]

      module Constant = struct
        type t = Field.Constant.t [@@deriving bin_io]

        let to_field_elements x = [| x |]
      end
    end

    (* Currently, a circuit must have at least 1 of every type of constraint. *)
    let dummy_constraints () =
      Impl.(
        let x = exists Field.typ ~compute:(fun () -> Field.Constant.of_int 3) in
        let g =
          exists Step_main_inputs.Inner_curve.typ ~compute:(fun _ ->
              Tick.Inner_curve.(to_affine_exn one) )
        in
        ignore
          ( SC.to_field_checked'
              (module Impl)
              ~num_bits:16
              (Kimchi_backend_common.Scalar_challenge.create x)
            : Field.t * Field.t * Field.t ) ;
        ignore
          ( Step_main_inputs.Ops.scale_fast g ~num_bits:5 (Shifted_value x)
            : Step_main_inputs.Inner_curve.t ) ;
        ignore
          ( Step_main_inputs.Ops.scale_fast g ~num_bits:5 (Shifted_value x)
            : Step_main_inputs.Inner_curve.t ) ;
        ignore
          ( Step_verifier.Scalar_challenge.endo g ~num_bits:4
              (Kimchi_backend_common.Scalar_challenge.create x)
            : Field.t * Field.t ))

    module No_recursion = struct
      module Statement = Statement

      let tag, _, p, Provers.[ step ] =
        Common.time "compile" (fun () ->
            compile_promise
              (module Statement)
              (module Statement.Constant)
              ~public_input:(Input Field.typ)
              ~branches:(module Nat.N1)
              ~max_proofs_verified:(module Nat.N0)
              ~name:"blockchain-snark"
              ~constraint_constants:
                (* Dummy values *)
                { sub_windows_per_window = 0
                ; ledger_depth = 0
                ; work_delay = 0
                ; block_window_duration_ms = 0
                ; transaction_capacity = Log_2 0
                ; pending_coinbase_depth = 0
                ; coinbase_amount = Unsigned.UInt64.of_int 0
                ; supercharged_coinbase_factor = 0
                ; account_creation_fee = Unsigned.UInt64.of_int 0
                ; fork = None
                }
              ~choices:(fun ~self ->
                [ { identifier = "main"
                  ; prevs = []
                  ; main =
                      (fun [] self ->
                        dummy_constraints () ;
                        Field.Assert.equal self Field.zero ;
                        ([], ()) )
                  }
                ] ) )

      module Proof = (val p)

      let example =
        let (), b0 =
          Common.time "b0" (fun () ->
              Promise.block_on_async_exn (fun () -> step [] Field.Constant.zero) )
        in
        assert (
          Promise.block_on_async_exn (fun () ->
              Proof.verify_promise [ (Field.Constant.zero, b0) ] ) ) ;
        (Field.Constant.zero, b0)
    end

    module No_recursion_return = struct
      module Statement = struct
        type t = unit

        let to_field_elements () = [||]

        module Constant = struct
          type t = unit [@@deriving bin_io]

          let to_field_elements () = [||]
        end
      end

      let tag, _, p, Provers.[ step ] =
        Common.time "compile" (fun () ->
            compile_promise
              (module Statement)
              (module Statement.Constant)
              ~public_input:(Output Field.typ)
              ~branches:(module Nat.N1)
              ~max_proofs_verified:(module Nat.N0)
              ~name:"blockchain-snark"
              ~constraint_constants:
                (* Dummy values *)
                { sub_windows_per_window = 0
                ; ledger_depth = 0
                ; work_delay = 0
                ; block_window_duration_ms = 0
                ; transaction_capacity = Log_2 0
                ; pending_coinbase_depth = 0
                ; coinbase_amount = Unsigned.UInt64.of_int 0
                ; supercharged_coinbase_factor = 0
                ; account_creation_fee = Unsigned.UInt64.of_int 0
                ; fork = None
                }
              ~choices:(fun ~self ->
                [ { identifier = "main"
                  ; prevs = []
                  ; main = (fun [] () -> dummy_constraints () ; ([], Field.zero))
                  }
                ] ) )

      module Proof = (val p)

      let example =
        let res, b0 =
          Common.time "b0" (fun () ->
              Promise.block_on_async_exn (fun () -> step [] ()) )
        in
        assert (Field.Constant.(equal zero) res) ;
        assert (
          Promise.block_on_async_exn (fun () ->
              Proof.verify_promise [ (res, b0) ] ) ) ;
        (res, b0)
    end

    module Simple_chain = struct
      module Statement = Statement

      let tag, _, p, Provers.[ step ] =
        Common.time "compile" (fun () ->
            compile_promise
              (module Statement)
              (module Statement.Constant)
              ~public_input:(Input Field.typ)
              ~branches:(module Nat.N1)
              ~max_proofs_verified:(module Nat.N1)
              ~name:"blockchain-snark"
              ~constraint_constants:
                (* Dummy values *)
                { sub_windows_per_window = 0
                ; ledger_depth = 0
                ; work_delay = 0
                ; block_window_duration_ms = 0
                ; transaction_capacity = Log_2 0
                ; pending_coinbase_depth = 0
                ; coinbase_amount = Unsigned.UInt64.of_int 0
                ; supercharged_coinbase_factor = 0
                ; account_creation_fee = Unsigned.UInt64.of_int 0
                ; fork = None
                }
              ~choices:(fun ~self ->
                [ { identifier = "main"
                  ; prevs = [ self ]
                  ; main =
                      (fun [ prev ] self ->
                        let is_base_case = Field.equal Field.zero self in
                        let proof_must_verify = Boolean.not is_base_case in
                        let self_correct = Field.(equal (one + prev) self) in
                        Boolean.Assert.any [ self_correct; is_base_case ] ;
                        ([ proof_must_verify ], ()) )
                  }
                ] ) )

      module Proof = (val p)

      let example =
        let s_neg_one = Field.Constant.(negate one) in
        let b_neg_one : (Nat.N1.n, Nat.N1.n) Proof0.t =
          Proof0.dummy Nat.N1.n Nat.N1.n Nat.N1.n ~domain_log2:14
        in
        let (), b0 =
          Common.time "b0" (fun () ->
              Promise.block_on_async_exn (fun () ->
                  step [ (s_neg_one, b_neg_one) ] Field.Constant.zero ) )
        in
        assert (
          Promise.block_on_async_exn (fun () ->
              Proof.verify_promise [ (Field.Constant.zero, b0) ] ) ) ;
        let (), b1 =
          Common.time "b1" (fun () ->
              Promise.block_on_async_exn (fun () ->
                  step [ (Field.Constant.zero, b0) ] Field.Constant.one ) )
        in
        assert (
          Promise.block_on_async_exn (fun () ->
              Proof.verify_promise [ (Field.Constant.one, b1) ] ) ) ;
        (Field.Constant.one, b1)
    end

    module Tree_proof = struct
      let tag, _, p, Provers.[ step ] =
        Common.time "compile" (fun () ->
            compile_promise
              (module Statement)
              (module Statement.Constant)
              ~public_input:(Input Field.typ)
              ~branches:(module Nat.N1)
              ~max_proofs_verified:(module Nat.N2)
              ~name:"blockchain-snark"
              ~constraint_constants:
                (* Dummy values *)
                { sub_windows_per_window = 0
                ; ledger_depth = 0
                ; work_delay = 0
                ; block_window_duration_ms = 0
                ; transaction_capacity = Log_2 0
                ; pending_coinbase_depth = 0
                ; coinbase_amount = Unsigned.UInt64.of_int 0
                ; supercharged_coinbase_factor = 0
                ; account_creation_fee = Unsigned.UInt64.of_int 0
                ; fork = None
                }
              ~choices:(fun ~self ->
                [ { identifier = "main"
                  ; prevs = [ No_recursion.tag; self ]
                  ; main =
                      (fun [ _; prev ] self ->
                        let is_base_case = Field.equal Field.zero self in
                        let proof_must_verify = Boolean.not is_base_case in
                        let self_correct = Field.(equal (one + prev) self) in
                        Boolean.Assert.any [ self_correct; is_base_case ] ;
                        ([ Boolean.true_; proof_must_verify ], ()) )
                  }
                ] ) )

      module Proof = (val p)

      let example =
        let s_neg_one = Field.Constant.(negate one) in
        let b_neg_one : (Nat.N2.n, Nat.N2.n) Proof0.t =
          Proof0.dummy Nat.N2.n Nat.N2.n Nat.N2.n ~domain_log2:15
        in
        let (), b0 =
          Common.time "tree b0" (fun () ->
              Promise.block_on_async_exn (fun () ->
                  step
                    [ No_recursion.example; (s_neg_one, b_neg_one) ]
                    Field.Constant.zero ) )
        in
        assert (
          Promise.block_on_async_exn (fun () ->
              Proof.verify_promise [ (Field.Constant.zero, b0) ] ) ) ;
        let (), b1 =
          Common.time "tree b1" (fun () ->
              Promise.block_on_async_exn (fun () ->
                  step
                    [ No_recursion.example; (Field.Constant.zero, b0) ]
                    Field.Constant.one ) )
        in
        [ (Field.Constant.zero, b0); (Field.Constant.one, b1) ]
    end

    let%test_unit "verify" =
      assert (
        Promise.block_on_async_exn (fun () ->
            Tree_proof.Proof.verify_promise Tree_proof.example ) )

    module Tree_proof_return = struct
      module Statement = No_recursion_return.Statement

      type _ Snarky_backendless.Request.t +=
        | Is_base_case : bool Snarky_backendless.Request.t

      let handler (is_base_case : bool)
          (Snarky_backendless.Request.With { request; respond }) =
        match request with
        | Is_base_case ->
            respond (Provide is_base_case)
        | _ ->
            respond Unhandled

      let tag, _, p, Provers.[ step ] =
        Common.time "compile" (fun () ->
            compile_promise
              (module Statement)
              (module Statement.Constant)
              ~public_input:(Output Field.typ)
              ~branches:(module Nat.N1)
              ~max_proofs_verified:(module Nat.N2)
              ~name:"blockchain-snark"
              ~constraint_constants:
                (* Dummy values *)
                { sub_windows_per_window = 0
                ; ledger_depth = 0
                ; work_delay = 0
                ; block_window_duration_ms = 0
                ; transaction_capacity = Log_2 0
                ; pending_coinbase_depth = 0
                ; coinbase_amount = Unsigned.UInt64.of_int 0
                ; supercharged_coinbase_factor = 0
                ; account_creation_fee = Unsigned.UInt64.of_int 0
                ; fork = None
                }
              ~choices:(fun ~self ->
                [ { identifier = "main"
                  ; prevs = [ No_recursion_return.tag; self ]
                  ; main =
                      (fun [ _; prev ] () ->
                        let is_base_case =
                          exists Boolean.typ ~request:(fun () -> Is_base_case)
                        in
                        let proof_must_verify = Boolean.not is_base_case in
                        let self =
                          Field.(
                            if_ is_base_case ~then_:zero ~else_:(one + prev))
                        in
                        ([ Boolean.true_; proof_must_verify ], self) )
                  }
                ] ) )

      module Proof = (val p)

      let example =
        let s_neg_one = Field.Constant.(negate one) in
        let b_neg_one : (Nat.N2.n, Nat.N2.n) Proof0.t =
          Proof0.dummy Nat.N2.n Nat.N2.n Nat.N2.n ~domain_log2:15
        in
        let s0, b0 =
          Common.time "tree b0" (fun () ->
              Promise.block_on_async_exn (fun () ->
                  step ~handler:(handler true)
                    [ No_recursion_return.example; (s_neg_one, b_neg_one) ]
                    () ) )
        in
        assert (Field.Constant.(equal zero) s0) ;
        assert (
          Promise.block_on_async_exn (fun () ->
              Proof.verify_promise [ (s0, b0) ] ) ) ;
        let s1, b1 =
          Common.time "tree b1" (fun () ->
              Promise.block_on_async_exn (fun () ->
                  step ~handler:(handler false)
                    [ No_recursion_return.example; (s0, b0) ]
                    () ) )
        in
        assert (Field.Constant.(equal one) s1) ;
        [ (s0, b0); (s1, b1) ]
    end

    let%test_unit "verify" =
      assert (
        Promise.block_on_async_exn (fun () ->
            Tree_proof_return.Proof.verify_promise Tree_proof_return.example ) )

    module Add_one_return = struct
      module Statement = struct
        type t = Field.t

        let to_field_elements x = [| x |]

        module Constant = struct
          type t = Field.Constant.t [@@deriving bin_io]

          let to_field_elements x = [| x |]
        end
      end

      let tag, _, p, Provers.[ step ] =
        Common.time "compile" (fun () ->
            compile_promise
              (module Statement)
              (module Statement.Constant)
              ~public_input:(Input_and_output (Field.typ, Field.typ))
              ~branches:(module Nat.N1)
              ~max_proofs_verified:(module Nat.N0)
              ~name:"blockchain-snark"
              ~constraint_constants:
                (* Dummy values *)
                { sub_windows_per_window = 0
                ; ledger_depth = 0
                ; work_delay = 0
                ; block_window_duration_ms = 0
                ; transaction_capacity = Log_2 0
                ; pending_coinbase_depth = 0
                ; coinbase_amount = Unsigned.UInt64.of_int 0
                ; supercharged_coinbase_factor = 0
                ; account_creation_fee = Unsigned.UInt64.of_int 0
                ; fork = None
                }
              ~choices:(fun ~self ->
                [ { identifier = "main"
                  ; prevs = []
                  ; main =
                      (fun [] x ->
                        dummy_constraints () ;
                        ([], Field.(add one) x) )
                  }
                ] ) )

      module Proof = (val p)

      let example =
        let input = Field.Constant.of_int 42 in
        let res, b0 =
          Common.time "b0" (fun () ->
              Promise.block_on_async_exn (fun () -> step [] input) )
        in
        assert (Field.Constant.(equal (of_int 43)) res) ;
        assert (
          Promise.block_on_async_exn (fun () ->
              Proof.verify_promise [ ((input, res), b0) ] ) ) ;
        ((input, res), b0)
    end
  end )

(*
let%test_module "test" =
  ( module struct
    let () =
      Tock.Keypair.set_urs_info
        [On_disk {directory= "/tmp/"; should_write= true}]

    let () =
      Tick.Keypair.set_urs_info
        [On_disk {directory= "/tmp/"; should_write= true}]

    open Impls.Step

    module Txn_snark = struct
      module Statement = struct
        type t = Field.t

        let to_field_elements x = [|x|]

        module Constant = struct
          type t = Field.Constant.t [@@deriving bin_io]

          let to_field_elements x = [|x|]
        end
      end

      (* A snark proving one knows a preimage of a hash *)
      module Know_preimage = struct
        module Statement = Statement

        type _ Snarky_backendless.Request.t +=
          | Preimage : Field.Constant.t Snarky_backendless.Request.t

        let hash_checked x =
          let open Step_main_inputs in
          let s = Sponge.create sponge_params in
          Sponge.absorb s (`Field x) ;
          Sponge.squeeze_field s

        let hash x =
          let open Tick_field_sponge in
          let s = Field.create params in
          Field.absorb s x ; Field.squeeze s

        let tag, _, p, Provers.[prove; _] =
          compile
            (module Statement)
            (module Statement.Constant)
            ~typ:Field.typ
            ~return_typ:Typ.unit
            ~branches:(module Nat.N2) (* Should be able to set to 1 *)
            ~max_proofs_verified:
              (module Nat.N2) (* TODO: Should be able to set this to 0 *)
            ~name:"preimage"
            ~choices:(fun ~self ->
              (* TODO: Make it possible to have a system that doesn't use its "self" *)
              [ { prevs= []
                ; main=
                    (fun [] s ->
                       dummy_constraints () ;
                      let x = exists ~request:(fun () -> Preimage) Field.typ in
                      Field.Assert.equal s (hash_checked x) ;
                      [] ) }
                (* TODO: Shouldn't have to have this dummy *)
              ; { prevs= [self; self]
                ; main=
                    (fun [_; _] s ->
                       dummy_constraints () ;
                       (* Unsatisfiable. *)
                      Field.(Assert.equal s (s + one)) ;
                      [Boolean.true_; Boolean.true_] ) } ] )

        let prove ~preimage =
          let h = hash preimage in
          ( h
          , prove [] h ~handler:(fun (With {request; respond}) ->
                match request with
                | Preimage ->
                    respond (Provide preimage)
                | _ ->
                    unhandled ) )

        module Proof = (val p)

        let side_loaded_vk = Side_loaded.Verification_key.of_compiled tag
      end

      let side_loaded =
        Side_loaded.create
          ~max_proofs_verified:(module Nat.N2)
          ~name:"side-loaded"
          ~value_to_field_elements:Statement.to_field_elements
          ~var_to_field_elements:Statement.to_field_elements ~typ:Field.typ

      let tag, _, p, Provers.[base; preimage_base; merge] =
        compile
          (module Statement)
          (module Statement.Constant)
          ~typ:Field.typ
          ~return_typ:Typ.unit
          ~branches:(module Nat.N3)
          ~max_proofs_verified:(module Nat.N2)
          ~name:"txn-snark"
          ~choices:(fun ~self ->
            [ { prevs= []
              ; main=
                  (fun [] x ->
                    let t = (Field.is_square x :> Field.t) in
                    for i = 0 to 10_000 do
                      assert_r1cs t t t
                    done ;
                    [] ) }
            ; { prevs= [side_loaded]
              ; main=
                  (fun [hash] x ->
                    Side_loaded.in_circuit side_loaded
                      (exists Side_loaded_verification_key.typ
                         ~compute:(fun () -> Know_preimage.side_loaded_vk)) ;
                    Field.Assert.equal hash x ;
                    [Boolean.true_] ) }
            ; { prevs= [self; self]
              ; main=
                  (fun [l; r] res ->
                    assert_r1cs l r res ;
                    [Boolean.true_; Boolean.true_] ) } ] )

      module Proof = (val p)
    end

    let t_proof =
      let preimage = Field.Constant.of_int 10 in
(*       let base1 = preimage in *)
      let base1, preimage_proof = Txn_snark.Know_preimage.prove ~preimage in
      let base2 = Field.Constant.of_int 9 in
      let base12 = Field.Constant.(base1 * base2) in
(*       let t1 = Common.time "t1" (fun () -> Txn_snark.base [] base1) in *)
      let t1 =
        Common.time "t1" (fun () ->
            Side_loaded.in_prover Txn_snark.side_loaded
              Txn_snark.Know_preimage.side_loaded_vk ;
            Txn_snark.preimage_base [(base1, preimage_proof)] base1 )
      in
      let module M = struct
        type t = Field.Constant.t * Txn_snark.Proof.t [@@deriving bin_io]
      end in
      Common.time "verif" (fun () ->
          assert (
            Txn_snark.Proof.verify (List.init 2 ~f:(fun _ -> (base1, t1))) ) ) ;
      Common.time "verif" (fun () ->
          assert (
            Txn_snark.Proof.verify (List.init 4 ~f:(fun _ -> (base1, t1))) ) ) ;
      Common.time "verif" (fun () ->
          assert (
            Txn_snark.Proof.verify (List.init 8 ~f:(fun _ -> (base1, t1))) ) ) ;
      let t2 = Common.time "t2" (fun () -> Txn_snark.base [] base2) in
      assert (Txn_snark.Proof.verify [(base1, t1); (base2, t2)]) ;
      (* Need two separate booleans.
         Should carry around prev should verify and self should verify *)
      let t12 =
        Common.time "t12" (fun () ->
            Txn_snark.merge [(base1, t1); (base2, t2)] base12 )
      in
      assert (Txn_snark.Proof.verify [(base1, t1); (base2, t2); (base12, t12)]) ;
      Common.time "verify" (fun () ->
          assert (
            Verify.verify_heterogenous
              [ T
                  ( (module Nat.N2)
                  , (module Txn_snark.Know_preimage.Statement.Constant)
                  , Lazy.force Txn_snark.Know_preimage.Proof.verification_key
                  , base1
                  , preimage_proof )
              ; T
                  ( (module Nat.N2)
                  , (module Txn_snark.Statement.Constant)
                  , Lazy.force Txn_snark.Proof.verification_key
                  , base1
                  , t1 )
              ; T
                  ( (module Nat.N2)
                  , (module Txn_snark.Statement.Constant)
                  , Lazy.force Txn_snark.Proof.verification_key
                  , base2
                  , t2 )
              ; T
                  ( (module Nat.N2)
                  , (module Txn_snark.Statement.Constant)
                  , Lazy.force Txn_snark.Proof.verification_key
                  , base12
                  , t12 ) ] ) ) ;
      (base12, t12)

    module Blockchain_snark = struct
      module Statement = Txn_snark.Statement

      let tag, _, p, Provers.[step] =
        Common.time "compile" (fun () ->
            compile
              (module Statement)
              (module Statement.Constant)
              ~return_typ:(Input Field.typ)
              ~branches:(module Nat.N1)
              ~max_proofs_verified:(module Nat.N2)
              ~name:"blockchain-snark"
              ~choices:(fun ~self ->
                [ { prevs= [self; Txn_snark.tag]
                  ; main=
                      (fun [prev; txn_snark] self ->
                        let is_base_case = Field.equal Field.zero self in
                        let proof_must_verify = Boolean.not is_base_case in
                        Boolean.Assert.any
                          [Field.(equal (one + prev) self); is_base_case] ;
                        [proof_must_verify; proof_must_verify] ) } ] ) )

      module Proof = (val p)
    end

    let xs =
      let s_neg_one = Field.Constant.(negate one) in
      let b_neg_one : (Nat.N2.n, Nat.N2.n) Proof0.t =
        Proof0.dummy Nat.N2.n Nat.N2.n Nat.N2.n
      in
      let b0 =
        Common.time "b0" (fun () ->
            Blockchain_snark.step
              [(s_neg_one, b_neg_one); t_proof]
              Field.Constant.zero )
      in
      let b1 =
        Common.time "b1" (fun () ->
            Blockchain_snark.step
              [(Field.Constant.zero, b0); t_proof]
              Field.Constant.one )
      in
      [(Field.Constant.zero, b0); (Field.Constant.one, b1)]

    let%test_unit "verify" = assert (Blockchain_snark.Proof.verify xs)
  end ) *)<|MERGE_RESOLUTION|>--- conflicted
+++ resolved
@@ -1042,12 +1042,8 @@
 
     let () = Tick.Keypair.set_urs_info []
 
-<<<<<<< HEAD
-    (*let%test_unit "test deserialization and verification for side-loaded keys" =
-=======
     (*
     let%test_unit "test deserialization and verification for side-loaded keys" =
->>>>>>> 665edf87
       Side_loaded.srs_precomputation () ;
       let pi =
         match
@@ -1081,12 +1077,8 @@
       assert (
         Promise.block_on_async_exn (fun () ->
             Side_loaded.verify_promise ~value_to_field_elements:Fn.id
-<<<<<<< HEAD
               ~return_typ:Impls.Step.Typ.unit
               [ (vk, (statement, ()), pi) ] ) )*)
-=======
-              [ (vk, statement, pi) ] ) ) *)
->>>>>>> 665edf87
 
     open Impls.Step
 
