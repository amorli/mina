module Endo = Endo
module P = Proof

module type Statement_intf = Intf.Statement

module type Statement_var_intf = Intf.Statement_var

module type Statement_value_intf = Intf.Statement_value

module Common = Common
open Tuple_lib
module Scalar_challenge = Scalar_challenge
module SC = Scalar_challenge
open Core_kernel
open Async_kernel
open Import
open Pickles_types
open Poly_types
open Hlist
open Common
open Backend
module Backend = Backend
module Sponge_inputs = Sponge_inputs
module Util = Util
module Tick_field_sponge = Tick_field_sponge
module Impls = Impls
module Inductive_rule = Inductive_rule
module Tag = Tag
module Types_map = Types_map
module Dirty = Dirty
module Cache_handle = Cache_handle
module Step_main_inputs = Step_main_inputs
module Step_verifier = Step_verifier

let profile_constraints = false

let verify_promise = Verify.verify

let verify max_proofs_verified statement key proofs =
  verify_promise max_proofs_verified statement key proofs |> Promise.to_deferred

(* This file (as you can see from the mli) defines a compiler which turns an inductive
   definition of a set into an inductive SNARK system for proving using those rules.

   The two ingredients we use are two SNARKs.
   - A step based SNARK for a field Fp, using the group G1/Fq (whose scalar field is Fp)
   - A DLOG based SNARK for a field Fq, using the group G/Fp (whose scalar field is Fq)

   For convenience in this discussion, let's define
    (F_0, G_0) := (Fp, G1)
    (F_1, G_1) := (Fq, G)
   So ScalarField(G_i) = F_i and G_i / F_{1-i}.

   An inductive set A is defined by a sequence of inductive rules.
   An inductive rule is intuitively described by something of the form

   a1 ∈ A1, ..., an ∈ An
     f [ a0, ... a1 ] a
   ----------------------
           a ∈ A

   where f is a snarky function defined over an Impl with Field.t = Fp
   and each Ai is itself an inductive rule (possibly equal to A itself).

   We pursue the "step" then "wrap" approach for proof composition.

   The main source of complexity is that we must "wrap" proofs whose verifiers are
   slightly different.

   The main sources of complexity are twofold:
   1. Each SNARK verifier includes group operations and scalar field operations.
      This is problematic because the group operations use the base field, which is
      not equal to the scalar field.

      Schematically, from the circuit point-of-view, we can say a proof is
      - a sequence of F_0 elements xs_0
      - a sequence of F_1 elelements xs_1
      and a verifier is a pair of "snarky functions"
      - check_0 : F_0 list -> F_1 list -> unit which uses the Impl with Field.t = F_0
      - check_1 : F_0 list -> F_1 list -> unit which uses the Impl with Field.t = F_1
      - subset_00 : 'a list -> 'a list
      - subset_01 : 'a list -> 'a list
      - subset_10 : 'a list -> 'a list
      - subset_11 : 'a list -> 'a list
      and a proof verifies if
      ( check_0 (subset_00 xs_0) (subset_01 xs_1)  ;
        check_1 (subset_10 xs_0) (subset_11 xs_1) )

      When verifying a proof, we perform the parts of the verifier involving group operations
      and expose as public input the scalar-field elements we need to perform the final checks.

      In the F_0 circuit, we witness xs_0 and xs_1,
      execute `check_0 (subset_00 xs_0) (subset_01 xs_1)` and
      expose `subset_10 xs_0` and `subset_11 xs_1` as public inputs.

      So the "public inputs" contain within them an "unfinalized proof".

      Then, the next time we verify that proof within an F_1 circuit we "finalize" those
      unfinalized proofs by running `check_1 xs_0_subset xs_1_subset`.

      I didn't implement it exactly this way (although in retrospect probably I should have) but
      that's the basic idea.

      **The complexity this causes:**
      When you prove a rule that includes k recursive verifications, you expose k unfinalized
      proofs. So, the shape of a statement depends on how many "predecessor statements" it has
      or in other words, how many verifications were performed within it.

      Say we have an inductive set given by inductive rules R_1, ... R_n such that
      each rule R_i has k_i predecessor statements.

      In the "wrap" circuit, we must be able to verify a proof coming from any of the R_i.
      So, we must pad the statement for the proof we're wrapping to have `max_i k_i`
      unfinalized proof components.

   2. The verifier for each R_i looks a little different depending on the complexity of the "step"
      circuit corresponding to R_i has. Namely, it is dependent on the "domains" H and K for this
      circuit.

      So, when the "wrap" circuit proves the statement,
      "there exists some index i in 1,...,n and a proof P such that verifies(P)"
      "verifies(P)" must also take the index "i", compute the correct domain sizes correspond to rule "i"
      and use *that* in the "verifies" computation.
*)

let pad_local_max_proofs_verifieds
    (type prev_varss prev_valuess env max_proofs_verified branches)
    (max_proofs_verified : max_proofs_verified Nat.t)
    (length : (prev_varss, branches) Hlist.Length.t)
    (local_max_proofs_verifieds :
      (prev_varss, prev_valuess, env) H2_1.T(H2_1.T(E03(Int))).t ) :
    ((int, max_proofs_verified) Vector.t, branches) Vector.t =
  let module Vec = struct
    type t = (int, max_proofs_verified) Vector.t
  end in
  let module M =
    H2_1.Map
      (H2_1.T
         (E03 (Int))) (E03 (Vec))
         (struct
           module HI = H2_1.T (E03 (Int))

           let f : type a b e. (a, b, e) H2_1.T(E03(Int)).t -> Vec.t =
            fun xs ->
             let (T (_proofs_verified, pi)) = HI.length xs in
             let module V = H2_1.To_vector (Int) in
             let v = V.f pi xs in
             Vector.extend_exn v max_proofs_verified 0
         end)
  in
  let module V = H2_1.To_vector (Vec) in
  V.f length (M.f local_max_proofs_verifieds)

open Kimchi_backend

module Me_only = struct
  module Wrap = Types.Wrap.Proof_state.Me_only
  module Step = Types.Step.Proof_state.Me_only
end

module Proof_ = P.Base
module Proof = P

module Statement_with_proof = struct
  type ('s, 'max_width, _) t =
    (* TODO: use Max local max proofs verified instead of max_width *)
    ('max_width, 'max_width) Proof.t
end

let pad_pass_throughs
    (type local_max_proofs_verifieds max_local_max_proofs_verifieds
    max_proofs_verified )
    (module M : Hlist.Maxes.S
      with type ns = max_local_max_proofs_verifieds
       and type length = max_proofs_verified )
    (pass_throughs : local_max_proofs_verifieds H1.T(Proof_.Me_only.Wrap).t) =
  let dummy_chals = Dummy.Ipa.Wrap.challenges in
  let rec go :
      type len ms ns.
         ms H1.T(Nat).t
      -> ns H1.T(Proof_.Me_only.Wrap).t
      -> ms H1.T(Proof_.Me_only.Wrap).t =
   fun maxes me_onlys ->
    match (maxes, me_onlys) with
    | [], _ :: _ ->
        assert false
    | [], [] ->
        []
    | m :: maxes, [] ->
        { challenge_polynomial_commitment = Lazy.force Dummy.Ipa.Step.sg
        ; old_bulletproof_challenges = Vector.init m ~f:(fun _ -> dummy_chals)
        }
        :: go maxes []
    | m :: maxes, me_only :: me_onlys ->
        let me_only =
          { me_only with
            old_bulletproof_challenges =
              Vector.extend_exn me_only.old_bulletproof_challenges m dummy_chals
          }
        in
        me_only :: go maxes me_onlys
  in
  go M.maxes pass_throughs

module Verification_key = struct
  include Verification_key

  module Id = struct
    include Cache.Wrap.Key.Verification

    let dummy_id = Type_equal.Id.(uid (create ~name:"dummy" sexp_of_opaque))

    let dummy : unit -> t =
      let header =
        { Snark_keys_header.header_version = Snark_keys_header.header_version
        ; kind = { type_ = "verification key"; identifier = "dummy" }
        ; constraint_constants =
            { sub_windows_per_window = 0
            ; ledger_depth = 0
            ; work_delay = 0
            ; block_window_duration_ms = 0
            ; transaction_capacity = Log_2 0
            ; pending_coinbase_depth = 0
            ; coinbase_amount = Unsigned.UInt64.of_int 0
            ; supercharged_coinbase_factor = 0
            ; account_creation_fee = Unsigned.UInt64.of_int 0
            ; fork = None
            }
        ; commits = { mina = ""; marlin = "" }
        ; length = 0
        ; commit_date = ""
        ; constraint_system_hash = ""
        ; identifying_hash = ""
        }
      in
      let t = lazy (dummy_id, header, Md5.digest_string "") in
      fun () -> Lazy.force t
  end

  (* TODO: Make async *)
  let load ~cache id =
    Key_cache.Sync.read cache
      (Key_cache.Sync.Disk_storable.of_binable Id.to_string
         (module Verification_key.Stable.Latest) )
      id
    |> Deferred.return
end

module type Proof_intf = sig
  type statement

  type t

  val verification_key : Verification_key.t Lazy.t

  val id : Verification_key.Id.t Lazy.t

  val verify : (statement * t) list -> bool Deferred.t

  val verify_promise : (statement * t) list -> bool Promise.t
end

module Prover = struct
  type ('prev_values, 'local_widths, 'local_heights, 'a_value, 'proof) t =
       ?handler:
         (   Snarky_backendless.Request.request
          -> Snarky_backendless.Request.response )
    -> 'a_value
    -> 'proof
end

module Make
    (Arg_var : Statement_var_intf)
    (Arg_value : Statement_value_intf)
    (Ret_var : T0)
    (Ret_value : T0)
    (Auxiliary_var : T0)
    (Auxiliary_value : T0) =
struct
  module IR =
    Inductive_rule.T (Arg_var) (Arg_value) (Ret_var) (Ret_value) (Auxiliary_var)
      (Auxiliary_value)
  module HIR = H4.T (IR)

  let max_local_max_proofs_verifieds ~self (type n)
      (module Max_proofs_verified : Nat.Intf with type n = n) branches choices =
    let module Local_max_proofs_verifieds = struct
      type t = (int, Max_proofs_verified.n) Vector.t
    end in
    let module M =
      H4.Map (IR) (E04 (Local_max_proofs_verifieds))
        (struct
          module V = H4.To_vector (Int)
          module HT = H4.T (Tag)

          module M =
            H4.Map (Tag) (E04 (Int))
              (struct
                let f (type a b c d) (t : (a, b, c, d) Tag.t) : int =
                  if Type_equal.Id.same t.id self then
                    Nat.to_int Max_proofs_verified.n
                  else
                    let (module M) = Types_map.max_proofs_verified t in
                    Nat.to_int M.n
              end)

          let f :
              type a b c d. (a, b, c, d) IR.t -> Local_max_proofs_verifieds.t =
           fun rule ->
            let (T (_, l)) = HT.length rule.prevs in
            Vector.extend_exn (V.f l (M.f rule.prevs)) Max_proofs_verified.n 0
        end)
    in
    let module V = H4.To_vector (Local_max_proofs_verifieds) in
    let padded = V.f branches (M.f choices) |> Vector.transpose in
    (padded, Maxes.m padded)

  module Lazy_ (A : T0) = struct
    type t = A.t Lazy.t
  end

  module Lazy_keys = struct
    type t =
      (Impls.Step.Keypair.t * Dirty.t) Lazy.t
      * (Kimchi_bindings.Protocol.VerifierIndex.Fp.t * Dirty.t) Lazy.t

    (* TODO Think this is right.. *)
  end

  let log_step main typ name index =
    let module Constraints = Snarky_log.Constraints (Impls.Step.Internal_Basic) in
    let log =
      let weight =
        let sys = Backend.Tick.R1CS_constraint_system.create () in
        fun (c : Impls.Step.Constraint.t) ->
          let prev = sys.next_row in
          List.iter c ~f:(fun { annotation; basic } ->
              Backend.Tick.R1CS_constraint_system.add_constraint sys
                ?label:annotation basic ) ;
          let next = sys.next_row in
          next - prev
      in
      Constraints.log ~weight (Impls.Step.make_checked main)
    in
    if profile_constraints then
      Snarky_log.to_file (sprintf "step-snark-%s-%d.json" name index) log

  let log_wrap main typ name id =
    let module Constraints = Snarky_log.Constraints (Impls.Wrap.Internal_Basic) in
    let log =
      let sys = Backend.Tock.R1CS_constraint_system.create () in
      let weight (c : Impls.Wrap.Constraint.t) =
        let prev = sys.next_row in
        List.iter c ~f:(fun { annotation; basic } ->
            Backend.Tock.R1CS_constraint_system.add_constraint sys
              ?label:annotation basic ) ;
        let next = sys.next_row in
        next - prev
      in
      let log =
        Constraints.log ~weight
          Impls.Wrap.(
            make_checked (fun () : unit ->
                let x = with_label __LOC__ (fun () -> exists typ) in
                main x () ))
      in
      log
    in
    if profile_constraints then
      Snarky_log.to_file
        (sprintf
           !"wrap-%s-%{sexp:Type_equal.Id.Uid.t}.json"
           name (Type_equal.Id.uid id) )
        log

  let compile :
      type var value prev_varss prev_valuess widthss heightss max_proofs_verified branches.
         self:(var, value, max_proofs_verified, branches) Tag.t
      -> cache:Key_cache.Spec.t list
      -> ?disk_keys:
           (Cache.Step.Key.Verification.t, branches) Vector.t
           * Cache.Wrap.Key.Verification.t
      -> branches:(module Nat.Intf with type n = branches)
      -> max_proofs_verified:
           (module Nat.Add.Intf with type n = max_proofs_verified)
      -> name:string
      -> constraint_constants:Snark_keys_header.Constraint_constants.t
      -> public_input:
           ( var
           , value
           , Arg_var.t
           , Arg_value.t
           , Ret_var.t
           , Ret_value.t )
           Inductive_rule.public_input
      -> auxiliary_typ:(Auxiliary_var.t, Auxiliary_value.t) Impls.Step.Typ.t
      -> choices:
           (   self:(var, value, max_proofs_verified, branches) Tag.t
            -> (prev_varss, prev_valuess, widthss, heightss) H4.T(IR).t )
      -> unit
      -> ( prev_valuess
         , widthss
         , heightss
         , Arg_value.t
         , ( Ret_value.t
           * Auxiliary_value.t
           * (max_proofs_verified, max_proofs_verified) Proof.t )
           Promise.t )
         H3_2.T(Prover).t
         * _
         * _
         * _ =
   fun ~self ~cache ?disk_keys ~branches:(module Branches) ~max_proofs_verified
       ~name ~constraint_constants ~public_input ~auxiliary_typ ~choices () ->
    let snark_keys_header kind constraint_system_hash =
      { Snark_keys_header.header_version = Snark_keys_header.header_version
      ; kind
      ; constraint_constants
      ; commits =
          { mina = Mina_version.commit_id
          ; marlin = Mina_version.marlin_commit_id
          }
      ; length = (* This is a dummy, it gets filled in on read/write. *) 0
      ; commit_date = Mina_version.commit_date
      ; constraint_system_hash
      ; identifying_hash =
          (* TODO: Proper identifying hash. *)
          constraint_system_hash
      }
    in
    Timer.start __LOC__ ;
    let module Max_proofs_verified = ( val max_proofs_verified : Nat.Add.Intf
                                         with type n = max_proofs_verified )
    in
    let T = Max_proofs_verified.eq in
    let choices = choices ~self in
    let (T (prev_varss_n, prev_varss_length)) = HIR.length choices in
    let T = Nat.eq_exn prev_varss_n Branches.n in
    let padded, (module Maxes) =
      max_local_max_proofs_verifieds
        ( module struct
          include Max_proofs_verified
        end )
        prev_varss_length choices ~self:self.id
    in
    let full_signature = { Full_signature.padded; maxes = (module Maxes) } in
    Timer.clock __LOC__ ;
    let wrap_domains =
      let module M =
        Wrap_domains.Make (Arg_var) (Arg_value) (Ret_var) (Ret_value)
          (Auxiliary_var)
          (Auxiliary_value)
      in
      let rec f :
          type a b c d. (a, b, c, d) H4.T(IR).t -> (a, b, c, d) H4.T(M.I).t =
        function
        | [] ->
            []
        | x :: xs ->
            x :: f xs
      in
      M.f full_signature prev_varss_n prev_varss_length ~self
        ~choices:(f choices) ~max_proofs_verified
    in
    Timer.clock __LOC__ ;
    let module Branch_data = struct
      type ('vars, 'vals, 'n, 'm) t =
        ( Arg_var.t
        , Arg_value.t
        , Ret_var.t
        , Ret_value.t
        , Auxiliary_var.t
        , Auxiliary_value.t
        , Max_proofs_verified.n
        , Branches.n
        , 'vars
        , 'vals
        , 'n
        , 'm )
        Step_branch_data.t
    end in
    let proofs_verifieds =
      let module M =
        H4.Map (IR) (E04 (Int))
          (struct
            module M = H4.T (Tag)

            let f : type a b c d. (a, b, c, d) IR.t -> int =
             fun r ->
              let (T (n, _)) = M.length r.prevs in
              Nat.to_int n
          end)
      in
      let module V = H4.To_vector (Int) in
      V.f prev_varss_length (M.f choices)
    in
    let step_data =
      let i = ref 0 in
      Timer.clock __LOC__ ;
      let module M =
        H4.Map (IR) (Branch_data)
          (struct
            let f :
                type a b c d. (a, b, c, d) IR.t -> (a, b, c, d) Branch_data.t =
             fun rule ->
              Timer.clock __LOC__ ;
              let res =
                Common.time "make step data" (fun () ->
                    Step_branch_data.create ~index:!i
                      ~max_proofs_verified:Max_proofs_verified.n
                      ~branches:Branches.n ~self ~public_input ~auxiliary_typ
                      Arg_var.to_field_elements Arg_value.to_field_elements rule
                      ~wrap_domains ~proofs_verifieds )
              in
              Timer.clock __LOC__ ; incr i ; res
          end)
      in
      M.f choices
    in
    Timer.clock __LOC__ ;
    let step_domains =
      let module M =
        H4.Map (Branch_data) (E04 (Domains))
          (struct
            let f (T b : _ Branch_data.t) = b.domains
          end)
      in
      let module V = H4.To_vector (Domains) in
      V.f prev_varss_length (M.f step_data)
    in
    let cache_handle = ref (Lazy.return `Cache_hit) in
    let accum_dirty t = cache_handle := Cache_handle.(!cache_handle + t) in
    Timer.clock __LOC__ ;
    let step_keypairs =
      let disk_keys =
        Option.map disk_keys ~f:(fun (xs, _) -> Vector.to_array xs)
      in
      let module M =
        H4.Map (Branch_data) (E04 (Lazy_keys))
          (struct
            let etyp =
              Impls.Step.input ~proofs_verified:Max_proofs_verified.n
                ~wrap_rounds:Tock.Rounds.n

            let f (T b : _ Branch_data.t) =
              let (T (typ, _conv, conv_inv)) = etyp in
              let main () =
                let res = b.main ~step_domains () in
                Impls.Step.with_label "conv_inv" (fun () -> conv_inv res)
              in
              let () = if true then log_step main typ name b.index in
              let open Impls.Step in
              let k_p =
                lazy
                  (let cs =
                     constraint_system ~exposing:[] ~return_typ:typ main
                   in
                   let cs_hash =
                     Md5.to_hex (R1CS_constraint_system.digest cs)
                   in
                   ( Type_equal.Id.uid self.id
                   , snark_keys_header
                       { type_ = "step-proving-key"
                       ; identifier = name ^ "-" ^ b.rule.identifier
                       }
                       cs_hash
                   , b.index
                   , cs ) )
              in
              let k_v =
                match disk_keys with
                | Some ks ->
                    Lazy.return ks.(b.index)
                | None ->
                    lazy
                      (let id, _header, index, cs = Lazy.force k_p in
                       let digest = R1CS_constraint_system.digest cs in
                       ( id
                       , snark_keys_header
                           { type_ = "step-verification-key"
                           ; identifier = name ^ "-" ^ b.rule.identifier
                           }
                           (Md5.to_hex digest)
                       , index
                       , digest ) )
              in
              let ((pk, vk) as res) =
                Common.time "step read or generate" (fun () ->
                    Cache.Step.read_or_generate cache k_p k_v
                      (Snarky_backendless.Typ.unit ()) typ (fun () -> main) )
              in
              accum_dirty (Lazy.map pk ~f:snd) ;
              accum_dirty (Lazy.map vk ~f:snd) ;
              res
          end)
      in
      M.f step_data
    in
    Timer.clock __LOC__ ;
    let step_vks =
      let module V = H4.To_vector (Lazy_keys) in
      lazy
        (Vector.map (V.f prev_varss_length step_keypairs) ~f:(fun (_, vk) ->
             Tick.Keypair.vk_commitments (fst (Lazy.force vk)) ) )
    in
    Timer.clock __LOC__ ;
    let wrap_requests, wrap_main =
      Timer.clock __LOC__ ;
      let prev_wrap_domains =
        let module M =
          H4.Map (IR) (H4.T (E04 (Domains)))
            (struct
              let f :
                  type a b c d.
                  (a, b, c, d) IR.t -> (a, b, c, d) H4.T(E04(Domains)).t =
               fun rule ->
                let module M =
                  H4.Map (Tag) (E04 (Domains))
                    (struct
                      let f (type a b c d) (t : (a, b, c, d) Tag.t) : Domains.t
                          =
                        Types_map.lookup_map t ~self:self.id
                          ~default:wrap_domains ~f:(function
                          | `Compiled d ->
                              d.wrap_domains
                          | `Side_loaded d ->
                              Common.wrap_domains
                                ~proofs_verified:
                                  ( d.permanent.max_proofs_verified |> Nat.Add.n
                                  |> Nat.to_int ) )
                    end)
                in
                M.f rule.Inductive_rule.prevs
            end)
        in
        M.f choices
      in
      Timer.clock __LOC__ ;
      Wrap_main.wrap_main full_signature prev_varss_length step_vks
        proofs_verifieds step_domains prev_wrap_domains max_proofs_verified
    in
    Timer.clock __LOC__ ;
    let (wrap_pk, wrap_vk), disk_key =
      let open Impls.Wrap in
      let (T (typ, conv, _conv_inv)) = input () in
      let main x () : unit = wrap_main (conv x) in
      let () = if true then log_wrap main typ name self.id in
      let self_id = Type_equal.Id.uid self.id in
      let disk_key_prover =
        lazy
          (let cs =
             constraint_system ~exposing:[ typ ]
               ~return_typ:(Snarky_backendless.Typ.unit ())
               main
           in
           let cs_hash = Md5.to_hex (R1CS_constraint_system.digest cs) in
           ( self_id
           , snark_keys_header
               { type_ = "wrap-proving-key"; identifier = name }
               cs_hash
           , cs ) )
      in
      let disk_key_verifier =
        match disk_keys with
        | None ->
            lazy
              (let id, _header, cs = Lazy.force disk_key_prover in
               let digest = R1CS_constraint_system.digest cs in
               ( id
               , snark_keys_header
                   { type_ = "wrap-verification-key"; identifier = name }
                   (Md5.to_hex digest)
               , digest ) )
        | Some (_, (_id, header, digest)) ->
            Lazy.return (self_id, header, digest)
      in
      let r =
        Common.time "wrap read or generate " (fun () ->
            Cache.Wrap.read_or_generate cache disk_key_prover disk_key_verifier
              typ
              (Snarky_backendless.Typ.unit ())
              main )
      in
      (r, disk_key_verifier)
    in
    Timer.clock __LOC__ ;
    accum_dirty (Lazy.map wrap_pk ~f:snd) ;
    accum_dirty (Lazy.map wrap_vk ~f:snd) ;
    let wrap_vk = Lazy.map wrap_vk ~f:fst in
    let module S =
      Step.Make (Arg_var) (Arg_value)
        (struct
          include Max_proofs_verified
        end)
    in
    let (typ : (var, value) Impls.Step.Typ.t) =
      match public_input with
      | Input typ ->
          typ
      | Output typ ->
          typ
      | Input_and_output (input_typ, output_typ) ->
          Impls.Step.Typ.(input_typ * output_typ)
    in
    let provers =
      let module Z = H4.Zip (Branch_data) (E04 (Impls.Step.Keypair)) in
      let f :
          type prev_vars prev_values local_widths local_heights.
             (prev_vars, prev_values, local_widths, local_heights) Branch_data.t
          -> Lazy_keys.t
          -> ?handler:
               (   Snarky_backendless.Request.request
                -> Snarky_backendless.Request.response )
<<<<<<< HEAD
          -> A_value.t
          -> (Max_proofs_verified.n, Max_proofs_verified.n) Proof.t Promise.t =
=======
          -> ( prev_values
             , local_widths
             , local_heights )
             H3.T(Statement_with_proof).t
          -> Arg_value.t
          -> ( Ret_value.t
             * Auxiliary_value.t
             * (Max_proofs_verified.n, Max_proofs_verified.n) Proof.t )
             Promise.t =
>>>>>>> a66e6ea3
       fun (T b as branch_data) (step_pk, step_vk) ->
        let (module Requests) = b.requests in
        let _, prev_vars_length = b.proofs_verified in
        let step handler next_state =
          let wrap_vk = Lazy.force wrap_vk in
          S.f ?handler branch_data next_state ~prevs_length:prev_vars_length
            ~self ~step_domains ~self_dlog_plonk_index:wrap_vk.commitments
            ~public_input ~auxiliary_typ
            (Impls.Step.Keypair.pk (fst (Lazy.force step_pk)))
            wrap_vk.index
        in
        let step_vk = fst (Lazy.force step_vk) in
        let wrap ?handler next_state =
          let wrap_vk = Lazy.force wrap_vk in
<<<<<<< HEAD
          let%bind.Promise proof =
            step handler ~maxes:(module Maxes) next_state
=======
          let prevs =
            let rec go :
                type prev_values local_widths local_heights.
                   ( prev_values
                   , local_widths
                   , local_heights )
                   H3.T(Statement_with_proof).t
                -> (local_widths, local_widths) H2.T(Proof).t = function
              | [] ->
                  []
              | proof :: tl ->
                  proof :: go tl
            in
            go prevs
          in
          let%bind.Promise proof, return_value, auxiliary_value =
            step handler ~maxes:(module Maxes) prevs next_state
>>>>>>> a66e6ea3
          in
          let proof =
            { proof with
              statement =
                { proof.statement with
                  pass_through =
                    pad_pass_throughs
                      (module Maxes)
                      proof.statement.pass_through
                }
            }
          in
          let%map.Promise proof =
            Wrap.wrap ~max_proofs_verified:Max_proofs_verified.n
              full_signature.maxes wrap_requests
              ~dlog_plonk_index:wrap_vk.commitments wrap_main ~typ ~step_vk
              ~step_plonk_indices:(Lazy.force step_vks) ~wrap_domains
              (Impls.Wrap.Keypair.pk (fst (Lazy.force wrap_pk)))
              proof
          in
          ( return_value
          , auxiliary_value
          , Proof.T
              { proof with
                statement =
                  { proof.statement with
                    pass_through =
                      { proof.statement.pass_through with app_state = () }
                  }
              } )
        in
        wrap
      in
      let rec go :
          type xs1 xs2 xs3 xs4 xs5 xs6.
             (xs1, xs2, xs3, xs4) H4.T(Branch_data).t
          -> (xs1, xs2, xs3, xs4) H4.T(E04(Lazy_keys)).t
          -> ( xs2
             , xs3
             , xs4
             , Arg_value.t
             , ( Ret_value.t
               * Auxiliary_value.t
               * (max_proofs_verified, max_proofs_verified) Proof.t )
               Promise.t )
             H3_2.T(Prover).t =
       fun bs ks ->
        match (bs, ks) with
        | [], [] ->
            []
        | b :: bs, k :: ks ->
            f b k :: go bs ks
      in
      go step_data step_keypairs
    in
    Timer.clock __LOC__ ;
    let data : _ Types_map.Compiled.t =
      { branches = Branches.n
      ; proofs_verifieds
      ; max_proofs_verified
      ; public_input = typ
      ; wrap_key = Lazy.map wrap_vk ~f:Verification_key.commitments
      ; wrap_vk = Lazy.map wrap_vk ~f:Verification_key.index
      ; wrap_domains
      ; step_domains
      }
    in
    Timer.clock __LOC__ ;
    Types_map.add_exn self data ;
    (provers, wrap_vk, disk_key, !cache_handle)
end

module Side_loaded = struct
  module V = Verification_key

  module Verification_key = struct
    include Side_loaded_verification_key

    let to_input (t : t) =
      to_input ~field_of_int:Impls.Step.Field.Constant.of_int t

    let of_compiled tag : t =
      let d = Types_map.lookup_compiled tag.Tag.id in
      { wrap_vk = Some (Lazy.force d.wrap_vk)
      ; wrap_index = Lazy.force d.wrap_key
      ; max_proofs_verified =
          Pickles_base.Proofs_verified.of_nat (Nat.Add.n d.max_proofs_verified)
      }

    module Max_width = Width.Max
  end

  let in_circuit tag vk = Types_map.set_ephemeral tag { index = `In_circuit vk }

  let in_prover tag vk = Types_map.set_ephemeral tag { index = `In_prover vk }

  let create ~name ~max_proofs_verified ~typ =
    Types_map.add_side_loaded ~name
      { max_proofs_verified
      ; public_input = typ
      ; branches = Verification_key.Max_branches.n
      }

  module Proof = struct
    include Proof.Proofs_verified_max

    let of_proof : _ Proof.t -> t = Wrap_hack.pad_proof
  end

  let verify_promise (type t) ~(typ : (_, t) Impls.Step.Typ.t)
      (ts : (Verification_key.t * t * Proof.t) list) =
    let m =
      ( module struct
        type nonrec t = t

        let to_field_elements =
          let (Typ typ) = typ in
          fun x -> fst (typ.value_to_fields x)
      end : Intf.Statement_value
        with type t = t )
    in
    (* TODO: This should be the actual max width on a per proof basis *)
    let max_proofs_verified =
      (module Verification_key.Max_width : Nat.Intf
        with type n = Verification_key.Max_width.n )
    in
    with_return (fun { return } ->
        List.map ts ~f:(fun (vk, x, p) ->
            let vk : V.t =
              { commitments = vk.wrap_index
              ; index =
                  ( match vk.wrap_vk with
                  | None ->
                      return (Promise.return false)
                  | Some x ->
                      x )
              ; data =
                  (* This isn't used in verify_heterogeneous, so we can leave this dummy *)
                  { constraints = 0 }
              }
            in
            Verify.Instance.T (max_proofs_verified, m, vk, x, p) )
        |> Verify.verify_heterogenous )

  let verify ~typ ts = verify_promise ~typ ts |> Promise.to_deferred

  let srs_precomputation () : unit =
    let srs = Tock.Keypair.load_urs () in
    List.iter [ 0; 1; 2 ] ~f:(fun i ->
        Kimchi_bindings.Protocol.SRS.Fq.add_lagrange_basis srs
          (Domain.log2_size (Common.wrap_domains ~proofs_verified:i).h) )
end

let compile_promise :
    type var value a_var a_value ret_var ret_value auxiliary_var auxiliary_value prev_varss prev_valuess prev_ret_varss prev_ret_valuess widthss heightss max_proofs_verified branches.
       ?self:(var, value, max_proofs_verified, branches) Tag.t
    -> ?cache:Key_cache.Spec.t list
    -> ?disk_keys:
         (Cache.Step.Key.Verification.t, branches) Vector.t
         * Cache.Wrap.Key.Verification.t
    -> (module Statement_var_intf with type t = a_var)
    -> (module Statement_value_intf with type t = a_value)
    -> public_input:
         ( var
         , value
         , a_var
         , a_value
         , ret_var
         , ret_value )
         Inductive_rule.public_input
    -> auxiliary_typ:(auxiliary_var, auxiliary_value) Impls.Step.Typ.t
    -> branches:(module Nat.Intf with type n = branches)
    -> max_proofs_verified:
         (module Nat.Add.Intf with type n = max_proofs_verified)
    -> name:string
    -> constraint_constants:Snark_keys_header.Constraint_constants.t
    -> choices:
         (   self:(var, value, max_proofs_verified, branches) Tag.t
          -> ( prev_varss
             , prev_valuess
             , widthss
             , heightss
             , a_var
             , a_value
             , ret_var
             , ret_value
             , auxiliary_var
             , auxiliary_value )
             H4_6.T(Inductive_rule).t )
    -> (var, value, max_proofs_verified, branches) Tag.t
       * Cache_handle.t
       * (module Proof_intf
            with type t = (max_proofs_verified, max_proofs_verified) Proof.t
             and type statement = value )
       * ( prev_valuess
         , widthss
         , heightss
         , a_value
         , ( ret_value
           * auxiliary_value
           * (max_proofs_verified, max_proofs_verified) Proof.t )
           Promise.t )
         H3_2.T(Prover).t =
 fun ?self ?(cache = []) ?disk_keys (module A_var) (module A_value)
     ~public_input ~auxiliary_typ ~branches ~max_proofs_verified ~name
     ~constraint_constants ~choices ->
  let self =
    match self with
    | None ->
        { Tag.id = Type_equal.Id.create ~name sexp_of_opaque; kind = Compiled }
    | Some self ->
        self
  in
  let module Ret_var = struct
    type t = ret_var
  end in
  let module Ret_value = struct
    type t = ret_value
  end in
  let module Auxiliary_var = struct
    type t = auxiliary_var
  end in
  let module Auxiliary_value = struct
    type t = auxiliary_value
  end in
  let module M =
    Make (A_var) (A_value) (Ret_var) (Ret_value) (Auxiliary_var)
      (Auxiliary_value)
  in
  let rec conv_irs :
      type v1ss v2ss v3ss v4ss wss hss.
         ( v1ss
         , v2ss
         , wss
         , hss
         , a_var
         , a_value
         , ret_var
         , ret_value
         , auxiliary_var
         , auxiliary_value )
         H4_6.T(Inductive_rule).t
      -> (v1ss, v2ss, wss, hss) H4.T(M.IR).t = function
    | [] ->
        []
    | r :: rs ->
        r :: conv_irs rs
  in
  let provers, wrap_vk, wrap_disk_key, cache_handle =
    M.compile ~self ~cache ?disk_keys ~branches ~max_proofs_verified ~name
      ~public_input ~auxiliary_typ ~constraint_constants
      ~choices:(fun ~self -> conv_irs (choices ~self))
      ()
  in
  let (module Max_proofs_verified) = max_proofs_verified in
  let T = Max_proofs_verified.eq in
  let module Value = struct
    type t = value

    let typ : (var, value) Impls.Step.Typ.t =
      match public_input with
      | Input typ ->
          typ
      | Output typ ->
          typ
      | Input_and_output (input_typ, output_typ) ->
          Impls.Step.Typ.(input_typ * output_typ)

    let to_field_elements =
      let (Typ typ) = typ in
      fun x -> fst (typ.value_to_fields x)
  end in
  let module P = struct
    type statement = value

    type return_type = ret_value

    module Max_local_max_proofs_verified = Max_proofs_verified

    module Max_proofs_verified_vec = Nvector (struct
      include Max_proofs_verified
    end)

    include
      Proof.Make
        (struct
          include Max_proofs_verified
        end)
        (struct
          include Max_local_max_proofs_verified
        end)

    let id = wrap_disk_key

    let verification_key = wrap_vk

    let verify_promise ts =
      verify_promise
        ( module struct
          include Max_proofs_verified
        end )
        (module Value)
        (Lazy.force verification_key)
        ts

    let verify ts = verify_promise ts |> Promise.to_deferred

    let statement (T p : t) = p.statement.pass_through.app_state
  end in
  (self, cache_handle, (module P), provers)

let compile ?self ?cache ?disk_keys a_var a_value ~public_input ~auxiliary_typ
    ~branches ~max_proofs_verified ~name ~constraint_constants ~choices =
  let self, cache_handle, proof_module, provers =
    compile_promise ?self ?cache ?disk_keys a_var a_value ~public_input
      ~auxiliary_typ ~branches ~max_proofs_verified ~name ~constraint_constants
      ~choices
  in
  let rec adjust_provers :
      type a1 a2 a3 a4 s1 s2_inner.
         (a1, a2, a3, s1, s2_inner Promise.t) H3_2.T(Prover).t
      -> (a1, a2, a3, s1, s2_inner Deferred.t) H3_2.T(Prover).t = function
    | [] ->
        []
    | prover :: tl ->
        (fun ?handler public_input ->
          Promise.to_deferred (prover ?handler public_input) )
        :: adjust_provers tl
  in
  (self, cache_handle, proof_module, adjust_provers provers)

module Provers = H3_2.T (Prover)
module Proof0 = Proof

let%test_module "test no side-loaded" =
  ( module struct
    let () = Tock.Keypair.set_urs_info []

    let () = Tick.Keypair.set_urs_info []

    (*
    let%test_unit "test deserialization and verification for side-loaded keys" =
      Side_loaded.srs_precomputation () ;
      let pi =
        match
          "KChzdGF0ZW1lbnQoKHByb29mX3N0YXRlKChkZWZlcnJlZF92YWx1ZXMoKHBsb25rKChhbHBoYSgoaW5uZXIoNTI4Y2RiZjE2NzA4YTUzYSAxZjkwYTdlZWEyZTA2ZjZhKSkpKShiZXRhKDYxN2U1YTdmZDZiZTM2NmEgZGUxOTcxMjJhNDQxNTE3NSkpKGdhbW1hKDNjYTM1ZDQ0NTIxODFjOTkgMTBmMDg1NDBiYTYxYjBlYykpKHpldGEoKGlubmVyKDliOWNiM2ViODlmOTk4NjAgZmMzZjJhNTU2YjNkYTNiOCkpKSkpKShjb21iaW5lZF9pbm5lcl9wcm9kdWN0KFNoaWZ0ZWRfdmFsdWUgMHgwODIzRTU2NzkzQjU1OTI2MTRBREJBNEQwRTVGRTcxODJDMzYwNTlFRkE2N0I2MkZGMzQ4QzI5ODAyNUVEM0IxKSkoYihTaGlmdGVkX3ZhbHVlIDB4MTVFNkU1ODMwODhGMzgzOUEwQTI0QkEwOTYwNThEMzExRjgwRTYzREM3QzVGOTY5NjFFREYwRTg0MzFCM0E4OSkpKHhpKChpbm5lcig1Yzc4YjUxMDZkYzkxOTZiIGRkOTIzNjA4ZjNhMmQ3YzcpKSkpKGJ1bGxldHByb29mX2NoYWxsZW5nZXMoKChwcmVjaGFsbGVuZ2UoKGlubmVyKDAyNzdmNmFhZDlkODM1YTUgZDdjZTY0NGFmMWUwYTYyMykpKSkpKChwcmVjaGFsbGVuZ2UoKGlubmVyKDcxNTVjOGNhMjcwODkwYTkgODgyMTBlZjUwNWQ3NDYzYSkpKSkpKChwcmVjaGFsbGVuZ2UoKGlubmVyKDY2ZGQwOWNmOGM3NjdjYTggNDlhMWYzZjBkMDJjMjdkMSkpKSkpKChwcmVjaGFsbGVuZ2UoKGlubmVyKGIzYWY1YjdmZmY3N2QzZGQgN2UzZDUzYjJkNjk5ZDIxMCkpKSkpKChwcmVjaGFsbGVuZ2UoKGlubmVyKDFhNzAzNDcyMmYzOWM2ODAgZGFjMGI5MjA3MTBhM2JhZikpKSkpKChwcmVjaGFsbGVuZ2UoKGlubmVyKDMxYTM5MTk2M2ExZWRhMjIgMTc2OGY5NjNmZGEzMGRiZCkpKSkpKChwcmVjaGFsbGVuZ2UoKGlubmVyKGNhNjk3N2JjMmNkMDhmMDIgOGNjYTA4MGEzZWVhOTFkZSkpKSkpKChwcmVjaGFsbGVuZ2UoKGlubmVyKGNhMWM0NDU5YzZkYjkwZTAgNWRjOTc0NDQyMjQ2OTJiOCkpKSkpKChwcmVjaGFsbGVuZ2UoKGlubmVyKDVhODY5MWZlOTM4ZDc3NjYgZmZhN2I3NmQ1MDU0NTMwMCkpKSkpKChwcmVjaGFsbGVuZ2UoKGlubmVyKGUyOGE2YmQ3ODg1ZTJkY2UgY2ZmYzcxMGZkMDIzZmNmMikpKSkpKChwcmVjaGFsbGVuZ2UoKGlubmVyKDY3YzljYWNkYmVjMTAxNTIgZGJiYmIxNzQ0NjUxNGNkYykpKSkpKChwcmVjaGFsbGVuZ2UoKGlubmVyKGI5NjI2OTBkNGM2MTQ3ZmUgMDQ3ZWQyYjY0MzJhZTlhOCkpKSkpKChwcmVjaGFsbGVuZ2UoKGlubmVyKDI0N2EzYzAyNmZkNDJhMWYgMzBmZmQzZWIyZTkyZjZlMCkpKSkpKChwcmVjaGFsbGVuZ2UoKGlubmVyKGZiMDQwYTVmN2FlMTY4MmEgNjdlODhjMDNiNDY0MjlmYikpKSkpKChwcmVjaGFsbGVuZ2UoKGlubmVyKGRhN2FhZWI5OTE0MmQ0OTAgZTZkZjFlZjJhMjdiZDVkZCkpKSkpKChwcmVjaGFsbGVuZ2UoKGlubmVyKGM5NTkwYmEyZDY1ZTc3NGMgNjUxM2JlOTc2ZGJiZDAxNCkpKSkpKSkoYnJhbmNoX2RhdGEoKHByb29mc192ZXJpZmllZCBOMCkoZG9tYWluX2xvZzIiXG4iKSkpKSkoc3BvbmdlX2RpZ2VzdF9iZWZvcmVfZXZhbHVhdGlvbnMoMzQ1YmNhODlhMThiZTZlYiAzMmIzMmJlYTk4NTNjZTUxIGU0Yjc4YmQwOWJiYjY4YTUgMGM2NzkxZmIwOGUwY2E1NykpKG1lX29ubHkoKGNoYWxsZW5nZV9wb2x5bm9taWFsX2NvbW1pdG1lbnQoMHgwRjY5QjY1QTU4NTVGM0EzOThEMERGRDBDMTMxQjk2MTJDOUYyMDYxRDJGMDZFNjc2RjYxMkM0OEQ4MjdFMUU2IDB4MENDQUYzRjAzRjlEMkMzQzNENDRFMDlBMTIxMDY5MTFGQTY5OURGOTM0RjcwNkU2MjEzMUJBRDYzOUYzMDE1NSkpKG9sZF9idWxsZXRwcm9vZl9jaGFsbGVuZ2VzKCgoKHByZWNoYWxsZW5nZSgoaW5uZXIoMzM4MmIzYzlhY2U2YmY2ZiA3OTk3NDM1OGY5NzYxODYzKSkpKSkoKHByZWNoYWxsZW5nZSgoaW5uZXIoZGQzYTJiMDZlOTg4ODc5NyBkZDdhZTY0MDI5NDRhMWM3KSkpKSkoKHByZWNoYWxsZW5nZSgoaW5uZXIoYzZlOGU1MzBmNDljOWZjYiAwN2RkYmI2NWNkYTA5Y2RkKSkpKSkoKHByZWNoYWxsZW5nZSgoaW5uZXIoNTMyYzU5YTI4NzY5MWExMyBhOTIxYmNiMDJhNjU2ZjdiKSkpKSkoKHByZWNoYWxsZW5nZSgoaW5uZXIoZTI5Yzc3YjE4ZjEwMDc4YiBmODVjNWYwMGRmNmIwY2VlKSkpKSkoKHByZWNoYWxsZW5nZSgoaW5uZXIoMWRiZGE3MmQwN2IwOWM4NyA0ZDFiOTdlMmU5NWYyNmEwKSkpKSkoKHByZWNoYWxsZW5nZSgoaW5uZXIoOWM3NTc0N2M1NjgwNWYxMSBhMWZlNjM2OWZhY2VmMWU4KSkpKSkoKHByZWNoYWxsZW5nZSgoaW5uZXIoNWMyYjhhZGZkYmU5NjA0ZCA1YThjNzE4Y2YyMTBmNzliKSkpKSkoKHByZWNoYWxsZW5nZSgoaW5uZXIoMjJjMGIzNWM1MWUwNmI0OCBhNjg4OGI3MzQwYTk2ZGVkKSkpKSkoKHByZWNoYWxsZW5nZSgoaW5uZXIoOTAwN2Q3YjU1ZTc2NjQ2ZSBjMWM2OGIzOWRiNGU4ZTEyKSkpKSkoKHByZWNoYWxsZW5nZSgoaW5uZXIoNDQ0NWUzNWUzNzNmMmJjOSA5ZDQwYzcxNWZjOGNjZGU1KSkpKSkoKHByZWNoYWxsZW5nZSgoaW5uZXIoNDI5ODgyODQ0YmJjYWE0ZSA5N2E5MjdkN2QwYWZiN2JjKSkpKSkoKHByZWNoYWxsZW5nZSgoaW5uZXIoOTljYTNkNWJmZmZkNmU3NyBlZmU2NmE1NTE1NWM0Mjk0KSkpKSkoKHByZWNoYWxsZW5nZSgoaW5uZXIoNGI3ZGIyNzEyMTk3OTk1NCA5NTFmYTJlMDYxOTNjODQwKSkpKSkoKHByZWNoYWxsZW5nZSgoaW5uZXIoMmNkMWNjYmViMjA3NDdiMyA1YmQxZGUzY2YyNjQwMjFkKSkpKSkpKCgocHJlY2hhbGxlbmdlKChpbm5lcigzMzgyYjNjOWFjZTZiZjZmIDc5OTc0MzU4Zjk3NjE4NjMpKSkpKSgocHJlY2hhbGxlbmdlKChpbm5lcihkZDNhMmIwNmU5ODg4Nzk3IGRkN2FlNjQwMjk0NGExYzcpKSkpKSgocHJlY2hhbGxlbmdlKChpbm5lcihjNmU4ZTUzMGY0OWM5ZmNiIDA3ZGRiYjY1Y2RhMDljZGQpKSkpKSgocHJlY2hhbGxlbmdlKChpbm5lcig1MzJjNTlhMjg3NjkxYTEzIGE5MjFiY2IwMmE2NTZmN2IpKSkpKSgocHJlY2hhbGxlbmdlKChpbm5lcihlMjljNzdiMThmMTAwNzhiIGY4NWM1ZjAwZGY2YjBjZWUpKSkpKSgocHJlY2hhbGxlbmdlKChpbm5lcigxZGJkYTcyZDA3YjA5Yzg3IDRkMWI5N2UyZTk1ZjI2YTApKSkpKSgocHJlY2hhbGxlbmdlKChpbm5lcig5Yzc1NzQ3YzU2ODA1ZjExIGExZmU2MzY5ZmFjZWYxZTgpKSkpKSgocHJlY2hhbGxlbmdlKChpbm5lcig1YzJiOGFkZmRiZTk2MDRkIDVhOGM3MThjZjIxMGY3OWIpKSkpKSgocHJlY2hhbGxlbmdlKChpbm5lcigyMmMwYjM1YzUxZTA2YjQ4IGE2ODg4YjczNDBhOTZkZWQpKSkpKSgocHJlY2hhbGxlbmdlKChpbm5lcig5MDA3ZDdiNTVlNzY2NDZlIGMxYzY4YjM5ZGI0ZThlMTIpKSkpKSgocHJlY2hhbGxlbmdlKChpbm5lcig0NDQ1ZTM1ZTM3M2YyYmM5IDlkNDBjNzE1ZmM4Y2NkZTUpKSkpKSgocHJlY2hhbGxlbmdlKChpbm5lcig0Mjk4ODI4NDRiYmNhYTRlIDk3YTkyN2Q3ZDBhZmI3YmMpKSkpKSgocHJlY2hhbGxlbmdlKChpbm5lcig5OWNhM2Q1YmZmZmQ2ZTc3IGVmZTY2YTU1MTU1YzQyOTQpKSkpKSgocHJlY2hhbGxlbmdlKChpbm5lcig0YjdkYjI3MTIxOTc5OTU0IDk1MWZhMmUwNjE5M2M4NDApKSkpKSgocHJlY2hhbGxlbmdlKChpbm5lcigyY2QxY2NiZWIyMDc0N2IzIDViZDFkZTNjZjI2NDAyMWQpKSkpKSkpKSkpKSkocGFzc190aHJvdWdoKChhcHBfc3RhdGUoKSkoY2hhbGxlbmdlX3BvbHlub21pYWxfY29tbWl0bWVudHMoKSkob2xkX2J1bGxldHByb29mX2NoYWxsZW5nZXMoKSkpKSkpKHByZXZfZXZhbHMoKGV2YWxzKCgocHVibGljX2lucHV0IDB4MUQ1MDUwQUJDMTkzRkQ4Mjg4RkU4QjA5REE5QTJBQThDNEE5NUU3OTZDMzNERkI3MTJFOENDQUQ3MzY3MjY2QSkoZXZhbHMoKHcoKDB4MkMzM0MxNzNCREU5MzQwQkU5NDFFQ0QyMDlBQjZFOTlFQ0E4QkRDQTFDQThCREE4REFDM0U0MEMzMzE1RjY5NikoMHgwMkFFOTI5NjgzNDREMUY1OTYwM0JBMDE1QzI5RDc4MDE4OTdGNkI1OUU1RUQ0M0EzQkVFMzE2RDZBODc2QzNCKSgweDNENEZERDI0MDI4NEYwOTZCMEQ5Q0U0MDVDMjAxNkU3Q0FFNDk5MzFEMDU3MUYyN0RBN0EzRERCMjAyRkM0MzcpKDB4MUQ4QTlBMTdBQkRGRjU5NzU4MzJCMkVBNEFFQjk0QkFERTYzNDZBNTU0RUIyNEE1MUIzRUNGRjU2MEQzMzc0OCkoMHgzNkY4MDZGMDQzRDhGMzNGN0ZEODk3MzBGQjY5RTVEQUYzMjNFODYzN0QyM0Q5NTY5NDY2NUFCMUIyOUFEMTk0KSgweDIxQ0U2NzdFOTQxNjc4M0RCQTczMTBFMjgxM0QyMDAxMDRBMDMyOERDQTVDRjJDMEU2MzJCRkQ3MTk5NTFDQkQpKDB4MEEzNDY0RDVBQkJERjFDMUZBNkMzQ0Y1QzUzMjhDQkVEN0QxNDAyQUQ0OTkwQUYyRDA3Q0Y2OTU4NzAwRTA3OSkoMHgzMDY3OTIzQUY5M0M4NUJDNjc3NzE1Rjc4RUZFRTJCNzY1RjQ3MTJEOTJBMThERDY5MUIyRDYxNzI0NUQyODM3KSgweDFENzVFMUNDRTQxNjVGRDE5QkJGMUQ4MzRGMDM2NkUzMzMwQTkxNkYyNTI4MDFBQ0MyQTlGQ0NGRTE5QkIwM0YpKDB4Mjk3OTNDM0QzMTEzNTM0NDRDNEZDRjJCRjYyMjk5ODkzRjY5RkNFRjBBREY3MzQ1MzEwREI3RTczNkMyMTc1OCkoMHgzRjkwRTI0NDhDQUIyNjM5Nzg4RUVGMEVEQkQ0Rjg3NDYzMDgyRUFFMEM1MkY3MTBFMEE1N0I0MjM4NTc3QzA5KSgweDNFMTlFOUU0NUM2Q0ZDRjBGNzAzNkQzQTU5OEUyNkJDNEMyNTBBQjQ1MDQ5RTE5QTgxRUYzRjlDNjhFN0IwOUUpKDB4MzFDRjJGQzQ1QzU5RTQ1RTVCMTZBOUZBMzU3OTcyQUVGMUY3NDQzODhDODFDODg2QjI4QkRCQzU1ODE1Q0U0NSkoMHgyNEIzMTBBNDE4Q0I1ODE1NTEzRENDNUI0REJGNEIyQzY0QkQ5NEEyRDQ3NjQyOTRFRUJERjRDN0RFMUIxQjA4KSgweDNFNzQ4QjhCRjdGM0Y2MzIzNUI2NTBEQjg3M0JENjUyQkM1OERCMUM2N0M5NEFGMDNCMjE4REI1OENBMEVBODYpKSkoeigweDNGQTY3NDFEODRFMTE0MzRENzkxOEE0NTlBRDFCNjk4QjhGMzYxNkUyQTkwMUIzQjE3RTlFMEJBOEMyMjlBOTUpKShzKCgweDIxNjAyODVBNzg4MDMxQzQ1QjBFMDQxQzBDM0UxMzIyRTEzMzBDNzE4QjcwOTk5OUU2NzdFNEM4MkMxQThERUMpKDB4MkNDMUVFMTE1NEY1MjdCMzNBMDExQTVGODE2QUZDM0MyMTk4OTJEMENDM0EyNTUwMUE5MDE4M0EyMjIxQjg0NykoMHgyOTkzNjZEN0JEQjUwQ0QyNzhCREI0M0ZGQ0MxQUY2NkNGRDZDODIxMjAzRjk4MEFDMjJBOUUwMTc4NjEyRkNDKSgweDA0MjA0NzU5RTdEOEU4NEMxMTIyQkNGNjUwMDhBQkFDMDE3REU3REFFNDRCN0U0NzlEMzA3NzM5NjZFQjZCMEEpKDB4MDhENUFCREIzOENFRUE2RDUwRkMzNzhGQ0NFQTY1MTE2QzI5OEVFMDMwN0Q4MjdGRjY3NDQ3NTAyQzVDNUEyMykoMHgwQUIxQjE2MDVDMDdGQjA1NTQxNDMwOEZEOUQzODcyRDExODRBQzQzNkJGNjJCRTA2QkY2OEE0MjlFQjgwNkM4KSkpKGdlbmVyaWNfc2VsZWN0b3IoMHgyMDczRTU3RUNBMDk3Q0RCNDM0OUY1NkE5NkREODcwRUY0MjMyRjU0NzYyNEJGREQ3QUZGREY4NDA3ODI2MDAwKSkocG9zZWlkb25fc2VsZWN0b3IoMHgxNDEyNjQxRjM3OEI3QjRBQTJERjFCMjk1NzNFM0JCQTJFMDkyRTc0RDQ4Q0M4Q0EwM0JGQkQ4ODc1NUY1REQ1KSkpKSkoKHB1YmxpY19pbnB1dCAweDBFRkMwQ0M0RTg2MDRDQjRCMzM3QjIzN0JCNDY5MTYxMTBGNTYwNDA0MTY2OUUzOEVCMTcxMkM3OEE4NjUzOUQpKGV2YWxzKCh3KCgweDMwQzgxMjQ1NUQ4NDBGMDlCMUExMEQ3M0U2MDdGMUNEMjNGMDk3N0UyMDU5NDZERDcyNTIxNDlDM0M4RUIyRUIpKDB4MDMwMTA4MkZDODVBODVBNUM1RTQ4NDgzQ0IyMzFGNjRCRTRFNDJBREI3QUI3M0I5NzMwMzRGOTJDMjAwODI0MykoMHgxQUMyNjNDMjkzQjU0OEU3ODYyMjM0NDgxODY1QTZDNDI1NTE4MEYzM0Q1RkNCMUUzMDM2MERDNUFBNEE4MTY0KSgweDI2NzlCMDM5MDFBQTJBMjg2REYxRTJBOTBCQzcyQTNBRjU3QzEzREQ2NUI5QkIxMTEwNERCOTE4OUFEQkI5NzApKDB4MzlGMENGRTUxMzNENENDM0I1OThGMUY2RUExNjAwNDY2MURGN0JBNkQxMzE2QzM4RTEyNEM2NUVGNEYyMUM5NSkoMHgxNjQ1N0RGRDZCRjMyM0JFMTMxNjI3NzlFQjBGNDhDQUQzQUQ4RDQ5NzBFOUU2NDMzRjI3NUIyMjI2Q0Y5OUQ5KSgweDJBRjQzNkZFMEZBRjBDQjkwNUREODIwMkREQzQyQzA5RDE1NjVDRTQxNUZENDRGMzMxNzhEOTRCMUJGNzYxMjcpKDB4MjZBOTE0RjdENTVBQzMxMjkxOEQ0MUZEQTUxNjM0MkU5MjkwMzRDMDZEMTk3MDc5NEMxMTU2RkY4NjkwQjBFNikoMHgwQkREREIyNzZCOUNERjRCMkM5QjRDNkI0M0YyRjMwMkQ0NkUyQTAxMDQ3MjRENzc3OUI3MTRDQzFDMTNEMTBDKSgweDA1N0MwNDVGNERBNzIwMjMxN0U0QTQ3OTUyQkVGMTlEMTA5NDc1NzQ5RkM4QkYwRUQ5MjQ0RkQ2QkRCMjBDQzMpKDB4M0FEOTgwNUJFODYzNDVCM0ZFOTgzNjdEMkFEQUFBRjZBM0IyQTUxMUI3MDExRDM1NENDMDc0QkIwRjBCNjE4QykoMHgwODY0QkIyREY2MEYyOUJFQkM4RDU1REVDMkI2RjE5OURGNTNDQjY1MEJENzk3RDhDODFBQTdEMzlGN0E0OTRDKSgweDM3NUYyMTUzNkI2NkU4MTZEQ0ZDRTgyOTQ5NUE3QjQyOUNBMUVCNjU4MTIzREU4ODU4Qjc2NURCMjZEMURDNjgpKDB4MzREMUI1OUEzMzM2OTM1MDg2N0VFMEU1MzhDNjhENjkzRTE5QkQ1RjhGMDVGQkRFNTI4MjhBNkFFMzk2NjZDQSkoMHgzODFBRDI4NTMzNEE3ODg0NjkwRjNBQjg0MTIyOTFGQ0IwRDMzNTcxNjlDMEYxNzZEMkE2REI4RDJCM0ZDMDJCKSkpKHooMHgyRkI0MTUzNkU0NjU1QzExOUJFNUYwREVEOTAzOTFBODE3MUMxOTFCM0E5NzY0Rjc2NUZCQjZFQkYyQUFCQUM5KSkocygoMHgzRjU1MjJBMUQ4QTBBQkZBODg3NkI0MTg1RTlDQTFGODg1NjYzRjU1NTc5QzM5RjczNTJGOTgxQ0IzMDRDQ0VGKSgweDJFMDcwMEQ2RjhBMDJDMDRCMURGRTYzMDg5NkI1OTYxNUYyMUM0QjNCNTQxRTI2RUU2M0RCQ0ZERkU1OUQ2NTgpKDB4MTBGNzMyN0M4MzNFQjM1QjQ0OTlBRDRBMUVGMEJDQjY2ODYxODIyMzgxREVCMENDNjc5OUU3MTgyODkyQkQyNikoMHgyOUFCOEY0QzdFMjU2RDJENzcwM0UzNjhGOTEwMUJFRDAyMTVFMDhDRUM4N0FBNTQ5OUNGQTdEMUU5RTExNjU3KSgweDE2NTIzRERGNDM4QUNGMkMwNzJEQzdGMDBDNDFGMUUzQTUyMTQ3NjFDNzdEMjUzMzk3MEE5MzgyQjVCNDhEMzApKDB4MEQ2ODRBNDYwQjM0ODA4MkY1RUZCMDNGN0E2MzVCNTM1OEU1MjIzNTgyMUQzNjI1MUQ2NzY0NENFNjk0QUJDNCkpKShnZW5lcmljX3NlbGVjdG9yKDB4MkIyMDRCODU5NTI5OUQyMkNDODNERTZFMkE3OEQ0QUYzOUFBRTg1MjdGQjRCMjk3QTM1MDUxRjM3NkFFMTBDNikpKHBvc2VpZG9uX3NlbGVjdG9yKDB4MzcwQzdEQUM1OERCMURBQjExNDdEQUE4QkJGN0VFMUYxRTJDMkVBQjY0QkVFRDg4NUNBMTRGQzg2RDc4NjQ1OSkpKSkpKSkoZnRfZXZhbDEgMHgwNDU5REU5RUE3NEI4Q0IzOEI1NDQ1NEZBMEY1OUQzNzUzMDdCMTIxMEY3NDAzNTI2MTUzRDVDQzEyODhERTYzKSkpKHByb29mKChtZXNzYWdlcygod19jb21tKCgoMHgzRTJDRjhGREI3RjI1Q0MzRDUyM0U4ODczNUNDOEIwMDY4QTQzNkExMDdEOTI2OTc3QjQ0MDg5NTVBRkI1QTdEIDB4MzJDRUU5NTVFQzVCRkNGMjY5QTA1MEM1MEM5RUQ4Njg2NjRGMjZBRURCNEZDQzk2QTJFQjIyQzRFOTAzMUFDQykpKCgweDIwMjlGNTRDRTNGRTEyNTUwMDVEQzZFMEQ1NkY0NUVENDZEOTI5NEEyMDIxQUQ3QzREOUVDQjlBMkZDMzVEREMgMHgyMDA5OEU5RUI0Mzc0MTRGODYxQzhCQjVGREYzMTExRUIzQzY3MDdEQzE1NkZGRUUzRjNCNzEyRkI2N0Y0QTJFKSkoKDB4MTExMEFFM0YwNUEzREYyRkU0MTQ5RUI3MTI1QjdDRjMxNUQwMUQ2QkZCREM0RTFFQkVBMDVBREQ2MzM0NzBGRCAweDMwQkFFRjA5MUMxNjVCOEZDRkFGQUE5NkMwRkI5RUI1OUE2RkQ5ODE3Njg5NzQyMzA0MzYyM0FGQjhEQ0IwODQpKSgoMHgzMzk1RDI5OTNDQ0JCOUMwQTIyQkUzMjFENzBGNUYwMUYzOUI4M0Q3OEQ3RDM2ODRERTdFRkVGNzFDOUVFRDk0IDB4M0E5OUEwNzhEQTcwNkYzQzQzQjZDMDgxREU1QTA5QTY5RDJEMzA4QkE1MEI5NjFDQUM2QTY2NEUzRDRFOEUzRSkpKCgweDI1OEM1NkZBMzJCNTU1QkZDMzI4OEY2RUVBQTExMzQ0RTQ0MzBDNTFGM0VENkE1OUYzNUY3NDlGOUZBRjA4NEUgMHgxRDQ3QUMzNDFFRjdBQTc2RjE1RjAyMzlBNDk0QTU0MUUwMThDMTEzQUNENjJFODdGQUE3NzY0RTIzMjUxOTQ0KSkoKDB4MkMwNDMxMUI4MUVEMjkyNDBERTlEQTYyMkM4OTQzMjMyMzZERDYyMzg0NkU4M0MwODMwOUQxQzU1MkIwNjUwMyAweDI0MzgwMzZFRTdFRjJFQUVCOTIxNkE4NDM2OTJBMkZBNDVGOEI1OTUxMDdEOUVBNkMwNTUyM0M4Mjc0RENERkUpKSgoMHgxOUMxREUxMzk4MjU4M0EyMkZBRDA0NTUzMDgyNDk5Qzg4MDU1QzBENzA3QzA5REM3NzY1MEVCQzE0NzE4RjZDIDB4MjYxMUIxRkM3MjFCOEI3M0IxMDk4ODZFNUEyOTYwQUJCQzVBNDcxNDcyRjJERTI3RjBCNzA5ODlCMEU2NDBCRikpKCgweDEzNjU1MDMxNUE0NDQwRTIyREIzMjkwNkUzQzdDOTU1Qjk2QzczNUU0MDU4RjFBRkY4QkRDRjc1QkUyMzI0QzggMHgzNEFCODdBNTkwQ0I0Qjk2NzRGMjhBNzVGNkNGOTI3NTdFODRFMTY0OUYzMkNBQkNCRTBCNzZBRUQxQTYwRThEKSkoKDB4MkVFOEQ1QkVBNEQ0NjAzMjFCOUJEMUI1OEJENUY5RUY3NkRGM0QwREVCQjAxNTE5MEQzMTdDNjFDNzM1ODRBQyAweDNEMzMwNDAzRTU0QkQxODlDNTU0NDgxNzBENTlENkY5RDNFRjQ4QzgwOTUyODFGNDU1ODhCOTJCNjEwNzUzNUYpKSgoMHgzNzBFMjMzNzU3MDdCNEU3NDQ4NjQxNUExNTNDQjFGMDExMUMyQjk1MEM4NzE3OEZBODU4OTFDQ0FCMEQzRDhBIDB4MEU3NUM1OThFNjM2ODgyMTdCRUZCQjVEQ0EwMjA0MzNDRTE1OEQ0RjgwNzBDNjM5ODIyNzVGODI2MUEzQ0U5NSkpKCgweDJFRkExNjAzNTBDQzQyODJFRTA2QUY0NjNFQzhDQTY5ODBBRjA3OTgzQTQyQjYyNzVFNDJGQzRBQTZFNjg1QzggMHgwRUVDQTlFREI1MTI2NTE4MkNCRUMxMEVGM0IwQUFGODFFRkI1M0U5QjkxOTk0MDE5NEMyNzI2QjlBNzg1RDFDKSkoKDB4MjdGRTY5RkY0QTcxNkUyREYxMzg5Q0ZDRDRDNDI1QjA1MEMwMDkzMUNERDEyM0MwQzVCRUE3REZGREQzRDYwMyAweDEyMkUwNTkzMTIwNjM1NUFBQjYwREJBRTA3N0Q0OTA4ODdERDFDQUE1OTlCQUMwNTQ1OEJDM0Y0MTQyOENCQjYpKSgoMHgzNjYzRTFDMUMyN0M2RjE2M0FCNTUyRTgzQjIxRkREQzVFQkFBM0I3MzVFRkZGRTM4QkFFOTlCMDFENzFEMDM3IDB4MkM0NkM5MTMzNkNFMzgxRjM5MDBCRDJBODBDMkIzNkE2QkM5MEM1RDUzQTU3OUUwMjI0MEJCQUJCMjAxOEU2MCkpKCgweDI2NjY3RTIzQTAwODVGRERBOTcwRDRDREM3OEQ2QTREOUM5RjAwMzA2MUY0MEY1QUU4RjgxOTg2QzBENkQyNjAgMHgyQjA1QTlGMTIwREFBQTM1NUY1NEU4RDBCOTZBNzhBNjc0ODk4RkIxODMwQTRFQjcxMzU2MTM3Qzg5ODRCREE1KSkoKDB4MTA1RDI0OTFFRUFFMDNEMUFBNEFEODkwODQxMkYzRUQwQjk4OEE0M0M0RjMzQzgxNTgxQzNBNjBGRUU5NzIxRiAweDJEQkFBRDU2QkZBMURDRERFNUNGRTQwNDgwQzhFOEU1N0UwMDkzRkVCMTUzRDlENEY5ODM0MDdCM0VBOTE0MTIpKSkpKHpfY29tbSgoMHgwMjlFRTdGNjREM0ZGRjFGNjkyMEQ2RjAwOTMwNEMyQzhGOUFCRjJCNzY5QUNENjlGN0Y3ODIwMUEwOUYxMEJCIDB4MzAxNDQ5NDgzQkYzQTY4ODU1MjE5MjkzNEUxMDM5MUQ3QkU5N0U1NEJFQjI2RjdBM0YzQjFBMjQ0M0NBMDdFQykpKSh0X2NvbW0oKDB4MjdFRDA1NkUyODg2NDY5M0FCMTY1M0Y2MkFERjVDNkY0N0RDQ0QwNzBFRjE2QTJFOTExMjgzMjI0MDE1OTIxRSAweDEwNzcyODRERDE1Rjk5MTQzRUZBQ0JBODVEM0RENjM2MDhGMjIyQ0Q2RDdDRjdBNzkzREZDNjQzOTBCN0RCRDgpKDB4MDdBMTBGOTVBNEY1NTU5N0Y2NkMzQzkyQkJGOUQ2OUEyM0M2RUU4NkNFMkM4NjRGQzBBMzVGQjE5OTk4MEI4OSAweDJCQzU2NEVDMDZCOEI3MDUyRjQ2OUMzRUM3NEFERDMyQzFDNzEzRUZBMTlGMjYxMDJFN0M3MzUyMEY5MEVEMkMpKDB4M0YzMEU5NkMzRDVBMjMxNzBGOTQ4OTU1NjU0MjJDNkQ1NEI4Qzg1OTREMTU0Q0I0OTVCRDgwODk0MTg0OEMyMSAweDE3Rjg1M0QzQzU4NjkwNDJDNjAwQzcxNzIwNjEwQTIxREQwNTdENjg5QTM0Q0YwOEU2QTcwNTRCMUJEREQ3MEMpKDB4MEMyN0ZBOEQyODI5QkNCREQ5MEUyNDU2NzczOTRERjcxNTFGN0M0RTk0RDk1ODMyOTYyRDcxODdGRUIzMzQzMiAweDA0NDJDNzNCQzdDMzc3OTFEQTlDRTBCRTYzMzJGNjkxNjZFRjZFNkY2NTFFMjNEODU5MjA3QjFGQURGOUUxQTkpKDB4MDM5QjkyMDA2N0Y1OUIzNDU4RjhDRkE2NjBCQzU4NUI3MDU4MjY5MDZCODg4OTNCODhDQURFMTk5MzA2MDRDNCAweDMzQUFBNjIyMTEzQTE0QkIxNDA4NTM4QjM4Q0E1MTU3QkNDODM1NTQ2QkMwODFCQTJEMzlFNUE2MzZGNzg1NEIpKDB4MEU3NkFFRTQ3NDg1MDczQURCNjZFODgyN0I3RjExQzk5Qjc0RjVEMzYwQUYxMkMzMjZERUJGRjQ1N0FCQjI5OCAweDE1RDdGNTlCRDZCRDBFNDlCMzZCQUUxQThFMTcwNzNGQUQzNDQyQjgyNjhENTBEMzI3RTg3Q0Q0Mzc0QzlFMkUpKDB4MjRCMTdDNDI3NThDRDk3N0RBMzFBNUQ2MTlEMEIwQ0M4ODVBMDc0RjEzREYxQjBEOTAzNkE1QkU5NjJGQUE2NiAweDMzQUJGNzU5NjRENDMxOEYyMUFBN0YzQzg4OUVBODhDNDk1RTEzMjJCMjlDODE2NDZDOTAxOTA2MjZBRjkzQTApKSkpKShvcGVuaW5ncygocHJvb2YoKGxyKCgoMHgwMThFODJCODVGNDMzODBFMzJDRURBRDU3MTg4NkRDREI2NTFGRDE2QzU0QUZBQ0M4QTVGMEZDQTFBMzVENzdBIDB4MDc1NThDOERFOTM2MjgyNkY1MkVEMUZDOUYzRkFDM0U2MEJFNkJGOUE2OTNGMUE5NjBDQjJGNTRCRjlBRDMwOCkoMHgyREQzNEFERjczMjM0MENFMTY2QTM5ODlDMjg2M0UwMEFBMjBFRThERDM2ODFBNkZDNDc5NDhEREMyMjkxOTE5IDB4MzlFRkIzNTkyOTI0Q0Y0OUY0NUQ1QjQ3MUFDRDY2QkQ2QTlENzJDN0YwMzRFQzc1NzAzNzQwNzM3RTA2OEZGOSkpKCgweDA1REQ3ODQ1QjBEMTkyMTJBQ0RGNjY2REQ5MEYzMDk5OTlCRjI4NzE5QjJBMUY3MEIyMjhBRjVEM0U1OUE2MzMgMHgyMDc3OTlBQjQyMDE1NUM2RkZFQ0RCMzUzOEIwRUYyMjU5RUVGNzc2QTMzQTc4MUFDNEYzRUY2QkNFRTYwNzAwKSgweDNBQUZDNEUyNEEyNUQyQUZGNzE0RjAwMDhGMjQ2NTQ5NkM2MkVCNkMxRjc1NjJFNjA1QzM4RUM1OURCREJDNjcgMHgzNzhGNUJBQ0NFNUM0QkQ2RkVGODYzMEY2OEM0MzlGOEZFOTg2RjIxOEE1NjJCMUVDMDU0RTA3RkM1ODI0QjU5KSkoKDB4MzhFNjA4RTZDODY2QUQxQzYxQkM2RjI1MEEwQUQ3NzYxQjcxQzZFNUUwRjdBMDY1RjAxQjdCMkY0RjQ4NUQxOCAweDJGMUNGQ0VFOTY1ODRGNTkyQ0RFMDVCMEIzRjkzNkE4RDFGQjYwM0EyOTg0RUVDQjFEQjA0MkJBNkQ4MUE2RDkpKDB4MDdBRDYxODFBOEUzMkMzODk4QjA2QkYwOTJFMjhEMUM4RTkyODI5MzEyNTYwOTAzMzk3OUFFRERCOTExNkJDRSAweDM1Mjg3RjdBQTIzMDBFQ0ExQ0M1OEFFODE0MUFCOTc0MTFFMDBGNjFDNjVGNUIxQTk4QTU4RUY1OTE4QzM2M0IpKSgoMHgzNDYxRkFDRTFCRUI4NUY2MDVFNzJGQUY5QTNDODA0Q0MzQkY4MkZDMjA5NDU4MzUyOEYwQzdFQkE3NERGQjQ4IDB4MjIxMjAxNUU4Q0EyOTY1RkUwRThBNEEwNjgzOENFRERFRDFFQTUzMUExMzlGNUNGRDE1ODhEQjU3MzYzODFDMykoMHgwREUxNDM5NzdCQThCM0ZDOTNEMjU0MzRFRURBNDkyMUU4QkRFNUFENTlFMTE4MUU2QjQ1NkI0MzA5MDU3RjA4IDB4MjRCMDk0RDRBQzQ1NkVDM0Y1NUQ0NjgzMEY0RTgyQkYwNzMxMkExRkFBOTdEOTEzOEJGNDFGMTZGN0UyM0E5QSkpKCgweDIxRTU2NDUzMzBEQzczRjZGNjgxOTE3NkY4RTkwQTA4MjcxMTc2NjRBOTNCNEQ5NkUxOURFOEIyODE5Njg5RjIgMHgxQUM2MzFENjA4RkRFQjFFRUZGQjZDMThBNzIwRTQwQ0YxNDA4QjBCRTI2NkE2MkJFOEI3RDBCNDZEQUYwRkQzKSgweDAwRDczQkU5QzMxOTMxOUU0QzEyQThGOTYxMEM0NzZEMTZGMDg3OEYwMzJERTZENjY2NEU3N0RBQUE0NDYzODcgMHgxMjgxNEY4NjM4ODI2RUE2MDk5RTA2OTE3NzBGRkU1MEY4MTdDRkIzQzQ1QzFGMDY1RUIwRjg1RDZFRTdCQThCKSkoKDB4MjdEMDVENUNFOTJGODM3NUQxNUM3RTI4QTRGNkEwMkUxQzI0MEJCQTE4OTc4MzI5RENBMDcyNDM2Q0RCM0I3QiAweDFDOTk0ODQzQkUzNzk3RTlBNkYyQUM2RkNDQUIxQzlCMTc0NUU4MTkxNDNGMjkxOEEzODNEM0QzMzZDNTg0NkMpKDB4MUQ4QUJDNTk0RURFMzExQTc0QTNDRUU3REUzNkU0MDY1ODUxQzBFRDAzQTQxNDhGMUExM0FGOEE0RTFDRThCMiAweDJDMzIwN0I2N0VFMDA1QzdGQzVCMUMwNzJFOTgwQURGOTY5NUYwMTVBRTI2QkYxNkFFMzJFODNDMDZGQ0M2MTEpKSgoMHgxMzVEQzBGOTg0NjVFMzZBRUZDNEFGQUYwODJGNDU5NDQzNEI0QTQzNzQzMDlDQkQzMzQ3NTA5ODNBNzgxMUE0IDB4MTEwNTdDMERGNkJEMkNDN0E1MDVBNkIzOTk2OTA3MDY1NkNCMzlFNEVDNDc5RENGRTQyRTAxRTcwQkEzOTExNCkoMHgxRTI1NEQ5QjdFNkJFREZFMTQyMjY0RTFCOTNCMUNBOTJCOTQzMjY0RTQ4QzhFMjc2QUFCQkMwNjNFNzlDMDJCIDB4MkE2MTcyMjlGNEQxOTRGM0JFM0QxNUQzOEI3NzdFQTRBQkJBMjhGMzY0MUIyNjlGN0EyNTFGQkZDNTExQjI1QSkpKCgweDFFOUUzRkE0NkE1MEVDN0E0MkYzNzBFOUE0MjlDMjE5ODRGQ0Y3MzBGQUFDODkxM0VDNkU1MEI5REJBMDM5MEMgMHgxOUE3Q0Q3QTg0QzNFOTk4QUJGQ0FCMUQxQUI4REYxRTlGNTdENTg3OEVDQjEyNjM2QThDMEQwMDhFNDY2OTM0KSgweDNGMkMyQjczN0NENzM2NThBQ0UzQ0M5MjQyREQ5QTUyRTM5ODM2QjEzOEJDREI3MTY1OEIxMDUyQzdGRTlDODMgMHgyMThFOEVBQjFGNjU3RUZFRjFBMjgxRkU2MUE2QjFDREQ5MzAzMzEzMEZDNjY0NDAzRUIxNjEwQUUyMEVGQjNCKSkoKDB4MDYzRThCNTBBOTBFN0FGQUE0NUI0QUUyQkI0RjQ4NTM3RjE0Q0ZFODJCRUYzMUExMTAwOTM5OTlGMEFCNTMzMyAweDEwMjgxQzhDMEUwMTc0RkEyMTIxRjQzNUYzNUQ5RTgwNTA2MzdBQTNGNThFMkEzNDJERUI5QzkxNzk4QzQ3QUMpKDB4MEQ0M0FCMDg1M0M2QzIwMkEyQ0UzQzM5RTlEMUNEQTYxNDQ5QThBMTZBOTEwMTJGRkU1OEFGQ0JGNjc1RDNENiAweDNCNURBREFBQUU1N0NGNkZCOTcyQzUyMUZFRDFBQzAzQjk2MDg1MUMwRDQ0QjYxMjJFQkI3MkEyMjU4QTQ2MDQpKSgoMHgxOEFFMzg4NUFDOEFGMEU2QkQ5QzBFNzc4NUQ4MzQ3N0VENkY1RkU4QTIzOUFFMjUyNjE0MTkzMUQ4MUVBQjU2IDB4MjlGQkIwODREOEZCRTcwM0QwMDhFOUNENzBCNzAyQjMxMTNCNDlGODU5QzJBMTlCNDQwNkFEMTMwRDM3MzFBMikoMHgwNEFGOTlFNzIwMjU0QjIyRThERjM2OEFFNkZDMjczQUM3NUE0NjM5QTZGMzAwNzM2OUZENDA1NTMyOTY0Q0JFIDB4MTI0NTI1RTM3RUM2MTVCMUY1N0Q1NDAwMjgzNkUzNTM4MDU0ODI3NkM2MUQ2QjI1MzlFQTUxQzkwMTVFRUQ5QykpKCgweDMyQTRFQ0E3Mjg2NEVFRkZDRjJEODNCODQzQjlCRTRBREJDRDQ1Qjk3MjYyNDgxMUM4OTRGOTE2RTRDODFBMzAgMHgzRTZGNTdBQjlDRjUzNjE4NjY0QTdBRDk4NjJGNjVCRjE2NEVGRkI0MkI3NDk3QjY0QTg4NDQzMzkzMThDMzY1KSgweDJGN0VFQ0M2M0YzRURGNTE5QTgzRTIwRDY0RTg4MjEzMTc5MjY0RjkzQTI0MzhBMjJBMTYzMzVFQjI4NTNFNkEgMHgxRDAzQzQwODc1MTZFRTAxQzEzOTgyNTA1OTk3Q0Y1RTEzQThFNEMyMjhCNDM0NkRFRkRDQjExMDFFNjU2NDk0KSkoKDB4Mzk0QzNGNDc2RjhERkFFNjhFNUI0NjEwRTczMjM5RjdBQ0Q4QzVBRTEyRTZGMDk0QjJEMTk5RDM5MzA4RDg3RCAweDFBMzhENDFDNjhDN0JEM0M2MTc2RDI0Rjc3NDY0MTEzNkQ2QzkyOTgxMUQ4NkFFNzJFNTQ1OThCQjdEQjI3RjQpKDB4MTYwQ0I0NEIyRkFGOTNCMDM3NUQ0MEU3N0Q1NjAwOTFGMDY2Qzg2MTZCNjkyRkY4NDJGOTBCNkZFQkM5QkFCMiAweDE2QzRFNUFEQTY1MzRCNUVBMDQwNjkxOEFEMkQ2NEJDNDE0RUFGRkJDNzIzRjI3QjM1OUM1MjRGRjVGQ0UzOUMpKSgoMHgzRkIxOTExNEU5NDdGRkRDNTQwRkI0Mjg0ODM1Q0I3NDI3OURBQjFDRjMxNTRGMDg3NEIwQTBBNUU2M0EzRUVCIDB4M0Q2NUQ1QjE3MkNFRjhEMzFGMzRBNDlBQjA4ODlGN0ExMEEyMjM4ODQ2QjZCMjQ1NjlENjhBQTc5MUY5NENCNikoMHgwRjAyNjk5RDgwMERCODY4QTA2RTNFRTRBMEMxNThDOTBCQzQ4QTY5MUU4MTc0NEZGQkNGREEzMkZGMjREQ0Y0IDB4MjcxNDY3MTI0M0ZEODIzN0QzMzlFMEFDMkM5NDFFRTlBNjQyRkRGNkZDQkJFMDMxQjQyNjk2RkQ2OUU4MzFBQikpKCgweDA1MjFGNkIwNTIxMkRDOTc1QUYwMDA3Q0QyNEQzMjhCMkVDRUQxQzgyNzkxRDJFNjA2MDU5QjY1QkNCRTU1NEUgMHgzNkJFNkRBQzRCNzczNDk0MTIxRjdERDVGODUwN0QzNkFFNkFDQzFEQzk5RkE4NjBERUQxQ0E3QUU4QTNFRDAxKSgweDM4QjUxQjU5MEJGNTBDQzZBMjRBQjgwNDc0RUIxNDdBMzBDNEFGM0REMTlBNTY1NEMxQjEwNTU1OUJEMTRENEQgMHgzRTExREU4QjFCNDYzOEZCRDhDNEQ2ODM2QTc0N0MwQTgxNTc4QTREMjJCODRBQzU4RUMwNjFGRUI2OEIzMTc3KSkoKDB4MkQ1MzI4RTBCQTU4OTk1QzcwNjY3NzRBNDYzRjhBOTAyRDdDMkI5N0JENDVDMTBCOUQ4QjREODIzREYxMDZBQyAweDI2OTMzQTlDMjE3NzI3QzlDREM0QTQ0OTREM0UzMzJCMzZCQjk5NzM5NkZDQTcwNjA5OUZGRDM0MzlCQjQ4MzYpKDB4MEJCMTE2QkE4MDdEMTJENERGNzk1NTdGRkI3RjYwQjQ4ODU4NjAxOTEyNTMwRTNGNDlDODkwQTM0QUVEMzFDQiAweDI0NjJFMDM5NkVEMzAyREQxMEE2RUY0M0FFNTMyMzMzNTQzRjRBODc1NTk5RTgzRkJFNDEwNjY0NERERDNGOEUpKSkpKHpfMSAweDA2QTYxNkMzQTYyNUY5MkVENjVCNUNBOTlEOUExREFBQTQ3NjQ4MUI5QzQ1RTQ1NTNFN0E4RTQzNkIxM0Q1NzApKHpfMiAweDMxMEFFNDBDQkNFMjFGQTBEQzkyRDFERkU3REY0OUQ5MzlBNTc5RkYwMjlGODY5MTE4MDM2QkY4QjM3MDQzOEMpKGRlbHRhKDB4MzY2NDE0RjRGRTlDM0REQjI3REE1QTg1NDUyQ0VEQkM2NUFGRDEwNEQxRjVDMjQxQkUyRTU5NEY2MTVBQkJCQyAweDBCNDE5MEQ1OUVFQTZFQkY4QjkzMTYwNTQ0MzlFOTJCNUJGREM4Q0Q5QkIwQzg2NDc4M0Q1RjFENzg1REY4N0UpKShjaGFsbGVuZ2VfcG9seW5vbWlhbF9jb21taXRtZW50KDB4MTM0MEMxMEIzMEFEMDdGNDkxM0MzQ0RENTg4QzNFOEE1QTZFNkRBQzk5NDczNzhGQTk3RDExRjUyQ0NENEFFMSAweDBCMTEwQUFEMkQxOTU3QzlDNjk0NDQzOURFRDgwQzlDRTlBMEVBRDM1Qzk2OTAzQUMxRUFEQkM5NEFFQjVEMjkpKSkpKGV2YWxzKCgodygoMHgxQkYxQ0U0OTREMjQzRkVGOTI1M0NCNjZDQzNENjMwMEEzN0VENEEyMzBDMTU0NDUxNzc5RkExNkY2QUFFREQ3KSgweDJBOUFCNDE3OEY5NUVBRTZBM0Q2MDgyNzZBNEJDRDM5MEE4OERBRjhDMzUxOTYwNjFFRDc5REFEQjc0N0NBNjIpKDB4MkYyNzJGRDhERjM1MkMwMzVFODFGQzFBNUM4NjY0QUFCRUY0RjYyOTYyQjdFM0QwM0Y2QkY1M0MxMEMyQjM5OCkoMHgwOTY3QjBGN0Y3NEU2NTU4QUI4NkQ4MTNFQUI4NDkwQzQzQzU2OUJBQjlFNzI3NjFDOEQ0MDg2ODEwQTYyMUIyKSgweDNCRTU4RTdFM0M4REZGRTgzMTdFNjhFNTA3MjlGRkJENkUyMkUzRkU0M0YzRkQwQzQ2OUY0Njc2ODA2ODU1MEIpKDB4MjQxN0NCNTM4MERBRDc5NzgwRDYyNDI4Q0MwOTE3NUZCRTJEQkM0NDNFMDc2NzE1NzU4OUE3RDU4MTQ1OEQzMykoMHgyMDZGQTE3NzlDNTA1N0NEMDYzOTY2NkQyNTgxQTE3MEI4M0NFNjU0QzY1NDU0NEM3M0Y3REZEMDIyRkYxNTk3KSgweDNFQzg1NzM3ODM4RUQ4QzRDQjkwRDU0NTIzMjMxQzk1MEZDNjQxREFBODM5MEFDNjYxMjk5NUFEQkJGQzI5NDcpKDB4MUEyNEMzMzk3RDJGMzlGMURGRUVDQ0NCNjZDNzhCRTYxMjc5RDVDMjJBRDY5MkMyM0RENTI2ODEzMzc5M0YzOCkoMHgxODEzQzU5MTMzRjQyMDRGMTU1NTREODkxRjk0RDgwMkQyNkUyRjE4MzQzRDUxM0UxNjQ3MDY2MzZDRDdENkU0KSgweDA1MzRERjY3OTU0QjdBQUE5MERCREZBODE0NjhCODNGNDE4MkI5MjdENUI0MThFNTMxNzk1OTk4Qjk4MjVCRTMpKDB4MEY3RkMyQ0VBMTk5ODQ5NzJFRTU3MzI3NDNBQ0RBNEM2QzQwNkYwM0E4NTI1NTUwMTlGMjEzRTQzMzI2QjYxQSkoMHgzNjdBREE1MzcwMzNBMDU0QTY1RjBFMTQ1RTZFNzlCNTZGMDU0RUVCODAxMUYxRUVFMTYzRTEzN0Q2MzY2Qjg5KSgweDFCMzIzMkRGQTMxNjk5N0Y0NTNEN0E2RjIwMDVFNkUwOTZCNTRCMzg0N0Y2RkU4RDU4MTE2NTg4N0Y4NUZENzEpKDB4MEVEQzFCQ0Q4Qjc4MjMzRjJDNUUyMzZENkQwNTI2NUE1ODY1ODdBQjBCMUMwRjVFRTNBMjZFM0VDNDVDODU1OSkpKSh6KDB4MkQ0NjcyN0NBQkQxQUQyMEU0NzZFN0VEOEQ2NjQ2NDBEMDU2NUQzRjAxQ0JCRjdDNjI1OEUyRjQzNkUwRkI2NCkpKHMoKDB4MTZDMUQxN0Y4OEMyNjdDNDNENERGRDE5NzY4NTgzQTJFOUFCN0FFQzY5NzVCMDlGMTM5REYxQUI1QzQxQzgxNSkoMHgyNTBFQTY3QUQyMkUyNjYxMjA4QjA1RTcyQjEwNTRGNjA3OThGRDU4RERGRTMzMzNGQUE5QjVBQjU0N0M2NzQ1KSgweDI1OEE4QzkxODI4MEMyNjVGODI1RUI3MkMwQjhDNjI1NjY1QzJGQUY2MDY5N0Q1ODhFQzZBQUNBQzczRDBCODYpKDB4MDcyRUZBQUZDOTY3RUZFNDVCRkYyRUVDMUE4Q0JGOEEwQjJDQzFGNDRCMjUyOTZEQTMzRjczQjNFNDg4NjJEMikoMHgzQTIzQThBQTJBM0QwREM4NTI5OURFNDk3NUM4NDg1NDczQzlDMUQwRDBEODRBMEJFQ0ZGRDMxMzUxQTYwNzFEKSgweDBEQkM1MUM5REY5MjNBQ0I0NDI3NDc0MjA5NTc2MUU1OTlFRDFEOEY5NEVGOEY0MTRDMTUxRENDNTIyM0ExM0YpKSkoZ2VuZXJpY19zZWxlY3RvcigweDFBQjlDODhCNTNDOUNGRDBBNjU4MjMzMTE3MTFBQkYxRTEzRTVCMzUyREMyRDM1QzZEMzRBNDUwOEVGNDJDMUQpKShwb3NlaWRvbl9zZWxlY3RvcigweDBENERCOTY5NDk4NzNCOTBGMzY1QkNCQzczQjJBMUFBRTY5NTUzMzc0MkY2NDcyRTA1MEQwMjRDNDdFRjA1MUYpKSkoKHcoKDB4MDQ0RTI0ODZEMjJCNTczNzczM0M0OTMzOTQ0ODY1MDc5QzFEMjRDQjFCNjJENUE1RDk5RkI0QTg0RDFBNzgwNikoMHgyQjdENkY4RkNBN0EwMTc3MDYyNjQ4OEFEODU0MEJEQkFEMTMzN0M2MjdDRDhBOUU2MzIxMkEyQTA1ODMxNDEwKSgweDJEOTI2NzNFQkM2N0ZCODhEQzMwNTNGMDIxQUE0NEY1RUNDMTBGRTU2RTlEODE2OUVCMjhCNjNDODZBRTU3NjYpKDB4MTFCRDE3OTE3RDY4QTJFNjhGNEUxNjk5OEE4OUYxNUY1M0JDRUU4NTI0MDQyRTg3MzE2QTkxN0JFMTE4QjU3MykoMHgxOTc4RUY3MzYyNzc0NkEwNTBERkZGQjk4MUFDQ0FGREUxRUQ1MTY5MDkyMTk5NERCQ0VFNjlFNDQ4OTJDMDdBKSgweDIwQjI0Q0RERDAyRjlFM0UzODY0QjkwNUEwRTM0QzE5MTA5MTRBMzk5MDQ5NzIwOEI0NEQ5QjdEMkY5QzA0RDgpKDB4MDc0MzQ3REUzOURCQjczOTE2M0VDMTZGNEFDNjEwQkFGRTkzMjhDNzY3N0E1OUFEQjBFNDk0OUJFQTcyMTM5RikoMHgyOUYzMzQyODNBMDk3QkVGNTQ1RUQ0QkQyNUZFOTA1Mzg1NjVBRkIxRUNDRkJGMTJCQjYzNkY1MzY5NTBBQUU1KSgweDFEOTU2RjI3QTJDMkIzMkY1MTA4RjkyNjFCRjA4MzM2Q0FCRjNGNDNBMzRENzY1NDk3NDdDNTg5QUIyNjhFMjYpKDB4MEY2N0Y4MjJCNTAwNTEyOUZEREZBMTk4MDZCNjNFMkY5MjkzNjUxMzE5RTAyNEY0NzBBNEUzQzA5M0M5NTNGQSkoMHgwN0ZFMTczNzM2MDUwMjZEMDYxMUVBOEM1NkQ1QTVFMDEyNzM3QTY1MUI5REI0RjJCNkQzNjQzRTY2QUU4MDU1KSgweDA1MENBMjE3N0U3NjhEMTkwREIxQjhFRjM2QkZDOTI5NTc5NjQ0N0MwRjAwRjFDMzBENEVBRDJDNENDRjI1NzYpKDB4MDA4QjEzMkI4REQ5NzFFOEJENzEwRTIxNzZCQTFBMTQ4NkU5ODI2ODI2MDNEN0M5OTM1NEZGRERENDJFRDBERikoMHgzODZFMDRBODQ1NUFDQjg3RDBFNzM3Mjc3NDBFQ0Q3RkQyMTYwN0JCRTcwQ0U0MTNBQUEyRUQ1MjkzRkEyMDNCKSgweDI5MjI1QkQ5MkYwMENDNzEyRTlGM0ZGQ0E3NjYwNTkyQjgwOTg3QkU4QjM1RERGRjgzMTk0RjA3OTlEQzNCNDQpKSkoeigweDIzNDVBMUE3RkIwMDRGRjRCOTMzRTQ3RTkxNEJDNzYyRDMzMjFBQzc0QTFFQjgwN0YyMkY3NUY3MTZBMjk3NDUpKShzKCgweDM4NEY5RENDNTBGRkNDQ0QxN0ZFNTMwOTRGREQ2QzZFM0ExODk5MzdFRjIyMDIwNTVBOUU4NDIwN0QxRjk5MEYpKDB4M0UzQzczRjM0OEMzNkI2MUQ1MkQ1RERGRjM2RDc2NjM1N0I1OEE5MTQ4NzU1NDk0NzEzNTFCRUFCMzU5NTJDQikoMHgxOTNBNDYyQjk3MzFFNzNDODYyMkU2NThCQUQwREI1QTkzMjIxMzk3OERCMzkyNURCQjVBQ0YwN0Y4QUIyQjRDKSgweDJCNkU3MUEzNUY4QTZDMTYxQTIyRDZDQTQ1Q0E1NzY2Mzc4ODkwQzMwRUE2MUFGMEExNzlDQjZCNTQ5NkUxNzcpKDB4MDNBN0JGNDFDRjQ2MjE1ODcxREMzODVGMUM0QUIwM0E4QzNERDY3RUMzRjc4OUU0MjVCQUVDOEVEMkI0QTY1RikoMHgyM0MzNzU4QzUyRkUyNDNBNUU2M0ZENkFFQzIyMThDQzJBMDAxQTZGNjU1RjJFNDRGMUExM0UzOTFGRkE0QkI4KSkpKGdlbmVyaWNfc2VsZWN0b3IoMHgyQ0M0M0YwQTlEOThDQkU4RTVCNkZDMzU0RTlCMDkwQjkxMDc1NDE4MTE2NURCRTQ3NUU4OEEwQTAyRjVBNzg2KSkocG9zZWlkb25fc2VsZWN0b3IoMHgyMkE4MUM1MENCQkU2MDhDQjZGOEE4MDc0NzE0MjRFQjBBNTE2N0IzOTI0NDZGMzJFMTkyRTMzRUZEQkZDRTc1KSkpKSkoZnRfZXZhbDEgMHgzNEFENUZBOEFEMzhEOUZCODM1MzRGODUxRjA5MjRCQTNCOUI0M0UxQzQ1NzAzRjE1MUExOUJDQ0U3MUY0RTdEKSkpKSkp"
          |> Side_loaded.Proof.of_base64
        with
        | Error e ->
            failwith e
        | Ok pi ->
            pi
      in
      let statement =
        let transaction =
          Backend.Tick.Field.t_of_sexp
            (Atom
               "0x2340A5795E22C7C923991D225400D0052B3A995C35BCCDC612E6205287419EC1"
            )
        in
        let at_party =
          Backend.Tick.Field.t_of_sexp
            (Atom
               "0x2340A5795E22C7C923991D225400D0052B3A995C35BCCDC612E6205287419EC1"
            )
        in
        [| transaction; at_party |]
      in
      let vk =
        Side_loaded.Verification_key.of_base58_check_exn
          "VVA53aPgmCXemUiPjxo1dhgdNUSWbJarTh9Xhaki6b1AjVE31nk6wnSKcPa6JSJ8KDTDMryCozStCeisLTXLoYxBo3fjFhgPJn25EnuJMggPrVocSW3SfQBY7dgpPqQVccsqSPcFGJptarG6dRrLcx65M4SqudGDWbzpKd2oLyeTVifRTREq2BibC3rWMpUDuLwXEnp61FfFaktb4WKu3hfHyYBt5vL3Xndi9kynUWuhznijLG2yP7eX7o5M3nbjfkg7NdWaGReZH1yt4ewtrmHEMF5qTdK2UPgNzpScaK7ix8wZV5qECT483DsuY6Wpx3s2FfdmRDYwdr2YejhW4ZnJLNAxMgUkV3xkid5esqnk5TuQrdHMYvLZXju3RrZrvqhmbTFXpANKskZnuH1BUvkeoPvpQeYdoeYDJ6bgM6NFB3oWsPTU3vSMg3Wjsqx6Ekc8MuZHuaziGax9WNxbM3H6HscZFRs4npttEiwj1gSvZNaVc9FfRdCa3CMMWJNR1CkA1zKtCb8Sie1yiHc89hDA7K5mufV1yaX88xmAQrhZpTLCE8Ch62Zp3P1Vy6QVDACZCKSiz3bhikYEXFKZaJfRYVZVPeEBgjnUDrB4SD61KKnvWWESV8a3uGudeBLnJqoPJuBC8bZTUfskxqzkXmz2XTv4HMARJRTg21tFB8mZmLgVuaSWpc6inGxTZeWmE9ECSFzHuazEPNQ6yn1xo7G72ixrmLZrZqhbhPfnqSL5SWnmFWaWTihNNdHac8FDwb8JKvneC5yUur3WAZ8tTULiiNVvQhjhKVUrym2wTWFwhDAy6GqZcYeWRig9gpgdaxEuA7YnDc8XZZ5JS643PBfAWZZ3mZR4NxXPnVfn1xAUD2VFXmA8pzkqRwQ8DSpSPpKuwzwuJQUW6QSGtBheKFSxrXt6qekFX2azueedJZrhnwPW78dM7v3Qd2zTWo8iD2wfBB1Yot8BfUqAk7FYyi9hajKT1qZWQMg3kUVBywX93KBht2RFDJeVwiuE2hHaAzobxnnwsPJKPHaU8SM1EXQ4cFP2zJ2acPig52MNht3Z34fMeZ65bA3eEbcDbJw3pk2YS1pHtEr818b5TisPu6gshwkRGghbnTsQzHCjZVf61rpT4WphBsv6ob6foLwdc5ZSxq2BFzAWUv5j5nrtU9fqnQCx1DooZxAc8BnjxCXQ5TnE4Rpj82JwUR59QFNza2RwK2vZLvrNPt1LK5eCkZV8fBWuYD9J4AnxGA8icQbWBAfsSk9xXJBynEKymAsw6eTFPWCAMjQgJLhJP8MJR3NyNbqMfT1nR924EyZged7US9ogU8CLV5GcMBTSzAyCSFwFN8LGL1uT9sStzwQNbUvKvXYRwWNMYpb7Mxcjz1NjBaMbiWUryMcJc3D19yXt8VNt5g3L3Ty4GtL3WWV2aXRRXcuzYZai6wV8ESPGd3R6o4NJS5Ct5Z98fx25sNtswb77Q18pU379m4wsk8ck872oMZTPp9bDHTVpLoEBHd1gkC6j7pP8dx3cNTWc1NoewCGLi6zLDNfPZDrRXZESnaDRgVGEDinXS5SeAihMcQxvriHyskPW4SidcZsZtPvLnoQz7HQRpDnXfg4j6b8P5EX6sSJbkU9is3k6e8puQirFzLLgh2uC4oZH8EzLRZcGkonQPP5sLTmfwX4s5DJYdS4NLAVYSXndVZ4fazLfqPLukdWQkxZihUq4NtFkfzpNB8MPUBe6T72zhnvqVPegeEhgVvUokcn2DRJUc93DSYSGEJ3eZNFTruCgbM7xMXq83K6eraFRvxGqAgsQcTcQKwEfF9XvuppFDBbEHjdg84w1XiRkZ7xPKDdF6Hvi5G8V6rr6q1T7qypKiFqNrwM6frbJqgjedLpAY6RkPchip2WsZTpEX3EY1ryyGnJxZvb2fjCooQ9u1R6zNArVCV383KNJQZAaWFgzd58F7ZJ1fGU8zeFzDuhqSwqPyDE299sVYMSfbvp7xjWygxrbjApRE2FkjQtjuxaiXzsuemvrrSedVCGrktCHNqPKkJxbLcpz97rRBvwnKSd26x8LKHn2Zjzp2qeyxsY8HN7WVPATxPE4xXqi9dw41o8LBQ3GDGe1ASjphdp4bxj1guHhSZbMKTJDj7hJKyuvBMdG1YKQo3uv2qu5MiB3Afu5SZbZStNKBnxc2DRoDyF45yrQNeoBJogcSLAqWG624ZAdU4BWrqRJNjoAu6GxxE6E8TvFtvyDW1R9Nv7tXzmWE7RarrAL9YUD6uqe7gAanAv1cdAJRcPcdr2YvUL7zeB5d1daPfwJW4PYDvMwnnqDFSXgNqPreh8nFaiReDYjiHkwCojPcCgdcK5gJwpQTasjkWQBk2RmFQdfaLCpiPZGroZ6hTvRBHq2MwdUtkQHZjjCvY9fUtnniMVdUgkAZ9oLj8evpeoDEwyEHE1upmZZN84CMPP32NpHDtH3PwgGR3"
      in
      assert (
        Promise.block_on_async_exn (fun () ->
            Side_loaded.verify_promise ~value_to_field_elements:Fn.id
              ~return_typ:Impls.Step.Typ.unit
              [ (vk, (statement, ()), pi) ] ) )*)

    open Impls.Step

    let () = Snarky_backendless.Snark0.set_eval_constraints true

    module Statement = struct
      type t = Field.t

      let to_field_elements x = [| x |]

      module Constant = struct
        type t = Field.Constant.t [@@deriving bin_io]

        let to_field_elements x = [| x |]
      end
    end

    (* Currently, a circuit must have at least 1 of every type of constraint. *)
    let dummy_constraints () =
      Impl.(
        let x = exists Field.typ ~compute:(fun () -> Field.Constant.of_int 3) in
        let g =
          exists Step_main_inputs.Inner_curve.typ ~compute:(fun _ ->
              Tick.Inner_curve.(to_affine_exn one) )
        in
        ignore
          ( SC.to_field_checked'
              (module Impl)
              ~num_bits:16
              (Kimchi_backend_common.Scalar_challenge.create x)
            : Field.t * Field.t * Field.t ) ;
        ignore
          ( Step_main_inputs.Ops.scale_fast g ~num_bits:5 (Shifted_value x)
            : Step_main_inputs.Inner_curve.t ) ;
        ignore
          ( Step_main_inputs.Ops.scale_fast g ~num_bits:5 (Shifted_value x)
            : Step_main_inputs.Inner_curve.t ) ;
        ignore
          ( Step_verifier.Scalar_challenge.endo g ~num_bits:4
              (Kimchi_backend_common.Scalar_challenge.create x)
            : Field.t * Field.t ))

    module No_recursion = struct
      module Statement = Statement

      let tag, _, p, Provers.[ step ] =
        Common.time "compile" (fun () ->
            compile_promise
              (module Statement)
              (module Statement.Constant)
              ~public_input:(Input Field.typ) ~auxiliary_typ:Typ.unit
              ~branches:(module Nat.N1)
              ~max_proofs_verified:(module Nat.N0)
              ~name:"blockchain-snark"
              ~constraint_constants:
                (* Dummy values *)
                { sub_windows_per_window = 0
                ; ledger_depth = 0
                ; work_delay = 0
                ; block_window_duration_ms = 0
                ; transaction_capacity = Log_2 0
                ; pending_coinbase_depth = 0
                ; coinbase_amount = Unsigned.UInt64.of_int 0
                ; supercharged_coinbase_factor = 0
                ; account_creation_fee = Unsigned.UInt64.of_int 0
                ; fork = None
                }
              ~choices:(fun ~self ->
                [ { identifier = "main"
                  ; prevs = []
                  ; main =
                      (fun { public_input = self } ->
                        dummy_constraints () ;
                        Field.Assert.equal self Field.zero ;
                        { previous_proof_statements = []
                        ; public_output = ()
                        ; auxiliary_output = ()
                        } )
                  }
                ] ) )

      module Proof = (val p)

      let example =
        let (), (), b0 =
          Common.time "b0" (fun () ->
              Promise.block_on_async_exn (fun () -> step Field.Constant.zero) )
        in
        assert (
          Promise.block_on_async_exn (fun () ->
              Proof.verify_promise [ (Field.Constant.zero, b0) ] ) ) ;
        (Field.Constant.zero, b0)

      let example_input, example_proof = example
    end

    module No_recursion_return = struct
      module Statement = struct
        type t = unit

        let to_field_elements () = [||]

        module Constant = struct
          type t = unit [@@deriving bin_io]

          let to_field_elements () = [||]
        end
      end

      let tag, _, p, Provers.[ step ] =
        Common.time "compile" (fun () ->
            compile_promise
              (module Statement)
              (module Statement.Constant)
              ~public_input:(Output Field.typ) ~auxiliary_typ:Typ.unit
              ~branches:(module Nat.N1)
              ~max_proofs_verified:(module Nat.N0)
              ~name:"blockchain-snark"
              ~constraint_constants:
                (* Dummy values *)
                { sub_windows_per_window = 0
                ; ledger_depth = 0
                ; work_delay = 0
                ; block_window_duration_ms = 0
                ; transaction_capacity = Log_2 0
                ; pending_coinbase_depth = 0
                ; coinbase_amount = Unsigned.UInt64.of_int 0
                ; supercharged_coinbase_factor = 0
                ; account_creation_fee = Unsigned.UInt64.of_int 0
                ; fork = None
                }
              ~choices:(fun ~self ->
                [ { identifier = "main"
                  ; prevs = []
                  ; main =
                      (fun _ ->
                        dummy_constraints () ;
                        { previous_proof_statements = []
                        ; public_output = Field.zero
                        ; auxiliary_output = ()
                        } )
                  }
                ] ) )

      module Proof = (val p)

      let example =
        let res, (), b0 =
          Common.time "b0" (fun () ->
              Promise.block_on_async_exn (fun () -> step [] ()) )
        in
        assert (Field.Constant.(equal zero) res) ;
        assert (
          Promise.block_on_async_exn (fun () ->
              Proof.verify_promise [ (res, b0) ] ) ) ;
        (res, b0)

      let example_input, example_proof = example
    end

    module Simple_chain = struct
      module Statement = Statement

      type _ Snarky_backendless.Request.t +=
        | Prev_input : Field.Constant.t Snarky_backendless.Request.t
        | Proof : (Nat.N1.n, Nat.N1.n) Proof.t Snarky_backendless.Request.t

      let handler (prev_input : Field.Constant.t) (proof : _ Proof.t)
          (Snarky_backendless.Request.With { request; respond }) =
        match request with
        | Prev_input ->
            respond (Provide prev_input)
        | Proof ->
            respond (Provide proof)
        | _ ->
            respond Unhandled

      let tag, _, p, Provers.[ step ] =
        Common.time "compile" (fun () ->
            compile_promise
              (module Statement)
              (module Statement.Constant)
              ~public_input:(Input Field.typ) ~auxiliary_typ:Typ.unit
              ~branches:(module Nat.N1)
              ~max_proofs_verified:(module Nat.N1)
              ~name:"blockchain-snark"
              ~constraint_constants:
                (* Dummy values *)
                { sub_windows_per_window = 0
                ; ledger_depth = 0
                ; work_delay = 0
                ; block_window_duration_ms = 0
                ; transaction_capacity = Log_2 0
                ; pending_coinbase_depth = 0
                ; coinbase_amount = Unsigned.UInt64.of_int 0
                ; supercharged_coinbase_factor = 0
                ; account_creation_fee = Unsigned.UInt64.of_int 0
                ; fork = None
                }
              ~choices:(fun ~self ->
                [ { identifier = "main"
                  ; prevs = [ self ]
                  ; main =
                      (fun { public_input = self } ->
                        let prev =
                          exists Field.typ ~request:(fun () -> Prev_input)
                        in
                        let proof =
                          exists (Typ.Internal.ref ()) ~request:(fun () ->
                              Proof )
                        in
                        let is_base_case = Field.equal Field.zero self in
                        let proof_must_verify = Boolean.not is_base_case in
                        let self_correct = Field.(equal (one + prev) self) in
                        Boolean.Assert.any [ self_correct; is_base_case ] ;
<<<<<<< HEAD
                        [ { public_input = prev; proof; proof_must_verify } ] )
=======
                        { previous_proof_statements =
                            [ { public_input = prev; proof_must_verify } ]
                        ; public_output = ()
                        ; auxiliary_output = ()
                        } )
>>>>>>> a66e6ea3
                  }
                ] ) )

      module Proof = (val p)

      let example =
        let s_neg_one = Field.Constant.(negate one) in
        let b_neg_one : (Nat.N1.n, Nat.N1.n) Proof0.t =
          Proof0.dummy Nat.N1.n Nat.N1.n Nat.N1.n ~domain_log2:14
        in
        let (), (), b0 =
          Common.time "b0" (fun () ->
              Promise.block_on_async_exn (fun () ->
                  step
                    ~handler:(handler s_neg_one b_neg_one)
                    Field.Constant.zero ) )
        in
        assert (
          Promise.block_on_async_exn (fun () ->
              Proof.verify_promise [ (Field.Constant.zero, b0) ] ) ) ;
        let (), (), b1 =
          Common.time "b1" (fun () ->
              Promise.block_on_async_exn (fun () ->
                  step
                    ~handler:(handler Field.Constant.zero b0)
                    Field.Constant.one ) )
        in
        assert (
          Promise.block_on_async_exn (fun () ->
              Proof.verify_promise [ (Field.Constant.one, b1) ] ) ) ;
        (Field.Constant.one, b1)

      let example_input, example_proof = example
    end

    module Tree_proof = struct
      type _ Snarky_backendless.Request.t +=
        | No_recursion_input : Field.Constant.t Snarky_backendless.Request.t
        | No_recursion_proof :
            (Nat.N0.n, Nat.N0.n) Proof.t Snarky_backendless.Request.t
        | Recursive_input : Field.Constant.t Snarky_backendless.Request.t
        | Recursive_proof :
            (Nat.N2.n, Nat.N2.n) Proof.t Snarky_backendless.Request.t

      let handler
          ((no_recursion_input, no_recursion_proof) :
            Field.Constant.t * _ Proof.t )
          ((recursion_input, recursion_proof) : Field.Constant.t * _ Proof.t)
          (Snarky_backendless.Request.With { request; respond }) =
        match request with
        | No_recursion_input ->
            respond (Provide no_recursion_input)
        | No_recursion_proof ->
            respond (Provide no_recursion_proof)
        | Recursive_input ->
            respond (Provide recursion_input)
        | Recursive_proof ->
            respond (Provide recursion_proof)
        | _ ->
            respond Unhandled

      let tag, _, p, Provers.[ step ] =
        Common.time "compile" (fun () ->
            compile_promise
              (module Statement)
              (module Statement.Constant)
              ~public_input:(Input Field.typ) ~auxiliary_typ:Typ.unit
              ~branches:(module Nat.N1)
              ~max_proofs_verified:(module Nat.N2)
              ~name:"blockchain-snark"
              ~constraint_constants:
                (* Dummy values *)
                { sub_windows_per_window = 0
                ; ledger_depth = 0
                ; work_delay = 0
                ; block_window_duration_ms = 0
                ; transaction_capacity = Log_2 0
                ; pending_coinbase_depth = 0
                ; coinbase_amount = Unsigned.UInt64.of_int 0
                ; supercharged_coinbase_factor = 0
                ; account_creation_fee = Unsigned.UInt64.of_int 0
                ; fork = None
                }
              ~choices:(fun ~self ->
                [ { identifier = "main"
                  ; prevs = [ No_recursion.tag; self ]
                  ; main =
                      (fun { public_input = self } ->
                        let no_recursive_input =
                          exists Field.typ ~request:(fun () ->
                              No_recursion_input )
                        in
                        let no_recursive_proof =
                          exists (Typ.Internal.ref ()) ~request:(fun () ->
                              No_recursion_proof )
                        in
                        let prev =
                          exists Field.typ ~request:(fun () -> Recursive_input)
                        in
                        let prev_proof =
                          exists (Typ.Internal.ref ()) ~request:(fun () ->
                              Recursive_proof )
                        in
                        let is_base_case = Field.equal Field.zero self in
                        let proof_must_verify = Boolean.not is_base_case in
                        let self_correct = Field.(equal (one + prev) self) in
                        Boolean.Assert.any [ self_correct; is_base_case ] ;
<<<<<<< HEAD
                        [ { public_input = no_recursive_input
                          ; proof = no_recursive_proof
                          ; proof_must_verify = Boolean.true_
                          }
                        ; { public_input = prev
                          ; proof = prev_proof
                          ; proof_must_verify
                          }
                        ] )
=======
                        { previous_proof_statements =
                            [ { public_input = no_recursive_input
                              ; proof_must_verify = Boolean.true_
                              }
                            ; { public_input = prev; proof_must_verify }
                            ]
                        ; public_output = ()
                        ; auxiliary_output = ()
                        } )
>>>>>>> a66e6ea3
                  }
                ] ) )

      module Proof = (val p)

      let example1, example2 =
        let s_neg_one = Field.Constant.(negate one) in
        let b_neg_one : (Nat.N2.n, Nat.N2.n) Proof0.t =
          Proof0.dummy Nat.N2.n Nat.N2.n Nat.N2.n ~domain_log2:15
        in
        let (), (), b0 =
          Common.time "tree b0" (fun () ->
              Promise.block_on_async_exn (fun () ->
                  step
<<<<<<< HEAD
                    ~handler:
                      (handler No_recursion.example (s_neg_one, b_neg_one))
=======
                    ~handler:(handler No_recursion.example_input s_neg_one)
                    [ No_recursion.example_proof; b_neg_one ]
>>>>>>> a66e6ea3
                    Field.Constant.zero ) )
        in
        assert (
          Promise.block_on_async_exn (fun () ->
              Proof.verify_promise [ (Field.Constant.zero, b0) ] ) ) ;
        let (), (), b1 =
          Common.time "tree b1" (fun () ->
              Promise.block_on_async_exn (fun () ->
                  step
                    ~handler:
<<<<<<< HEAD
                      (handler No_recursion.example (Field.Constant.zero, b0))
=======
                      (handler No_recursion.example_input Field.Constant.zero)
                    [ No_recursion.example_proof; b0 ]
>>>>>>> a66e6ea3
                    Field.Constant.one ) )
        in
        ((Field.Constant.zero, b0), (Field.Constant.one, b1))

      let examples = [ example1; example2 ]

      let example1_input, example_proof = example1

      let example2_input, example2_proof = example2
    end

    let%test_unit "verify" =
      assert (
        Promise.block_on_async_exn (fun () ->
            Tree_proof.Proof.verify_promise Tree_proof.examples ) )

    module Tree_proof_return = struct
      module Statement = No_recursion_return.Statement

      type _ Snarky_backendless.Request.t +=
        | Is_base_case : bool Snarky_backendless.Request.t
        | Prev_no_recursion_input :
            Field.Constant.t Snarky_backendless.Request.t
        | Prev_recursive_input : Field.Constant.t Snarky_backendless.Request.t

      let handler (is_base_case : bool) (no_recursive : Field.Constant.t)
          (recursive : Field.Constant.t)
          (Snarky_backendless.Request.With { request; respond }) =
        match request with
        | Is_base_case ->
            respond (Provide is_base_case)
        | Prev_no_recursion_input ->
            respond (Provide no_recursive)
        | Prev_recursive_input ->
            respond (Provide recursive)
        | _ ->
            respond Unhandled

      let tag, _, p, Provers.[ step ] =
        Common.time "compile" (fun () ->
            compile_promise
              (module Statement)
              (module Statement.Constant)
              ~public_input:(Output Field.typ) ~auxiliary_typ:Typ.unit
              ~branches:(module Nat.N1)
              ~max_proofs_verified:(module Nat.N2)
              ~name:"blockchain-snark"
              ~constraint_constants:
                (* Dummy values *)
                { sub_windows_per_window = 0
                ; ledger_depth = 0
                ; work_delay = 0
                ; block_window_duration_ms = 0
                ; transaction_capacity = Log_2 0
                ; pending_coinbase_depth = 0
                ; coinbase_amount = Unsigned.UInt64.of_int 0
                ; supercharged_coinbase_factor = 0
                ; account_creation_fee = Unsigned.UInt64.of_int 0
                ; fork = None
                }
              ~choices:(fun ~self ->
                [ { identifier = "main"
                  ; prevs = [ No_recursion_return.tag; self ]
                  ; main =
                      (fun { public_input = () } ->
                        let previous_no_recursion_input =
                          exists Field.typ ~request:(fun () ->
                              Prev_no_recursion_input )
                        in
                        let prev =
                          exists Field.typ ~request:(fun () ->
                              Prev_recursive_input )
                        in
                        let is_base_case =
                          exists Boolean.typ ~request:(fun () -> Is_base_case)
                        in
                        let proof_must_verify = Boolean.not is_base_case in
                        let self =
                          Field.(
                            if_ is_base_case ~then_:zero ~else_:(one + prev))
                        in
                        { previous_proof_statements =
                            [ { public_input = previous_no_recursion_input
                              ; proof_must_verify = Boolean.true_
                              }
                            ; { public_input = prev; proof_must_verify }
                            ]
                        ; public_output = self
                        ; auxiliary_output = ()
                        } )
                  }
                ] ) )

      module Proof = (val p)

      let example1, example2 =
        let s_neg_one = Field.Constant.(negate one) in
        let b_neg_one : (Nat.N2.n, Nat.N2.n) Proof0.t =
          Proof0.dummy Nat.N2.n Nat.N2.n Nat.N2.n ~domain_log2:15
        in
        let s0, (), b0 =
          Common.time "tree b0" (fun () ->
              Promise.block_on_async_exn (fun () ->
                  step
                    ~handler:
                      (handler true (fst No_recursion_return.example) s_neg_one)
                    [ snd No_recursion_return.example; b_neg_one ]
                    () ) )
        in
        assert (Field.Constant.(equal zero) s0) ;
        assert (
          Promise.block_on_async_exn (fun () ->
              Proof.verify_promise [ (s0, b0) ] ) ) ;
        let s1, (), b1 =
          Common.time "tree b1" (fun () ->
              Promise.block_on_async_exn (fun () ->
                  step
                    ~handler:
                      (handler false (fst No_recursion_return.example) s0)
                    [ snd No_recursion_return.example; b0 ]
                    () ) )
        in
        assert (Field.Constant.(equal one) s1) ;
        ((s0, b0), (s1, b1))

      let examples = [ example1; example2 ]

      let example1_input, example1_proof = example1

      let example2_input, example2_proof = example2
    end

    let%test_unit "verify" =
      assert (
        Promise.block_on_async_exn (fun () ->
            Tree_proof_return.Proof.verify_promise Tree_proof_return.examples ) )

    module Add_one_return = struct
      module Statement = struct
        type t = Field.t

        let to_field_elements x = [| x |]

        module Constant = struct
          type t = Field.Constant.t [@@deriving bin_io]

          let to_field_elements x = [| x |]
        end
      end

      let tag, _, p, Provers.[ step ] =
        Common.time "compile" (fun () ->
            compile_promise
              (module Statement)
              (module Statement.Constant)
              ~public_input:(Input_and_output (Field.typ, Field.typ))
              ~auxiliary_typ:Typ.unit
              ~branches:(module Nat.N1)
              ~max_proofs_verified:(module Nat.N0)
              ~name:"blockchain-snark"
              ~constraint_constants:
                (* Dummy values *)
                { sub_windows_per_window = 0
                ; ledger_depth = 0
                ; work_delay = 0
                ; block_window_duration_ms = 0
                ; transaction_capacity = Log_2 0
                ; pending_coinbase_depth = 0
                ; coinbase_amount = Unsigned.UInt64.of_int 0
                ; supercharged_coinbase_factor = 0
                ; account_creation_fee = Unsigned.UInt64.of_int 0
                ; fork = None
                }
              ~choices:(fun ~self ->
                [ { identifier = "main"
                  ; prevs = []
                  ; main =
                      (fun { public_input = x } ->
                        dummy_constraints () ;
                        { previous_proof_statements = []
                        ; public_output = Field.(add one) x
                        ; auxiliary_output = ()
                        } )
                  }
                ] ) )

      module Proof = (val p)

      let example =
        let input = Field.Constant.of_int 42 in
        let res, (), b0 =
          Common.time "b0" (fun () ->
              Promise.block_on_async_exn (fun () -> step [] input) )
        in
        assert (Field.Constant.(equal (of_int 43)) res) ;
        assert (
          Promise.block_on_async_exn (fun () ->
              Proof.verify_promise [ ((input, res), b0) ] ) ) ;
        ((input, res), b0)

      let example_input, example_proof = example
    end

    module Auxiliary_return = struct
      module Statement = struct
        type t = Field.t

        let to_field_elements x = [| x |]

        module Constant = struct
          type t = Field.Constant.t [@@deriving bin_io]

          let to_field_elements x = [| x |]
        end
      end

      let tag, _, p, Provers.[ step ] =
        Common.time "compile" (fun () ->
            compile_promise
              (module Statement)
              (module Statement.Constant)
              ~public_input:(Input_and_output (Field.typ, Field.typ))
              ~auxiliary_typ:Field.typ
              ~branches:(module Nat.N1)
              ~max_proofs_verified:(module Nat.N0)
              ~name:"blockchain-snark"
              ~constraint_constants:
                (* Dummy values *)
                { sub_windows_per_window = 0
                ; ledger_depth = 0
                ; work_delay = 0
                ; block_window_duration_ms = 0
                ; transaction_capacity = Log_2 0
                ; pending_coinbase_depth = 0
                ; coinbase_amount = Unsigned.UInt64.of_int 0
                ; supercharged_coinbase_factor = 0
                ; account_creation_fee = Unsigned.UInt64.of_int 0
                ; fork = None
                }
              ~choices:(fun ~self ->
                [ { identifier = "main"
                  ; prevs = []
                  ; main =
                      (fun { public_input = input } ->
                        dummy_constraints () ;
                        let sponge =
                          Step_main_inputs.Sponge.create
                            Step_main_inputs.sponge_params
                        in
                        let blinding_value =
                          exists Field.typ ~compute:Field.Constant.random
                        in
                        Step_main_inputs.Sponge.absorb sponge (`Field input) ;
                        Step_main_inputs.Sponge.absorb sponge
                          (`Field blinding_value) ;
                        let result = Step_main_inputs.Sponge.squeeze sponge in
                        { previous_proof_statements = []
                        ; public_output = result
                        ; auxiliary_output = blinding_value
                        } )
                  }
                ] ) )

      module Proof = (val p)

      let example =
        let input = Field.Constant.of_int 42 in
        let result, blinding_value, b0 =
          Common.time "b0" (fun () ->
              Promise.block_on_async_exn (fun () -> step [] input) )
        in
        let sponge = Tick_field_sponge.Field.create Tick_field_sponge.params in
        Tick_field_sponge.Field.absorb sponge input ;
        Tick_field_sponge.Field.absorb sponge blinding_value ;
        let result' = Tick_field_sponge.Field.squeeze sponge in
        assert (Field.Constant.equal result result') ;
        assert (
          Promise.block_on_async_exn (fun () ->
              Proof.verify_promise [ ((input, result), b0) ] ) ) ;
        ((input, result), b0)

      let example_input, example_proof = example
    end
  end )

(*
let%test_module "test" =
  ( module struct
    let () =
      Tock.Keypair.set_urs_info
        [On_disk {directory= "/tmp/"; should_write= true}]

    let () =
      Tick.Keypair.set_urs_info
        [On_disk {directory= "/tmp/"; should_write= true}]

    open Impls.Step

    module Txn_snark = struct
      module Statement = struct
        type t = Field.t

        let to_field_elements x = [|x|]

        module Constant = struct
          type t = Field.Constant.t [@@deriving bin_io]

          let to_field_elements x = [|x|]
        end
      end

      (* A snark proving one knows a preimage of a hash *)
      module Know_preimage = struct
        module Statement = Statement

        type _ Snarky_backendless.Request.t +=
          | Preimage : Field.Constant.t Snarky_backendless.Request.t

        let hash_checked x =
          let open Step_main_inputs in
          let s = Sponge.create sponge_params in
          Sponge.absorb s (`Field x) ;
          Sponge.squeeze_field s

        let hash x =
          let open Tick_field_sponge in
          let s = Field.create params in
          Field.absorb s x ; Field.squeeze s

        let tag, _, p, Provers.[prove; _] =
          compile
            (module Statement)
            (module Statement.Constant)
            ~typ:Field.typ
            ~return_typ:Typ.unit
            ~branches:(module Nat.N2) (* Should be able to set to 1 *)
            ~max_proofs_verified:
              (module Nat.N2) (* TODO: Should be able to set this to 0 *)
            ~name:"preimage"
            ~choices:(fun ~self ->
              (* TODO: Make it possible to have a system that doesn't use its "self" *)
              [ { prevs= []
                ; main=
                    (fun [] s ->
                       dummy_constraints () ;
                      let x = exists ~request:(fun () -> Preimage) Field.typ in
                      Field.Assert.equal s (hash_checked x) ;
                      [] ) }
                (* TODO: Shouldn't have to have this dummy *)
              ; { prevs= [self; self]
                ; main=
                    (fun [_; _] s ->
                       dummy_constraints () ;
                       (* Unsatisfiable. *)
                      Field.(Assert.equal s (s + one)) ;
                      [Boolean.true_; Boolean.true_] ) } ] )

        let prove ~preimage =
          let h = hash preimage in
          ( h
          , prove [] h ~handler:(fun (With {request; respond}) ->
                match request with
                | Preimage ->
                    respond (Provide preimage)
                | _ ->
                    unhandled ) )

        module Proof = (val p)

        let side_loaded_vk = Side_loaded.Verification_key.of_compiled tag
      end

      let side_loaded =
        Side_loaded.create
          ~max_proofs_verified:(module Nat.N2)
          ~name:"side-loaded"
          ~value_to_field_elements:Statement.to_field_elements
          ~var_to_field_elements:Statement.to_field_elements ~typ:Field.typ

      let tag, _, p, Provers.[base; preimage_base; merge] =
        compile
          (module Statement)
          (module Statement.Constant)
          ~typ:Field.typ
          ~return_typ:Typ.unit
          ~branches:(module Nat.N3)
          ~max_proofs_verified:(module Nat.N2)
          ~name:"txn-snark"
          ~choices:(fun ~self ->
            [ { prevs= []
              ; main=
                  (fun [] x ->
                    let t = (Field.is_square x :> Field.t) in
                    for i = 0 to 10_000 do
                      assert_r1cs t t t
                    done ;
                    [] ) }
            ; { prevs= [side_loaded]
              ; main=
                  (fun [hash] x ->
                    Side_loaded.in_circuit side_loaded
                      (exists Side_loaded_verification_key.typ
                         ~compute:(fun () -> Know_preimage.side_loaded_vk)) ;
                    Field.Assert.equal hash x ;
                    [Boolean.true_] ) }
            ; { prevs= [self; self]
              ; main=
                  (fun [l; r] res ->
                    assert_r1cs l r res ;
                    [Boolean.true_; Boolean.true_] ) } ] )

      module Proof = (val p)
    end

    let t_proof =
      let preimage = Field.Constant.of_int 10 in
(*       let base1 = preimage in *)
      let base1, preimage_proof = Txn_snark.Know_preimage.prove ~preimage in
      let base2 = Field.Constant.of_int 9 in
      let base12 = Field.Constant.(base1 * base2) in
(*       let t1 = Common.time "t1" (fun () -> Txn_snark.base [] base1) in *)
      let t1 =
        Common.time "t1" (fun () ->
            Side_loaded.in_prover Txn_snark.side_loaded
              Txn_snark.Know_preimage.side_loaded_vk ;
            Txn_snark.preimage_base [(base1, preimage_proof)] base1 )
      in
      let module M = struct
        type t = Field.Constant.t * Txn_snark.Proof.t [@@deriving bin_io]
      end in
      Common.time "verif" (fun () ->
          assert (
            Txn_snark.Proof.verify (List.init 2 ~f:(fun _ -> (base1, t1))) ) ) ;
      Common.time "verif" (fun () ->
          assert (
            Txn_snark.Proof.verify (List.init 4 ~f:(fun _ -> (base1, t1))) ) ) ;
      Common.time "verif" (fun () ->
          assert (
            Txn_snark.Proof.verify (List.init 8 ~f:(fun _ -> (base1, t1))) ) ) ;
      let t2 = Common.time "t2" (fun () -> Txn_snark.base [] base2) in
      assert (Txn_snark.Proof.verify [(base1, t1); (base2, t2)]) ;
      (* Need two separate booleans.
         Should carry around prev should verify and self should verify *)
      let t12 =
        Common.time "t12" (fun () ->
            Txn_snark.merge [(base1, t1); (base2, t2)] base12 )
      in
      assert (Txn_snark.Proof.verify [(base1, t1); (base2, t2); (base12, t12)]) ;
      Common.time "verify" (fun () ->
          assert (
            Verify.verify_heterogenous
              [ T
                  ( (module Nat.N2)
                  , (module Txn_snark.Know_preimage.Statement.Constant)
                  , Lazy.force Txn_snark.Know_preimage.Proof.verification_key
                  , base1
                  , preimage_proof )
              ; T
                  ( (module Nat.N2)
                  , (module Txn_snark.Statement.Constant)
                  , Lazy.force Txn_snark.Proof.verification_key
                  , base1
                  , t1 )
              ; T
                  ( (module Nat.N2)
                  , (module Txn_snark.Statement.Constant)
                  , Lazy.force Txn_snark.Proof.verification_key
                  , base2
                  , t2 )
              ; T
                  ( (module Nat.N2)
                  , (module Txn_snark.Statement.Constant)
                  , Lazy.force Txn_snark.Proof.verification_key
                  , base12
                  , t12 ) ] ) ) ;
      (base12, t12)

    module Blockchain_snark = struct
      module Statement = Txn_snark.Statement

      let tag, _, p, Provers.[step] =
        Common.time "compile" (fun () ->
            compile
              (module Statement)
              (module Statement.Constant)
              ~return_typ:(Input Field.typ)
              ~branches:(module Nat.N1)
              ~max_proofs_verified:(module Nat.N2)
              ~name:"blockchain-snark"
              ~choices:(fun ~self ->
                [ { prevs= [self; Txn_snark.tag]
                  ; main=
                      (fun [prev; txn_snark] self ->
                        let is_base_case = Field.equal Field.zero self in
                        let proof_must_verify = Boolean.not is_base_case in
                        Boolean.Assert.any
                          [Field.(equal (one + prev) self); is_base_case] ;
                        [proof_must_verify; proof_must_verify] ) } ] ) )

      module Proof = (val p)
    end

    let xs =
      let s_neg_one = Field.Constant.(negate one) in
      let b_neg_one : (Nat.N2.n, Nat.N2.n) Proof0.t =
        Proof0.dummy Nat.N2.n Nat.N2.n Nat.N2.n
      in
      let b0 =
        Common.time "b0" (fun () ->
            Blockchain_snark.step
              [(s_neg_one, b_neg_one); t_proof]
              Field.Constant.zero )
      in
      let b1 =
        Common.time "b1" (fun () ->
            Blockchain_snark.step
              [(Field.Constant.zero, b0); t_proof]
              Field.Constant.one )
      in
      [(Field.Constant.zero, b0); (Field.Constant.one, b1)]

    let%test_unit "verify" = assert (Blockchain_snark.Proof.verify xs)
  end ) *)<|MERGE_RESOLUTION|>--- conflicted
+++ resolved
@@ -711,20 +711,11 @@
           -> ?handler:
                (   Snarky_backendless.Request.request
                 -> Snarky_backendless.Request.response )
-<<<<<<< HEAD
-          -> A_value.t
-          -> (Max_proofs_verified.n, Max_proofs_verified.n) Proof.t Promise.t =
-=======
-          -> ( prev_values
-             , local_widths
-             , local_heights )
-             H3.T(Statement_with_proof).t
           -> Arg_value.t
           -> ( Ret_value.t
              * Auxiliary_value.t
              * (Max_proofs_verified.n, Max_proofs_verified.n) Proof.t )
              Promise.t =
->>>>>>> a66e6ea3
        fun (T b as branch_data) (step_pk, step_vk) ->
         let (module Requests) = b.requests in
         let _, prev_vars_length = b.proofs_verified in
@@ -739,28 +730,8 @@
         let step_vk = fst (Lazy.force step_vk) in
         let wrap ?handler next_state =
           let wrap_vk = Lazy.force wrap_vk in
-<<<<<<< HEAD
-          let%bind.Promise proof =
+          let%bind.Promise proof, return_value, auxiliary_value =
             step handler ~maxes:(module Maxes) next_state
-=======
-          let prevs =
-            let rec go :
-                type prev_values local_widths local_heights.
-                   ( prev_values
-                   , local_widths
-                   , local_heights )
-                   H3.T(Statement_with_proof).t
-                -> (local_widths, local_widths) H2.T(Proof).t = function
-              | [] ->
-                  []
-              | proof :: tl ->
-                  proof :: go tl
-            in
-            go prevs
-          in
-          let%bind.Promise proof, return_value, auxiliary_value =
-            step handler ~maxes:(module Maxes) prevs next_state
->>>>>>> a66e6ea3
           in
           let proof =
             { proof with
@@ -1287,7 +1258,7 @@
       let example =
         let res, (), b0 =
           Common.time "b0" (fun () ->
-              Promise.block_on_async_exn (fun () -> step [] ()) )
+              Promise.block_on_async_exn (fun () -> step ()) )
         in
         assert (Field.Constant.(equal zero) res) ;
         assert (
@@ -1353,15 +1324,12 @@
                         let proof_must_verify = Boolean.not is_base_case in
                         let self_correct = Field.(equal (one + prev) self) in
                         Boolean.Assert.any [ self_correct; is_base_case ] ;
-<<<<<<< HEAD
-                        [ { public_input = prev; proof; proof_must_verify } ] )
-=======
                         { previous_proof_statements =
-                            [ { public_input = prev; proof_must_verify } ]
+                            [ { public_input = prev; proof; proof_must_verify }
+                            ]
                         ; public_output = ()
                         ; auxiliary_output = ()
                         } )
->>>>>>> a66e6ea3
                   }
                 ] ) )
 
@@ -1469,27 +1437,19 @@
                         let proof_must_verify = Boolean.not is_base_case in
                         let self_correct = Field.(equal (one + prev) self) in
                         Boolean.Assert.any [ self_correct; is_base_case ] ;
-<<<<<<< HEAD
-                        [ { public_input = no_recursive_input
-                          ; proof = no_recursive_proof
-                          ; proof_must_verify = Boolean.true_
-                          }
-                        ; { public_input = prev
-                          ; proof = prev_proof
-                          ; proof_must_verify
-                          }
-                        ] )
-=======
                         { previous_proof_statements =
                             [ { public_input = no_recursive_input
+                              ; proof = no_recursive_proof
                               ; proof_must_verify = Boolean.true_
                               }
-                            ; { public_input = prev; proof_must_verify }
+                            ; { public_input = prev
+                              ; proof = prev_proof
+                              ; proof_must_verify
+                              }
                             ]
                         ; public_output = ()
                         ; auxiliary_output = ()
                         } )
->>>>>>> a66e6ea3
                   }
                 ] ) )
 
@@ -1504,13 +1464,8 @@
           Common.time "tree b0" (fun () ->
               Promise.block_on_async_exn (fun () ->
                   step
-<<<<<<< HEAD
                     ~handler:
                       (handler No_recursion.example (s_neg_one, b_neg_one))
-=======
-                    ~handler:(handler No_recursion.example_input s_neg_one)
-                    [ No_recursion.example_proof; b_neg_one ]
->>>>>>> a66e6ea3
                     Field.Constant.zero ) )
         in
         assert (
@@ -1521,12 +1476,7 @@
               Promise.block_on_async_exn (fun () ->
                   step
                     ~handler:
-<<<<<<< HEAD
                       (handler No_recursion.example (Field.Constant.zero, b0))
-=======
-                      (handler No_recursion.example_input Field.Constant.zero)
-                    [ No_recursion.example_proof; b0 ]
->>>>>>> a66e6ea3
                     Field.Constant.one ) )
         in
         ((Field.Constant.zero, b0), (Field.Constant.one, b1))
@@ -1548,20 +1498,29 @@
 
       type _ Snarky_backendless.Request.t +=
         | Is_base_case : bool Snarky_backendless.Request.t
-        | Prev_no_recursion_input :
-            Field.Constant.t Snarky_backendless.Request.t
-        | Prev_recursive_input : Field.Constant.t Snarky_backendless.Request.t
-
-      let handler (is_base_case : bool) (no_recursive : Field.Constant.t)
-          (recursive : Field.Constant.t)
+        | No_recursion_input : Field.Constant.t Snarky_backendless.Request.t
+        | No_recursion_proof :
+            (Nat.N0.n, Nat.N0.n) Proof.t Snarky_backendless.Request.t
+        | Recursive_input : Field.Constant.t Snarky_backendless.Request.t
+        | Recursive_proof :
+            (Nat.N2.n, Nat.N2.n) Proof.t Snarky_backendless.Request.t
+
+      let handler (is_base_case : bool)
+          ((no_recursion_input, no_recursion_proof) :
+            Field.Constant.t * _ Proof.t )
+          ((recursion_input, recursion_proof) : Field.Constant.t * _ Proof.t)
           (Snarky_backendless.Request.With { request; respond }) =
         match request with
         | Is_base_case ->
             respond (Provide is_base_case)
-        | Prev_no_recursion_input ->
-            respond (Provide no_recursive)
-        | Prev_recursive_input ->
-            respond (Provide recursive)
+        | No_recursion_input ->
+            respond (Provide no_recursion_input)
+        | No_recursion_proof ->
+            respond (Provide no_recursion_proof)
+        | Recursive_input ->
+            respond (Provide recursion_input)
+        | Recursive_proof ->
+            respond (Provide recursion_proof)
         | _ ->
             respond Unhandled
 
@@ -1592,13 +1551,20 @@
                   ; prevs = [ No_recursion_return.tag; self ]
                   ; main =
                       (fun { public_input = () } ->
-                        let previous_no_recursion_input =
+                        let no_recursive_input =
                           exists Field.typ ~request:(fun () ->
-                              Prev_no_recursion_input )
+                              No_recursion_input )
+                        in
+                        let no_recursive_proof =
+                          exists (Typ.Internal.ref ()) ~request:(fun () ->
+                              No_recursion_proof )
                         in
                         let prev =
-                          exists Field.typ ~request:(fun () ->
-                              Prev_recursive_input )
+                          exists Field.typ ~request:(fun () -> Recursive_input)
+                        in
+                        let prev_proof =
+                          exists (Typ.Internal.ref ()) ~request:(fun () ->
+                              Recursive_proof )
                         in
                         let is_base_case =
                           exists Boolean.typ ~request:(fun () -> Is_base_case)
@@ -1609,10 +1575,14 @@
                             if_ is_base_case ~then_:zero ~else_:(one + prev))
                         in
                         { previous_proof_statements =
-                            [ { public_input = previous_no_recursion_input
+                            [ { public_input = no_recursive_input
+                              ; proof = no_recursive_proof
                               ; proof_must_verify = Boolean.true_
                               }
-                            ; { public_input = prev; proof_must_verify }
+                            ; { public_input = prev
+                              ; proof = prev_proof
+                              ; proof_must_verify
+                              }
                             ]
                         ; public_output = self
                         ; auxiliary_output = ()
@@ -1632,8 +1602,8 @@
               Promise.block_on_async_exn (fun () ->
                   step
                     ~handler:
-                      (handler true (fst No_recursion_return.example) s_neg_one)
-                    [ snd No_recursion_return.example; b_neg_one ]
+                      (handler true No_recursion_return.example
+                         (s_neg_one, b_neg_one) )
                     () ) )
         in
         assert (Field.Constant.(equal zero) s0) ;
@@ -1645,8 +1615,7 @@
               Promise.block_on_async_exn (fun () ->
                   step
                     ~handler:
-                      (handler false (fst No_recursion_return.example) s0)
-                    [ snd No_recursion_return.example; b0 ]
+                      (handler false No_recursion_return.example (s0, b0))
                     () ) )
         in
         assert (Field.Constant.(equal one) s1) ;
@@ -1719,7 +1688,7 @@
         let input = Field.Constant.of_int 42 in
         let res, (), b0 =
           Common.time "b0" (fun () ->
-              Promise.block_on_async_exn (fun () -> step [] input) )
+              Promise.block_on_async_exn (fun () -> step input) )
         in
         assert (Field.Constant.(equal (of_int 43)) res) ;
         assert (
@@ -1796,7 +1765,7 @@
         let input = Field.Constant.of_int 42 in
         let result, blinding_value, b0 =
           Common.time "b0" (fun () ->
-              Promise.block_on_async_exn (fun () -> step [] input) )
+              Promise.block_on_async_exn (fun () -> step input) )
         in
         let sponge = Tick_field_sponge.Field.create Tick_field_sponge.params in
         Tick_field_sponge.Field.absorb sponge input ;
