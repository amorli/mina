module Endo = Endo
module P = Proof

module type Statement_intf = Intf.Statement

module type Statement_var_intf = Intf.Statement_var

module type Statement_value_intf = Intf.Statement_value

module Common = Common
open Tuple_lib
module Scalar_challenge = Scalar_challenge
module SC = Scalar_challenge
open Core_kernel
open Async_kernel
open Import
open Pickles_types
open Poly_types
open Hlist
open Common
open Backend
module Backend = Backend
module Sponge_inputs = Sponge_inputs
module Util = Util
module Tick_field_sponge = Tick_field_sponge
module Impls = Impls
module Inductive_rule = Inductive_rule
module Tag = Tag
module Dirty = Dirty
module Cache_handle = Cache_handle
module Step_main_inputs = Step_main_inputs
module Step_verifier = Step_verifier

let profile_constraints = false

let verify_promise = Verify.verify

let verify max_proofs_verified statement key proofs =
  verify_promise max_proofs_verified statement key proofs |> Promise.to_deferred

(* This file (as you can see from the mli) defines a compiler which turns an inductive
   definition of a set into an inductive SNARK system for proving using those rules.

   The two ingredients we use are two SNARKs.
   - A step based SNARK for a field Fp, using the group G1/Fq (whose scalar field is Fp)
   - A DLOG based SNARK for a field Fq, using the group G/Fp (whose scalar field is Fq)

   For convenience in this discussion, let's define
    (F_0, G_0) := (Fp, G1)
    (F_1, G_1) := (Fq, G)
   So ScalarField(G_i) = F_i and G_i / F_{1-i}.

   An inductive set A is defined by a sequence of inductive rules.
   An inductive rule is intuitively described by something of the form

   a1 ∈ A1, ..., an ∈ An
     f [ a0, ... a1 ] a
   ----------------------
           a ∈ A

   where f is a snarky function defined over an Impl with Field.t = Fp
   and each Ai is itself an inductive rule (possibly equal to A itself).

   We pursue the "step" then "wrap" approach for proof composition.

   The main source of complexity is that we must "wrap" proofs whose verifiers are
   slightly different.

   The main sources of complexity are twofold:
   1. Each SNARK verifier includes group operations and scalar field operations.
      This is problematic because the group operations use the base field, which is
      not equal to the scalar field.

      Schematically, from the circuit point-of-view, we can say a proof is
      - a sequence of F_0 elements xs_0
      - a sequence of F_1 elelements xs_1
      and a verifier is a pair of "snarky functions"
      - check_0 : F_0 list -> F_1 list -> unit which uses the Impl with Field.t = F_0
      - check_1 : F_0 list -> F_1 list -> unit which uses the Impl with Field.t = F_1
      - subset_00 : 'a list -> 'a list
      - subset_01 : 'a list -> 'a list
      - subset_10 : 'a list -> 'a list
      - subset_11 : 'a list -> 'a list
      and a proof verifies if
      ( check_0 (subset_00 xs_0) (subset_01 xs_1)  ;
        check_1 (subset_10 xs_0) (subset_11 xs_1) )

      When verifying a proof, we perform the parts of the verifier involving group operations
      and expose as public input the scalar-field elements we need to perform the final checks.

      In the F_0 circuit, we witness xs_0 and xs_1,
      execute `check_0 (subset_00 xs_0) (subset_01 xs_1)` and
      expose `subset_10 xs_0` and `subset_11 xs_1` as public inputs.

      So the "public inputs" contain within them an "unfinalized proof".

      Then, the next time we verify that proof within an F_1 circuit we "finalize" those
      unfinalized proofs by running `check_1 xs_0_subset xs_1_subset`.

      I didn't implement it exactly this way (although in retrospect probably I should have) but
      that's the basic idea.

      **The complexity this causes:**
      When you prove a rule that includes k recursive verifications, you expose k unfinalized
      proofs. So, the shape of a statement depends on how many "predecessor statements" it has
      or in other words, how many verifications were performed within it.

      Say we have an inductive set given by inductive rules R_1, ... R_n such that
      each rule R_i has k_i predecessor statements.

      In the "wrap" circuit, we must be able to verify a proof coming from any of the R_i.
      So, we must pad the statement for the proof we're wrapping to have `max_i k_i`
      unfinalized proof components.

   2. The verifier for each R_i looks a little different depending on the complexity of the "step"
      circuit corresponding to R_i has. Namely, it is dependent on the "domains" H and K for this
      circuit.

      So, when the "wrap" circuit proves the statement,
      "there exists some index i in 1,...,n and a proof P such that verifies(P)"
      "verifies(P)" must also take the index "i", compute the correct domain sizes correspond to rule "i"
      and use *that* in the "verifies" computation.
*)

let pad_local_max_proofs_verifieds
    (type prev_varss prev_valuess env max_proofs_verified branches)
    (max_proofs_verified : max_proofs_verified Nat.t)
    (length : (prev_varss, branches) Hlist.Length.t)
    (local_max_proofs_verifieds :
      (prev_varss, prev_valuess, env) H2_1.T(H2_1.T(E03(Int))).t ) :
    ((int, max_proofs_verified) Vector.t, branches) Vector.t =
  let module Vec = struct
    type t = (int, max_proofs_verified) Vector.t
  end in
  let module M =
    H2_1.Map
      (H2_1.T
         (E03 (Int))) (E03 (Vec))
         (struct
           module HI = H2_1.T (E03 (Int))

           let f : type a b e. (a, b, e) H2_1.T(E03(Int)).t -> Vec.t =
            fun xs ->
             let (T (_proofs_verified, pi)) = HI.length xs in
             let module V = H2_1.To_vector (Int) in
             let v = V.f pi xs in
             Vector.extend_exn v max_proofs_verified 0
         end)
  in
  let module V = H2_1.To_vector (Vec) in
  V.f length (M.f local_max_proofs_verifieds)

open Kimchi_backend

module Me_only = struct
  module Wrap = Types.Wrap.Proof_state.Me_only
  module Step = Types.Step.Proof_state.Me_only
end

module Proof_ = P.Base
module Proof = P

module Statement_with_proof = struct
  type ('s, 'max_width, _) t =
    (* TODO: use Max local max proofs verified instead of max_width *)
    's * ('max_width, 'max_width) Proof.t
end

let pad_pass_throughs
    (type local_max_proofs_verifieds max_local_max_proofs_verifieds
    max_proofs_verified )
    (module M : Hlist.Maxes.S
      with type ns = max_local_max_proofs_verifieds
       and type length = max_proofs_verified )
    (pass_throughs : local_max_proofs_verifieds H1.T(Proof_.Me_only.Wrap).t) =
  let dummy_chals = Dummy.Ipa.Wrap.challenges in
  let rec go :
      type len ms ns.
         ms H1.T(Nat).t
      -> ns H1.T(Proof_.Me_only.Wrap).t
      -> ms H1.T(Proof_.Me_only.Wrap).t =
   fun maxes me_onlys ->
    match (maxes, me_onlys) with
    | [], _ :: _ ->
        assert false
    | [], [] ->
        []
    | m :: maxes, [] ->
        { challenge_polynomial_commitment = Lazy.force Dummy.Ipa.Step.sg
        ; old_bulletproof_challenges = Vector.init m ~f:(fun _ -> dummy_chals)
        }
        :: go maxes []
    | m :: maxes, me_only :: me_onlys ->
        let me_only =
          { me_only with
            old_bulletproof_challenges =
              Vector.extend_exn me_only.old_bulletproof_challenges m dummy_chals
          }
        in
        me_only :: go maxes me_onlys
  in
  go M.maxes pass_throughs

module Verification_key = struct
  include Verification_key

  module Id = struct
    include Cache.Wrap.Key.Verification

    let dummy_id = Type_equal.Id.(uid (create ~name:"dummy" sexp_of_opaque))

    let dummy : unit -> t =
      let header =
        { Snark_keys_header.header_version = Snark_keys_header.header_version
        ; kind = { type_ = "verification key"; identifier = "dummy" }
        ; constraint_constants =
            { sub_windows_per_window = 0
            ; ledger_depth = 0
            ; work_delay = 0
            ; block_window_duration_ms = 0
            ; transaction_capacity = Log_2 0
            ; pending_coinbase_depth = 0
            ; coinbase_amount = Unsigned.UInt64.of_int 0
            ; supercharged_coinbase_factor = 0
            ; account_creation_fee = Unsigned.UInt64.of_int 0
            ; fork = None
            }
        ; commits = { mina = ""; marlin = "" }
        ; length = 0
        ; commit_date = ""
        ; constraint_system_hash = ""
        ; identifying_hash = ""
        }
      in
      let t = lazy (dummy_id, header, Md5.digest_string "") in
      fun () -> Lazy.force t
  end

  (* TODO: Make async *)
  let load ~cache id =
    Key_cache.Sync.read cache
      (Key_cache.Sync.Disk_storable.of_binable Id.to_string
         (module Verification_key.Stable.Latest) )
      id
    |> Deferred.return
end

module type Proof_intf = sig
  type statement

  type t

  val verification_key : Verification_key.t Lazy.t

  val id : Verification_key.Id.t Lazy.t

  val verify : (statement * t) list -> bool Deferred.t

  val verify_promise : (statement * t) list -> bool Promise.t
end

module Prover = struct
  type ('prev_values, 'local_widths, 'local_heights, 'a_value, 'proof) t =
       ?handler:
         (   Snarky_backendless.Request.request
          -> Snarky_backendless.Request.response )
    -> ( 'prev_values
       , 'local_widths
       , 'local_heights )
       H3.T(Statement_with_proof).t
    -> 'a_value
    -> 'proof
end

module Make
    (Arg_var : Statement_var_intf)
    (Arg_value : Statement_value_intf)
    (Ret_var : T0)
    (Ret_value : T0) =
struct
  module IR = Inductive_rule.T (Arg_var) (Arg_value) (Ret_var) (Ret_value)
  module HIR = H4.T (IR)

  let max_local_max_proofs_verifieds ~self (type n)
      (module Max_proofs_verified : Nat.Intf with type n = n) branches choices =
    let module Local_max_proofs_verifieds = struct
      type t = (int, Max_proofs_verified.n) Vector.t
    end in
    let module M =
      H4.Map (IR) (E04 (Local_max_proofs_verifieds))
        (struct
          module V = H4.To_vector (Int)
          module HT = H4.T (Tag)

          module M =
            H4.Map (Tag) (E04 (Int))
              (struct
                let f (type a b c d) (t : (a, b, c, d) Tag.t) : int =
                  if Type_equal.Id.same t.id self then
                    Nat.to_int Max_proofs_verified.n
                  else
                    let (module M) = Types_map.max_proofs_verified t in
                    Nat.to_int M.n
              end)

          let f :
              type a b c d. (a, b, c, d) IR.t -> Local_max_proofs_verifieds.t =
           fun rule ->
            let (T (_, l)) = HT.length rule.prevs in
            Vector.extend_exn (V.f l (M.f rule.prevs)) Max_proofs_verified.n 0
        end)
    in
    let module V = H4.To_vector (Local_max_proofs_verifieds) in
    let padded = V.f branches (M.f choices) |> Vector.transpose in
    (padded, Maxes.m padded)

  module Lazy_ (A : T0) = struct
    type t = A.t Lazy.t
  end

  module Lazy_keys = struct
    type t =
      (Impls.Step.Keypair.t * Dirty.t) Lazy.t
      * (Kimchi_bindings.Protocol.VerifierIndex.Fp.t * Dirty.t) Lazy.t

    (* TODO Think this is right.. *)
  end

  let log_step main typ name index =
    let module Constraints = Snarky_log.Constraints (Impls.Step.Internal_Basic) in
    let log =
      let weight =
        let sys = Backend.Tick.R1CS_constraint_system.create () in
        fun (c : Impls.Step.Constraint.t) ->
          let prev = sys.next_row in
          List.iter c ~f:(fun { annotation; basic } ->
              Backend.Tick.R1CS_constraint_system.add_constraint sys
                ?label:annotation basic ) ;
          let next = sys.next_row in
          next - prev
      in
      Constraints.log ~weight (Impls.Step.make_checked main)
    in
    if profile_constraints then
      Snarky_log.to_file (sprintf "step-snark-%s-%d.json" name index) log

  let log_wrap main typ name id =
    let module Constraints = Snarky_log.Constraints (Impls.Wrap.Internal_Basic) in
    let log =
      let sys = Backend.Tock.R1CS_constraint_system.create () in
      let weight (c : Impls.Wrap.Constraint.t) =
        let prev = sys.next_row in
        List.iter c ~f:(fun { annotation; basic } ->
            Backend.Tock.R1CS_constraint_system.add_constraint sys
              ?label:annotation basic ) ;
        let next = sys.next_row in
        next - prev
      in
      let log =
        Constraints.log ~weight
          Impls.Wrap.(
            make_checked (fun () : unit ->
                let x = with_label __LOC__ (fun () -> exists typ) in
                main x () ))
      in
      log
    in
    if profile_constraints then
      Snarky_log.to_file
        (sprintf
           !"wrap-%s-%{sexp:Type_equal.Id.Uid.t}.json"
           name (Type_equal.Id.uid id) )
        log

  let compile :
      type var value prev_varss prev_valuess widthss heightss max_proofs_verified branches.
         self:(var, value, max_proofs_verified, branches) Tag.t
      -> cache:Key_cache.Spec.t list
      -> ?disk_keys:
           (Cache.Step.Key.Verification.t, branches) Vector.t
           * Cache.Wrap.Key.Verification.t
      -> branches:(module Nat.Intf with type n = branches)
      -> max_proofs_verified:
           (module Nat.Add.Intf with type n = max_proofs_verified)
      -> name:string
      -> constraint_constants:Snark_keys_header.Constraint_constants.t
      -> public_input:
           ( var
           , value
           , Arg_var.t
           , Arg_value.t
           , Ret_var.t
           , Ret_value.t )
           Inductive_rule.public_input
      -> choices:
           (   self:(var, value, max_proofs_verified, branches) Tag.t
            -> (prev_varss, prev_valuess, widthss, heightss) H4.T(IR).t )
      -> unit
      -> ( prev_valuess
         , widthss
         , heightss
         , Arg_value.t
         , (Ret_value.t * (max_proofs_verified, max_proofs_verified) Proof.t)
           Promise.t )
         H3_2.T(Prover).t
         * _
         * _
         * _ =
<<<<<<< HEAD
   fun ~self ~cache ?disk_keys ~branches:(module Branches) ~max_proofs_verified
       ~name ~constraint_constants ~typ ~choices () ->
=======
   fun ~self ~cache ?disk_keys ~branches:(module Branches)
       ~max_proofs_verified:(module Max_proofs_verified) ~name
       ~constraint_constants ~public_input ~choices ->
>>>>>>> d656f3b7
    let snark_keys_header kind constraint_system_hash =
      { Snark_keys_header.header_version = Snark_keys_header.header_version
      ; kind
      ; constraint_constants
      ; commits =
          { mina = Mina_version.commit_id
          ; marlin = Mina_version.marlin_commit_id
          }
      ; length = (* This is a dummy, it gets filled in on read/write. *) 0
      ; commit_date = Mina_version.commit_date
      ; constraint_system_hash
      ; identifying_hash =
          (* TODO: Proper identifying hash. *)
          constraint_system_hash
      }
    in
    Timer.start __LOC__ ;
    let module Max_proofs_verified = ( val max_proofs_verified : Nat.Add.Intf
                                         with type n = max_proofs_verified )
    in
    let T = Max_proofs_verified.eq in
    let choices = choices ~self in
    let (T (prev_varss_n, prev_varss_length)) = HIR.length choices in
    let T = Nat.eq_exn prev_varss_n Branches.n in
    let padded, (module Maxes) =
      max_local_max_proofs_verifieds
        ( module struct
          include Max_proofs_verified
        end )
        prev_varss_length choices ~self:self.id
    in
    let full_signature = { Full_signature.padded; maxes = (module Maxes) } in
    Timer.clock __LOC__ ;
    let wrap_domains =
      let module M =
        Wrap_domains.Make (Arg_var) (Arg_value) (Ret_var) (Ret_value)
      in
      let rec f :
          type a b c d. (a, b, c, d) H4.T(IR).t -> (a, b, c, d) H4.T(M.I).t =
        function
        | [] ->
            []
        | x :: xs ->
            x :: f xs
      in
      M.f full_signature prev_varss_n prev_varss_length ~self
        ~choices:(f choices) ~max_proofs_verified
    in
    Timer.clock __LOC__ ;
    let module Branch_data = struct
      type ('vars, 'vals, 'n, 'm) t =
        ( Arg_var.t
        , Arg_value.t
        , Ret_var.t
        , Ret_value.t
        , Max_proofs_verified.n
        , Branches.n
        , 'vars
        , 'vals
        , 'n
        , 'm )
        Step_branch_data.t
    end in
    let proofs_verifieds =
      let module M =
        H4.Map (IR) (E04 (Int))
          (struct
            module M = H4.T (Tag)

            let f : type a b c d. (a, b, c, d) IR.t -> int =
             fun r ->
              let (T (n, _)) = M.length r.prevs in
              Nat.to_int n
          end)
      in
      let module V = H4.To_vector (Int) in
      V.f prev_varss_length (M.f choices)
    in
    let step_data =
      let i = ref 0 in
      Timer.clock __LOC__ ;
      let module M =
        H4.Map (IR) (Branch_data)
          (struct
            let f :
                type a b c d. (a, b, c, d) IR.t -> (a, b, c, d) Branch_data.t =
             fun rule ->
              Timer.clock __LOC__ ;
              let res =
                Common.time "make step data" (fun () ->
                    Step_branch_data.create ~index:!i
                      ~max_proofs_verified:Max_proofs_verified.n
                      ~branches:Branches.n ~self ~public_input
                      Arg_var.to_field_elements Arg_value.to_field_elements rule
                      ~wrap_domains ~proofs_verifieds )
              in
              Timer.clock __LOC__ ; incr i ; res
          end)
      in
      M.f choices
    in
    Timer.clock __LOC__ ;
    let step_domains =
      let module M =
        H4.Map (Branch_data) (E04 (Domains))
          (struct
            let f (T b : _ Branch_data.t) = b.domains
          end)
      in
      let module V = H4.To_vector (Domains) in
      V.f prev_varss_length (M.f step_data)
    in
    let cache_handle = ref (Lazy.return `Cache_hit) in
    let accum_dirty t = cache_handle := Cache_handle.(!cache_handle + t) in
    Timer.clock __LOC__ ;
    let step_keypairs =
      let disk_keys =
        Option.map disk_keys ~f:(fun (xs, _) -> Vector.to_array xs)
      in
      let module M =
        H4.Map (Branch_data) (E04 (Lazy_keys))
          (struct
            let etyp =
              Impls.Step.input ~proofs_verified:Max_proofs_verified.n
                ~wrap_rounds:Tock.Rounds.n

            let f (T b : _ Branch_data.t) =
              let (T (typ, _conv, conv_inv)) = etyp in
              let main () =
                let res = b.main ~step_domains () in
                Impls.Step.with_label "conv_inv" (fun () -> conv_inv res)
              in
              let () = if true then log_step main typ name b.index in
              let open Impls.Step in
              let k_p =
                lazy
                  (let cs =
                     constraint_system ~exposing:[] ~return_typ:typ main
                   in
                   let cs_hash =
                     Md5.to_hex (R1CS_constraint_system.digest cs)
                   in
                   ( Type_equal.Id.uid self.id
                   , snark_keys_header
                       { type_ = "step-proving-key"
                       ; identifier = name ^ "-" ^ b.rule.identifier
                       }
                       cs_hash
                   , b.index
                   , cs ) )
              in
              let k_v =
                match disk_keys with
                | Some ks ->
                    Lazy.return ks.(b.index)
                | None ->
                    lazy
                      (let id, _header, index, cs = Lazy.force k_p in
                       let digest = R1CS_constraint_system.digest cs in
                       ( id
                       , snark_keys_header
                           { type_ = "step-verification-key"
                           ; identifier = name ^ "-" ^ b.rule.identifier
                           }
                           (Md5.to_hex digest)
                       , index
                       , digest ) )
              in
              let ((pk, vk) as res) =
                Common.time "step read or generate" (fun () ->
                    Cache.Step.read_or_generate cache k_p k_v
                      (Snarky_backendless.Typ.unit ()) typ (fun () -> main) )
              in
              accum_dirty (Lazy.map pk ~f:snd) ;
              accum_dirty (Lazy.map vk ~f:snd) ;
              res
          end)
      in
      M.f step_data
    in
    Timer.clock __LOC__ ;
    let step_vks =
      let module V = H4.To_vector (Lazy_keys) in
      lazy
        (Vector.map (V.f prev_varss_length step_keypairs) ~f:(fun (_, vk) ->
             Tick.Keypair.vk_commitments (fst (Lazy.force vk)) ) )
    in
    Timer.clock __LOC__ ;
    let wrap_requests, wrap_main =
      Timer.clock __LOC__ ;
      let prev_wrap_domains =
        let module M =
          H4.Map (IR) (H4.T (E04 (Domains)))
            (struct
              let f :
                  type a b c d.
                  (a, b, c, d) IR.t -> (a, b, c, d) H4.T(E04(Domains)).t =
               fun rule ->
                let module M =
                  H4.Map (Tag) (E04 (Domains))
                    (struct
                      let f (type a b c d) (t : (a, b, c, d) Tag.t) : Domains.t
                          =
                        Types_map.lookup_map t ~self:self.id
                          ~default:wrap_domains ~f:(function
                          | `Compiled d ->
                              d.wrap_domains
                          | `Side_loaded d ->
                              Common.wrap_domains
                                ~proofs_verified:
                                  ( d.permanent.max_proofs_verified |> Nat.Add.n
                                  |> Nat.to_int ) )
                    end)
                in
                M.f rule.Inductive_rule.prevs
            end)
        in
        M.f choices
      in
      Timer.clock __LOC__ ;
      Wrap_main.wrap_main full_signature prev_varss_length step_vks
        proofs_verifieds step_domains prev_wrap_domains max_proofs_verified
    in
    Timer.clock __LOC__ ;
    let (wrap_pk, wrap_vk), disk_key =
      let open Impls.Wrap in
      let (T (typ, conv, _conv_inv)) = input () in
      let main x () : unit = wrap_main (conv x) in
      let () = if true then log_wrap main typ name self.id in
      let self_id = Type_equal.Id.uid self.id in
      let disk_key_prover =
        lazy
          (let cs =
             constraint_system ~exposing:[ typ ]
               ~return_typ:(Snarky_backendless.Typ.unit ())
               main
           in
           let cs_hash = Md5.to_hex (R1CS_constraint_system.digest cs) in
           ( self_id
           , snark_keys_header
               { type_ = "wrap-proving-key"; identifier = name }
               cs_hash
           , cs ) )
      in
      let disk_key_verifier =
        match disk_keys with
        | None ->
            lazy
              (let id, _header, cs = Lazy.force disk_key_prover in
               let digest = R1CS_constraint_system.digest cs in
               ( id
               , snark_keys_header
                   { type_ = "wrap-verification-key"; identifier = name }
                   (Md5.to_hex digest)
               , digest ) )
        | Some (_, (_id, header, digest)) ->
            Lazy.return (self_id, header, digest)
      in
      let r =
        Common.time "wrap read or generate " (fun () ->
            Cache.Wrap.read_or_generate cache disk_key_prover disk_key_verifier
              typ
              (Snarky_backendless.Typ.unit ())
              main )
      in
      (r, disk_key_verifier)
    in
    Timer.clock __LOC__ ;
    accum_dirty (Lazy.map wrap_pk ~f:snd) ;
    accum_dirty (Lazy.map wrap_vk ~f:snd) ;
    let wrap_vk = Lazy.map wrap_vk ~f:fst in
<<<<<<< HEAD
    let module S =
      Step.Make (A) (A_value)
        (struct
          include Max_proofs_verified
        end)
=======
    let module S = Step.Make (Arg_var) (Arg_value) (Max_proofs_verified) in
    let (typ : (var, value) Impls.Step.Typ.t) =
      match public_input with
      | Input typ ->
          typ
      | Output typ ->
          typ
      | Input_and_output (input_typ, output_typ) ->
          Impls.Step.Typ.(input_typ * output_typ)
>>>>>>> d656f3b7
    in
    let provers =
      let module Z = H4.Zip (Branch_data) (E04 (Impls.Step.Keypair)) in
      let f :
          type prev_vars prev_values local_widths local_heights.
             (prev_vars, prev_values, local_widths, local_heights) Branch_data.t
          -> Lazy_keys.t
          -> ?handler:
               (   Snarky_backendless.Request.request
                -> Snarky_backendless.Request.response )
          -> ( prev_values
             , local_widths
             , local_heights )
             H3.T(Statement_with_proof).t
          -> Arg_value.t
          -> ( Ret_value.t
             * (Max_proofs_verified.n, Max_proofs_verified.n) Proof.t )
             Promise.t =
       fun (T b as branch_data) (step_pk, step_vk) ->
        let (module Requests) = b.requests in
        let _, prev_vars_length = b.proofs_verified in
        let step handler prev_values prev_proofs next_state =
          let wrap_vk = Lazy.force wrap_vk in
          S.f ?handler branch_data next_state ~prevs_length:prev_vars_length
            ~self ~step_domains ~self_dlog_plonk_index:wrap_vk.commitments
            ~public_input
            (Impls.Step.Keypair.pk (fst (Lazy.force step_pk)))
            wrap_vk.index prev_values prev_proofs
        in
        let step_vk = fst (Lazy.force step_vk) in
        let wrap ?handler prevs next_state =
          let wrap_vk = Lazy.force wrap_vk in
          let app_states, prevs =
            let rec go :
                type prev_values local_widths local_heights.
                   ( prev_values
                   , local_widths
                   , local_heights )
                   H3.T(Statement_with_proof).t
                -> prev_values H1.T(Id).t
                   * (local_widths, local_widths) H2.T(Proof).t = function
              | [] ->
                  ([], [])
              | (app_state, proof) :: tl ->
                  let app_states, proofs = go tl in
                  (app_state :: app_states, proof :: proofs)
            in
            go prevs
          in
          let%bind.Promise proof, return_value =
            step handler ~maxes:(module Maxes) app_states prevs next_state
          in
          let proof =
            { proof with
              statement =
                { proof.statement with
                  pass_through =
                    pad_pass_throughs
                      (module Maxes)
                      proof.statement.pass_through
                }
            }
          in
          let%map.Promise proof =
            Wrap.wrap ~max_proofs_verified:Max_proofs_verified.n
              full_signature.maxes wrap_requests
              ~dlog_plonk_index:wrap_vk.commitments wrap_main ~typ ~step_vk
              ~step_plonk_indices:(Lazy.force step_vks) ~wrap_domains
              (Impls.Wrap.Keypair.pk (fst (Lazy.force wrap_pk)))
              proof
          in
          ( return_value
          , Proof.T
              { proof with
                statement =
                  { proof.statement with
                    pass_through =
                      { proof.statement.pass_through with app_state = () }
                  }
              } )
        in
        wrap
      in
      let rec go :
          type xs1 xs2 xs3 xs4 xs5 xs6.
             (xs1, xs2, xs3, xs4) H4.T(Branch_data).t
          -> (xs1, xs2, xs3, xs4) H4.T(E04(Lazy_keys)).t
          -> ( xs2
             , xs3
             , xs4
             , Arg_value.t
             , (Ret_value.t * (max_proofs_verified, max_proofs_verified) Proof.t)
               Promise.t )
             H3_2.T(Prover).t =
       fun bs ks ->
        match (bs, ks) with
        | [], [] ->
            []
        | b :: bs, k :: ks ->
            f b k :: go bs ks
      in
      go step_data step_keypairs
    in
    Timer.clock __LOC__ ;
    let data : _ Types_map.Compiled.t =
      { branches = Branches.n
      ; proofs_verifieds
<<<<<<< HEAD
      ; max_proofs_verified
      ; typ
      ; value_to_field_elements = A_value.to_field_elements
      ; var_to_field_elements = A.to_field_elements
=======
      ; max_proofs_verified = (module Max_proofs_verified)
      ; public_input = typ
>>>>>>> d656f3b7
      ; wrap_key = Lazy.map wrap_vk ~f:Verification_key.commitments
      ; wrap_vk = Lazy.map wrap_vk ~f:Verification_key.index
      ; wrap_domains
      ; step_domains
      }
    in
    Timer.clock __LOC__ ;
    Types_map.add_exn self data ;
    (provers, wrap_vk, disk_key, !cache_handle)
end

module Side_loaded = struct
  module V = Verification_key

  module Verification_key = struct
    include Side_loaded_verification_key

    let to_input (t : t) =
      to_input ~field_of_int:Impls.Step.Field.Constant.of_int t

    let of_compiled tag : t =
      let d = Types_map.lookup_compiled tag.Tag.id in
      { wrap_vk = Some (Lazy.force d.wrap_vk)
      ; wrap_index = Lazy.force d.wrap_key
      ; max_proofs_verified =
          Pickles_base.Proofs_verified.of_nat (Nat.Add.n d.max_proofs_verified)
      }

    module Max_width = Width.Max
  end

  let in_circuit tag vk = Types_map.set_ephemeral tag { index = `In_circuit vk }

  let in_prover tag vk = Types_map.set_ephemeral tag { index = `In_prover vk }

  let create ~name ~max_proofs_verified ~typ =
    Types_map.add_side_loaded ~name
      { max_proofs_verified
      ; public_input = typ
      ; branches = Verification_key.Max_branches.n
      }

  module Proof = struct
    include Proof.Proofs_verified_max

    let of_proof : _ Proof.t -> t = Wrap_hack.pad_proof
  end

  let verify_promise (type t) ~(typ : (_, t) Impls.Step.Typ.t)
      (ts : (Verification_key.t * t * Proof.t) list) =
    let m =
      ( module struct
        type nonrec t = t

        let to_field_elements =
          let (Typ typ) = typ in
          fun x -> fst (typ.value_to_fields x)
      end : Intf.Statement_value
        with type t = t )
    in
    (* TODO: This should be the actual max width on a per proof basis *)
    let max_proofs_verified =
      (module Verification_key.Max_width : Nat.Intf
        with type n = Verification_key.Max_width.n )
    in
    with_return (fun { return } ->
        List.map ts ~f:(fun (vk, x, p) ->
            let vk : V.t =
              { commitments = vk.wrap_index
              ; index =
                  ( match vk.wrap_vk with
                  | None ->
                      return (Promise.return false)
                  | Some x ->
                      x )
              ; data =
                  (* This isn't used in verify_heterogeneous, so we can leave this dummy *)
                  { constraints = 0 }
              }
            in
            Verify.Instance.T (max_proofs_verified, m, vk, x, p) )
        |> Verify.verify_heterogenous )

  let verify ~typ ts = verify_promise ~typ ts |> Promise.to_deferred

  let srs_precomputation () : unit =
    let srs = Tock.Keypair.load_urs () in
    List.iter [ 0; 1; 2 ] ~f:(fun i ->
        Kimchi_bindings.Protocol.SRS.Fq.add_lagrange_basis srs
          (Domain.log2_size (Common.wrap_domains ~proofs_verified:i).h) )
end

let compile_promise :
    type var value a_var a_value ret_var ret_value prev_varss prev_valuess prev_ret_varss prev_ret_valuess widthss heightss max_proofs_verified branches.
       ?self:(var, value, max_proofs_verified, branches) Tag.t
    -> ?cache:Key_cache.Spec.t list
    -> ?disk_keys:
         (Cache.Step.Key.Verification.t, branches) Vector.t
         * Cache.Wrap.Key.Verification.t
    -> (module Statement_var_intf with type t = a_var)
    -> (module Statement_value_intf with type t = a_value)
    -> public_input:
         ( var
         , value
         , a_var
         , a_value
         , ret_var
         , ret_value )
         Inductive_rule.public_input
    -> branches:(module Nat.Intf with type n = branches)
    -> max_proofs_verified:
         (module Nat.Add.Intf with type n = max_proofs_verified)
    -> name:string
    -> constraint_constants:Snark_keys_header.Constraint_constants.t
    -> choices:
         (   self:(var, value, max_proofs_verified, branches) Tag.t
          -> ( prev_varss
             , prev_valuess
             , widthss
             , heightss
             , a_var
             , a_value
             , ret_var
             , ret_value )
             H4_4.T(Inductive_rule).t )
    -> (var, value, max_proofs_verified, branches) Tag.t
       * Cache_handle.t
       * (module Proof_intf
            with type t = (max_proofs_verified, max_proofs_verified) Proof.t
             and type statement = value )
       * ( prev_valuess
         , widthss
         , heightss
         , a_value
         , (ret_value * (max_proofs_verified, max_proofs_verified) Proof.t)
           Promise.t )
         H3_2.T(Prover).t =
 fun ?self ?(cache = []) ?disk_keys (module A_var) (module A_value)
     ~public_input ~branches ~max_proofs_verified ~name ~constraint_constants
     ~choices ->
  let self =
    match self with
    | None ->
        { Tag.id = Type_equal.Id.create ~name sexp_of_opaque; kind = Compiled }
    | Some self ->
        self
  in
  let module Ret_var = struct
    type t = ret_var
  end in
  let module Ret_value = struct
    type t = ret_value
  end in
  let module M = Make (A_var) (A_value) (Ret_var) (Ret_value) in
  let rec conv_irs :
      type v1ss v2ss v3ss v4ss wss hss.
         ( v1ss
         , v2ss
         , wss
         , hss
         , a_var
         , a_value
         , ret_var
         , ret_value )
         H4_4.T(Inductive_rule).t
      -> (v1ss, v2ss, wss, hss) H4.T(M.IR).t = function
    | [] ->
        []
    | r :: rs ->
        r :: conv_irs rs
  in
  let provers, wrap_vk, wrap_disk_key, cache_handle =
<<<<<<< HEAD
    M.compile ~self ~cache ?disk_keys ~branches ~max_proofs_verified ~name ~typ
      ~constraint_constants
      ~choices:(fun ~self -> conv_irs (choices ~self))
      ()
=======
    M.compile ~self ~cache ?disk_keys ~branches ~max_proofs_verified ~name
      ~public_input ~constraint_constants ~choices:(fun ~self ->
        conv_irs (choices ~self) )
>>>>>>> d656f3b7
  in
  let (module Max_proofs_verified) = max_proofs_verified in
  let T = Max_proofs_verified.eq in
  let module Value = struct
    type t = value

    let typ : (var, value) Impls.Step.Typ.t =
      match public_input with
      | Input typ ->
          typ
      | Output typ ->
          typ
      | Input_and_output (input_typ, output_typ) ->
          Impls.Step.Typ.(input_typ * output_typ)

    let to_field_elements =
      let (Typ typ) = typ in
      fun x -> fst (typ.value_to_fields x)
  end in
  let module P = struct
    type statement = value

    type return_type = ret_value

    module Max_local_max_proofs_verified = Max_proofs_verified

    module Max_proofs_verified_vec = Nvector (struct
      include Max_proofs_verified
    end)

    include
      Proof.Make
        (struct
          include Max_proofs_verified
        end)
        (struct
          include Max_local_max_proofs_verified
        end)

    let id = wrap_disk_key

    let verification_key = wrap_vk

    let verify_promise ts =
      verify_promise
<<<<<<< HEAD
        ( module struct
          include Max_proofs_verified
        end )
        (module A_value)
=======
        (module Max_proofs_verified)
        (module Value)
>>>>>>> d656f3b7
        (Lazy.force verification_key)
        ts

    let verify ts = verify_promise ts |> Promise.to_deferred

    let statement (T p : t) = p.statement.pass_through.app_state
  end in
  (self, cache_handle, (module P), provers)

let compile ?self ?cache ?disk_keys a_var a_value ~public_input ~branches
    ~max_proofs_verified ~name ~constraint_constants ~choices =
  let self, cache_handle, proof_module, provers =
    compile_promise ?self ?cache ?disk_keys a_var a_value ~public_input
      ~branches ~max_proofs_verified ~name ~constraint_constants ~choices
  in
  let rec adjust_provers :
      type a1 a2 a3 a4 s1 s2_inner.
         (a1, a2, a3, s1, s2_inner Promise.t) H3_2.T(Prover).t
      -> (a1, a2, a3, s1, s2_inner Deferred.t) H3_2.T(Prover).t = function
    | [] ->
        []
    | prover :: tl ->
        (fun ?handler stmt_with_proof public_input ->
          Promise.to_deferred (prover ?handler stmt_with_proof public_input) )
        :: adjust_provers tl
  in
  (self, cache_handle, proof_module, adjust_provers provers)

module Provers = H3_2.T (Prover)
module Proof0 = Proof

let%test_module "test no side-loaded" =
  ( module struct
    let () = Tock.Keypair.set_urs_info []

    let () = Tick.Keypair.set_urs_info []

    (*
    let%test_unit "test deserialization and verification for side-loaded keys" =
      Side_loaded.srs_precomputation () ;
      let pi =
        match
          "KChzdGF0ZW1lbnQoKHByb29mX3N0YXRlKChkZWZlcnJlZF92YWx1ZXMoKHBsb25rKChhbHBoYSgoaW5uZXIoNTI4Y2RiZjE2NzA4YTUzYSAxZjkwYTdlZWEyZTA2ZjZhKSkpKShiZXRhKDYxN2U1YTdmZDZiZTM2NmEgZGUxOTcxMjJhNDQxNTE3NSkpKGdhbW1hKDNjYTM1ZDQ0NTIxODFjOTkgMTBmMDg1NDBiYTYxYjBlYykpKHpldGEoKGlubmVyKDliOWNiM2ViODlmOTk4NjAgZmMzZjJhNTU2YjNkYTNiOCkpKSkpKShjb21iaW5lZF9pbm5lcl9wcm9kdWN0KFNoaWZ0ZWRfdmFsdWUgMHgwODIzRTU2NzkzQjU1OTI2MTRBREJBNEQwRTVGRTcxODJDMzYwNTlFRkE2N0I2MkZGMzQ4QzI5ODAyNUVEM0IxKSkoYihTaGlmdGVkX3ZhbHVlIDB4MTVFNkU1ODMwODhGMzgzOUEwQTI0QkEwOTYwNThEMzExRjgwRTYzREM3QzVGOTY5NjFFREYwRTg0MzFCM0E4OSkpKHhpKChpbm5lcig1Yzc4YjUxMDZkYzkxOTZiIGRkOTIzNjA4ZjNhMmQ3YzcpKSkpKGJ1bGxldHByb29mX2NoYWxsZW5nZXMoKChwcmVjaGFsbGVuZ2UoKGlubmVyKDAyNzdmNmFhZDlkODM1YTUgZDdjZTY0NGFmMWUwYTYyMykpKSkpKChwcmVjaGFsbGVuZ2UoKGlubmVyKDcxNTVjOGNhMjcwODkwYTkgODgyMTBlZjUwNWQ3NDYzYSkpKSkpKChwcmVjaGFsbGVuZ2UoKGlubmVyKDY2ZGQwOWNmOGM3NjdjYTggNDlhMWYzZjBkMDJjMjdkMSkpKSkpKChwcmVjaGFsbGVuZ2UoKGlubmVyKGIzYWY1YjdmZmY3N2QzZGQgN2UzZDUzYjJkNjk5ZDIxMCkpKSkpKChwcmVjaGFsbGVuZ2UoKGlubmVyKDFhNzAzNDcyMmYzOWM2ODAgZGFjMGI5MjA3MTBhM2JhZikpKSkpKChwcmVjaGFsbGVuZ2UoKGlubmVyKDMxYTM5MTk2M2ExZWRhMjIgMTc2OGY5NjNmZGEzMGRiZCkpKSkpKChwcmVjaGFsbGVuZ2UoKGlubmVyKGNhNjk3N2JjMmNkMDhmMDIgOGNjYTA4MGEzZWVhOTFkZSkpKSkpKChwcmVjaGFsbGVuZ2UoKGlubmVyKGNhMWM0NDU5YzZkYjkwZTAgNWRjOTc0NDQyMjQ2OTJiOCkpKSkpKChwcmVjaGFsbGVuZ2UoKGlubmVyKDVhODY5MWZlOTM4ZDc3NjYgZmZhN2I3NmQ1MDU0NTMwMCkpKSkpKChwcmVjaGFsbGVuZ2UoKGlubmVyKGUyOGE2YmQ3ODg1ZTJkY2UgY2ZmYzcxMGZkMDIzZmNmMikpKSkpKChwcmVjaGFsbGVuZ2UoKGlubmVyKDY3YzljYWNkYmVjMTAxNTIgZGJiYmIxNzQ0NjUxNGNkYykpKSkpKChwcmVjaGFsbGVuZ2UoKGlubmVyKGI5NjI2OTBkNGM2MTQ3ZmUgMDQ3ZWQyYjY0MzJhZTlhOCkpKSkpKChwcmVjaGFsbGVuZ2UoKGlubmVyKDI0N2EzYzAyNmZkNDJhMWYgMzBmZmQzZWIyZTkyZjZlMCkpKSkpKChwcmVjaGFsbGVuZ2UoKGlubmVyKGZiMDQwYTVmN2FlMTY4MmEgNjdlODhjMDNiNDY0MjlmYikpKSkpKChwcmVjaGFsbGVuZ2UoKGlubmVyKGRhN2FhZWI5OTE0MmQ0OTAgZTZkZjFlZjJhMjdiZDVkZCkpKSkpKChwcmVjaGFsbGVuZ2UoKGlubmVyKGM5NTkwYmEyZDY1ZTc3NGMgNjUxM2JlOTc2ZGJiZDAxNCkpKSkpKSkoYnJhbmNoX2RhdGEoKHByb29mc192ZXJpZmllZCBOMCkoZG9tYWluX2xvZzIiXG4iKSkpKSkoc3BvbmdlX2RpZ2VzdF9iZWZvcmVfZXZhbHVhdGlvbnMoMzQ1YmNhODlhMThiZTZlYiAzMmIzMmJlYTk4NTNjZTUxIGU0Yjc4YmQwOWJiYjY4YTUgMGM2NzkxZmIwOGUwY2E1NykpKG1lX29ubHkoKGNoYWxsZW5nZV9wb2x5bm9taWFsX2NvbW1pdG1lbnQoMHgwRjY5QjY1QTU4NTVGM0EzOThEMERGRDBDMTMxQjk2MTJDOUYyMDYxRDJGMDZFNjc2RjYxMkM0OEQ4MjdFMUU2IDB4MENDQUYzRjAzRjlEMkMzQzNENDRFMDlBMTIxMDY5MTFGQTY5OURGOTM0RjcwNkU2MjEzMUJBRDYzOUYzMDE1NSkpKG9sZF9idWxsZXRwcm9vZl9jaGFsbGVuZ2VzKCgoKHByZWNoYWxsZW5nZSgoaW5uZXIoMzM4MmIzYzlhY2U2YmY2ZiA3OTk3NDM1OGY5NzYxODYzKSkpKSkoKHByZWNoYWxsZW5nZSgoaW5uZXIoZGQzYTJiMDZlOTg4ODc5NyBkZDdhZTY0MDI5NDRhMWM3KSkpKSkoKHByZWNoYWxsZW5nZSgoaW5uZXIoYzZlOGU1MzBmNDljOWZjYiAwN2RkYmI2NWNkYTA5Y2RkKSkpKSkoKHByZWNoYWxsZW5nZSgoaW5uZXIoNTMyYzU5YTI4NzY5MWExMyBhOTIxYmNiMDJhNjU2ZjdiKSkpKSkoKHByZWNoYWxsZW5nZSgoaW5uZXIoZTI5Yzc3YjE4ZjEwMDc4YiBmODVjNWYwMGRmNmIwY2VlKSkpKSkoKHByZWNoYWxsZW5nZSgoaW5uZXIoMWRiZGE3MmQwN2IwOWM4NyA0ZDFiOTdlMmU5NWYyNmEwKSkpKSkoKHByZWNoYWxsZW5nZSgoaW5uZXIoOWM3NTc0N2M1NjgwNWYxMSBhMWZlNjM2OWZhY2VmMWU4KSkpKSkoKHByZWNoYWxsZW5nZSgoaW5uZXIoNWMyYjhhZGZkYmU5NjA0ZCA1YThjNzE4Y2YyMTBmNzliKSkpKSkoKHByZWNoYWxsZW5nZSgoaW5uZXIoMjJjMGIzNWM1MWUwNmI0OCBhNjg4OGI3MzQwYTk2ZGVkKSkpKSkoKHByZWNoYWxsZW5nZSgoaW5uZXIoOTAwN2Q3YjU1ZTc2NjQ2ZSBjMWM2OGIzOWRiNGU4ZTEyKSkpKSkoKHByZWNoYWxsZW5nZSgoaW5uZXIoNDQ0NWUzNWUzNzNmMmJjOSA5ZDQwYzcxNWZjOGNjZGU1KSkpKSkoKHByZWNoYWxsZW5nZSgoaW5uZXIoNDI5ODgyODQ0YmJjYWE0ZSA5N2E5MjdkN2QwYWZiN2JjKSkpKSkoKHByZWNoYWxsZW5nZSgoaW5uZXIoOTljYTNkNWJmZmZkNmU3NyBlZmU2NmE1NTE1NWM0Mjk0KSkpKSkoKHByZWNoYWxsZW5nZSgoaW5uZXIoNGI3ZGIyNzEyMTk3OTk1NCA5NTFmYTJlMDYxOTNjODQwKSkpKSkoKHByZWNoYWxsZW5nZSgoaW5uZXIoMmNkMWNjYmViMjA3NDdiMyA1YmQxZGUzY2YyNjQwMjFkKSkpKSkpKCgocHJlY2hhbGxlbmdlKChpbm5lcigzMzgyYjNjOWFjZTZiZjZmIDc5OTc0MzU4Zjk3NjE4NjMpKSkpKSgocHJlY2hhbGxlbmdlKChpbm5lcihkZDNhMmIwNmU5ODg4Nzk3IGRkN2FlNjQwMjk0NGExYzcpKSkpKSgocHJlY2hhbGxlbmdlKChpbm5lcihjNmU4ZTUzMGY0OWM5ZmNiIDA3ZGRiYjY1Y2RhMDljZGQpKSkpKSgocHJlY2hhbGxlbmdlKChpbm5lcig1MzJjNTlhMjg3NjkxYTEzIGE5MjFiY2IwMmE2NTZmN2IpKSkpKSgocHJlY2hhbGxlbmdlKChpbm5lcihlMjljNzdiMThmMTAwNzhiIGY4NWM1ZjAwZGY2YjBjZWUpKSkpKSgocHJlY2hhbGxlbmdlKChpbm5lcigxZGJkYTcyZDA3YjA5Yzg3IDRkMWI5N2UyZTk1ZjI2YTApKSkpKSgocHJlY2hhbGxlbmdlKChpbm5lcig5Yzc1NzQ3YzU2ODA1ZjExIGExZmU2MzY5ZmFjZWYxZTgpKSkpKSgocHJlY2hhbGxlbmdlKChpbm5lcig1YzJiOGFkZmRiZTk2MDRkIDVhOGM3MThjZjIxMGY3OWIpKSkpKSgocHJlY2hhbGxlbmdlKChpbm5lcigyMmMwYjM1YzUxZTA2YjQ4IGE2ODg4YjczNDBhOTZkZWQpKSkpKSgocHJlY2hhbGxlbmdlKChpbm5lcig5MDA3ZDdiNTVlNzY2NDZlIGMxYzY4YjM5ZGI0ZThlMTIpKSkpKSgocHJlY2hhbGxlbmdlKChpbm5lcig0NDQ1ZTM1ZTM3M2YyYmM5IDlkNDBjNzE1ZmM4Y2NkZTUpKSkpKSgocHJlY2hhbGxlbmdlKChpbm5lcig0Mjk4ODI4NDRiYmNhYTRlIDk3YTkyN2Q3ZDBhZmI3YmMpKSkpKSgocHJlY2hhbGxlbmdlKChpbm5lcig5OWNhM2Q1YmZmZmQ2ZTc3IGVmZTY2YTU1MTU1YzQyOTQpKSkpKSgocHJlY2hhbGxlbmdlKChpbm5lcig0YjdkYjI3MTIxOTc5OTU0IDk1MWZhMmUwNjE5M2M4NDApKSkpKSgocHJlY2hhbGxlbmdlKChpbm5lcigyY2QxY2NiZWIyMDc0N2IzIDViZDFkZTNjZjI2NDAyMWQpKSkpKSkpKSkpKSkocGFzc190aHJvdWdoKChhcHBfc3RhdGUoKSkoY2hhbGxlbmdlX3BvbHlub21pYWxfY29tbWl0bWVudHMoKSkob2xkX2J1bGxldHByb29mX2NoYWxsZW5nZXMoKSkpKSkpKHByZXZfZXZhbHMoKGV2YWxzKCgocHVibGljX2lucHV0IDB4MUQ1MDUwQUJDMTkzRkQ4Mjg4RkU4QjA5REE5QTJBQThDNEE5NUU3OTZDMzNERkI3MTJFOENDQUQ3MzY3MjY2QSkoZXZhbHMoKHcoKDB4MkMzM0MxNzNCREU5MzQwQkU5NDFFQ0QyMDlBQjZFOTlFQ0E4QkRDQTFDQThCREE4REFDM0U0MEMzMzE1RjY5NikoMHgwMkFFOTI5NjgzNDREMUY1OTYwM0JBMDE1QzI5RDc4MDE4OTdGNkI1OUU1RUQ0M0EzQkVFMzE2RDZBODc2QzNCKSgweDNENEZERDI0MDI4NEYwOTZCMEQ5Q0U0MDVDMjAxNkU3Q0FFNDk5MzFEMDU3MUYyN0RBN0EzRERCMjAyRkM0MzcpKDB4MUQ4QTlBMTdBQkRGRjU5NzU4MzJCMkVBNEFFQjk0QkFERTYzNDZBNTU0RUIyNEE1MUIzRUNGRjU2MEQzMzc0OCkoMHgzNkY4MDZGMDQzRDhGMzNGN0ZEODk3MzBGQjY5RTVEQUYzMjNFODYzN0QyM0Q5NTY5NDY2NUFCMUIyOUFEMTk0KSgweDIxQ0U2NzdFOTQxNjc4M0RCQTczMTBFMjgxM0QyMDAxMDRBMDMyOERDQTVDRjJDMEU2MzJCRkQ3MTk5NTFDQkQpKDB4MEEzNDY0RDVBQkJERjFDMUZBNkMzQ0Y1QzUzMjhDQkVEN0QxNDAyQUQ0OTkwQUYyRDA3Q0Y2OTU4NzAwRTA3OSkoMHgzMDY3OTIzQUY5M0M4NUJDNjc3NzE1Rjc4RUZFRTJCNzY1RjQ3MTJEOTJBMThERDY5MUIyRDYxNzI0NUQyODM3KSgweDFENzVFMUNDRTQxNjVGRDE5QkJGMUQ4MzRGMDM2NkUzMzMwQTkxNkYyNTI4MDFBQ0MyQTlGQ0NGRTE5QkIwM0YpKDB4Mjk3OTNDM0QzMTEzNTM0NDRDNEZDRjJCRjYyMjk5ODkzRjY5RkNFRjBBREY3MzQ1MzEwREI3RTczNkMyMTc1OCkoMHgzRjkwRTI0NDhDQUIyNjM5Nzg4RUVGMEVEQkQ0Rjg3NDYzMDgyRUFFMEM1MkY3MTBFMEE1N0I0MjM4NTc3QzA5KSgweDNFMTlFOUU0NUM2Q0ZDRjBGNzAzNkQzQTU5OEUyNkJDNEMyNTBBQjQ1MDQ5RTE5QTgxRUYzRjlDNjhFN0IwOUUpKDB4MzFDRjJGQzQ1QzU5RTQ1RTVCMTZBOUZBMzU3OTcyQUVGMUY3NDQzODhDODFDODg2QjI4QkRCQzU1ODE1Q0U0NSkoMHgyNEIzMTBBNDE4Q0I1ODE1NTEzRENDNUI0REJGNEIyQzY0QkQ5NEEyRDQ3NjQyOTRFRUJERjRDN0RFMUIxQjA4KSgweDNFNzQ4QjhCRjdGM0Y2MzIzNUI2NTBEQjg3M0JENjUyQkM1OERCMUM2N0M5NEFGMDNCMjE4REI1OENBMEVBODYpKSkoeigweDNGQTY3NDFEODRFMTE0MzRENzkxOEE0NTlBRDFCNjk4QjhGMzYxNkUyQTkwMUIzQjE3RTlFMEJBOEMyMjlBOTUpKShzKCgweDIxNjAyODVBNzg4MDMxQzQ1QjBFMDQxQzBDM0UxMzIyRTEzMzBDNzE4QjcwOTk5OUU2NzdFNEM4MkMxQThERUMpKDB4MkNDMUVFMTE1NEY1MjdCMzNBMDExQTVGODE2QUZDM0MyMTk4OTJEMENDM0EyNTUwMUE5MDE4M0EyMjIxQjg0NykoMHgyOTkzNjZEN0JEQjUwQ0QyNzhCREI0M0ZGQ0MxQUY2NkNGRDZDODIxMjAzRjk4MEFDMjJBOUUwMTc4NjEyRkNDKSgweDA0MjA0NzU5RTdEOEU4NEMxMTIyQkNGNjUwMDhBQkFDMDE3REU3REFFNDRCN0U0NzlEMzA3NzM5NjZFQjZCMEEpKDB4MDhENUFCREIzOENFRUE2RDUwRkMzNzhGQ0NFQTY1MTE2QzI5OEVFMDMwN0Q4MjdGRjY3NDQ3NTAyQzVDNUEyMykoMHgwQUIxQjE2MDVDMDdGQjA1NTQxNDMwOEZEOUQzODcyRDExODRBQzQzNkJGNjJCRTA2QkY2OEE0MjlFQjgwNkM4KSkpKGdlbmVyaWNfc2VsZWN0b3IoMHgyMDczRTU3RUNBMDk3Q0RCNDM0OUY1NkE5NkREODcwRUY0MjMyRjU0NzYyNEJGREQ3QUZGREY4NDA3ODI2MDAwKSkocG9zZWlkb25fc2VsZWN0b3IoMHgxNDEyNjQxRjM3OEI3QjRBQTJERjFCMjk1NzNFM0JCQTJFMDkyRTc0RDQ4Q0M4Q0EwM0JGQkQ4ODc1NUY1REQ1KSkpKSkoKHB1YmxpY19pbnB1dCAweDBFRkMwQ0M0RTg2MDRDQjRCMzM3QjIzN0JCNDY5MTYxMTBGNTYwNDA0MTY2OUUzOEVCMTcxMkM3OEE4NjUzOUQpKGV2YWxzKCh3KCgweDMwQzgxMjQ1NUQ4NDBGMDlCMUExMEQ3M0U2MDdGMUNEMjNGMDk3N0UyMDU5NDZERDcyNTIxNDlDM0M4RUIyRUIpKDB4MDMwMTA4MkZDODVBODVBNUM1RTQ4NDgzQ0IyMzFGNjRCRTRFNDJBREI3QUI3M0I5NzMwMzRGOTJDMjAwODI0MykoMHgxQUMyNjNDMjkzQjU0OEU3ODYyMjM0NDgxODY1QTZDNDI1NTE4MEYzM0Q1RkNCMUUzMDM2MERDNUFBNEE4MTY0KSgweDI2NzlCMDM5MDFBQTJBMjg2REYxRTJBOTBCQzcyQTNBRjU3QzEzREQ2NUI5QkIxMTEwNERCOTE4OUFEQkI5NzApKDB4MzlGMENGRTUxMzNENENDM0I1OThGMUY2RUExNjAwNDY2MURGN0JBNkQxMzE2QzM4RTEyNEM2NUVGNEYyMUM5NSkoMHgxNjQ1N0RGRDZCRjMyM0JFMTMxNjI3NzlFQjBGNDhDQUQzQUQ4RDQ5NzBFOUU2NDMzRjI3NUIyMjI2Q0Y5OUQ5KSgweDJBRjQzNkZFMEZBRjBDQjkwNUREODIwMkREQzQyQzA5RDE1NjVDRTQxNUZENDRGMzMxNzhEOTRCMUJGNzYxMjcpKDB4MjZBOTE0RjdENTVBQzMxMjkxOEQ0MUZEQTUxNjM0MkU5MjkwMzRDMDZEMTk3MDc5NEMxMTU2RkY4NjkwQjBFNikoMHgwQkREREIyNzZCOUNERjRCMkM5QjRDNkI0M0YyRjMwMkQ0NkUyQTAxMDQ3MjRENzc3OUI3MTRDQzFDMTNEMTBDKSgweDA1N0MwNDVGNERBNzIwMjMxN0U0QTQ3OTUyQkVGMTlEMTA5NDc1NzQ5RkM4QkYwRUQ5MjQ0RkQ2QkRCMjBDQzMpKDB4M0FEOTgwNUJFODYzNDVCM0ZFOTgzNjdEMkFEQUFBRjZBM0IyQTUxMUI3MDExRDM1NENDMDc0QkIwRjBCNjE4QykoMHgwODY0QkIyREY2MEYyOUJFQkM4RDU1REVDMkI2RjE5OURGNTNDQjY1MEJENzk3RDhDODFBQTdEMzlGN0E0OTRDKSgweDM3NUYyMTUzNkI2NkU4MTZEQ0ZDRTgyOTQ5NUE3QjQyOUNBMUVCNjU4MTIzREU4ODU4Qjc2NURCMjZEMURDNjgpKDB4MzREMUI1OUEzMzM2OTM1MDg2N0VFMEU1MzhDNjhENjkzRTE5QkQ1RjhGMDVGQkRFNTI4MjhBNkFFMzk2NjZDQSkoMHgzODFBRDI4NTMzNEE3ODg0NjkwRjNBQjg0MTIyOTFGQ0IwRDMzNTcxNjlDMEYxNzZEMkE2REI4RDJCM0ZDMDJCKSkpKHooMHgyRkI0MTUzNkU0NjU1QzExOUJFNUYwREVEOTAzOTFBODE3MUMxOTFCM0E5NzY0Rjc2NUZCQjZFQkYyQUFCQUM5KSkocygoMHgzRjU1MjJBMUQ4QTBBQkZBODg3NkI0MTg1RTlDQTFGODg1NjYzRjU1NTc5QzM5RjczNTJGOTgxQ0IzMDRDQ0VGKSgweDJFMDcwMEQ2RjhBMDJDMDRCMURGRTYzMDg5NkI1OTYxNUYyMUM0QjNCNTQxRTI2RUU2M0RCQ0ZERkU1OUQ2NTgpKDB4MTBGNzMyN0M4MzNFQjM1QjQ0OTlBRDRBMUVGMEJDQjY2ODYxODIyMzgxREVCMENDNjc5OUU3MTgyODkyQkQyNikoMHgyOUFCOEY0QzdFMjU2RDJENzcwM0UzNjhGOTEwMUJFRDAyMTVFMDhDRUM4N0FBNTQ5OUNGQTdEMUU5RTExNjU3KSgweDE2NTIzRERGNDM4QUNGMkMwNzJEQzdGMDBDNDFGMUUzQTUyMTQ3NjFDNzdEMjUzMzk3MEE5MzgyQjVCNDhEMzApKDB4MEQ2ODRBNDYwQjM0ODA4MkY1RUZCMDNGN0E2MzVCNTM1OEU1MjIzNTgyMUQzNjI1MUQ2NzY0NENFNjk0QUJDNCkpKShnZW5lcmljX3NlbGVjdG9yKDB4MkIyMDRCODU5NTI5OUQyMkNDODNERTZFMkE3OEQ0QUYzOUFBRTg1MjdGQjRCMjk3QTM1MDUxRjM3NkFFMTBDNikpKHBvc2VpZG9uX3NlbGVjdG9yKDB4MzcwQzdEQUM1OERCMURBQjExNDdEQUE4QkJGN0VFMUYxRTJDMkVBQjY0QkVFRDg4NUNBMTRGQzg2RDc4NjQ1OSkpKSkpKSkoZnRfZXZhbDEgMHgwNDU5REU5RUE3NEI4Q0IzOEI1NDQ1NEZBMEY1OUQzNzUzMDdCMTIxMEY3NDAzNTI2MTUzRDVDQzEyODhERTYzKSkpKHByb29mKChtZXNzYWdlcygod19jb21tKCgoMHgzRTJDRjhGREI3RjI1Q0MzRDUyM0U4ODczNUNDOEIwMDY4QTQzNkExMDdEOTI2OTc3QjQ0MDg5NTVBRkI1QTdEIDB4MzJDRUU5NTVFQzVCRkNGMjY5QTA1MEM1MEM5RUQ4Njg2NjRGMjZBRURCNEZDQzk2QTJFQjIyQzRFOTAzMUFDQykpKCgweDIwMjlGNTRDRTNGRTEyNTUwMDVEQzZFMEQ1NkY0NUVENDZEOTI5NEEyMDIxQUQ3QzREOUVDQjlBMkZDMzVEREMgMHgyMDA5OEU5RUI0Mzc0MTRGODYxQzhCQjVGREYzMTExRUIzQzY3MDdEQzE1NkZGRUUzRjNCNzEyRkI2N0Y0QTJFKSkoKDB4MTExMEFFM0YwNUEzREYyRkU0MTQ5RUI3MTI1QjdDRjMxNUQwMUQ2QkZCREM0RTFFQkVBMDVBREQ2MzM0NzBGRCAweDMwQkFFRjA5MUMxNjVCOEZDRkFGQUE5NkMwRkI5RUI1OUE2RkQ5ODE3Njg5NzQyMzA0MzYyM0FGQjhEQ0IwODQpKSgoMHgzMzk1RDI5OTNDQ0JCOUMwQTIyQkUzMjFENzBGNUYwMUYzOUI4M0Q3OEQ3RDM2ODRERTdFRkVGNzFDOUVFRDk0IDB4M0E5OUEwNzhEQTcwNkYzQzQzQjZDMDgxREU1QTA5QTY5RDJEMzA4QkE1MEI5NjFDQUM2QTY2NEUzRDRFOEUzRSkpKCgweDI1OEM1NkZBMzJCNTU1QkZDMzI4OEY2RUVBQTExMzQ0RTQ0MzBDNTFGM0VENkE1OUYzNUY3NDlGOUZBRjA4NEUgMHgxRDQ3QUMzNDFFRjdBQTc2RjE1RjAyMzlBNDk0QTU0MUUwMThDMTEzQUNENjJFODdGQUE3NzY0RTIzMjUxOTQ0KSkoKDB4MkMwNDMxMUI4MUVEMjkyNDBERTlEQTYyMkM4OTQzMjMyMzZERDYyMzg0NkU4M0MwODMwOUQxQzU1MkIwNjUwMyAweDI0MzgwMzZFRTdFRjJFQUVCOTIxNkE4NDM2OTJBMkZBNDVGOEI1OTUxMDdEOUVBNkMwNTUyM0M4Mjc0RENERkUpKSgoMHgxOUMxREUxMzk4MjU4M0EyMkZBRDA0NTUzMDgyNDk5Qzg4MDU1QzBENzA3QzA5REM3NzY1MEVCQzE0NzE4RjZDIDB4MjYxMUIxRkM3MjFCOEI3M0IxMDk4ODZFNUEyOTYwQUJCQzVBNDcxNDcyRjJERTI3RjBCNzA5ODlCMEU2NDBCRikpKCgweDEzNjU1MDMxNUE0NDQwRTIyREIzMjkwNkUzQzdDOTU1Qjk2QzczNUU0MDU4RjFBRkY4QkRDRjc1QkUyMzI0QzggMHgzNEFCODdBNTkwQ0I0Qjk2NzRGMjhBNzVGNkNGOTI3NTdFODRFMTY0OUYzMkNBQkNCRTBCNzZBRUQxQTYwRThEKSkoKDB4MkVFOEQ1QkVBNEQ0NjAzMjFCOUJEMUI1OEJENUY5RUY3NkRGM0QwREVCQjAxNTE5MEQzMTdDNjFDNzM1ODRBQyAweDNEMzMwNDAzRTU0QkQxODlDNTU0NDgxNzBENTlENkY5RDNFRjQ4QzgwOTUyODFGNDU1ODhCOTJCNjEwNzUzNUYpKSgoMHgzNzBFMjMzNzU3MDdCNEU3NDQ4NjQxNUExNTNDQjFGMDExMUMyQjk1MEM4NzE3OEZBODU4OTFDQ0FCMEQzRDhBIDB4MEU3NUM1OThFNjM2ODgyMTdCRUZCQjVEQ0EwMjA0MzNDRTE1OEQ0RjgwNzBDNjM5ODIyNzVGODI2MUEzQ0U5NSkpKCgweDJFRkExNjAzNTBDQzQyODJFRTA2QUY0NjNFQzhDQTY5ODBBRjA3OTgzQTQyQjYyNzVFNDJGQzRBQTZFNjg1QzggMHgwRUVDQTlFREI1MTI2NTE4MkNCRUMxMEVGM0IwQUFGODFFRkI1M0U5QjkxOTk0MDE5NEMyNzI2QjlBNzg1RDFDKSkoKDB4MjdGRTY5RkY0QTcxNkUyREYxMzg5Q0ZDRDRDNDI1QjA1MEMwMDkzMUNERDEyM0MwQzVCRUE3REZGREQzRDYwMyAweDEyMkUwNTkzMTIwNjM1NUFBQjYwREJBRTA3N0Q0OTA4ODdERDFDQUE1OTlCQUMwNTQ1OEJDM0Y0MTQyOENCQjYpKSgoMHgzNjYzRTFDMUMyN0M2RjE2M0FCNTUyRTgzQjIxRkREQzVFQkFBM0I3MzVFRkZGRTM4QkFFOTlCMDFENzFEMDM3IDB4MkM0NkM5MTMzNkNFMzgxRjM5MDBCRDJBODBDMkIzNkE2QkM5MEM1RDUzQTU3OUUwMjI0MEJCQUJCMjAxOEU2MCkpKCgweDI2NjY3RTIzQTAwODVGRERBOTcwRDRDREM3OEQ2QTREOUM5RjAwMzA2MUY0MEY1QUU4RjgxOTg2QzBENkQyNjAgMHgyQjA1QTlGMTIwREFBQTM1NUY1NEU4RDBCOTZBNzhBNjc0ODk4RkIxODMwQTRFQjcxMzU2MTM3Qzg5ODRCREE1KSkoKDB4MTA1RDI0OTFFRUFFMDNEMUFBNEFEODkwODQxMkYzRUQwQjk4OEE0M0M0RjMzQzgxNTgxQzNBNjBGRUU5NzIxRiAweDJEQkFBRDU2QkZBMURDRERFNUNGRTQwNDgwQzhFOEU1N0UwMDkzRkVCMTUzRDlENEY5ODM0MDdCM0VBOTE0MTIpKSkpKHpfY29tbSgoMHgwMjlFRTdGNjREM0ZGRjFGNjkyMEQ2RjAwOTMwNEMyQzhGOUFCRjJCNzY5QUNENjlGN0Y3ODIwMUEwOUYxMEJCIDB4MzAxNDQ5NDgzQkYzQTY4ODU1MjE5MjkzNEUxMDM5MUQ3QkU5N0U1NEJFQjI2RjdBM0YzQjFBMjQ0M0NBMDdFQykpKSh0X2NvbW0oKDB4MjdFRDA1NkUyODg2NDY5M0FCMTY1M0Y2MkFERjVDNkY0N0RDQ0QwNzBFRjE2QTJFOTExMjgzMjI0MDE1OTIxRSAweDEwNzcyODRERDE1Rjk5MTQzRUZBQ0JBODVEM0RENjM2MDhGMjIyQ0Q2RDdDRjdBNzkzREZDNjQzOTBCN0RCRDgpKDB4MDdBMTBGOTVBNEY1NTU5N0Y2NkMzQzkyQkJGOUQ2OUEyM0M2RUU4NkNFMkM4NjRGQzBBMzVGQjE5OTk4MEI4OSAweDJCQzU2NEVDMDZCOEI3MDUyRjQ2OUMzRUM3NEFERDMyQzFDNzEzRUZBMTlGMjYxMDJFN0M3MzUyMEY5MEVEMkMpKDB4M0YzMEU5NkMzRDVBMjMxNzBGOTQ4OTU1NjU0MjJDNkQ1NEI4Qzg1OTREMTU0Q0I0OTVCRDgwODk0MTg0OEMyMSAweDE3Rjg1M0QzQzU4NjkwNDJDNjAwQzcxNzIwNjEwQTIxREQwNTdENjg5QTM0Q0YwOEU2QTcwNTRCMUJEREQ3MEMpKDB4MEMyN0ZBOEQyODI5QkNCREQ5MEUyNDU2NzczOTRERjcxNTFGN0M0RTk0RDk1ODMyOTYyRDcxODdGRUIzMzQzMiAweDA0NDJDNzNCQzdDMzc3OTFEQTlDRTBCRTYzMzJGNjkxNjZFRjZFNkY2NTFFMjNEODU5MjA3QjFGQURGOUUxQTkpKDB4MDM5QjkyMDA2N0Y1OUIzNDU4RjhDRkE2NjBCQzU4NUI3MDU4MjY5MDZCODg4OTNCODhDQURFMTk5MzA2MDRDNCAweDMzQUFBNjIyMTEzQTE0QkIxNDA4NTM4QjM4Q0E1MTU3QkNDODM1NTQ2QkMwODFCQTJEMzlFNUE2MzZGNzg1NEIpKDB4MEU3NkFFRTQ3NDg1MDczQURCNjZFODgyN0I3RjExQzk5Qjc0RjVEMzYwQUYxMkMzMjZERUJGRjQ1N0FCQjI5OCAweDE1RDdGNTlCRDZCRDBFNDlCMzZCQUUxQThFMTcwNzNGQUQzNDQyQjgyNjhENTBEMzI3RTg3Q0Q0Mzc0QzlFMkUpKDB4MjRCMTdDNDI3NThDRDk3N0RBMzFBNUQ2MTlEMEIwQ0M4ODVBMDc0RjEzREYxQjBEOTAzNkE1QkU5NjJGQUE2NiAweDMzQUJGNzU5NjRENDMxOEYyMUFBN0YzQzg4OUVBODhDNDk1RTEzMjJCMjlDODE2NDZDOTAxOTA2MjZBRjkzQTApKSkpKShvcGVuaW5ncygocHJvb2YoKGxyKCgoMHgwMThFODJCODVGNDMzODBFMzJDRURBRDU3MTg4NkRDREI2NTFGRDE2QzU0QUZBQ0M4QTVGMEZDQTFBMzVENzdBIDB4MDc1NThDOERFOTM2MjgyNkY1MkVEMUZDOUYzRkFDM0U2MEJFNkJGOUE2OTNGMUE5NjBDQjJGNTRCRjlBRDMwOCkoMHgyREQzNEFERjczMjM0MENFMTY2QTM5ODlDMjg2M0UwMEFBMjBFRThERDM2ODFBNkZDNDc5NDhEREMyMjkxOTE5IDB4MzlFRkIzNTkyOTI0Q0Y0OUY0NUQ1QjQ3MUFDRDY2QkQ2QTlENzJDN0YwMzRFQzc1NzAzNzQwNzM3RTA2OEZGOSkpKCgweDA1REQ3ODQ1QjBEMTkyMTJBQ0RGNjY2REQ5MEYzMDk5OTlCRjI4NzE5QjJBMUY3MEIyMjhBRjVEM0U1OUE2MzMgMHgyMDc3OTlBQjQyMDE1NUM2RkZFQ0RCMzUzOEIwRUYyMjU5RUVGNzc2QTMzQTc4MUFDNEYzRUY2QkNFRTYwNzAwKSgweDNBQUZDNEUyNEEyNUQyQUZGNzE0RjAwMDhGMjQ2NTQ5NkM2MkVCNkMxRjc1NjJFNjA1QzM4RUM1OURCREJDNjcgMHgzNzhGNUJBQ0NFNUM0QkQ2RkVGODYzMEY2OEM0MzlGOEZFOTg2RjIxOEE1NjJCMUVDMDU0RTA3RkM1ODI0QjU5KSkoKDB4MzhFNjA4RTZDODY2QUQxQzYxQkM2RjI1MEEwQUQ3NzYxQjcxQzZFNUUwRjdBMDY1RjAxQjdCMkY0RjQ4NUQxOCAweDJGMUNGQ0VFOTY1ODRGNTkyQ0RFMDVCMEIzRjkzNkE4RDFGQjYwM0EyOTg0RUVDQjFEQjA0MkJBNkQ4MUE2RDkpKDB4MDdBRDYxODFBOEUzMkMzODk4QjA2QkYwOTJFMjhEMUM4RTkyODI5MzEyNTYwOTAzMzk3OUFFRERCOTExNkJDRSAweDM1Mjg3RjdBQTIzMDBFQ0ExQ0M1OEFFODE0MUFCOTc0MTFFMDBGNjFDNjVGNUIxQTk4QTU4RUY1OTE4QzM2M0IpKSgoMHgzNDYxRkFDRTFCRUI4NUY2MDVFNzJGQUY5QTNDODA0Q0MzQkY4MkZDMjA5NDU4MzUyOEYwQzdFQkE3NERGQjQ4IDB4MjIxMjAxNUU4Q0EyOTY1RkUwRThBNEEwNjgzOENFRERFRDFFQTUzMUExMzlGNUNGRDE1ODhEQjU3MzYzODFDMykoMHgwREUxNDM5NzdCQThCM0ZDOTNEMjU0MzRFRURBNDkyMUU4QkRFNUFENTlFMTE4MUU2QjQ1NkI0MzA5MDU3RjA4IDB4MjRCMDk0RDRBQzQ1NkVDM0Y1NUQ0NjgzMEY0RTgyQkYwNzMxMkExRkFBOTdEOTEzOEJGNDFGMTZGN0UyM0E5QSkpKCgweDIxRTU2NDUzMzBEQzczRjZGNjgxOTE3NkY4RTkwQTA4MjcxMTc2NjRBOTNCNEQ5NkUxOURFOEIyODE5Njg5RjIgMHgxQUM2MzFENjA4RkRFQjFFRUZGQjZDMThBNzIwRTQwQ0YxNDA4QjBCRTI2NkE2MkJFOEI3RDBCNDZEQUYwRkQzKSgweDAwRDczQkU5QzMxOTMxOUU0QzEyQThGOTYxMEM0NzZEMTZGMDg3OEYwMzJERTZENjY2NEU3N0RBQUE0NDYzODcgMHgxMjgxNEY4NjM4ODI2RUE2MDk5RTA2OTE3NzBGRkU1MEY4MTdDRkIzQzQ1QzFGMDY1RUIwRjg1RDZFRTdCQThCKSkoKDB4MjdEMDVENUNFOTJGODM3NUQxNUM3RTI4QTRGNkEwMkUxQzI0MEJCQTE4OTc4MzI5RENBMDcyNDM2Q0RCM0I3QiAweDFDOTk0ODQzQkUzNzk3RTlBNkYyQUM2RkNDQUIxQzlCMTc0NUU4MTkxNDNGMjkxOEEzODNEM0QzMzZDNTg0NkMpKDB4MUQ4QUJDNTk0RURFMzExQTc0QTNDRUU3REUzNkU0MDY1ODUxQzBFRDAzQTQxNDhGMUExM0FGOEE0RTFDRThCMiAweDJDMzIwN0I2N0VFMDA1QzdGQzVCMUMwNzJFOTgwQURGOTY5NUYwMTVBRTI2QkYxNkFFMzJFODNDMDZGQ0M2MTEpKSgoMHgxMzVEQzBGOTg0NjVFMzZBRUZDNEFGQUYwODJGNDU5NDQzNEI0QTQzNzQzMDlDQkQzMzQ3NTA5ODNBNzgxMUE0IDB4MTEwNTdDMERGNkJEMkNDN0E1MDVBNkIzOTk2OTA3MDY1NkNCMzlFNEVDNDc5RENGRTQyRTAxRTcwQkEzOTExNCkoMHgxRTI1NEQ5QjdFNkJFREZFMTQyMjY0RTFCOTNCMUNBOTJCOTQzMjY0RTQ4QzhFMjc2QUFCQkMwNjNFNzlDMDJCIDB4MkE2MTcyMjlGNEQxOTRGM0JFM0QxNUQzOEI3NzdFQTRBQkJBMjhGMzY0MUIyNjlGN0EyNTFGQkZDNTExQjI1QSkpKCgweDFFOUUzRkE0NkE1MEVDN0E0MkYzNzBFOUE0MjlDMjE5ODRGQ0Y3MzBGQUFDODkxM0VDNkU1MEI5REJBMDM5MEMgMHgxOUE3Q0Q3QTg0QzNFOTk4QUJGQ0FCMUQxQUI4REYxRTlGNTdENTg3OEVDQjEyNjM2QThDMEQwMDhFNDY2OTM0KSgweDNGMkMyQjczN0NENzM2NThBQ0UzQ0M5MjQyREQ5QTUyRTM5ODM2QjEzOEJDREI3MTY1OEIxMDUyQzdGRTlDODMgMHgyMThFOEVBQjFGNjU3RUZFRjFBMjgxRkU2MUE2QjFDREQ5MzAzMzEzMEZDNjY0NDAzRUIxNjEwQUUyMEVGQjNCKSkoKDB4MDYzRThCNTBBOTBFN0FGQUE0NUI0QUUyQkI0RjQ4NTM3RjE0Q0ZFODJCRUYzMUExMTAwOTM5OTlGMEFCNTMzMyAweDEwMjgxQzhDMEUwMTc0RkEyMTIxRjQzNUYzNUQ5RTgwNTA2MzdBQTNGNThFMkEzNDJERUI5QzkxNzk4QzQ3QUMpKDB4MEQ0M0FCMDg1M0M2QzIwMkEyQ0UzQzM5RTlEMUNEQTYxNDQ5QThBMTZBOTEwMTJGRkU1OEFGQ0JGNjc1RDNENiAweDNCNURBREFBQUU1N0NGNkZCOTcyQzUyMUZFRDFBQzAzQjk2MDg1MUMwRDQ0QjYxMjJFQkI3MkEyMjU4QTQ2MDQpKSgoMHgxOEFFMzg4NUFDOEFGMEU2QkQ5QzBFNzc4NUQ4MzQ3N0VENkY1RkU4QTIzOUFFMjUyNjE0MTkzMUQ4MUVBQjU2IDB4MjlGQkIwODREOEZCRTcwM0QwMDhFOUNENzBCNzAyQjMxMTNCNDlGODU5QzJBMTlCNDQwNkFEMTMwRDM3MzFBMikoMHgwNEFGOTlFNzIwMjU0QjIyRThERjM2OEFFNkZDMjczQUM3NUE0NjM5QTZGMzAwNzM2OUZENDA1NTMyOTY0Q0JFIDB4MTI0NTI1RTM3RUM2MTVCMUY1N0Q1NDAwMjgzNkUzNTM4MDU0ODI3NkM2MUQ2QjI1MzlFQTUxQzkwMTVFRUQ5QykpKCgweDMyQTRFQ0E3Mjg2NEVFRkZDRjJEODNCODQzQjlCRTRBREJDRDQ1Qjk3MjYyNDgxMUM4OTRGOTE2RTRDODFBMzAgMHgzRTZGNTdBQjlDRjUzNjE4NjY0QTdBRDk4NjJGNjVCRjE2NEVGRkI0MkI3NDk3QjY0QTg4NDQzMzkzMThDMzY1KSgweDJGN0VFQ0M2M0YzRURGNTE5QTgzRTIwRDY0RTg4MjEzMTc5MjY0RjkzQTI0MzhBMjJBMTYzMzVFQjI4NTNFNkEgMHgxRDAzQzQwODc1MTZFRTAxQzEzOTgyNTA1OTk3Q0Y1RTEzQThFNEMyMjhCNDM0NkRFRkRDQjExMDFFNjU2NDk0KSkoKDB4Mzk0QzNGNDc2RjhERkFFNjhFNUI0NjEwRTczMjM5RjdBQ0Q4QzVBRTEyRTZGMDk0QjJEMTk5RDM5MzA4RDg3RCAweDFBMzhENDFDNjhDN0JEM0M2MTc2RDI0Rjc3NDY0MTEzNkQ2QzkyOTgxMUQ4NkFFNzJFNTQ1OThCQjdEQjI3RjQpKDB4MTYwQ0I0NEIyRkFGOTNCMDM3NUQ0MEU3N0Q1NjAwOTFGMDY2Qzg2MTZCNjkyRkY4NDJGOTBCNkZFQkM5QkFCMiAweDE2QzRFNUFEQTY1MzRCNUVBMDQwNjkxOEFEMkQ2NEJDNDE0RUFGRkJDNzIzRjI3QjM1OUM1MjRGRjVGQ0UzOUMpKSgoMHgzRkIxOTExNEU5NDdGRkRDNTQwRkI0Mjg0ODM1Q0I3NDI3OURBQjFDRjMxNTRGMDg3NEIwQTBBNUU2M0EzRUVCIDB4M0Q2NUQ1QjE3MkNFRjhEMzFGMzRBNDlBQjA4ODlGN0ExMEEyMjM4ODQ2QjZCMjQ1NjlENjhBQTc5MUY5NENCNikoMHgwRjAyNjk5RDgwMERCODY4QTA2RTNFRTRBMEMxNThDOTBCQzQ4QTY5MUU4MTc0NEZGQkNGREEzMkZGMjREQ0Y0IDB4MjcxNDY3MTI0M0ZEODIzN0QzMzlFMEFDMkM5NDFFRTlBNjQyRkRGNkZDQkJFMDMxQjQyNjk2RkQ2OUU4MzFBQikpKCgweDA1MjFGNkIwNTIxMkRDOTc1QUYwMDA3Q0QyNEQzMjhCMkVDRUQxQzgyNzkxRDJFNjA2MDU5QjY1QkNCRTU1NEUgMHgzNkJFNkRBQzRCNzczNDk0MTIxRjdERDVGODUwN0QzNkFFNkFDQzFEQzk5RkE4NjBERUQxQ0E3QUU4QTNFRDAxKSgweDM4QjUxQjU5MEJGNTBDQzZBMjRBQjgwNDc0RUIxNDdBMzBDNEFGM0REMTlBNTY1NEMxQjEwNTU1OUJEMTRENEQgMHgzRTExREU4QjFCNDYzOEZCRDhDNEQ2ODM2QTc0N0MwQTgxNTc4QTREMjJCODRBQzU4RUMwNjFGRUI2OEIzMTc3KSkoKDB4MkQ1MzI4RTBCQTU4OTk1QzcwNjY3NzRBNDYzRjhBOTAyRDdDMkI5N0JENDVDMTBCOUQ4QjREODIzREYxMDZBQyAweDI2OTMzQTlDMjE3NzI3QzlDREM0QTQ0OTREM0UzMzJCMzZCQjk5NzM5NkZDQTcwNjA5OUZGRDM0MzlCQjQ4MzYpKDB4MEJCMTE2QkE4MDdEMTJENERGNzk1NTdGRkI3RjYwQjQ4ODU4NjAxOTEyNTMwRTNGNDlDODkwQTM0QUVEMzFDQiAweDI0NjJFMDM5NkVEMzAyREQxMEE2RUY0M0FFNTMyMzMzNTQzRjRBODc1NTk5RTgzRkJFNDEwNjY0NERERDNGOEUpKSkpKHpfMSAweDA2QTYxNkMzQTYyNUY5MkVENjVCNUNBOTlEOUExREFBQTQ3NjQ4MUI5QzQ1RTQ1NTNFN0E4RTQzNkIxM0Q1NzApKHpfMiAweDMxMEFFNDBDQkNFMjFGQTBEQzkyRDFERkU3REY0OUQ5MzlBNTc5RkYwMjlGODY5MTE4MDM2QkY4QjM3MDQzOEMpKGRlbHRhKDB4MzY2NDE0RjRGRTlDM0REQjI3REE1QTg1NDUyQ0VEQkM2NUFGRDEwNEQxRjVDMjQxQkUyRTU5NEY2MTVBQkJCQyAweDBCNDE5MEQ1OUVFQTZFQkY4QjkzMTYwNTQ0MzlFOTJCNUJGREM4Q0Q5QkIwQzg2NDc4M0Q1RjFENzg1REY4N0UpKShjaGFsbGVuZ2VfcG9seW5vbWlhbF9jb21taXRtZW50KDB4MTM0MEMxMEIzMEFEMDdGNDkxM0MzQ0RENTg4QzNFOEE1QTZFNkRBQzk5NDczNzhGQTk3RDExRjUyQ0NENEFFMSAweDBCMTEwQUFEMkQxOTU3QzlDNjk0NDQzOURFRDgwQzlDRTlBMEVBRDM1Qzk2OTAzQUMxRUFEQkM5NEFFQjVEMjkpKSkpKGV2YWxzKCgodygoMHgxQkYxQ0U0OTREMjQzRkVGOTI1M0NCNjZDQzNENjMwMEEzN0VENEEyMzBDMTU0NDUxNzc5RkExNkY2QUFFREQ3KSgweDJBOUFCNDE3OEY5NUVBRTZBM0Q2MDgyNzZBNEJDRDM5MEE4OERBRjhDMzUxOTYwNjFFRDc5REFEQjc0N0NBNjIpKDB4MkYyNzJGRDhERjM1MkMwMzVFODFGQzFBNUM4NjY0QUFCRUY0RjYyOTYyQjdFM0QwM0Y2QkY1M0MxMEMyQjM5OCkoMHgwOTY3QjBGN0Y3NEU2NTU4QUI4NkQ4MTNFQUI4NDkwQzQzQzU2OUJBQjlFNzI3NjFDOEQ0MDg2ODEwQTYyMUIyKSgweDNCRTU4RTdFM0M4REZGRTgzMTdFNjhFNTA3MjlGRkJENkUyMkUzRkU0M0YzRkQwQzQ2OUY0Njc2ODA2ODU1MEIpKDB4MjQxN0NCNTM4MERBRDc5NzgwRDYyNDI4Q0MwOTE3NUZCRTJEQkM0NDNFMDc2NzE1NzU4OUE3RDU4MTQ1OEQzMykoMHgyMDZGQTE3NzlDNTA1N0NEMDYzOTY2NkQyNTgxQTE3MEI4M0NFNjU0QzY1NDU0NEM3M0Y3REZEMDIyRkYxNTk3KSgweDNFQzg1NzM3ODM4RUQ4QzRDQjkwRDU0NTIzMjMxQzk1MEZDNjQxREFBODM5MEFDNjYxMjk5NUFEQkJGQzI5NDcpKDB4MUEyNEMzMzk3RDJGMzlGMURGRUVDQ0NCNjZDNzhCRTYxMjc5RDVDMjJBRDY5MkMyM0RENTI2ODEzMzc5M0YzOCkoMHgxODEzQzU5MTMzRjQyMDRGMTU1NTREODkxRjk0RDgwMkQyNkUyRjE4MzQzRDUxM0UxNjQ3MDY2MzZDRDdENkU0KSgweDA1MzRERjY3OTU0QjdBQUE5MERCREZBODE0NjhCODNGNDE4MkI5MjdENUI0MThFNTMxNzk1OTk4Qjk4MjVCRTMpKDB4MEY3RkMyQ0VBMTk5ODQ5NzJFRTU3MzI3NDNBQ0RBNEM2QzQwNkYwM0E4NTI1NTUwMTlGMjEzRTQzMzI2QjYxQSkoMHgzNjdBREE1MzcwMzNBMDU0QTY1RjBFMTQ1RTZFNzlCNTZGMDU0RUVCODAxMUYxRUVFMTYzRTEzN0Q2MzY2Qjg5KSgweDFCMzIzMkRGQTMxNjk5N0Y0NTNEN0E2RjIwMDVFNkUwOTZCNTRCMzg0N0Y2RkU4RDU4MTE2NTg4N0Y4NUZENzEpKDB4MEVEQzFCQ0Q4Qjc4MjMzRjJDNUUyMzZENkQwNTI2NUE1ODY1ODdBQjBCMUMwRjVFRTNBMjZFM0VDNDVDODU1OSkpKSh6KDB4MkQ0NjcyN0NBQkQxQUQyMEU0NzZFN0VEOEQ2NjQ2NDBEMDU2NUQzRjAxQ0JCRjdDNjI1OEUyRjQzNkUwRkI2NCkpKHMoKDB4MTZDMUQxN0Y4OEMyNjdDNDNENERGRDE5NzY4NTgzQTJFOUFCN0FFQzY5NzVCMDlGMTM5REYxQUI1QzQxQzgxNSkoMHgyNTBFQTY3QUQyMkUyNjYxMjA4QjA1RTcyQjEwNTRGNjA3OThGRDU4RERGRTMzMzNGQUE5QjVBQjU0N0M2NzQ1KSgweDI1OEE4QzkxODI4MEMyNjVGODI1RUI3MkMwQjhDNjI1NjY1QzJGQUY2MDY5N0Q1ODhFQzZBQUNBQzczRDBCODYpKDB4MDcyRUZBQUZDOTY3RUZFNDVCRkYyRUVDMUE4Q0JGOEEwQjJDQzFGNDRCMjUyOTZEQTMzRjczQjNFNDg4NjJEMikoMHgzQTIzQThBQTJBM0QwREM4NTI5OURFNDk3NUM4NDg1NDczQzlDMUQwRDBEODRBMEJFQ0ZGRDMxMzUxQTYwNzFEKSgweDBEQkM1MUM5REY5MjNBQ0I0NDI3NDc0MjA5NTc2MUU1OTlFRDFEOEY5NEVGOEY0MTRDMTUxRENDNTIyM0ExM0YpKSkoZ2VuZXJpY19zZWxlY3RvcigweDFBQjlDODhCNTNDOUNGRDBBNjU4MjMzMTE3MTFBQkYxRTEzRTVCMzUyREMyRDM1QzZEMzRBNDUwOEVGNDJDMUQpKShwb3NlaWRvbl9zZWxlY3RvcigweDBENERCOTY5NDk4NzNCOTBGMzY1QkNCQzczQjJBMUFBRTY5NTUzMzc0MkY2NDcyRTA1MEQwMjRDNDdFRjA1MUYpKSkoKHcoKDB4MDQ0RTI0ODZEMjJCNTczNzczM0M0OTMzOTQ0ODY1MDc5QzFEMjRDQjFCNjJENUE1RDk5RkI0QTg0RDFBNzgwNikoMHgyQjdENkY4RkNBN0EwMTc3MDYyNjQ4OEFEODU0MEJEQkFEMTMzN0M2MjdDRDhBOUU2MzIxMkEyQTA1ODMxNDEwKSgweDJEOTI2NzNFQkM2N0ZCODhEQzMwNTNGMDIxQUE0NEY1RUNDMTBGRTU2RTlEODE2OUVCMjhCNjNDODZBRTU3NjYpKDB4MTFCRDE3OTE3RDY4QTJFNjhGNEUxNjk5OEE4OUYxNUY1M0JDRUU4NTI0MDQyRTg3MzE2QTkxN0JFMTE4QjU3MykoMHgxOTc4RUY3MzYyNzc0NkEwNTBERkZGQjk4MUFDQ0FGREUxRUQ1MTY5MDkyMTk5NERCQ0VFNjlFNDQ4OTJDMDdBKSgweDIwQjI0Q0RERDAyRjlFM0UzODY0QjkwNUEwRTM0QzE5MTA5MTRBMzk5MDQ5NzIwOEI0NEQ5QjdEMkY5QzA0RDgpKDB4MDc0MzQ3REUzOURCQjczOTE2M0VDMTZGNEFDNjEwQkFGRTkzMjhDNzY3N0E1OUFEQjBFNDk0OUJFQTcyMTM5RikoMHgyOUYzMzQyODNBMDk3QkVGNTQ1RUQ0QkQyNUZFOTA1Mzg1NjVBRkIxRUNDRkJGMTJCQjYzNkY1MzY5NTBBQUU1KSgweDFEOTU2RjI3QTJDMkIzMkY1MTA4RjkyNjFCRjA4MzM2Q0FCRjNGNDNBMzRENzY1NDk3NDdDNTg5QUIyNjhFMjYpKDB4MEY2N0Y4MjJCNTAwNTEyOUZEREZBMTk4MDZCNjNFMkY5MjkzNjUxMzE5RTAyNEY0NzBBNEUzQzA5M0M5NTNGQSkoMHgwN0ZFMTczNzM2MDUwMjZEMDYxMUVBOEM1NkQ1QTVFMDEyNzM3QTY1MUI5REI0RjJCNkQzNjQzRTY2QUU4MDU1KSgweDA1MENBMjE3N0U3NjhEMTkwREIxQjhFRjM2QkZDOTI5NTc5NjQ0N0MwRjAwRjFDMzBENEVBRDJDNENDRjI1NzYpKDB4MDA4QjEzMkI4REQ5NzFFOEJENzEwRTIxNzZCQTFBMTQ4NkU5ODI2ODI2MDNEN0M5OTM1NEZGRERENDJFRDBERikoMHgzODZFMDRBODQ1NUFDQjg3RDBFNzM3Mjc3NDBFQ0Q3RkQyMTYwN0JCRTcwQ0U0MTNBQUEyRUQ1MjkzRkEyMDNCKSgweDI5MjI1QkQ5MkYwMENDNzEyRTlGM0ZGQ0E3NjYwNTkyQjgwOTg3QkU4QjM1RERGRjgzMTk0RjA3OTlEQzNCNDQpKSkoeigweDIzNDVBMUE3RkIwMDRGRjRCOTMzRTQ3RTkxNEJDNzYyRDMzMjFBQzc0QTFFQjgwN0YyMkY3NUY3MTZBMjk3NDUpKShzKCgweDM4NEY5RENDNTBGRkNDQ0QxN0ZFNTMwOTRGREQ2QzZFM0ExODk5MzdFRjIyMDIwNTVBOUU4NDIwN0QxRjk5MEYpKDB4M0UzQzczRjM0OEMzNkI2MUQ1MkQ1RERGRjM2RDc2NjM1N0I1OEE5MTQ4NzU1NDk0NzEzNTFCRUFCMzU5NTJDQikoMHgxOTNBNDYyQjk3MzFFNzNDODYyMkU2NThCQUQwREI1QTkzMjIxMzk3OERCMzkyNURCQjVBQ0YwN0Y4QUIyQjRDKSgweDJCNkU3MUEzNUY4QTZDMTYxQTIyRDZDQTQ1Q0E1NzY2Mzc4ODkwQzMwRUE2MUFGMEExNzlDQjZCNTQ5NkUxNzcpKDB4MDNBN0JGNDFDRjQ2MjE1ODcxREMzODVGMUM0QUIwM0E4QzNERDY3RUMzRjc4OUU0MjVCQUVDOEVEMkI0QTY1RikoMHgyM0MzNzU4QzUyRkUyNDNBNUU2M0ZENkFFQzIyMThDQzJBMDAxQTZGNjU1RjJFNDRGMUExM0UzOTFGRkE0QkI4KSkpKGdlbmVyaWNfc2VsZWN0b3IoMHgyQ0M0M0YwQTlEOThDQkU4RTVCNkZDMzU0RTlCMDkwQjkxMDc1NDE4MTE2NURCRTQ3NUU4OEEwQTAyRjVBNzg2KSkocG9zZWlkb25fc2VsZWN0b3IoMHgyMkE4MUM1MENCQkU2MDhDQjZGOEE4MDc0NzE0MjRFQjBBNTE2N0IzOTI0NDZGMzJFMTkyRTMzRUZEQkZDRTc1KSkpKSkoZnRfZXZhbDEgMHgzNEFENUZBOEFEMzhEOUZCODM1MzRGODUxRjA5MjRCQTNCOUI0M0UxQzQ1NzAzRjE1MUExOUJDQ0U3MUY0RTdEKSkpKSkp"
          |> Side_loaded.Proof.of_base64
        with
        | Error e ->
            failwith e
        | Ok pi ->
            pi
      in
      let statement =
        let transaction =
          Backend.Tick.Field.t_of_sexp
            (Atom
               "0x2340A5795E22C7C923991D225400D0052B3A995C35BCCDC612E6205287419EC1"
            )
        in
        let at_party =
          Backend.Tick.Field.t_of_sexp
            (Atom
               "0x2340A5795E22C7C923991D225400D0052B3A995C35BCCDC612E6205287419EC1"
            )
        in
        [| transaction; at_party |]
      in
      let vk =
        Side_loaded.Verification_key.of_base58_check_exn
          "VVA53aPgmCXemUiPjxo1dhgdNUSWbJarTh9Xhaki6b1AjVE31nk6wnSKcPa6JSJ8KDTDMryCozStCeisLTXLoYxBo3fjFhgPJn25EnuJMggPrVocSW3SfQBY7dgpPqQVccsqSPcFGJptarG6dRrLcx65M4SqudGDWbzpKd2oLyeTVifRTREq2BibC3rWMpUDuLwXEnp61FfFaktb4WKu3hfHyYBt5vL3Xndi9kynUWuhznijLG2yP7eX7o5M3nbjfkg7NdWaGReZH1yt4ewtrmHEMF5qTdK2UPgNzpScaK7ix8wZV5qECT483DsuY6Wpx3s2FfdmRDYwdr2YejhW4ZnJLNAxMgUkV3xkid5esqnk5TuQrdHMYvLZXju3RrZrvqhmbTFXpANKskZnuH1BUvkeoPvpQeYdoeYDJ6bgM6NFB3oWsPTU3vSMg3Wjsqx6Ekc8MuZHuaziGax9WNxbM3H6HscZFRs4npttEiwj1gSvZNaVc9FfRdCa3CMMWJNR1CkA1zKtCb8Sie1yiHc89hDA7K5mufV1yaX88xmAQrhZpTLCE8Ch62Zp3P1Vy6QVDACZCKSiz3bhikYEXFKZaJfRYVZVPeEBgjnUDrB4SD61KKnvWWESV8a3uGudeBLnJqoPJuBC8bZTUfskxqzkXmz2XTv4HMARJRTg21tFB8mZmLgVuaSWpc6inGxTZeWmE9ECSFzHuazEPNQ6yn1xo7G72ixrmLZrZqhbhPfnqSL5SWnmFWaWTihNNdHac8FDwb8JKvneC5yUur3WAZ8tTULiiNVvQhjhKVUrym2wTWFwhDAy6GqZcYeWRig9gpgdaxEuA7YnDc8XZZ5JS643PBfAWZZ3mZR4NxXPnVfn1xAUD2VFXmA8pzkqRwQ8DSpSPpKuwzwuJQUW6QSGtBheKFSxrXt6qekFX2azueedJZrhnwPW78dM7v3Qd2zTWo8iD2wfBB1Yot8BfUqAk7FYyi9hajKT1qZWQMg3kUVBywX93KBht2RFDJeVwiuE2hHaAzobxnnwsPJKPHaU8SM1EXQ4cFP2zJ2acPig52MNht3Z34fMeZ65bA3eEbcDbJw3pk2YS1pHtEr818b5TisPu6gshwkRGghbnTsQzHCjZVf61rpT4WphBsv6ob6foLwdc5ZSxq2BFzAWUv5j5nrtU9fqnQCx1DooZxAc8BnjxCXQ5TnE4Rpj82JwUR59QFNza2RwK2vZLvrNPt1LK5eCkZV8fBWuYD9J4AnxGA8icQbWBAfsSk9xXJBynEKymAsw6eTFPWCAMjQgJLhJP8MJR3NyNbqMfT1nR924EyZged7US9ogU8CLV5GcMBTSzAyCSFwFN8LGL1uT9sStzwQNbUvKvXYRwWNMYpb7Mxcjz1NjBaMbiWUryMcJc3D19yXt8VNt5g3L3Ty4GtL3WWV2aXRRXcuzYZai6wV8ESPGd3R6o4NJS5Ct5Z98fx25sNtswb77Q18pU379m4wsk8ck872oMZTPp9bDHTVpLoEBHd1gkC6j7pP8dx3cNTWc1NoewCGLi6zLDNfPZDrRXZESnaDRgVGEDinXS5SeAihMcQxvriHyskPW4SidcZsZtPvLnoQz7HQRpDnXfg4j6b8P5EX6sSJbkU9is3k6e8puQirFzLLgh2uC4oZH8EzLRZcGkonQPP5sLTmfwX4s5DJYdS4NLAVYSXndVZ4fazLfqPLukdWQkxZihUq4NtFkfzpNB8MPUBe6T72zhnvqVPegeEhgVvUokcn2DRJUc93DSYSGEJ3eZNFTruCgbM7xMXq83K6eraFRvxGqAgsQcTcQKwEfF9XvuppFDBbEHjdg84w1XiRkZ7xPKDdF6Hvi5G8V6rr6q1T7qypKiFqNrwM6frbJqgjedLpAY6RkPchip2WsZTpEX3EY1ryyGnJxZvb2fjCooQ9u1R6zNArVCV383KNJQZAaWFgzd58F7ZJ1fGU8zeFzDuhqSwqPyDE299sVYMSfbvp7xjWygxrbjApRE2FkjQtjuxaiXzsuemvrrSedVCGrktCHNqPKkJxbLcpz97rRBvwnKSd26x8LKHn2Zjzp2qeyxsY8HN7WVPATxPE4xXqi9dw41o8LBQ3GDGe1ASjphdp4bxj1guHhSZbMKTJDj7hJKyuvBMdG1YKQo3uv2qu5MiB3Afu5SZbZStNKBnxc2DRoDyF45yrQNeoBJogcSLAqWG624ZAdU4BWrqRJNjoAu6GxxE6E8TvFtvyDW1R9Nv7tXzmWE7RarrAL9YUD6uqe7gAanAv1cdAJRcPcdr2YvUL7zeB5d1daPfwJW4PYDvMwnnqDFSXgNqPreh8nFaiReDYjiHkwCojPcCgdcK5gJwpQTasjkWQBk2RmFQdfaLCpiPZGroZ6hTvRBHq2MwdUtkQHZjjCvY9fUtnniMVdUgkAZ9oLj8evpeoDEwyEHE1upmZZN84CMPP32NpHDtH3PwgGR3"
      in
      assert (
        Promise.block_on_async_exn (fun () ->
            Side_loaded.verify_promise ~value_to_field_elements:Fn.id
              ~return_typ:Impls.Step.Typ.unit
              [ (vk, (statement, ()), pi) ] ) )*)

    open Impls.Step

    let () = Snarky_backendless.Snark0.set_eval_constraints true

    module Statement = struct
      type t = Field.t

      let to_field_elements x = [| x |]

      module Constant = struct
        type t = Field.Constant.t [@@deriving bin_io]

        let to_field_elements x = [| x |]
      end
    end

    (* Currently, a circuit must have at least 1 of every type of constraint. *)
    let dummy_constraints () =
      Impl.(
        let x = exists Field.typ ~compute:(fun () -> Field.Constant.of_int 3) in
        let g =
          exists Step_main_inputs.Inner_curve.typ ~compute:(fun _ ->
              Tick.Inner_curve.(to_affine_exn one) )
        in
        ignore
          ( SC.to_field_checked'
              (module Impl)
              ~num_bits:16
              (Kimchi_backend_common.Scalar_challenge.create x)
            : Field.t * Field.t * Field.t ) ;
        ignore
          ( Step_main_inputs.Ops.scale_fast g ~num_bits:5 (Shifted_value x)
            : Step_main_inputs.Inner_curve.t ) ;
        ignore
          ( Step_main_inputs.Ops.scale_fast g ~num_bits:5 (Shifted_value x)
            : Step_main_inputs.Inner_curve.t ) ;
        ignore
          ( Step_verifier.Scalar_challenge.endo g ~num_bits:4
              (Kimchi_backend_common.Scalar_challenge.create x)
            : Field.t * Field.t ))

    module No_recursion = struct
      module Statement = Statement

      let tag, _, p, Provers.[ step ] =
        Common.time "compile" (fun () ->
            compile_promise
              (module Statement)
              (module Statement.Constant)
              ~public_input:(Input Field.typ)
              ~branches:(module Nat.N1)
              ~max_proofs_verified:(module Nat.N0)
              ~name:"blockchain-snark"
              ~constraint_constants:
                (* Dummy values *)
                { sub_windows_per_window = 0
                ; ledger_depth = 0
                ; work_delay = 0
                ; block_window_duration_ms = 0
                ; transaction_capacity = Log_2 0
                ; pending_coinbase_depth = 0
                ; coinbase_amount = Unsigned.UInt64.of_int 0
                ; supercharged_coinbase_factor = 0
                ; account_creation_fee = Unsigned.UInt64.of_int 0
                ; fork = None
                }
              ~choices:(fun ~self ->
                [ { identifier = "main"
                  ; prevs = []
                  ; main =
                      (fun [] self ->
                        dummy_constraints () ;
                        Field.Assert.equal self Field.zero ;
                        ([], ()) )
                  }
                ] ) )

      module Proof = (val p)

      let example =
        let (), b0 =
          Common.time "b0" (fun () ->
              Promise.block_on_async_exn (fun () -> step [] Field.Constant.zero) )
        in
        assert (
          Promise.block_on_async_exn (fun () ->
              Proof.verify_promise [ (Field.Constant.zero, b0) ] ) ) ;
        (Field.Constant.zero, b0)
    end

    module No_recursion_return = struct
      module Statement = struct
        type t = unit

        let to_field_elements () = [||]

        module Constant = struct
          type t = unit [@@deriving bin_io]

          let to_field_elements () = [||]
        end
      end

      let tag, _, p, Provers.[ step ] =
        Common.time "compile" (fun () ->
            compile_promise
              (module Statement)
              (module Statement.Constant)
              ~public_input:(Output Field.typ)
              ~branches:(module Nat.N1)
              ~max_proofs_verified:(module Nat.N0)
              ~name:"blockchain-snark"
              ~constraint_constants:
                (* Dummy values *)
                { sub_windows_per_window = 0
                ; ledger_depth = 0
                ; work_delay = 0
                ; block_window_duration_ms = 0
                ; transaction_capacity = Log_2 0
                ; pending_coinbase_depth = 0
                ; coinbase_amount = Unsigned.UInt64.of_int 0
                ; supercharged_coinbase_factor = 0
                ; account_creation_fee = Unsigned.UInt64.of_int 0
                ; fork = None
                }
              ~choices:(fun ~self ->
                [ { identifier = "main"
                  ; prevs = []
                  ; main = (fun [] () -> dummy_constraints () ; ([], Field.zero))
                  }
                ] ) )

      module Proof = (val p)

      let example =
        let res, b0 =
          Common.time "b0" (fun () ->
              Promise.block_on_async_exn (fun () -> step [] ()) )
        in
        assert (Field.Constant.(equal zero) res) ;
        assert (
          Promise.block_on_async_exn (fun () ->
              Proof.verify_promise [ (res, b0) ] ) ) ;
        (res, b0)
    end

    module Simple_chain = struct
      module Statement = Statement

      let tag, _, p, Provers.[ step ] =
        Common.time "compile" (fun () ->
            compile_promise
              (module Statement)
              (module Statement.Constant)
              ~public_input:(Input Field.typ)
              ~branches:(module Nat.N1)
              ~max_proofs_verified:(module Nat.N1)
              ~name:"blockchain-snark"
              ~constraint_constants:
                (* Dummy values *)
                { sub_windows_per_window = 0
                ; ledger_depth = 0
                ; work_delay = 0
                ; block_window_duration_ms = 0
                ; transaction_capacity = Log_2 0
                ; pending_coinbase_depth = 0
                ; coinbase_amount = Unsigned.UInt64.of_int 0
                ; supercharged_coinbase_factor = 0
                ; account_creation_fee = Unsigned.UInt64.of_int 0
                ; fork = None
                }
              ~choices:(fun ~self ->
                [ { identifier = "main"
                  ; prevs = [ self ]
                  ; main =
                      (fun [ prev ] self ->
                        let is_base_case = Field.equal Field.zero self in
                        let proof_must_verify = Boolean.not is_base_case in
                        let self_correct = Field.(equal (one + prev) self) in
                        Boolean.Assert.any [ self_correct; is_base_case ] ;
                        ([ proof_must_verify ], ()) )
                  }
                ] ) )

      module Proof = (val p)

      let example =
        let s_neg_one = Field.Constant.(negate one) in
        let b_neg_one : (Nat.N1.n, Nat.N1.n) Proof0.t =
          Proof0.dummy Nat.N1.n Nat.N1.n Nat.N1.n ~domain_log2:14
        in
        let (), b0 =
          Common.time "b0" (fun () ->
              Promise.block_on_async_exn (fun () ->
                  step [ (s_neg_one, b_neg_one) ] Field.Constant.zero ) )
        in
        assert (
          Promise.block_on_async_exn (fun () ->
              Proof.verify_promise [ (Field.Constant.zero, b0) ] ) ) ;
        let (), b1 =
          Common.time "b1" (fun () ->
              Promise.block_on_async_exn (fun () ->
                  step [ (Field.Constant.zero, b0) ] Field.Constant.one ) )
        in
        assert (
          Promise.block_on_async_exn (fun () ->
              Proof.verify_promise [ (Field.Constant.one, b1) ] ) ) ;
        (Field.Constant.one, b1)
    end

    module Tree_proof = struct
      let tag, _, p, Provers.[ step ] =
        Common.time "compile" (fun () ->
            compile_promise
              (module Statement)
              (module Statement.Constant)
              ~public_input:(Input Field.typ)
              ~branches:(module Nat.N1)
              ~max_proofs_verified:(module Nat.N2)
              ~name:"blockchain-snark"
              ~constraint_constants:
                (* Dummy values *)
                { sub_windows_per_window = 0
                ; ledger_depth = 0
                ; work_delay = 0
                ; block_window_duration_ms = 0
                ; transaction_capacity = Log_2 0
                ; pending_coinbase_depth = 0
                ; coinbase_amount = Unsigned.UInt64.of_int 0
                ; supercharged_coinbase_factor = 0
                ; account_creation_fee = Unsigned.UInt64.of_int 0
                ; fork = None
                }
              ~choices:(fun ~self ->
                [ { identifier = "main"
                  ; prevs = [ No_recursion.tag; self ]
                  ; main =
                      (fun [ _; prev ] self ->
                        let is_base_case = Field.equal Field.zero self in
                        let proof_must_verify = Boolean.not is_base_case in
                        let self_correct = Field.(equal (one + prev) self) in
                        Boolean.Assert.any [ self_correct; is_base_case ] ;
                        ([ Boolean.true_; proof_must_verify ], ()) )
                  }
                ] ) )

      module Proof = (val p)

      let example =
        let s_neg_one = Field.Constant.(negate one) in
        let b_neg_one : (Nat.N2.n, Nat.N2.n) Proof0.t =
          Proof0.dummy Nat.N2.n Nat.N2.n Nat.N2.n ~domain_log2:15
        in
        let (), b0 =
          Common.time "tree b0" (fun () ->
              Promise.block_on_async_exn (fun () ->
                  step
                    [ No_recursion.example; (s_neg_one, b_neg_one) ]
                    Field.Constant.zero ) )
        in
        assert (
          Promise.block_on_async_exn (fun () ->
              Proof.verify_promise [ (Field.Constant.zero, b0) ] ) ) ;
        let (), b1 =
          Common.time "tree b1" (fun () ->
              Promise.block_on_async_exn (fun () ->
                  step
                    [ No_recursion.example; (Field.Constant.zero, b0) ]
                    Field.Constant.one ) )
        in
        [ (Field.Constant.zero, b0); (Field.Constant.one, b1) ]
    end

    let%test_unit "verify" =
      assert (
        Promise.block_on_async_exn (fun () ->
            Tree_proof.Proof.verify_promise Tree_proof.example ) )

    module Tree_proof_return = struct
      module Statement = No_recursion_return.Statement

      type _ Snarky_backendless.Request.t +=
        | Is_base_case : bool Snarky_backendless.Request.t

      let handler (is_base_case : bool)
          (Snarky_backendless.Request.With { request; respond }) =
        match request with
        | Is_base_case ->
            respond (Provide is_base_case)
        | _ ->
            respond Unhandled

      let tag, _, p, Provers.[ step ] =
        Common.time "compile" (fun () ->
            compile_promise
              (module Statement)
              (module Statement.Constant)
              ~public_input:(Output Field.typ)
              ~branches:(module Nat.N1)
              ~max_proofs_verified:(module Nat.N2)
              ~name:"blockchain-snark"
              ~constraint_constants:
                (* Dummy values *)
                { sub_windows_per_window = 0
                ; ledger_depth = 0
                ; work_delay = 0
                ; block_window_duration_ms = 0
                ; transaction_capacity = Log_2 0
                ; pending_coinbase_depth = 0
                ; coinbase_amount = Unsigned.UInt64.of_int 0
                ; supercharged_coinbase_factor = 0
                ; account_creation_fee = Unsigned.UInt64.of_int 0
                ; fork = None
                }
              ~choices:(fun ~self ->
                [ { identifier = "main"
                  ; prevs = [ No_recursion_return.tag; self ]
                  ; main =
                      (fun [ _; prev ] () ->
                        let is_base_case =
                          exists Boolean.typ ~request:(fun () -> Is_base_case)
                        in
                        let proof_must_verify = Boolean.not is_base_case in
                        let self =
                          Field.(
                            if_ is_base_case ~then_:zero ~else_:(one + prev))
                        in
                        ([ Boolean.true_; proof_must_verify ], self) )
                  }
                ] ) )

      module Proof = (val p)

      let example =
        let s_neg_one = Field.Constant.(negate one) in
        let b_neg_one : (Nat.N2.n, Nat.N2.n) Proof0.t =
          Proof0.dummy Nat.N2.n Nat.N2.n Nat.N2.n ~domain_log2:15
        in
        let s0, b0 =
          Common.time "tree b0" (fun () ->
              Promise.block_on_async_exn (fun () ->
                  step ~handler:(handler true)
                    [ No_recursion_return.example; (s_neg_one, b_neg_one) ]
                    () ) )
        in
        assert (Field.Constant.(equal zero) s0) ;
        assert (
          Promise.block_on_async_exn (fun () ->
              Proof.verify_promise [ (s0, b0) ] ) ) ;
        let s1, b1 =
          Common.time "tree b1" (fun () ->
              Promise.block_on_async_exn (fun () ->
                  step ~handler:(handler false)
                    [ No_recursion_return.example; (s0, b0) ]
                    () ) )
        in
        assert (Field.Constant.(equal one) s1) ;
        [ (s0, b0); (s1, b1) ]
    end

    let%test_unit "verify" =
      assert (
        Promise.block_on_async_exn (fun () ->
            Tree_proof_return.Proof.verify_promise Tree_proof_return.example ) )

    module Add_one_return = struct
      module Statement = struct
        type t = Field.t

        let to_field_elements x = [| x |]

        module Constant = struct
          type t = Field.Constant.t [@@deriving bin_io]

          let to_field_elements x = [| x |]
        end
      end

      let tag, _, p, Provers.[ step ] =
        Common.time "compile" (fun () ->
            compile_promise
              (module Statement)
              (module Statement.Constant)
              ~public_input:(Input_and_output (Field.typ, Field.typ))
              ~branches:(module Nat.N1)
              ~max_proofs_verified:(module Nat.N0)
              ~name:"blockchain-snark"
              ~constraint_constants:
                (* Dummy values *)
                { sub_windows_per_window = 0
                ; ledger_depth = 0
                ; work_delay = 0
                ; block_window_duration_ms = 0
                ; transaction_capacity = Log_2 0
                ; pending_coinbase_depth = 0
                ; coinbase_amount = Unsigned.UInt64.of_int 0
                ; supercharged_coinbase_factor = 0
                ; account_creation_fee = Unsigned.UInt64.of_int 0
                ; fork = None
                }
              ~choices:(fun ~self ->
                [ { identifier = "main"
                  ; prevs = []
                  ; main =
                      (fun [] x ->
                        dummy_constraints () ;
                        ([], Field.(add one) x) )
                  }
                ] ) )

      module Proof = (val p)

      let example =
        let input = Field.Constant.of_int 42 in
        let res, b0 =
          Common.time "b0" (fun () ->
              Promise.block_on_async_exn (fun () -> step [] input) )
        in
        assert (Field.Constant.(equal (of_int 43)) res) ;
        assert (
          Promise.block_on_async_exn (fun () ->
              Proof.verify_promise [ ((input, res), b0) ] ) ) ;
        ((input, res), b0)
    end
  end )

(*
let%test_module "test" =
  ( module struct
    let () =
      Tock.Keypair.set_urs_info
        [On_disk {directory= "/tmp/"; should_write= true}]

    let () =
      Tick.Keypair.set_urs_info
        [On_disk {directory= "/tmp/"; should_write= true}]

    open Impls.Step

    module Txn_snark = struct
      module Statement = struct
        type t = Field.t

        let to_field_elements x = [|x|]

        module Constant = struct
          type t = Field.Constant.t [@@deriving bin_io]

          let to_field_elements x = [|x|]
        end
      end

      (* A snark proving one knows a preimage of a hash *)
      module Know_preimage = struct
        module Statement = Statement

        type _ Snarky_backendless.Request.t +=
          | Preimage : Field.Constant.t Snarky_backendless.Request.t

        let hash_checked x =
          let open Step_main_inputs in
          let s = Sponge.create sponge_params in
          Sponge.absorb s (`Field x) ;
          Sponge.squeeze_field s

        let hash x =
          let open Tick_field_sponge in
          let s = Field.create params in
          Field.absorb s x ; Field.squeeze s

        let tag, _, p, Provers.[prove; _] =
          compile
            (module Statement)
            (module Statement.Constant)
            ~typ:Field.typ
            ~return_typ:Typ.unit
            ~branches:(module Nat.N2) (* Should be able to set to 1 *)
            ~max_proofs_verified:
              (module Nat.N2) (* TODO: Should be able to set this to 0 *)
            ~name:"preimage"
            ~choices:(fun ~self ->
              (* TODO: Make it possible to have a system that doesn't use its "self" *)
              [ { prevs= []
                ; main=
                    (fun [] s ->
                       dummy_constraints () ;
                      let x = exists ~request:(fun () -> Preimage) Field.typ in
                      Field.Assert.equal s (hash_checked x) ;
                      [] ) }
                (* TODO: Shouldn't have to have this dummy *)
              ; { prevs= [self; self]
                ; main=
                    (fun [_; _] s ->
                       dummy_constraints () ;
                       (* Unsatisfiable. *)
                      Field.(Assert.equal s (s + one)) ;
                      [Boolean.true_; Boolean.true_] ) } ] )

        let prove ~preimage =
          let h = hash preimage in
          ( h
          , prove [] h ~handler:(fun (With {request; respond}) ->
                match request with
                | Preimage ->
                    respond (Provide preimage)
                | _ ->
                    unhandled ) )

        module Proof = (val p)

        let side_loaded_vk = Side_loaded.Verification_key.of_compiled tag
      end

      let side_loaded =
        Side_loaded.create
          ~max_proofs_verified:(module Nat.N2)
          ~name:"side-loaded"
          ~value_to_field_elements:Statement.to_field_elements
          ~var_to_field_elements:Statement.to_field_elements ~typ:Field.typ

      let tag, _, p, Provers.[base; preimage_base; merge] =
        compile
          (module Statement)
          (module Statement.Constant)
          ~typ:Field.typ
          ~return_typ:Typ.unit
          ~branches:(module Nat.N3)
          ~max_proofs_verified:(module Nat.N2)
          ~name:"txn-snark"
          ~choices:(fun ~self ->
            [ { prevs= []
              ; main=
                  (fun [] x ->
                    let t = (Field.is_square x :> Field.t) in
                    for i = 0 to 10_000 do
                      assert_r1cs t t t
                    done ;
                    [] ) }
            ; { prevs= [side_loaded]
              ; main=
                  (fun [hash] x ->
                    Side_loaded.in_circuit side_loaded
                      (exists Side_loaded_verification_key.typ
                         ~compute:(fun () -> Know_preimage.side_loaded_vk)) ;
                    Field.Assert.equal hash x ;
                    [Boolean.true_] ) }
            ; { prevs= [self; self]
              ; main=
                  (fun [l; r] res ->
                    assert_r1cs l r res ;
                    [Boolean.true_; Boolean.true_] ) } ] )

      module Proof = (val p)
    end

    let t_proof =
      let preimage = Field.Constant.of_int 10 in
(*       let base1 = preimage in *)
      let base1, preimage_proof = Txn_snark.Know_preimage.prove ~preimage in
      let base2 = Field.Constant.of_int 9 in
      let base12 = Field.Constant.(base1 * base2) in
(*       let t1 = Common.time "t1" (fun () -> Txn_snark.base [] base1) in *)
      let t1 =
        Common.time "t1" (fun () ->
            Side_loaded.in_prover Txn_snark.side_loaded
              Txn_snark.Know_preimage.side_loaded_vk ;
            Txn_snark.preimage_base [(base1, preimage_proof)] base1 )
      in
      let module M = struct
        type t = Field.Constant.t * Txn_snark.Proof.t [@@deriving bin_io]
      end in
      Common.time "verif" (fun () ->
          assert (
            Txn_snark.Proof.verify (List.init 2 ~f:(fun _ -> (base1, t1))) ) ) ;
      Common.time "verif" (fun () ->
          assert (
            Txn_snark.Proof.verify (List.init 4 ~f:(fun _ -> (base1, t1))) ) ) ;
      Common.time "verif" (fun () ->
          assert (
            Txn_snark.Proof.verify (List.init 8 ~f:(fun _ -> (base1, t1))) ) ) ;
      let t2 = Common.time "t2" (fun () -> Txn_snark.base [] base2) in
      assert (Txn_snark.Proof.verify [(base1, t1); (base2, t2)]) ;
      (* Need two separate booleans.
         Should carry around prev should verify and self should verify *)
      let t12 =
        Common.time "t12" (fun () ->
            Txn_snark.merge [(base1, t1); (base2, t2)] base12 )
      in
      assert (Txn_snark.Proof.verify [(base1, t1); (base2, t2); (base12, t12)]) ;
      Common.time "verify" (fun () ->
          assert (
            Verify.verify_heterogenous
              [ T
                  ( (module Nat.N2)
                  , (module Txn_snark.Know_preimage.Statement.Constant)
                  , Lazy.force Txn_snark.Know_preimage.Proof.verification_key
                  , base1
                  , preimage_proof )
              ; T
                  ( (module Nat.N2)
                  , (module Txn_snark.Statement.Constant)
                  , Lazy.force Txn_snark.Proof.verification_key
                  , base1
                  , t1 )
              ; T
                  ( (module Nat.N2)
                  , (module Txn_snark.Statement.Constant)
                  , Lazy.force Txn_snark.Proof.verification_key
                  , base2
                  , t2 )
              ; T
                  ( (module Nat.N2)
                  , (module Txn_snark.Statement.Constant)
                  , Lazy.force Txn_snark.Proof.verification_key
                  , base12
                  , t12 ) ] ) ) ;
      (base12, t12)

    module Blockchain_snark = struct
      module Statement = Txn_snark.Statement

      let tag, _, p, Provers.[step] =
        Common.time "compile" (fun () ->
            compile
              (module Statement)
              (module Statement.Constant)
              ~return_typ:(Input Field.typ)
              ~branches:(module Nat.N1)
              ~max_proofs_verified:(module Nat.N2)
              ~name:"blockchain-snark"
              ~choices:(fun ~self ->
                [ { prevs= [self; Txn_snark.tag]
                  ; main=
                      (fun [prev; txn_snark] self ->
                        let is_base_case = Field.equal Field.zero self in
                        let proof_must_verify = Boolean.not is_base_case in
                        Boolean.Assert.any
                          [Field.(equal (one + prev) self); is_base_case] ;
                        [proof_must_verify; proof_must_verify] ) } ] ) )

      module Proof = (val p)
    end

    let xs =
      let s_neg_one = Field.Constant.(negate one) in
      let b_neg_one : (Nat.N2.n, Nat.N2.n) Proof0.t =
        Proof0.dummy Nat.N2.n Nat.N2.n Nat.N2.n
      in
      let b0 =
        Common.time "b0" (fun () ->
            Blockchain_snark.step
              [(s_neg_one, b_neg_one); t_proof]
              Field.Constant.zero )
      in
      let b1 =
        Common.time "b1" (fun () ->
            Blockchain_snark.step
              [(Field.Constant.zero, b0); t_proof]
              Field.Constant.one )
      in
      [(Field.Constant.zero, b0); (Field.Constant.one, b1)]

    let%test_unit "verify" = assert (Blockchain_snark.Proof.verify xs)
  end ) *)<|MERGE_RESOLUTION|>--- conflicted
+++ resolved
@@ -406,14 +406,8 @@
          * _
          * _
          * _ =
-<<<<<<< HEAD
    fun ~self ~cache ?disk_keys ~branches:(module Branches) ~max_proofs_verified
-       ~name ~constraint_constants ~typ ~choices () ->
-=======
-   fun ~self ~cache ?disk_keys ~branches:(module Branches)
-       ~max_proofs_verified:(module Max_proofs_verified) ~name
-       ~constraint_constants ~public_input ~choices ->
->>>>>>> d656f3b7
+       ~name ~constraint_constants ~public_input ~choices () ->
     let snark_keys_header kind constraint_system_hash =
       { Snark_keys_header.header_version = Snark_keys_header.header_version
       ; kind
@@ -685,14 +679,12 @@
     accum_dirty (Lazy.map wrap_pk ~f:snd) ;
     accum_dirty (Lazy.map wrap_vk ~f:snd) ;
     let wrap_vk = Lazy.map wrap_vk ~f:fst in
-<<<<<<< HEAD
     let module S =
-      Step.Make (A) (A_value)
+      Step.Make (Arg_var) (Arg_value)
         (struct
           include Max_proofs_verified
         end)
-=======
-    let module S = Step.Make (Arg_var) (Arg_value) (Max_proofs_verified) in
+    in
     let (typ : (var, value) Impls.Step.Typ.t) =
       match public_input with
       | Input typ ->
@@ -701,7 +693,6 @@
           typ
       | Input_and_output (input_typ, output_typ) ->
           Impls.Step.Typ.(input_typ * output_typ)
->>>>>>> d656f3b7
     in
     let provers =
       let module Z = H4.Zip (Branch_data) (E04 (Impls.Step.Keypair)) in
@@ -809,15 +800,8 @@
     let data : _ Types_map.Compiled.t =
       { branches = Branches.n
       ; proofs_verifieds
-<<<<<<< HEAD
       ; max_proofs_verified
-      ; typ
-      ; value_to_field_elements = A_value.to_field_elements
-      ; var_to_field_elements = A.to_field_elements
-=======
-      ; max_proofs_verified = (module Max_proofs_verified)
       ; public_input = typ
->>>>>>> d656f3b7
       ; wrap_key = Lazy.map wrap_vk ~f:Verification_key.commitments
       ; wrap_vk = Lazy.map wrap_vk ~f:Verification_key.index
       ; wrap_domains
@@ -990,16 +974,10 @@
         r :: conv_irs rs
   in
   let provers, wrap_vk, wrap_disk_key, cache_handle =
-<<<<<<< HEAD
-    M.compile ~self ~cache ?disk_keys ~branches ~max_proofs_verified ~name ~typ
-      ~constraint_constants
+    M.compile ~self ~cache ?disk_keys ~branches ~max_proofs_verified ~name
+      ~public_input ~constraint_constants
       ~choices:(fun ~self -> conv_irs (choices ~self))
       ()
-=======
-    M.compile ~self ~cache ?disk_keys ~branches ~max_proofs_verified ~name
-      ~public_input ~constraint_constants ~choices:(fun ~self ->
-        conv_irs (choices ~self) )
->>>>>>> d656f3b7
   in
   let (module Max_proofs_verified) = max_proofs_verified in
   let T = Max_proofs_verified.eq in
@@ -1045,15 +1023,10 @@
 
     let verify_promise ts =
       verify_promise
-<<<<<<< HEAD
         ( module struct
           include Max_proofs_verified
         end )
-        (module A_value)
-=======
-        (module Max_proofs_verified)
         (module Value)
->>>>>>> d656f3b7
         (Lazy.force verification_key)
         ts
 
