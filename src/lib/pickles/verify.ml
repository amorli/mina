--- conflicted
+++ resolved
@@ -189,11 +189,13 @@
         in
         Timer.clock __LOC__ ;
         let shifted_value =
-          Shifted_value.to_field (module Tick.Field) ~shift:Shifts.tick
+          Shifted_value.Type1.to_field (module Tick.Field) ~shift:Shifts.tick1
         in
         let b_actual =
           let challenge_poly =
-            unstage (Wrap.b_poly (Vector.to_array bulletproof_challenges))
+            unstage
+              (Wrap.challenge_polynomial
+                 (Vector.to_array bulletproof_challenges) )
           in
           Tick.Field.(challenge_poly zeta + (r_actual * challenge_poly zetaw))
         in
@@ -203,13 +205,7 @@
              anyway. *)
           [ ("xi", xi, xi_actual)
           ; ( "combined_inner_product"
-<<<<<<< HEAD
             , shifted_value combined_inner_product
-=======
-            , Shifted_value.Type1.to_field
-                (module Tick.Field)
-                combined_inner_product ~shift:Shifts.tick1
->>>>>>> 0c77830c
             , combined_inner_product_actual )
           ; ("b", shifted_value b, b_actual)
           ] ;
