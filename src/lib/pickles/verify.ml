module SC = Scalar_challenge
open Core_kernel
open Async_kernel
open Pickles_types
open Common
open Import
open Backend
open Tuple_lib

module Instance = struct
  type t =
    | T :
        (module Nat.Intf with type n = 'n)
        * (module Intf.Statement_value with type t = 'a)
        * Verification_key.t
        * 'a
        * ('n, 'n) Proof.t
        -> t
end

(* TODO: Just stick this in plonk_checks.ml *)
module Plonk_checks = struct
  include Plonk_checks
  module Type1 =
    Plonk_checks.Make (Shifted_value.Type1) (Plonk_checks.Scalars.Tick)
  module Type2 =
    Plonk_checks.Make (Shifted_value.Type2) (Plonk_checks.Scalars.Tock)
end

let verify_heterogenous (ts : Instance.t list) =
  let module Plonk = Types.Wrap.Proof_state.Deferred_values.Plonk in
  let module Tick_field = Backend.Tick.Field in
  let tick_field : _ Plonk_checks.field = (module Tick_field) in
  let check, result =
    let r = ref [] in
    let result () =
      match !r with
      | [] ->
          Ok ()
      | _ ->
          Error
            (String.concat ~sep:"\n"
               (List.map !r ~f:(fun lab -> Lazy.force lab)) )
    in
    ((fun (lab, b) -> if not b then r := lab :: !r), result)
  in
  let in_circuit_plonks =
    List.map ts
      ~f:(fun
           (T
             ( _max_proofs_verified
             , _statement
             , key
             , app_state
             , T
                 { statement
                   (* TODO
                      ; prev_x_hat = (x_hat1, _) as prev_x_hat
                   *)
                 ; prev_evals = evals
                 } ) )
         ->
        Timer.start __LOC__ ;
        let statement =
          { statement with
            pass_through = { statement.pass_through with app_state }
          }
        in
        let open Types.Wrap.Proof_state in
        let sc =
          SC.to_field_constant tick_field ~endo:Endo.Wrap_inner_curve.scalar
        in
        Timer.clock __LOC__ ;
        let { Deferred_values.xi
            ; plonk = plonk0
            ; combined_inner_product
            ; which_branch
            ; bulletproof_challenges
            } =
          Deferred_values.map_challenges ~f:Challenge.Constant.to_tick_field
            ~scalar:sc statement.proof_state.deferred_values
        in
        let zeta = sc plonk0.zeta in
        let alpha = sc plonk0.alpha in
        let step_domains = key.step_domains.(Index.to_int which_branch) in
        let w =
          Tick.Field.domain_generator
            ~log2_size:(Domain.log2_size step_domains.h)
        in
        let zetaw = Tick.Field.mul zeta w in
        let tick_plonk_minimal :
            _ Composition_types.Wrap.Proof_state.Deferred_values.Plonk.Minimal.t
            =
          let chal = Challenge.Constant.to_tick_field in
          { zeta; alpha; beta = chal plonk0.beta; gamma = chal plonk0.gamma }
        in
        let tick_combined_evals =
          Plonk_checks.evals_of_split_evals
            (module Tick.Field)
            (Double.map evals.evals ~f:(fun e -> e.evals))
            ~rounds:(Nat.to_int Tick.Rounds.n) ~zeta ~zetaw
        in
        let tick_domain =
          Plonk_checks.domain
            (module Tick.Field)
            step_domains.h ~shifts:Common.tick_shifts
            ~domain_generator:Backend.Tick.Field.domain_generator
        in
        let tick_env =
          Plonk_checks.scalars_env
            (module Tick.Field)
            ~endo:Endo.Step_inner_curve.base ~mds:Tick_field_sponge.params.mds
            ~srs_length_log2:Common.Max_degree.step_log2
            ~field_of_hex:(fun s ->
              Kimchi_pasta.Pasta.Bigint256.of_hex_string s
              |> Kimchi_pasta.Pasta.Fp.of_bigint)
            ~domain:tick_domain tick_plonk_minimal tick_combined_evals
        in
        let plonk =
          let p =
            Plonk_checks.Type1.derive_plonk
              (module Tick.Field)
<<<<<<< HEAD
              ~endo:Endo.Step_inner_curve.base ~shift:Shifts.tick
              ~mds:Tick_field_sponge.params.mds
              ~domain:
                (* TODO: Cache the shifts and domain_generator *)
                (Plonk_checks.domain
                   (module Tick.Field)
                   step_domains.h ~shifts:Common.tick_shifts
                   ~domain_generator:Backend.Tick.Field.domain_generator )
              { zeta
              ; beta = chal plonk0.beta
              ; gamma = chal plonk0.gamma
              ; alpha
              }
              (Plonk_checks.evals_of_split_evals
                 (module Tick.Field)
                 evals ~rounds:(Nat.to_int Tick.Rounds.n) ~zeta ~zetaw )
              x_hat1
=======
              ~shift:Shifts.tick1 ~env:tick_env tick_plonk_minimal
              tick_combined_evals
>>>>>>> ea6c7ee8
          in
          { p with
            zeta = plonk0.zeta
          ; alpha = plonk0.alpha
          ; beta = plonk0.beta
          ; gamma = plonk0.gamma
          }
        in
        Timer.clock __LOC__ ;
        let absorb, squeeze =
          let open Tick_field_sponge.Bits in
          let sponge =
            let s = create Tick_field_sponge.params in
            absorb s
              (Digest.Constant.to_tick_field
                 statement.proof_state.sponge_digest_before_evaluations ) ;
            s
          in
          let squeeze () =
            let underlying =
              Challenge.Constant.of_bits
                (squeeze sponge ~length:Challenge.Constant.length)
            in
            sc (Scalar_challenge.create underlying)
          in
          (absorb sponge, squeeze)
        in
        let absorb_evals
            { Plonk_types.All_evals.With_public_input.public_input = x_hat
            ; evals = e
            } =
          let xs, ys = Plonk_types.Evals.to_vectors e in
          List.iter
            Vector.([| x_hat |] :: (to_list xs @ to_list ys))
            ~f:(Array.iter ~f:absorb)
        in
        Double.(iter ~f:absorb_evals evals.evals) ;
        absorb evals.ft_eval1 ;
        let xi_actual = squeeze () in
        let r_actual = squeeze () in
        Timer.clock __LOC__ ;
        (* TODO: The deferred values "bulletproof_challenges" should get routed
           into a "batch dlog Tick acc verifier" *)
        let actual_proofs_verified =
          Vector.length statement.pass_through.old_bulletproof_challenges
        in
        Timer.clock __LOC__ ;
        let combined_inner_product_actual =
          Wrap.combined_inner_product ~env:tick_env ~plonk:tick_plonk_minimal
            ~domain:tick_domain ~ft_eval1:evals.ft_eval1
            ~actual_proofs_verified:(Nat.Add.create actual_proofs_verified)
            (Double.map evals.evals ~f:(fun e -> e.evals))
            ~x_hat:(Double.map evals.evals ~f:(fun e -> e.public_input))
            ~old_bulletproof_challenges:
              (Vector.map ~f:Ipa.Step.compute_challenges
                 statement.pass_through.old_bulletproof_challenges )
            ~r:r_actual ~xi ~zeta ~zetaw ~step_branch_domains:step_domains
        in
        let check_eq lab x y =
          check
            ( lazy
                (sprintf
                   !"%s: %{sexp:Tick_field.t} != %{sexp:Tick_field.t}"
                   lab x y )
            , Tick_field.equal x y )
        in
        Timer.clock __LOC__ ;
        Timer.clock __LOC__ ;
        List.iter
          ~f:(fun (s, x, y) -> check_eq s x y)
          (* Both these values can actually be omitted from the proof on the wire since we recompute them
             anyway. *)
          [ ("xi", xi, xi_actual)
          ; ( "combined_inner_product"
            , Shifted_value.Type1.to_field
                (module Tick.Field)
                combined_inner_product ~shift:Shifts.tick1
            , combined_inner_product_actual )
          ] ;
        plonk )
  in
  let open Backend.Tock.Proof in
  let open Promise.Let_syntax in
  let%bind accumulator_check =
    Ipa.Step.accumulator_check
      (List.map ts ~f:(fun (T (_, _, _, _, T t)) ->
           ( t.statement.proof_state.me_only.challenge_polynomial_commitment
           , Ipa.Step.compute_challenges
               t.statement.proof_state.deferred_values.bulletproof_challenges ) )
      )
  in
  Common.time "batch_step_dlog_check" (fun () ->
      check (lazy "batch_step_dlog_check", accumulator_check) ) ;
  let%map dlog_check =
    batch_verify
      (List.map2_exn ts in_circuit_plonks
         ~f:(fun
<<<<<<< HEAD
              (T ((module Max_branching), (module A_value), key, app_state, T t))
=======
              (T
                ( ( module
                Max_proofs_verified )
                , ( module
                A_value )
                , key
                , app_state
                , T t ))
>>>>>>> ea6c7ee8
              plonk
            ->
           let prepared_statement : _ Types.Wrap.Statement.In_circuit.t =
             { pass_through =
                 Common.hash_step_me_only ~app_state:A_value.to_field_elements
                   (Reduced_me_only.Step.prepare
                      ~dlog_plonk_index:key.commitments
                      { t.statement.pass_through with app_state } )
             ; proof_state =
                 { t.statement.proof_state with
                   deferred_values =
                     { t.statement.proof_state.deferred_values with plonk }
                 ; me_only =
<<<<<<< HEAD
                     Common.hash_dlog_me_only Max_branching.n
                       (Reduced_me_only.Dlog_based.prepare
                          t.statement.proof_state.me_only )
=======
                     Common.hash_dlog_me_only Max_proofs_verified.n
                       (Reduced_me_only.Wrap.prepare
                          t.statement.proof_state.me_only)
>>>>>>> ea6c7ee8
                 }
             }
           in
           let input =
             tock_unpadded_public_input_of_statement prepared_statement
           in
           ( key.index
           , t.proof
           , input
           , Some
               (Vector.to_list
                  (Vector.map2
                     ~f:(fun g cs ->
                       { Challenge_polynomial.challenges =
                           Vector.to_array (Ipa.Wrap.compute_challenges cs)
                       ; commitment = g
<<<<<<< HEAD
                       } )
                     (Vector.extend_exn t.statement.pass_through.sg
                        Max_branching.n
                        (Lazy.force Dummy.Ipa.Wrap.sg) )
                     t.statement.proof_state.me_only.old_bulletproof_challenges ) )
           ) ) )
=======
                       })
                     (Vector.extend_exn
                        t.statement.pass_through
                          .challenge_polynomial_commitments
                        Max_proofs_verified.n
                        (Lazy.force Dummy.Ipa.Wrap.sg))
                     t.statement.proof_state.me_only.old_bulletproof_challenges))
           )))
>>>>>>> ea6c7ee8
  in
  Common.time "dlog_check" (fun () -> check (lazy "dlog_check", dlog_check)) ;
  match result () with
  | Ok () ->
      true
  | Error e ->
      eprintf !"bad verify: %s\n%!" e ;
      false

let verify (type a n) (max_proofs_verified : (module Nat.Intf with type n = n))
    (a_value : (module Intf.Statement_value with type t = a))
    (key : Verification_key.t) (ts : (a * (n, n) Proof.t) list) =
  verify_heterogenous
    (List.map ts ~f:(fun (x, p) ->
<<<<<<< HEAD
         Instance.T (max_branching, a_value, key, x, p) ) )
=======
         Instance.T (max_proofs_verified, a_value, key, x, p)))
>>>>>>> ea6c7ee8
<|MERGE_RESOLUTION|>--- conflicted
+++ resolved
@@ -113,35 +113,15 @@
             ~srs_length_log2:Common.Max_degree.step_log2
             ~field_of_hex:(fun s ->
               Kimchi_pasta.Pasta.Bigint256.of_hex_string s
-              |> Kimchi_pasta.Pasta.Fp.of_bigint)
+              |> Kimchi_pasta.Pasta.Fp.of_bigint )
             ~domain:tick_domain tick_plonk_minimal tick_combined_evals
         in
         let plonk =
           let p =
             Plonk_checks.Type1.derive_plonk
               (module Tick.Field)
-<<<<<<< HEAD
-              ~endo:Endo.Step_inner_curve.base ~shift:Shifts.tick
-              ~mds:Tick_field_sponge.params.mds
-              ~domain:
-                (* TODO: Cache the shifts and domain_generator *)
-                (Plonk_checks.domain
-                   (module Tick.Field)
-                   step_domains.h ~shifts:Common.tick_shifts
-                   ~domain_generator:Backend.Tick.Field.domain_generator )
-              { zeta
-              ; beta = chal plonk0.beta
-              ; gamma = chal plonk0.gamma
-              ; alpha
-              }
-              (Plonk_checks.evals_of_split_evals
-                 (module Tick.Field)
-                 evals ~rounds:(Nat.to_int Tick.Rounds.n) ~zeta ~zetaw )
-              x_hat1
-=======
               ~shift:Shifts.tick1 ~env:tick_env tick_plonk_minimal
               tick_combined_evals
->>>>>>> ea6c7ee8
           in
           { p with
             zeta = plonk0.zeta
@@ -239,18 +219,12 @@
     batch_verify
       (List.map2_exn ts in_circuit_plonks
          ~f:(fun
-<<<<<<< HEAD
-              (T ((module Max_branching), (module A_value), key, app_state, T t))
-=======
               (T
-                ( ( module
-                Max_proofs_verified )
-                , ( module
-                A_value )
+                ( (module Max_proofs_verified)
+                , (module A_value)
                 , key
                 , app_state
-                , T t ))
->>>>>>> ea6c7ee8
+                , T t ) )
               plonk
             ->
            let prepared_statement : _ Types.Wrap.Statement.In_circuit.t =
@@ -264,15 +238,9 @@
                    deferred_values =
                      { t.statement.proof_state.deferred_values with plonk }
                  ; me_only =
-<<<<<<< HEAD
-                     Common.hash_dlog_me_only Max_branching.n
-                       (Reduced_me_only.Dlog_based.prepare
-                          t.statement.proof_state.me_only )
-=======
                      Common.hash_dlog_me_only Max_proofs_verified.n
                        (Reduced_me_only.Wrap.prepare
-                          t.statement.proof_state.me_only)
->>>>>>> ea6c7ee8
+                          t.statement.proof_state.me_only )
                  }
              }
            in
@@ -289,23 +257,14 @@
                        { Challenge_polynomial.challenges =
                            Vector.to_array (Ipa.Wrap.compute_challenges cs)
                        ; commitment = g
-<<<<<<< HEAD
                        } )
-                     (Vector.extend_exn t.statement.pass_through.sg
-                        Max_branching.n
-                        (Lazy.force Dummy.Ipa.Wrap.sg) )
-                     t.statement.proof_state.me_only.old_bulletproof_challenges ) )
-           ) ) )
-=======
-                       })
                      (Vector.extend_exn
                         t.statement.pass_through
                           .challenge_polynomial_commitments
                         Max_proofs_verified.n
-                        (Lazy.force Dummy.Ipa.Wrap.sg))
-                     t.statement.proof_state.me_only.old_bulletproof_challenges))
-           )))
->>>>>>> ea6c7ee8
+                        (Lazy.force Dummy.Ipa.Wrap.sg) )
+                     t.statement.proof_state.me_only.old_bulletproof_challenges ) )
+           ) ) )
   in
   Common.time "dlog_check" (fun () -> check (lazy "dlog_check", dlog_check)) ;
   match result () with
@@ -320,8 +279,4 @@
     (key : Verification_key.t) (ts : (a * (n, n) Proof.t) list) =
   verify_heterogenous
     (List.map ts ~f:(fun (x, p) ->
-<<<<<<< HEAD
-         Instance.T (max_branching, a_value, key, x, p) ) )
-=======
-         Instance.T (max_proofs_verified, a_value, key, x, p)))
->>>>>>> ea6c7ee8
+         Instance.T (max_proofs_verified, a_value, key, x, p) ) )