--- conflicted
+++ resolved
@@ -11,12 +11,7 @@
 type 'field plonk_domain =
   < vanishing_polynomial : 'field -> 'field
   ; shifts : 'field Plonk_types.Shifts.t
-<<<<<<< HEAD
-  ; generator : 'field
-  ; size : 'field >
-=======
   ; generator : 'field >
->>>>>>> f9ce12b1
 
 type 'field domain = < size : 'field ; vanishing_polynomial : 'field -> 'field >
 
@@ -89,15 +84,9 @@
     ((es1, es2) : _ Plonk_types.Evals.t Double.t) ~rounds =
   let e = Fn.flip (actual_evaluation field ~rounds) in
   Plonk_types.Evals.(map es1 ~f:(e zeta), map es2 ~f:(e zetaw))
-<<<<<<< HEAD
 
 open Composition_types.Wrap.Proof_state.Deferred_values.Plonk
 
-=======
-
-open Composition_types.Wrap.Proof_state.Deferred_values.Plonk
-
->>>>>>> f9ce12b1
 let scalars_env (type c t) (module F : Field_intf with type t = t) ~endo ~mds
     ~field_of_hex ~domain ~srs_length_log2
     ({ alpha; beta = _; gamma = _; zeta } : (c, _) Minimal.t)
@@ -241,7 +230,6 @@
               ~init:(e1.z * beta * alpha_pow perm_alpha0 * zkp)
               ~f:(fun i acc s -> acc * (gamma + (beta * s) + w0.(i)))
             |> negate )
-<<<<<<< HEAD
       in
       let generic =
         let open Vector in
@@ -250,16 +238,6 @@
         let m2 = l2 * r2 in
         [ e0.generic_selector; l1; r1; o1; m1; l2; r2; o2; m2 ]
       in
-=======
-      in
-      let generic =
-        let open Vector in
-        let (l1 :: r1 :: o1 :: l2 :: r2 :: o2 :: _) = e0.w in
-        let m1 = l1 * r1 in
-        let m2 = l2 * r2 in
-        [ e0.generic_selector; l1; r1; o1; m1; l2; r2; o2; m2 ]
-      in
->>>>>>> f9ce12b1
       In_circuit.map_fields
         ~f:(Shifted_value.of_field (module F) ~shift)
         { alpha
