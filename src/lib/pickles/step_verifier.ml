--- conflicted
+++ resolved
@@ -602,11 +602,6 @@
   let domain_generator ~log2_size =
     Backend.Tick.Field.domain_generator ~log2_size |> Impl.Field.constant
 
-<<<<<<< HEAD
-  module O = One_hot_vector.Make (Impl)
-
-=======
->>>>>>> 70288505
   let side_loaded_domain (type branches) =
     let open Side_loaded_verification_key in
     fun ~(log2_size : Field.t) ->
