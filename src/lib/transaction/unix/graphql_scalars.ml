--- conflicted
+++ resolved
@@ -9,7 +9,15 @@
       let doc = "Base58Check-encoded transaction hash"
     end)
 
-<<<<<<< HEAD
+module TransactionId =
+  Make_scalar_using_base64
+    (Mina_transaction.Transaction_id)
+    (struct
+      let name = "TransactionId"
+
+      let doc = "Base64-encoded transaction"
+    end)
+
 (* TESTS *)
 module TransactionHash_gen = struct
   include Mina_transaction.Transaction_hash
@@ -22,15 +30,16 @@
     |> Quickcheck.Generator.map ~f:(fun (coinbase, _) -> hash_coinbase coinbase)
 end
 
+module TransactionId_gen = struct
+  include Mina_transaction.Transaction_id.User_command
+
+  let gen = Gen.to_signed_command
+end
+
 let%test_module "TransactionHash" =
   (module Make_test (TransactionHash) (TransactionHash_gen))
-=======
-module TransactionId =
-  Make_scalar_using_base64
-    (Mina_transaction.Transaction_id)
-    (struct
-      let name = "TransactionId"
 
-      let doc = "Base64-encoded transaction"
-    end)
->>>>>>> 9d721c93
+(*
+   let%test_module "TransactionId" =
+     (module Make_test (TransactionId) (TransactionId_gen))
+*)