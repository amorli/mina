--- conflicted
+++ resolved
@@ -65,22 +65,15 @@
   module Raw : sig
     type t [@@deriving sexp]
 
-<<<<<<< HEAD
-    module V2 : sig
-      type nonrec t = t [@@deriving sexp]
-    end
-  end]
-=======
     [%%versioned:
     module Stable : sig
       [@@@no_toplevel_latest_type]
 
-      module V1 : sig
+      module V2 : sig
         type nonrec t = t [@@deriving sexp]
       end
     end]
   end
->>>>>>> ff38f325
 
   include External_transition_common_intf with type t := t
 end
@@ -325,20 +318,6 @@
       module V3 : sig
         type nonrec t = t [@@deriving compare, equal, sexp, to_yojson]
       end
-<<<<<<< HEAD
-=======
-
-      module V1 : sig
-        type t = (Block.t, State_hash.t) With_hash.t * Validation.fully_valid
-        [@@deriving compare, equal, sexp, to_yojson]
-
-        val to_latest : t -> V2.t
-
-        val of_v2 : V2.t -> t
-
-        val state_hash : t -> State_hash.t
-      end
->>>>>>> ff38f325
     end]
 
     include External_transition_common_intf with type t := t
