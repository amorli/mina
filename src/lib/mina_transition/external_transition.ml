--- conflicted
+++ resolved
@@ -25,18 +25,10 @@
   let __versioned__ = ()
 end
 
-<<<<<<< HEAD
-(* do not expose refer to types in here directly; use allocation functor version instead *)
-module Raw_versioned__ = struct
-  [%%versioned
-  module Stable = struct
-    module V2 = struct
-=======
 [%%versioned
 module Stable = struct
   module V2 = struct
     module T = struct
->>>>>>> 9f8d8fb7
       type t =
         { protocol_state : Protocol_state.Value.Stable.V2.t
         ; protocol_state_proof : Proof.Stable.V1.t [@sexp.opaque]
@@ -49,76 +41,6 @@
         }
       [@@deriving compare, sexp, fields]
     end
-<<<<<<< HEAD
-
-    module V1 = struct
-      type t =
-        { protocol_state : Protocol_state.Value.Stable.V1.t
-        ; protocol_state_proof : Proof.Stable.V1.t [@sexp.opaque]
-        ; staged_ledger_diff : Staged_ledger_diff.Stable.V1.t
-        ; delta_transition_chain_proof :
-            State_hash.Stable.V1.t * State_body_hash.Stable.V1.t list
-        ; current_protocol_version : Protocol_version.Stable.V1.t
-        ; proposed_protocol_version_opt : Protocol_version.Stable.V1.t option
-        ; mutable validation_callback : Validate_content.t
-        }
-      [@@deriving compare, sexp, fields]
-
-      let to_latest (t : t) : V2.t =
-        { protocol_state =
-            Protocol_state.Value.Stable.V1.to_latest t.protocol_state
-        ; protocol_state_proof = t.protocol_state_proof
-        ; staged_ledger_diff =
-            Staged_ledger_diff.Stable.V1.to_latest t.staged_ledger_diff
-        ; delta_transition_chain_proof = t.delta_transition_chain_proof
-        ; current_protocol_version = t.current_protocol_version
-        ; proposed_protocol_version_opt = t.proposed_protocol_version_opt
-        ; validation_callback = t.validation_callback
-        }
-
-      type 'a creator =
-           protocol_state:Protocol_state.Value.Stable.V1.t
-        -> protocol_state_proof:Proof.t
-        -> staged_ledger_diff:Staged_ledger_diff.Stable.V1.t
-        -> delta_transition_chain_proof:State_hash.t * State_body_hash.t list
-        -> validation_callback:Validate_content.t
-        -> ?proposed_protocol_version_opt:Protocol_version.t
-        -> unit
-        -> 'a
-
-      let map_creator c ~f ~protocol_state ~protocol_state_proof
-          ~staged_ledger_diff ~delta_transition_chain_proof ~validation_callback
-          ?proposed_protocol_version_opt () =
-        f
-          (c ~protocol_state ~protocol_state_proof ~staged_ledger_diff
-             ~delta_transition_chain_proof ~validation_callback
-             ?proposed_protocol_version_opt ())
-
-      let create ~protocol_state ~protocol_state_proof ~staged_ledger_diff
-          ~delta_transition_chain_proof ~validation_callback
-          ?proposed_protocol_version_opt () =
-        let current_protocol_version =
-          try Protocol_version.get_current ()
-          with _ ->
-            failwith
-              "Cannot create external transition before setting current \
-               protocol version"
-        in
-        { protocol_state
-        ; protocol_state_proof
-        ; staged_ledger_diff
-        ; delta_transition_chain_proof
-        ; current_protocol_version
-        ; proposed_protocol_version_opt
-        ; validation_callback
-        }
-    end
-  end]
-end
-
-include Allocation_functor.Make.Versioned_v2.Sexp (struct
-  let id = "external_transition"
-=======
 
     let to_latest = Fn.id
 
@@ -211,7 +133,6 @@
       }
   end
 end]
->>>>>>> 9f8d8fb7
 
 include T
 
@@ -1136,26 +1057,6 @@
 
       let to_latest = Fn.id
 
-<<<<<<< HEAD
-      module Erased = struct
-        (* if this type receives a new version, that changes the serialization of
-                 the type `t', so that type must also get a new version
-        *)
-        [%%versioned
-        module Stable = struct
-          module V1 = struct
-            type t =
-              (Stable.V2.t, State_hash.Stable.V1.t) With_hash.Stable.V1.t
-              * State_hash.Stable.V1.t Non_empty_list.Stable.V1.t
-            [@@deriving sexp]
-
-            let to_latest = Fn.id
-          end
-        end]
-      end
-
-=======
->>>>>>> 9f8d8fb7
       let erase (transition_with_hash, validation) =
         ( transition_with_hash
         , Validation.extract_delta_transition_chain_witness validation )
@@ -1229,29 +1130,7 @@
           , [ `Protocol_versions ] * (unit, Truth.True.t) Truth.t )
           Validation.t
 
-<<<<<<< HEAD
-      let to_latest ((t, v) : t) : V2.t =
-        ({ t with data = Raw_versioned__.Stable.V1.to_latest t.data }, v)
-
-      module Erased = struct
-        (* if this type receives a new version, that changes the serialization of
-                 the type `t', so that type must also get a new version
-        *)
-        [%%versioned
-        module Stable = struct
-          module V1 = struct
-            type t =
-              (Stable.V1.t, State_hash.Stable.V1.t) With_hash.Stable.V1.t
-              * State_hash.Stable.V1.t Non_empty_list.Stable.V1.t
-            [@@deriving sexp]
-
-            let to_latest = Fn.id
-          end
-        end]
-      end
-=======
       let to_latest (x, y) = (With_hash.map ~f:Stable.V1.to_latest x, y)
->>>>>>> 9f8d8fb7
 
       let erase (transition_with_hash, validation) =
         ( transition_with_hash
@@ -1286,11 +1165,8 @@
 
                   let to_binable = erase
                 end)
-<<<<<<< HEAD
-=======
 
       include With_validation
->>>>>>> 9f8d8fb7
     end
   end]
 
