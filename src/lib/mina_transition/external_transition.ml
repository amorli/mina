open Async_kernel
open Core_kernel
open Mina_base
open Mina_state

module Validate_content = struct
  type t = Mina_net2.Validation_callback.t

  let bin_read_t buf ~pos_ref =
    bin_read_unit buf ~pos_ref ;
    Mina_net2.Validation_callback.create_without_expiration ()

  let bin_write_t buf ~pos _ = bin_write_unit buf ~pos ()

  let bin_shape_t = bin_shape_unit

  let bin_size_t _ = bin_size_unit ()

  let t_of_sexp _ = Mina_net2.Validation_callback.create_without_expiration ()

  let sexp_of_t _ = sexp_of_unit ()

  let compare _ _ = 0

  let __versioned__ = ()
end

[%%versioned
module Stable = struct
  module V2 = struct
    module T = struct
      type t =
        { protocol_state : Protocol_state.Value.Stable.V2.t
        ; protocol_state_proof : Proof.Stable.V2.t [@sexp.opaque]
        ; staged_ledger_diff : Staged_ledger_diff.Stable.V2.t
        ; delta_transition_chain_proof :
            State_hash.Stable.V1.t * State_body_hash.Stable.V1.t list
        ; current_protocol_version : Protocol_version.Stable.V1.t
        ; proposed_protocol_version_opt : Protocol_version.Stable.V1.t option
        ; mutable validation_callback : Validate_content.t
        }
      [@@deriving compare, sexp, fields]
    end

    let to_latest = Fn.id

    include T

    include (
      Allocation_functor.Make.Bin_io_and_sexp (struct
        let id = "external_transition"

        include T

        let create ~protocol_state ~protocol_state_proof ~staged_ledger_diff
            ~delta_transition_chain_proof ~validation_callback
            ?proposed_protocol_version_opt () =
          let current_protocol_version =
            try Protocol_version.get_current ()
            with _ ->
              failwith
                "Cannot create external transition before setting current \
                 protocol version"
          in
          { protocol_state
          ; protocol_state_proof
          ; staged_ledger_diff
          ; delta_transition_chain_proof
          ; current_protocol_version
          ; proposed_protocol_version_opt
          ; validation_callback
          }

        type 'a creator =
             protocol_state:Protocol_state.Value.t
          -> protocol_state_proof:Proof.t
          -> staged_ledger_diff:Staged_ledger_diff.t
          -> delta_transition_chain_proof:State_hash.t * State_body_hash.t list
          -> validation_callback:Validate_content.t
          -> ?proposed_protocol_version_opt:Protocol_version.t
          -> unit
          -> 'a

        let map_creator c ~f ~protocol_state ~protocol_state_proof
            ~staged_ledger_diff ~delta_transition_chain_proof
            ~validation_callback ?proposed_protocol_version_opt () =
          f
            (c ~protocol_state ~protocol_state_proof ~staged_ledger_diff
               ~delta_transition_chain_proof ~validation_callback
               ?proposed_protocol_version_opt ())
      end) :
        sig
          val create :
               protocol_state:Protocol_state.Value.t
            -> protocol_state_proof:Proof.t
            -> staged_ledger_diff:Staged_ledger_diff.t
            -> delta_transition_chain_proof:
                 State_hash.t * State_body_hash.t list
            -> validation_callback:Validate_content.t
            -> ?proposed_protocol_version_opt:Protocol_version.t
            -> unit
            -> t

          include Binable.S with type t := T.t

          include Sexpable.S with type t := T.t
        end )
  end
end]

include T

[%%define_locally
Stable.Latest.
  ( protocol_state
  , protocol_state_proof
  , staged_ledger_diff
  , delta_transition_chain_proof
  , current_protocol_version
  , proposed_protocol_version_opt
  , validation_callback
  , set_validation_callback
  , compare
  , create
  , sexp_of_t
  , t_of_sexp )]

type external_transition = t

(*
type t_ = Raw_versioned__.t =
  { protocol_state: Protocol_state.Value.t
  ; protocol_state_proof: Proof.t [@sexp.opaque]
  ; staged_ledger_diff: Staged_ledger_diff.t
  ; delta_transition_chain_proof: State_hash.t * State_body_hash.t list
  ; current_protocol_version: Protocol_version.t
  ; proposed_protocol_version_opt: Protocol_version.t option
  ; mutable validation_callback: Validate_content.t }
*)

module Precomputed_block = struct
  module Proof = struct
    type t = Proof.t

    let to_bin_string proof =
      let proof_string = Binable.to_string (module Proof.Stable.Latest) proof in
      (* We use base64 with the uri-safe alphabet to ensure that encoding and
         decoding is cheap, and that the proof can be easily sent over http
         etc. without escaping or re-encoding.
      *)
      Base64.encode_string ~alphabet:Base64.uri_safe_alphabet proof_string

    let of_bin_string str =
      let str = Base64.decode_exn ~alphabet:Base64.uri_safe_alphabet str in
      Binable.of_string (module Proof.Stable.Latest) str

    let sexp_of_t proof = Sexp.Atom (to_bin_string proof)

    let _sexp_of_t_structured = Proof.sexp_of_t

    (* Supports decoding base64-encoded and structure encoded proofs. *)
    let t_of_sexp = function
      | Sexp.Atom str ->
          of_bin_string str
      | sexp ->
          Proof.t_of_sexp sexp

    let to_yojson proof = `String (to_bin_string proof)

    let _to_yojson_structured = Proof.to_yojson

    let of_yojson = function
      | `String str ->
          Or_error.try_with (fun () -> of_bin_string str)
          |> Result.map_error ~f:(fun err ->
                 sprintf
                   "External_transition.Precomputed_block.Proof.of_yojson: %s"
                   (Error.to_string_hum err))
      | json ->
          Proof.of_yojson json
  end

  module T = struct
    type t =
      { scheduled_time : Block_time.t
      ; protocol_state : Protocol_state.value
      ; protocol_state_proof : Proof.t
      ; staged_ledger_diff : Staged_ledger_diff.t
      ; delta_transition_chain_proof :
          Frozen_ledger_hash.t * Frozen_ledger_hash.t list
      }
    [@@deriving sexp, yojson]
  end

  include T

  [%%versioned
  module Stable = struct
    [@@@no_toplevel_latest_type]

    module V2 = struct
      type t = T.t =
        { scheduled_time : Block_time.Stable.V1.t
        ; protocol_state : Protocol_state.Value.Stable.V2.t
        ; protocol_state_proof : Mina_base.Proof.Stable.V2.t
        ; staged_ledger_diff : Staged_ledger_diff.Stable.V2.t
              (* TODO: Delete this or find out why it is here. *)
        ; delta_transition_chain_proof :
            Frozen_ledger_hash.Stable.V1.t * Frozen_ledger_hash.Stable.V1.t list
        }

      let to_latest = Fn.id
    end
  end]

  let of_external_transition ~scheduled_time (t : external_transition) =
    { scheduled_time
    ; protocol_state = t.protocol_state
    ; protocol_state_proof = t.protocol_state_proof
    ; staged_ledger_diff = t.staged_ledger_diff
    ; delta_transition_chain_proof = t.delta_transition_chain_proof
    }

  (* NOTE: This serialization is used externally and MUST NOT change.
     If the underlying types change, you should write a conversion, or add
     optional fields and handle them appropriately.
  *)
  let%test_unit "Sexp serialization is stable" =
    let serialized_block =
      External_transition_sample_precomputed_block.sample_block_sexp
    in
    ignore @@ t_of_sexp @@ Sexp.of_string serialized_block

  let%test_unit "Sexp serialization roundtrips" =
    let serialized_block =
      External_transition_sample_precomputed_block.sample_block_sexp
    in
    let sexp = Sexp.of_string serialized_block in
    let sexp_roundtrip = sexp_of_t @@ t_of_sexp sexp in
    [%test_eq: Sexp.t] sexp sexp_roundtrip

  (* NOTE: This serialization is used externally and MUST NOT change.
     If the underlying types change, you should write a conversion, or add
     optional fields and handle them appropriately.
  *)
  let%test_unit "JSON serialization is stable" =
    let serialized_block =
      External_transition_sample_precomputed_block.sample_block_json
    in
    match of_yojson @@ Yojson.Safe.from_string serialized_block with
    | Ok _ ->
        ()
    | Error err ->
        failwith err

  let%test_unit "JSON serialization roundtrips" =
    let serialized_block =
      External_transition_sample_precomputed_block.sample_block_json
    in
    let json = Yojson.Safe.from_string serialized_block in
    let json_roundtrip =
      match Result.map ~f:to_yojson @@ of_yojson json with
      | Ok json ->
          json
      | Error err ->
          failwith err
    in
    assert (Yojson.Safe.equal json json_roundtrip)
end

let consensus_state = Fn.compose Protocol_state.consensus_state protocol_state

let blockchain_state = Fn.compose Protocol_state.blockchain_state protocol_state

let state_hashes = Fn.compose Protocol_state.hashes protocol_state

let parent_hash = Fn.compose Protocol_state.previous_state_hash protocol_state

let blockchain_length =
  Fn.compose Consensus.Data.Consensus_state.blockchain_length consensus_state

let consensus_time_produced_at =
  Fn.compose Consensus.Data.Consensus_state.consensus_time consensus_state

let global_slot =
  Fn.compose Consensus.Data.Consensus_state.curr_global_slot consensus_state

let block_producer =
  Fn.compose Consensus.Data.Consensus_state.block_creator consensus_state

let coinbase_receiver =
  Fn.compose Consensus.Data.Consensus_state.coinbase_receiver consensus_state

let supercharge_coinbase =
  Fn.compose Consensus.Data.Consensus_state.supercharge_coinbase consensus_state

let block_winner =
  Fn.compose Consensus.Data.Consensus_state.block_stake_winner consensus_state

let commands = Fn.compose Staged_ledger_diff.commands staged_ledger_diff

let completed_works =
  Fn.compose Staged_ledger_diff.completed_works staged_ledger_diff

let to_yojson t =
  `Assoc
    [ ("protocol_state", Protocol_state.value_to_yojson (protocol_state t))
    ; ("protocol_state_proof", `String "<opaque>")
    ; ("staged_ledger_diff", `String "<opaque>")
    ; ("delta_transition_chain_proof", `String "<opaque>")
    ; ( "current_protocol_version"
      , `String (Protocol_version.to_string (current_protocol_version t)) )
    ; ( "proposed_protocol_version"
      , `String
          (Option.value_map
             (proposed_protocol_version_opt t)
             ~default:"<None>" ~f:Protocol_version.to_string) )
    ]

let equal =
  Comparable.lift Consensus.Data.Consensus_state.Value.equal ~f:consensus_state

let transactions ~constraint_constants t =
  let open Staged_ledger.Pre_diff_info in
  let coinbase_receiver =
    Consensus.Data.Consensus_state.coinbase_receiver (consensus_state t)
  in
  let supercharge_coinbase =
    Consensus.Data.Consensus_state.supercharge_coinbase (consensus_state t)
  in
  match
    get_transactions ~constraint_constants ~coinbase_receiver
      ~supercharge_coinbase (staged_ledger_diff t)
  with
  | Ok transactions ->
      transactions
  | Error e ->
      Core.Error.raise (Error.to_error e)

let payments t =
  List.filter_map (commands t) ~f:(function
    | { data = Signed_command ({ payload = { body = Payment _; _ }; _ } as c)
      ; status
      } ->
        Some { With_status.data = c; status }
    | _ ->
        None)

let accept t =
  Mina_net2.Validation_callback.fire_if_not_already_fired
    (validation_callback t) `Accept

let reject t =
  Mina_net2.Validation_callback.fire_if_not_already_fired
    (validation_callback t) `Reject

let poke_validation_callback t cb = set_validation_callback t cb

let timestamp =
  Fn.compose Blockchain_state.timestamp
    (Fn.compose Protocol_state.blockchain_state protocol_state)

type protocol_version_status =
  { valid_current : bool; valid_next : bool; matches_daemon : bool }

let protocol_version_status t =
  let valid_current = Protocol_version.is_valid (current_protocol_version t) in
  let valid_next =
    Option.for_all
      (proposed_protocol_version_opt t)
      ~f:Protocol_version.is_valid
  in
  let matches_daemon =
    Protocol_version.compatible_with_daemon (current_protocol_version t)
  in
  { valid_current; valid_next; matches_daemon }

module Validation = struct
  type ( 'time_received
       , 'genesis_state
       , 'proof
       , 'delta_transition_chain
       , 'frontier_dependencies
       , 'staged_ledger_diff
       , 'protocol_versions )
       t =
    'time_received
    * 'genesis_state
    * 'proof
    * 'delta_transition_chain
    * 'frontier_dependencies
    * 'staged_ledger_diff
    * 'protocol_versions
    constraint 'time_received = [ `Time_received ] * (unit, _) Truth.t
    constraint 'genesis_state = [ `Genesis_state ] * (unit, _) Truth.t
    constraint 'proof = [ `Proof ] * (unit, _) Truth.t
    constraint
      'delta_transition_chain =
      [ `Delta_transition_chain ] * (State_hash.t Non_empty_list.t, _) Truth.t
    constraint
      'frontier_dependencies =
      [ `Frontier_dependencies ] * (unit, _) Truth.t
    constraint 'staged_ledger_diff = [ `Staged_ledger_diff ] * (unit, _) Truth.t
    constraint 'protocol_versions = [ `Protocol_versions ] * (unit, _) Truth.t

  type fully_invalid =
    ( [ `Time_received ] * unit Truth.false_t
    , [ `Genesis_state ] * unit Truth.false_t
    , [ `Proof ] * unit Truth.false_t
    , [ `Delta_transition_chain ] * State_hash.t Non_empty_list.t Truth.false_t
    , [ `Frontier_dependencies ] * unit Truth.false_t
    , [ `Staged_ledger_diff ] * unit Truth.false_t
    , [ `Protocol_versions ] * unit Truth.false_t )
    t

  type fully_valid =
    ( [ `Time_received ] * unit Truth.true_t
    , [ `Genesis_state ] * unit Truth.true_t
    , [ `Proof ] * unit Truth.true_t
    , [ `Delta_transition_chain ] * State_hash.t Non_empty_list.t Truth.true_t
    , [ `Frontier_dependencies ] * unit Truth.true_t
    , [ `Staged_ledger_diff ] * unit Truth.true_t
    , [ `Protocol_versions ] * unit Truth.true_t )
    t

  type ( 'time_received
       , 'genesis_state
       , 'proof
       , 'delta_transition_chain
       , 'frontier_dependencies
       , 'staged_ledger_diff
       , 'protocol_versions )
       with_transition =
    external_transition State_hash.With_state_hashes.t
    * ( 'time_received
      , 'genesis_state
      , 'proof
      , 'delta_transition_chain
      , 'frontier_dependencies
      , 'staged_ledger_diff
      , 'protocol_versions )
      t

  let fully_invalid =
    ( (`Time_received, Truth.False)
    , (`Genesis_state, Truth.False)
    , (`Proof, Truth.False)
    , (`Delta_transition_chain, Truth.False)
    , (`Frontier_dependencies, Truth.False)
    , (`Staged_ledger_diff, Truth.False)
    , (`Protocol_versions, Truth.False) )

  type initial_valid =
    ( [ `Time_received ] * unit Truth.true_t
    , [ `Genesis_state ] * unit Truth.true_t
    , [ `Proof ] * unit Truth.true_t
    , [ `Delta_transition_chain ] * State_hash.t Non_empty_list.t Truth.true_t
    , [ `Frontier_dependencies ] * unit Truth.false_t
    , [ `Staged_ledger_diff ] * unit Truth.false_t
    , [ `Protocol_versions ] * unit Truth.true_t )
    t

  type almost_valid =
    ( [ `Time_received ] * unit Truth.true_t
    , [ `Genesis_state ] * unit Truth.true_t
    , [ `Proof ] * unit Truth.true_t
    , [ `Delta_transition_chain ] * State_hash.t Non_empty_list.t Truth.true_t
    , [ `Frontier_dependencies ] * unit Truth.true_t
    , [ `Staged_ledger_diff ] * unit Truth.false_t
    , [ `Protocol_versions ] * unit Truth.true_t )
    t

  let wrap t = (t, fully_invalid)

  let extract_delta_transition_chain_witness = function
    | ( _
      , _
      , _
      , (`Delta_transition_chain, Truth.True delta_transition_chain_witness)
      , _
      , _
      , _ ) ->
        delta_transition_chain_witness
    | _ ->
        failwith "why can't this be refuted?"

  let reset_frontier_dependencies_validation (transition_with_hash, validation)
      =
    match validation with
    | ( time_received
      , genesis_state
      , proof
      , delta_transition_chain
      , (`Frontier_dependencies, Truth.True ())
      , staged_ledger_diff
      , protocol_versions ) ->
        ( transition_with_hash
        , ( time_received
          , genesis_state
          , proof
          , delta_transition_chain
          , (`Frontier_dependencies, Truth.False)
          , staged_ledger_diff
          , protocol_versions ) )
    | _ ->
        failwith "why can't this be refuted?"

  let reset_staged_ledger_diff_validation (transition_with_hash, validation) =
    match validation with
    | ( time_received
      , genesis_state
      , proof
      , delta_transition_chain
      , frontier_dependencies
      , (`Staged_ledger_diff, Truth.True ())
      , protocol_versions ) ->
        ( transition_with_hash
        , ( time_received
          , genesis_state
          , proof
          , delta_transition_chain
          , frontier_dependencies
          , (`Staged_ledger_diff, Truth.False)
          , protocol_versions ) )
    | _ ->
        failwith "why can't this be refuted?"

  let forget_validation (t, _) = With_hash.data t

  let forget_validation_with_hash (t, _) = t

  module Unsafe = struct
    let set_valid_time_received :
           ( [ `Time_received ] * unit Truth.false_t
           , 'genesis_state
           , 'proof
           , 'delta_transition_chain
           , 'frontier_dependencies
           , 'staged_ledger_diff
           , 'protocol_versions )
           t
        -> ( [ `Time_received ] * unit Truth.true_t
           , 'genesis_state
           , 'proof
           , 'delta_transition_chain
           , 'frontier_dependencies
           , 'staged_ledger_diff
           , 'protocol_versions )
           t = function
      | ( (`Time_received, Truth.False)
        , genesis_state
        , proof
        , delta_transition_chain
        , frontier_dependencies
        , staged_ledger_diff
        , protocol_versions ) ->
          ( (`Time_received, Truth.True ())
          , genesis_state
          , proof
          , delta_transition_chain
          , frontier_dependencies
          , staged_ledger_diff
          , protocol_versions )

    let set_valid_proof :
           ( 'time_received
           , 'genesis_state
           , [ `Proof ] * unit Truth.false_t
           , 'delta_transition_chain
           , 'frontier_dependencies
           , 'staged_ledger_diff
           , 'protocol_versions )
           t
        -> ( 'time_received
           , 'genesis_state
           , [ `Proof ] * unit Truth.true_t
           , 'delta_transition_chain
           , 'frontier_dependencies
           , 'staged_ledger_diff
           , 'protocol_versions )
           t = function
      | ( time_received
        , genesis_state
        , (`Proof, Truth.False)
        , delta_transition_chain
        , frontier_dependencies
        , staged_ledger_diff
        , protocol_versions ) ->
          ( time_received
          , genesis_state
          , (`Proof, Truth.True ())
          , delta_transition_chain
          , frontier_dependencies
          , staged_ledger_diff
          , protocol_versions )

    let set_valid_genesis_state :
           ( 'time_received
           , [ `Genesis_state ] * unit Truth.false_t
           , 'proof
           , 'delta_transition_chain
           , 'frontier_dependencies
           , 'staged_ledger_diff
           , 'protocol_versions )
           t
        -> ( 'time_received
           , [ `Genesis_state ] * unit Truth.true_t
           , 'proof
           , 'delta_transition_chain
           , 'frontier_dependencies
           , 'staged_ledger_diff
           , 'protocol_versions )
           t = function
      | ( time_received
        , (`Genesis_state, Truth.False)
        , proof
        , delta_transition_chain
        , frontier_dependencies
        , staged_ledger_diff
        , protocol_versions ) ->
          ( time_received
          , (`Genesis_state, Truth.True ())
          , proof
          , delta_transition_chain
          , frontier_dependencies
          , staged_ledger_diff
          , protocol_versions )

    let set_valid_delta_transition_chain :
           ( 'time_received
           , 'genesis_state
           , 'proof
           , [ `Delta_transition_chain ]
             * State_hash.t Non_empty_list.t Truth.false_t
           , 'frontier_dependencies
           , 'staged_ledger_diff
           , 'protocol_versions )
           t
        -> State_hash.t Non_empty_list.t
        -> ( 'time_received
           , 'genesis_state
           , 'proof
           , [ `Delta_transition_chain ]
             * State_hash.t Non_empty_list.t Truth.true_t
           , 'frontier_dependencies
           , 'staged_ledger_diff
           , 'protocol_versions )
           t =
     fun validation hashes ->
      match validation with
      | ( time_received
        , genesis_state
        , proof
        , (`Delta_transition_chain, Truth.False)
        , frontier_dependencies
        , staged_ledger_diff
        , protocol_versions ) ->
          ( time_received
          , genesis_state
          , proof
          , (`Delta_transition_chain, Truth.True hashes)
          , frontier_dependencies
          , staged_ledger_diff
          , protocol_versions )

    let set_valid_frontier_dependencies :
           ( 'time_received
           , 'genesis_state
           , 'proof
           , 'delta_transition_chain
           , [ `Frontier_dependencies ] * unit Truth.false_t
           , 'staged_ledger_diff
           , 'protocol_versions )
           t
        -> ( 'time_received
           , 'genesis_state
           , 'proof
           , 'delta_transition_chain
           , [ `Frontier_dependencies ] * unit Truth.true_t
           , 'staged_ledger_diff
           , 'protocol_versions )
           t = function
      | ( time_received
        , genesis_state
        , proof
        , delta_transition_chain
        , (`Frontier_dependencies, Truth.False)
        , staged_ledger_diff
        , protocol_versions ) ->
          ( time_received
          , genesis_state
          , proof
          , delta_transition_chain
          , (`Frontier_dependencies, Truth.True ())
          , staged_ledger_diff
          , protocol_versions )

    let set_valid_staged_ledger_diff :
           ( 'time_received
           , 'genesis_state
           , 'proof
           , 'delta_transition_chain
           , 'frontier_dependencies
           , [ `Staged_ledger_diff ] * unit Truth.false_t
           , 'protocol_versions )
           t
        -> ( 'time_received
           , 'genesis_state
           , 'proof
           , 'delta_transition_chain
           , 'frontier_dependencies
           , [ `Staged_ledger_diff ] * unit Truth.true_t
           , 'protocol_versions )
           t = function
      | ( time_received
        , genesis_state
        , proof
        , delta_transition_chain
        , frontier_dependencies
        , (`Staged_ledger_diff, Truth.False)
        , protocol_versions ) ->
          ( time_received
          , genesis_state
          , proof
          , delta_transition_chain
          , frontier_dependencies
          , (`Staged_ledger_diff, Truth.True ())
          , protocol_versions )

    let set_valid_protocol_versions :
           ( 'time_received
           , 'genesis_state
           , 'proof
           , 'delta_transition_chain
           , 'frontier_dependencies
           , 'staged_ledger_diff
           , [ `Protocol_versions ] * unit Truth.false_t )
           t
        -> ( 'time_received
           , 'genesis_state
           , 'proof
           , 'delta_transition_chain
           , 'frontier_dependencies
           , 'staged_ledger_diff
           , [ `Protocol_versions ] * unit Truth.true_t )
           t = function
      | ( time_received
        , genesis_state
        , proof
        , delta_transition_chain
        , frontier_dependencies
        , staged_ledger_diff
        , (`Protocol_versions, Truth.False) ) ->
          ( time_received
          , genesis_state
          , proof
          , delta_transition_chain
          , frontier_dependencies
          , staged_ledger_diff
          , (`Protocol_versions, Truth.True ()) )
  end
end

let skip_time_received_validation `This_transition_was_not_received_via_gossip
    (t, validation) =
  (t, Validation.Unsafe.set_valid_time_received validation)

let skip_genesis_protocol_state_validation
    `This_transition_was_generated_internally (t, validation) =
  (t, Validation.Unsafe.set_valid_genesis_state validation)

let validate_time_received ~(precomputed_values : Precomputed_values.t)
    (t, validation) ~time_received =
  let consensus_state =
    With_hash.data t |> protocol_state |> Protocol_state.consensus_state
  in
  let constants = precomputed_values.consensus_constants in
  let received_unix_timestamp =
    Block_time.to_span_since_epoch time_received |> Block_time.Span.to_ms
  in
  match
    Consensus.Hooks.received_at_valid_time ~constants consensus_state
      ~time_received:received_unix_timestamp
  with
  | Ok () ->
      Ok (t, Validation.Unsafe.set_valid_time_received validation)
  | Error err ->
      Error (`Invalid_time_received err)

let skip_proof_validation `This_transition_was_generated_internally
    (t, validation) =
  (t, Validation.Unsafe.set_valid_proof validation)

let skip_delta_transition_chain_validation
    `This_transition_was_not_received_via_gossip (t, validation) =
  let previous_protocol_state_hash = With_hash.data t |> parent_hash in
  ( t
  , Validation.Unsafe.set_valid_delta_transition_chain validation
      (Non_empty_list.singleton previous_protocol_state_hash) )

let validate_genesis_protocol_state ~genesis_state_hash (t, validation) =
  let state = protocol_state (With_hash.data t) in
  if
    State_hash.equal
      (Protocol_state.genesis_state_hash state)
      genesis_state_hash
  then Ok (t, Validation.Unsafe.set_valid_genesis_state validation)
  else Error `Invalid_genesis_protocol_state

let validate_proofs tvs ~verifier ~genesis_state_hash =
  let open Deferred.Let_syntax in
  let to_verify =
    List.filter_map tvs ~f:(fun (t, _validation) ->
        if
          State_hash.equal
            (State_hash.With_state_hashes.state_hash t)
            genesis_state_hash
        then
          (* Don't require a valid proof for the genesis block, since the
             peer may not have one.
          *)
          None
        else
          let transition = With_hash.data t in
          Some
            (Blockchain_snark.Blockchain.create
               ~state:(protocol_state transition)
               ~proof:(protocol_state_proof transition)))
  in
  match%map
    match to_verify with
    | [] ->
        (* Skip calling the verifier, nothing here to verify. *)
        return (Ok true)
    | _ ->
        Verifier.verify_blockchain_snarks verifier to_verify
  with
  | Ok verified ->
      if verified then
        Ok
          (List.map tvs ~f:(fun (t, validation) ->
               (t, Validation.Unsafe.set_valid_proof validation)))
      else Error `Invalid_proof
  | Error e ->
      Error (`Verifier_error e)

let validate_delta_transition_chain (t, validation) =
  let transition = With_hash.data t in
  match
    Transition_chain_verifier.verify ~target_hash:(parent_hash transition)
      ~transition_chain_proof:transition.delta_transition_chain_proof
  with
  | Some hashes ->
      Ok
        (t, Validation.Unsafe.set_valid_delta_transition_chain validation hashes)
  | None ->
      Error `Invalid_delta_transition_chain_proof

let validate_protocol_versions (t, validation) =
  let { valid_current; valid_next; matches_daemon } =
    protocol_version_status (With_hash.data t)
  in
  if not (valid_current && valid_next) then Error `Invalid_protocol_version
  else if not matches_daemon then Error `Mismatched_protocol_version
  else Ok (t, Validation.Unsafe.set_valid_protocol_versions validation)

let skip_frontier_dependencies_validation
    (_ :
      [ `This_transition_belongs_to_a_detached_subtree
      | `This_transition_was_loaded_from_persistence ]) (t, validation) =
  (t, Validation.Unsafe.set_valid_frontier_dependencies validation)

let validate_staged_ledger_hash
    (`Staged_ledger_already_materialized staged_ledger_hash) (t, validation) =
  if
    Staged_ledger_hash.equal staged_ledger_hash
      (Blockchain_state.staged_ledger_hash
         (blockchain_state (With_hash.data t)))
  then Ok (t, Validation.Unsafe.set_valid_staged_ledger_diff validation)
  else Error `Staged_ledger_hash_mismatch

let skip_staged_ledger_diff_validation
    `This_transition_has_a_trusted_staged_ledger (t, validation) =
  (t, Validation.Unsafe.set_valid_staged_ledger_diff validation)

let skip_protocol_versions_validation
    `This_transition_has_valid_protocol_versions (t, validation) =
  (t, Validation.Unsafe.set_valid_protocol_versions validation)

module With_validation = struct
  let compare (t1, _) (t2, _) = compare (With_hash.data t1) (With_hash.data t2)

  let state_hashes (t, _) = With_hash.hash t

  let lift f (t, _) = With_hash.data t |> f

  let protocol_state t = lift protocol_state t

  let protocol_state_proof t = lift protocol_state_proof t

  let blockchain_state t = lift blockchain_state t

  let blockchain_length t = lift blockchain_length t

  let staged_ledger_diff t = lift staged_ledger_diff t

  let consensus_state t = lift consensus_state t

  let parent_hash t = lift parent_hash t

  let consensus_time_produced_at t = lift consensus_time_produced_at t

  let block_producer t = lift block_producer t

  let block_winner t = lift block_winner t

  let coinbase_receiver t = lift coinbase_receiver t

  let supercharge_coinbase t = lift supercharge_coinbase t

  let commands t = lift commands t

  let completed_works t = lift completed_works t

  let transactions ~constraint_constants t =
    lift (transactions ~constraint_constants) t

  let payments t = lift payments t

  let global_slot t = lift global_slot t

  let delta_transition_chain_proof t = lift delta_transition_chain_proof t

  let current_protocol_version t = lift current_protocol_version t

  let proposed_protocol_version_opt t = lift proposed_protocol_version_opt t

  let protocol_version_status t = lift protocol_version_status t

  let accept t = lift accept t

  let reject t = lift reject t

  let poke_validation_callback t = lift poke_validation_callback t

  let handle_dropped_transition ?pipe_name ~logger t =
    [%log warn] "Dropping state_hash $state_hash from $pipe transition pipe"
      ~metadata:
        [ ( "state_hash"
          , State_hash.to_yojson
              (state_hashes t).State_hash.State_hashes.state_hash )
        ; ("pipe", `String (Option.value pipe_name ~default:"an unknown"))
        ] ;
    reject t
end

module Initial_validated = struct
  type t =
    external_transition State_hash.With_state_hashes.t
    * Validation.initial_valid

  type nonrec protocol_version_status = protocol_version_status =
    { valid_current : bool; valid_next : bool; matches_daemon : bool }

  include With_validation
end

module Almost_validated = struct
  type t =
    external_transition State_hash.With_state_hashes.t * Validation.almost_valid

  type nonrec protocol_version_status = protocol_version_status =
    { valid_current : bool; valid_next : bool; matches_daemon : bool }

  include With_validation
end

module Validated = struct
  module Erased = struct
    (* if this type receives a new version, that changes the serialization of
             the type `t', so that type must also get a new version
    *)
    [%%versioned
    module Stable = struct
      module V2 = struct
        type t =
<<<<<<< HEAD
          (Stable.V2.t, State_hash.Stable.V1.t) With_hash.Stable.V1.t
=======
          Stable.V1.t State_hash.With_state_hashes.Stable.V1.t
>>>>>>> 19f1fcdc
          * State_hash.Stable.V1.t Non_empty_list.Stable.V1.t
        [@@deriving sexp]

        let to_latest = Fn.id
      end
<<<<<<< HEAD
=======

      module V1 = struct
        type t =
          (Stable.V1.t, State_hash.Stable.V1.t) With_hash.Stable.V1.t
          * State_hash.Stable.V1.t Non_empty_list.Stable.V1.t
        [@@deriving sexp]

        let to_latest ({ With_hash.data; _ }, delta_proof) =
          (With_hash.of_data data ~hash_data:state_hashes, delta_proof)
      end
>>>>>>> 19f1fcdc
    end]
  end

  [%%versioned_binable
  module Stable = struct
    module V2 = struct
      type t =
<<<<<<< HEAD
        (Stable.V2.t, State_hash.t) With_hash.t
=======
        external_transition State_hash.With_state_hashes.t
>>>>>>> 19f1fcdc
        * ( [ `Time_received ] * (unit, Truth.True.t) Truth.t
          , [ `Genesis_state ] * (unit, Truth.True.t) Truth.t
          , [ `Proof ] * (unit, Truth.True.t) Truth.t
          , [ `Delta_transition_chain ]
            * (State_hash.t Non_empty_list.t, Truth.True.t) Truth.t
          , [ `Frontier_dependencies ] * (unit, Truth.True.t) Truth.t
          , [ `Staged_ledger_diff ] * (unit, Truth.True.t) Truth.t
          , [ `Protocol_versions ] * (unit, Truth.True.t) Truth.t )
          Validation.t

      let equal (a, _) (b, _) = State_hash.With_state_hashes.equal equal a b

<<<<<<< HEAD
      let erase (transition_with_hash, validation) =
=======
      let to_latest = Fn.id

      let erase ((transition_with_hash, validation) : t) =
>>>>>>> 19f1fcdc
        ( transition_with_hash
        , Validation.extract_delta_transition_chain_witness validation )

      let elaborate (transition_with_hash, delta_transition_chain_witness) =
        ( transition_with_hash
        , ( (`Time_received, Truth.True ())
          , (`Genesis_state, Truth.True ())
          , (`Proof, Truth.True ())
          , (`Delta_transition_chain, Truth.True delta_transition_chain_witness)
          , (`Frontier_dependencies, Truth.True ())
          , (`Staged_ledger_diff, Truth.True ())
          , (`Protocol_versions, Truth.True ()) ) )

      include Sexpable.Of_sexpable
                (Erased.Stable.V2)
                (struct
                  type nonrec t = t

                  let of_sexpable = elaborate

                  let to_sexpable = erase
                end)

      include Binable.Of_binable
                (Erased.Stable.V2)
                (struct
                  type nonrec t = t

                  let of_binable = elaborate

                  let to_binable = erase
                end)

      let to_yojson (transition_with_hash, _) =
        State_hash.With_state_hashes.to_yojson to_yojson transition_with_hash

      let create_unsafe_pre_hashed t =
        `I_swear_this_is_safe_see_my_comment
          ( Validation.wrap t
          |> skip_time_received_validation
               `This_transition_was_not_received_via_gossip
          |> skip_genesis_protocol_state_validation
               `This_transition_was_generated_internally
          |> skip_proof_validation `This_transition_was_generated_internally
          |> skip_delta_transition_chain_validation
               `This_transition_was_not_received_via_gossip
          |> skip_frontier_dependencies_validation
               `This_transition_belongs_to_a_detached_subtree
          |> skip_staged_ledger_diff_validation
               `This_transition_has_a_trusted_staged_ledger
          |> skip_protocol_versions_validation
               `This_transition_has_valid_protocol_versions )

      let create_unsafe t =
        create_unsafe_pre_hashed (With_hash.of_data t ~hash_data:state_hashes)

      include With_validation
    end

    module V1 = struct
      type t =
        (external_transition, State_hash.t) With_hash.t
        * ( [ `Time_received ] * (unit, Truth.True.t) Truth.t
          , [ `Genesis_state ] * (unit, Truth.True.t) Truth.t
          , [ `Proof ] * (unit, Truth.True.t) Truth.t
          , [ `Delta_transition_chain ]
            * (State_hash.t Non_empty_list.t, Truth.True.t) Truth.t
          , [ `Frontier_dependencies ] * (unit, Truth.True.t) Truth.t
          , [ `Staged_ledger_diff ] * (unit, Truth.True.t) Truth.t
          , [ `Protocol_versions ] * (unit, Truth.True.t) Truth.t )
          Validation.t

      let equal (a, _) (b, _) = With_hash.equal equal State_hash.equal a b

      let to_latest (transition, validation) =
        let transition =
          With_hash.map_hash transition ~f:(fun state_hash ->
              { State_hash.State_hashes.state_hash; state_body_hash = None })
        in
        (transition, validation)

      let of_v2 (transition, validation) =
        let transition =
          With_hash.map_hash transition ~f:State_hash.State_hashes.state_hash
        in
        (transition, validation)

      let to_yojson (transition_with_hash, _) =
        With_hash.to_yojson to_yojson State_hash.to_yojson transition_with_hash

      let erase (transition_with_hash, validation) =
        ( transition_with_hash
        , Validation.extract_delta_transition_chain_witness validation )

      let elaborate (transition_with_hash, delta_transition_chain_witness) =
        ( transition_with_hash
        , ( (`Time_received, Truth.True ())
          , (`Genesis_state, Truth.True ())
          , (`Proof, Truth.True ())
          , (`Delta_transition_chain, Truth.True delta_transition_chain_witness)
          , (`Frontier_dependencies, Truth.True ())
          , (`Staged_ledger_diff, Truth.True ())
          , (`Protocol_versions, Truth.True ()) ) )

      include Sexpable.Of_sexpable
                (Erased.Stable.V1)
                (struct
                  type nonrec t = t

                  let of_sexpable = elaborate

                  let to_sexpable = erase
                end)

      include Binable.Of_binable
                (Erased.Stable.V1)
                (struct
                  type nonrec t = t

                  let of_binable = elaborate

                  let to_binable = erase
                end)

      include With_validation

      let state_hash (transition, _) = With_hash.hash transition
    end
  end]

  type nonrec protocol_version_status = protocol_version_status =
    { valid_current : bool; valid_next : bool; matches_daemon : bool }

  [%%define_locally
  Stable.Latest.
    ( sexp_of_t
    , t_of_sexp
    , create_unsafe_pre_hashed
    , create_unsafe
    , protocol_state
    , delta_transition_chain_proof
    , current_protocol_version
    , proposed_protocol_version_opt
    , protocol_version_status
    , accept
    , reject
    , poke_validation_callback
    , protocol_state_proof
    , blockchain_state
    , blockchain_length
    , staged_ledger_diff
    , consensus_state
    , state_hashes
    , parent_hash
    , consensus_time_produced_at
    , block_producer
    , block_winner
    , coinbase_receiver
    , supercharge_coinbase
    , transactions
    , commands
    , completed_works
    , payments
    , global_slot
    , erase
    , to_yojson
    , handle_dropped_transition )]

  include Comparable.Make (Stable.Latest)

  let to_initial_validated t =
    t |> Validation.reset_frontier_dependencies_validation
    |> Validation.reset_staged_ledger_diff_validation

  let state_body_hash ((transition, _) : t) =
    State_hash.With_state_hashes.state_body_hash transition
      ~compute_hashes:
        (Fn.compose Protocol_state.hashes Raw_versioned__.protocol_state)

  let commands (t : t) =
    List.map (commands t) ~f:(fun x ->
        (* This is safe because at this point the stage ledger diff has been
             applied successfully. *)
        let (`If_this_is_used_it_should_have_a_comment_justifying_it c) =
          User_command.to_valid_unsafe x.data
        in
        { x with data = c })
end

let genesis ~precomputed_values =
  let genesis_protocol_state =
    Precomputed_values.genesis_state_with_hashes precomputed_values
  in
  let empty_diff = Staged_ledger_diff.empty_diff in
  (* the genesis transition is assumed to be valid *)
  let (`I_swear_this_is_safe_see_my_comment transition) =
    Validated.create_unsafe_pre_hashed
      (With_hash.map genesis_protocol_state ~f:(fun protocol_state ->
           create
             ~protocol_state
               (* We pass a dummy proof here, with the understanding that it will
                  never be validated except as part of the snark for the first
                  block produced (where we will explicitly generate the genesis
                  proof).
               *)
             ~protocol_state_proof:Proof.blockchain_dummy
             ~staged_ledger_diff:empty_diff
             ~validation_callback:
               (Mina_net2.Validation_callback.create_without_expiration ())
             ~delta_transition_chain_proof:
               (Protocol_state.previous_state_hash protocol_state, [])
             ()))
  in
  transition

module For_tests = struct
  let create ~protocol_state ~protocol_state_proof ~staged_ledger_diff
      ~delta_transition_chain_proof ~validation_callback
      ?proposed_protocol_version_opt () =
    Protocol_version.(set_current zero) ;
    create ~protocol_state ~protocol_state_proof ~staged_ledger_diff
      ~delta_transition_chain_proof ~validation_callback
      ?proposed_protocol_version_opt ()

  let genesis ~precomputed_values =
    Protocol_version.(set_current zero) ;
    genesis ~precomputed_values
end

module Transition_frontier_validation (Transition_frontier : sig
  type t

  module Breadcrumb : sig
    type t

    val validated_transition : t -> Validated.t
  end

  val root : t -> Breadcrumb.t

  val find : t -> State_hash.t -> Breadcrumb.t option
end) =
struct
  let validate_frontier_dependencies (t, validation) ~consensus_constants
      ~logger ~frontier =
    let open Result.Let_syntax in
    let hash = State_hash.With_state_hashes.state_hash t in
    let root_transition =
      Transition_frontier.root frontier
      |> Transition_frontier.Breadcrumb.validated_transition
      |> Validation.forget_validation_with_hash
    in
    let protocol_state = protocol_state (With_hash.data t) in
    let parent_hash = Protocol_state.previous_state_hash protocol_state in
    let%bind () =
      Result.ok_if_true
        (Transition_frontier.find frontier hash |> Option.is_none)
        ~error:`Already_in_frontier
    in
    let%bind () =
      (* need pervasive (=) in scope for comparing polymorphic variant *)
      let ( = ) = Stdlib.( = ) in
      Result.ok_if_true
        ( `Take
        = Consensus.Hooks.select ~constants:consensus_constants
            ~logger:
              (Logger.extend logger
                 [ ( "selection_context"
                   , `String
                       "External_transition.Transition_frontier_validation.validate_frontier_dependencies"
                   )
                 ])
            ~existing:(With_hash.map ~f:consensus_state root_transition)
            ~candidate:(With_hash.map ~f:consensus_state t) )
        ~error:`Not_selected_over_frontier_root
    in
    let%map () =
      Result.ok_if_true
        (Transition_frontier.find frontier parent_hash |> Option.is_some)
        ~error:`Parent_missing_from_frontier
    in
    (t, Validation.Unsafe.set_valid_frontier_dependencies validation)
end

module Staged_ledger_validation = struct
  let target_hash_of_ledger_proof =
    let open Ledger_proof in
    Fn.compose Registers.ledger (Fn.compose statement_target statement)

  let validate_staged_ledger_diff :
         ?skip_staged_ledger_verification:[ `All | `Proofs ]
      -> ( 'time_received
         , 'genesis_state
         , 'proof
         , 'delta_transition_chain
         , 'frontier_dependencies
         , [ `Staged_ledger_diff ] * unit Truth.false_t
         , 'protocol_versions )
         Validation.with_transition
      -> logger:Logger.t
      -> precomputed_values:Precomputed_values.t
      -> verifier:Verifier.t
      -> parent_staged_ledger:Staged_ledger.t
      -> parent_protocol_state:Protocol_state.value
      -> ( [ `Just_emitted_a_proof of bool ]
           * [ `External_transition_with_validation of
               ( 'time_received
               , 'genesis_state
               , 'proof
               , 'delta_transition_chain
               , 'frontier_dependencies
               , [ `Staged_ledger_diff ] * unit Truth.true_t
               , 'protocol_versions )
               Validation.with_transition ]
           * [ `Staged_ledger of Staged_ledger.t ]
         , [ `Invalid_staged_ledger_diff of
             [ `Incorrect_target_staged_ledger_hash
             | `Incorrect_target_snarked_ledger_hash ]
             list
           | `Staged_ledger_application_failed of
             Staged_ledger.Staged_ledger_error.t ] )
         Deferred.Result.t =
   fun ?skip_staged_ledger_verification (t, validation) ~logger
       ~precomputed_values ~verifier ~parent_staged_ledger
       ~parent_protocol_state ->
    let open Deferred.Result.Let_syntax in
    let transition = With_hash.data t in
    let blockchain_state =
      Protocol_state.blockchain_state (protocol_state transition)
    in
    let staged_ledger_diff = staged_ledger_diff transition in
    let coinbase_receiver = coinbase_receiver transition in
    let supercharge_coinbase =
      consensus_state transition
      |> Consensus.Data.Consensus_state.supercharge_coinbase
    in
    let apply_start_time = Core.Time.now () in
    let%bind ( `Hash_after_applying staged_ledger_hash
             , `Ledger_proof proof_opt
             , `Staged_ledger transitioned_staged_ledger
             , `Pending_coinbase_update _ ) =
      Staged_ledger.apply ?skip_verification:skip_staged_ledger_verification
        ~constraint_constants:precomputed_values.constraint_constants ~logger
        ~verifier parent_staged_ledger staged_ledger_diff
        ~current_state_view:
          Mina_state.Protocol_state.(Body.view @@ body parent_protocol_state)
        ~state_and_body_hash:
          (let body_hash =
             Protocol_state.(Body.hash @@ body parent_protocol_state)
           in
           ( (Protocol_state.hashes_with_body parent_protocol_state ~body_hash)
               .state_hash
           , body_hash ))
        ~coinbase_receiver ~supercharge_coinbase
      |> Deferred.Result.map_error ~f:(fun e ->
             `Staged_ledger_application_failed e)
    in
    [%log debug]
      ~metadata:
        [ ( "time_elapsed"
          , `Float Core.Time.(Span.to_ms @@ diff (now ()) apply_start_time) )
        ]
      "Staged_ledger.apply takes $time_elapsed" ;
    let target_ledger_hash =
      match proof_opt with
      | None ->
          Option.value_map
            (Staged_ledger.current_ledger_proof transitioned_staged_ledger)
            ~f:target_hash_of_ledger_proof
            ~default:
              ( Precomputed_values.genesis_ledger precomputed_values
              |> Lazy.force |> Mina_ledger.Ledger.merkle_root
              |> Frozen_ledger_hash.of_ledger_hash )
      | Some (proof, _) ->
          target_hash_of_ledger_proof proof
    in
    let maybe_errors =
      Option.all
        [ Option.some_if
            (not
               (Staged_ledger_hash.equal staged_ledger_hash
                  (Blockchain_state.staged_ledger_hash blockchain_state)))
            `Incorrect_target_staged_ledger_hash
        ; Option.some_if
            (not
               (Frozen_ledger_hash.equal target_ledger_hash
                  (Blockchain_state.snarked_ledger_hash blockchain_state)))
            `Incorrect_target_snarked_ledger_hash
        ]
    in
    Deferred.return
      ( match maybe_errors with
      | Some errors ->
          Error (`Invalid_staged_ledger_diff errors)
      | None ->
          Ok
            ( `Just_emitted_a_proof (Option.is_some proof_opt)
            , `External_transition_with_validation
                (t, Validation.Unsafe.set_valid_staged_ledger_diff validation)
            , `Staged_ledger transitioned_staged_ledger ) )
end<|MERGE_RESOLUTION|>--- conflicted
+++ resolved
@@ -982,43 +982,22 @@
     *)
     [%%versioned
     module Stable = struct
-      module V2 = struct
+      module V3 = struct
         type t =
-<<<<<<< HEAD
-          (Stable.V2.t, State_hash.Stable.V1.t) With_hash.Stable.V1.t
-=======
-          Stable.V1.t State_hash.With_state_hashes.Stable.V1.t
->>>>>>> 19f1fcdc
+          Stable.V2.t State_hash.With_state_hashes.Stable.V1.t
           * State_hash.Stable.V1.t Non_empty_list.Stable.V1.t
         [@@deriving sexp]
 
         let to_latest = Fn.id
       end
-<<<<<<< HEAD
-=======
-
-      module V1 = struct
-        type t =
-          (Stable.V1.t, State_hash.Stable.V1.t) With_hash.Stable.V1.t
-          * State_hash.Stable.V1.t Non_empty_list.Stable.V1.t
-        [@@deriving sexp]
-
-        let to_latest ({ With_hash.data; _ }, delta_proof) =
-          (With_hash.of_data data ~hash_data:state_hashes, delta_proof)
-      end
->>>>>>> 19f1fcdc
     end]
   end
 
   [%%versioned_binable
   module Stable = struct
-    module V2 = struct
+    module V3 = struct
       type t =
-<<<<<<< HEAD
-        (Stable.V2.t, State_hash.t) With_hash.t
-=======
-        external_transition State_hash.With_state_hashes.t
->>>>>>> 19f1fcdc
+        Stable.V2.t State_hash.With_state_hashes.t
         * ( [ `Time_received ] * (unit, Truth.True.t) Truth.t
           , [ `Genesis_state ] * (unit, Truth.True.t) Truth.t
           , [ `Proof ] * (unit, Truth.True.t) Truth.t
@@ -1031,13 +1010,9 @@
 
       let equal (a, _) (b, _) = State_hash.With_state_hashes.equal equal a b
 
-<<<<<<< HEAD
-      let erase (transition_with_hash, validation) =
-=======
       let to_latest = Fn.id
 
       let erase ((transition_with_hash, validation) : t) =
->>>>>>> 19f1fcdc
         ( transition_with_hash
         , Validation.extract_delta_transition_chain_witness validation )
 
@@ -1052,7 +1027,7 @@
           , (`Protocol_versions, Truth.True ()) ) )
 
       include Sexpable.Of_sexpable
-                (Erased.Stable.V2)
+                (Erased.Stable.V3)
                 (struct
                   type nonrec t = t
 
@@ -1062,7 +1037,7 @@
                 end)
 
       include Binable.Of_binable
-                (Erased.Stable.V2)
+                (Erased.Stable.V3)
                 (struct
                   type nonrec t = t
 
@@ -1095,76 +1070,6 @@
         create_unsafe_pre_hashed (With_hash.of_data t ~hash_data:state_hashes)
 
       include With_validation
-    end
-
-    module V1 = struct
-      type t =
-        (external_transition, State_hash.t) With_hash.t
-        * ( [ `Time_received ] * (unit, Truth.True.t) Truth.t
-          , [ `Genesis_state ] * (unit, Truth.True.t) Truth.t
-          , [ `Proof ] * (unit, Truth.True.t) Truth.t
-          , [ `Delta_transition_chain ]
-            * (State_hash.t Non_empty_list.t, Truth.True.t) Truth.t
-          , [ `Frontier_dependencies ] * (unit, Truth.True.t) Truth.t
-          , [ `Staged_ledger_diff ] * (unit, Truth.True.t) Truth.t
-          , [ `Protocol_versions ] * (unit, Truth.True.t) Truth.t )
-          Validation.t
-
-      let equal (a, _) (b, _) = With_hash.equal equal State_hash.equal a b
-
-      let to_latest (transition, validation) =
-        let transition =
-          With_hash.map_hash transition ~f:(fun state_hash ->
-              { State_hash.State_hashes.state_hash; state_body_hash = None })
-        in
-        (transition, validation)
-
-      let of_v2 (transition, validation) =
-        let transition =
-          With_hash.map_hash transition ~f:State_hash.State_hashes.state_hash
-        in
-        (transition, validation)
-
-      let to_yojson (transition_with_hash, _) =
-        With_hash.to_yojson to_yojson State_hash.to_yojson transition_with_hash
-
-      let erase (transition_with_hash, validation) =
-        ( transition_with_hash
-        , Validation.extract_delta_transition_chain_witness validation )
-
-      let elaborate (transition_with_hash, delta_transition_chain_witness) =
-        ( transition_with_hash
-        , ( (`Time_received, Truth.True ())
-          , (`Genesis_state, Truth.True ())
-          , (`Proof, Truth.True ())
-          , (`Delta_transition_chain, Truth.True delta_transition_chain_witness)
-          , (`Frontier_dependencies, Truth.True ())
-          , (`Staged_ledger_diff, Truth.True ())
-          , (`Protocol_versions, Truth.True ()) ) )
-
-      include Sexpable.Of_sexpable
-                (Erased.Stable.V1)
-                (struct
-                  type nonrec t = t
-
-                  let of_sexpable = elaborate
-
-                  let to_sexpable = erase
-                end)
-
-      include Binable.Of_binable
-                (Erased.Stable.V1)
-                (struct
-                  type nonrec t = t
-
-                  let of_binable = elaborate
-
-                  let to_binable = erase
-                end)
-
-      include With_validation
-
-      let state_hash (transition, _) = With_hash.hash transition
     end
   end]
 
@@ -1214,8 +1119,7 @@
 
   let state_body_hash ((transition, _) : t) =
     State_hash.With_state_hashes.state_body_hash transition
-      ~compute_hashes:
-        (Fn.compose Protocol_state.hashes Raw_versioned__.protocol_state)
+      ~compute_hashes:(Fn.compose Protocol_state.hashes T.protocol_state)
 
   let commands (t : t) =
     List.map (commands t) ~f:(fun x ->
