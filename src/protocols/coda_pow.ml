[%%import
"../config.mlh"]

open Core_kernel
open Async_kernel
open Pipe_lib
include Coda_transition_frontier

module type Security_intf = sig
  val max_depth : [`Infinity | `Finite of int]
  (** In production we set this to (hopefully a prefix of) k for our consensus
   * mechanism; infinite is for tests *)
end

module type Time_controller_intf = sig
  [%%if time_offsets]

  type t

  val create : t -> t

  val basic : t

  [%%else]

  type t

  val create : t -> t

  val basic : t

  [%%endif]
end

module type Sok_message_intf = sig
  type public_key_compressed

  module Digest : sig
    type t
  end

  module Stable : sig
    module V1 : sig
      type t [@@deriving sexp, bin_io]
    end

    module Latest = V1
  end

  (* bin_io intentionally omitted *)
  type t = Stable.Latest.t [@@deriving sexp]

  val create : fee:Currency.Fee.t -> prover:public_key_compressed -> t
end

module type Hash_intf = sig
  include Equal.S

  include Hashable.S_binable with type t := t
end

module type Time_intf = sig
  module Controller : Time_controller_intf

  type t [@@deriving sexp]

  type t0 = t

  module Span : sig
    type t [@@deriving compare]

    val of_time_span : Core_kernel.Time.Span.t -> t

    val to_ms : t -> Int64.t

    val of_ms : Int64.t -> t

    val ( < ) : t -> t -> bool

    val ( > ) : t -> t -> bool

    val ( >= ) : t -> t -> bool

    val ( <= ) : t -> t -> bool

    val ( = ) : t -> t -> bool
  end

  module Timeout : sig
    type 'a t

    val create : Controller.t -> Span.t -> f:(t0 -> 'a) -> 'a t

    val to_deferred : 'a t -> 'a Deferred.t

    val peek : 'a t -> 'a option

    val cancel : Controller.t -> 'a t -> 'a -> unit

    val remaining_time : 'a t -> Span.t
  end

  val to_span_since_epoch : t -> Span.t

  val of_span_since_epoch : Span.t -> t

  val diff : t -> t -> Span.t

  val sub : t -> Span.t -> t

  val add : t -> Span.t -> t

  val modulus : t -> Span.t -> Span.t

  val now : Controller.t -> t
end

module type Ledger_hash_intf = sig
  type t [@@deriving eq, sexp, compare]

  module Stable :
    sig
      module V1 : sig
        type t [@@deriving eq, sexp, compare, bin_io]
      end
    end
    with type V1.t = t

  val to_bytes : t -> string

  include Hashable.S_binable with type t := t
end

module type Pending_coinbase_hash_intf = sig
  type t [@@deriving bin_io, eq, sexp, compare]

  val to_bytes : t -> string

  val empty_hash : t

  include Hashable.S_binable with type t := t
end

module type Pending_coinbase_intf = sig
  type t [@@deriving sexp, bin_io]

  type pending_coinbase_hash

  type coinbase

  module Stack : sig
    type t [@@deriving sexp, bin_io, eq]

    val push_exn : t -> coinbase -> t

    val empty : t
  end

  val empty_merkle_root : unit -> pending_coinbase_hash

  val merkle_root : t -> pending_coinbase_hash

  val update_coinbase_stack_exn : t -> Stack.t -> is_new_stack:bool -> t

  val remove_coinbase_stack_exn : t -> Stack.t * t

  val create_exn : unit -> t

  val latest_stack_exn : t -> Stack.t option

  val oldest_stack_exn : t -> Stack.t

  val hash_extra : t -> string
end

module type Frozen_ledger_hash_intf = sig
  type ledger_hash

  include Ledger_hash_intf

  val of_ledger_hash : ledger_hash -> t

  val to_ledger_hash : t -> ledger_hash
end

module type Transaction_witness_intf = sig
  type sparse_ledger

  type t = {ledger: sparse_ledger} [@@deriving bin_io, sexp]
end

module type Protocol_state_hash_intf = sig
  type t [@@deriving bin_io, sexp, eq]

  include Hashable.S_binable with type t := t
end

module type Protocol_state_proof_intf = sig
  type t

  val dummy : t
end

module type Staged_ledger_aux_hash_intf = sig
  type t [@@deriving bin_io, sexp, eq]

  val of_bytes : string -> t

  val to_bytes : t -> string
end

module type Staged_ledger_hash_intf = sig
  type t [@@deriving bin_io, sexp, eq, compare]

  type ledger_hash

  type staged_ledger_aux_hash

  type pending_coinbase

  type pending_coinbase_hash

  val ledger_hash : t -> ledger_hash

  val aux_hash : t -> staged_ledger_aux_hash

  val pending_coinbase_hash : t -> pending_coinbase_hash

  val of_aux_ledger_and_coinbase_hash :
    staged_ledger_aux_hash -> ledger_hash -> pending_coinbase -> t

  include Hashable.S_binable with type t := t
end

module type Proof_intf = sig
  type input

  type t

  val verify : t -> input -> bool Deferred.t
end

module type Mask_intf = sig
  type t [@@deriving bin_io]

  val create : unit -> t
end

module type Mask_serializable_intf = sig
  type t

  type unattached_mask

  type serializable [@@deriving bin_io]

  val unattached_mask_of_serializable : serializable -> unattached_mask

  val serializable_of_t : t -> serializable
end

module type Ledger_creatable_intf = sig
  type t

  val create : ?directory_name:string -> unit -> t
end

module type Ledger_transfer_intf = sig
  type src

  type dest

  val transfer_accounts : src:src -> dest:dest -> dest
end

module type Ledger_intf = sig
  include Ledger_creatable_intf

  module Mask : Mask_intf

  type attached_mask = t

  type unattached_mask = Mask.t

  type maskable_ledger = t

  type transaction

  type valid_user_command

  type ledger_hash

  type account

  (* for masks, serializable is same as t *)
  include
    Mask_serializable_intf
    with type t := t
     and type unattached_mask := unattached_mask

  module Undo : sig
    type t [@@deriving sexp, bin_io]

    val transaction : t -> transaction Or_error.t
  end

  val create : ?directory_name:string -> unit -> t

  val copy : t -> t

  val commit : attached_mask -> unit

  val num_accounts : t -> int

  val merkle_root : t -> ledger_hash

  val to_list : t -> account list

  val apply_transaction : t -> transaction -> Undo.t Or_error.t

  val undo : t -> Undo.t -> unit Or_error.t

  val register_mask : maskable_ledger -> unattached_mask -> attached_mask

  val unregister_mask_exn : maskable_ledger -> attached_mask -> unattached_mask

  val remove_and_reparent_exn :
    t -> attached_mask -> children:attached_mask list -> unit
end

module Fee = struct
  module Unsigned = struct
    include Currency.Fee

    include (
      Currency.Fee.Stable.V1 :
        module type of Currency.Fee.Stable.Latest with type t := t )
  end

  module Signed = struct
    include Currency.Fee.Signed

    include (
      Currency.Fee.Signed.Stable.V1 :
        module type of Currency.Fee.Signed.Stable.Latest
        with type t := t
         and type ('a, 'b) t_ := ('a, 'b) t_ )
  end
end

module type Snark_pool_proof_intf = sig
  module Statement : sig
    type t [@@deriving sexp, bin_io]
  end

  type t [@@deriving sexp, bin_io]
end

module type User_command_intf = sig
  type t [@@deriving sexp, eq, bin_io]

  type public_key

  module With_valid_signature : sig
    type nonrec t = private t [@@deriving sexp, eq]
  end

  val check : t -> With_valid_signature.t option

  val fee : t -> Fee.Unsigned.t

  val sender : t -> public_key

  val accounts_accessed : t -> public_key list
end

module type Private_key_intf = sig
  type t
end

module type Compressed_public_key_intf = sig
  type t [@@deriving sexp, bin_io, compare]

  include Comparable.S with type t := t
end

module type Public_key_intf = sig
  module Private_key : Private_key_intf

  type t [@@deriving sexp]

  module Compressed : Compressed_public_key_intf

  val of_private_key_exn : Private_key.t -> t

  val compress : t -> Compressed.t
end

module type Keypair_intf = sig
  type private_key

  type public_key

  type t = {public_key: public_key; private_key: private_key}
end

module type Fee_transfer_intf = sig
  type t [@@deriving sexp, compare, eq]

  type public_key

  type single = public_key * Fee.Unsigned.t [@@deriving sexp, bin_io]

  val of_single : public_key * Fee.Unsigned.t -> t

  val of_single_list : (public_key * Fee.Unsigned.t) list -> t list

  val receivers : t -> public_key list
end

module type Coinbase_intf = sig
  type public_key

  type fee_transfer

  type t = private
    { proposer: public_key
    ; amount: Currency.Amount.t
    ; fee_transfer: fee_transfer option }
  [@@deriving sexp, compare, eq]

  val create :
       amount:Currency.Amount.t
    -> proposer:public_key
    -> fee_transfer:fee_transfer option
    -> t Or_error.t
end

module type Transaction_intf = sig
  type valid_user_command

  type fee_transfer

  type coinbase

  type t =
    | User_command of valid_user_command
    | Fee_transfer of fee_transfer
    | Coinbase of coinbase
  [@@deriving sexp, compare, eq, bin_io]

  val fee_excess : t -> Fee.Signed.t Or_error.t

  val supply_increase : t -> Currency.Amount.t Or_error.t
end

module type Pending_coinbase_stack_state_intf = sig
  type pending_coinbase_stack

  type t = {source: pending_coinbase_stack; target: pending_coinbase_stack}
  [@@deriving sexp, bin_io, compare]
end

module type Ledger_proof_statement_intf = sig
  type ledger_hash

  type pending_coinbase_stack_state

  type t =
    { source: ledger_hash
    ; target: ledger_hash
    ; supply_increase: Currency.Amount.t
    ; pending_coinbase_stack_state: pending_coinbase_stack_state
    ; fee_excess: Fee.Signed.t
    ; proof_type: [`Base | `Merge] }
  [@@deriving sexp, bin_io, compare]

  val merge : t -> t -> t Or_error.t

  include Comparable.S with type t := t
end

module type Ledger_proof_intf = sig
  type ledger_hash

  type statement

  type proof

  type sok_digest

  (* bin_io omitted intentionally *)
  type t [@@deriving sexp]

  module Stable :
    sig
      module V1 : sig
        type t [@@deriving sexp, bin_io]
      end

      module Latest = V1
    end
    with type V1.t = t

  val create : statement:statement -> sok_digest:sok_digest -> proof:proof -> t

  val statement_target : statement -> ledger_hash

  val statement : t -> statement

  val sok_digest : t -> sok_digest

  val underlying_proof : t -> proof
end

module type Ledger_proof_verifier_intf = sig
  type ledger_proof

  type message

  type statement

  val verify : ledger_proof -> statement -> message:message -> bool Deferred.t
end

module Work_selection = struct
  type t = Seq | Random [@@deriving bin_io]
end

module type Transaction_snark_work_intf = sig
  type proof

  type statement

  type public_key

  module Statement : sig
    type t = statement list

    include Sexpable.S with type t := t

    include Binable.S with type t := t

    include Hashable.S_binable with type t := t

    val gen : t Quickcheck.Generator.t
  end

  (* TODO: The SOK message actually should bind the SNARK to
     be in this particular bundle. The easiest way would be to
     SOK with
     H(all_statements_in_bundle || fee || public_key)
  *)

  type t = {fee: Fee.Unsigned.t; proofs: proof list; prover: public_key}
  [@@deriving sexp, bin_io]

  type unchecked = t

  module Checked : sig
    type t = {fee: Fee.Unsigned.t; proofs: proof list; prover: public_key}
    [@@deriving sexp, bin_io]

    val create_unsafe : unchecked -> t
  end

  val forget : Checked.t -> t

  val proofs_length : int
end

module type Staged_ledger_diff_intf = sig
  type user_command

  type user_command_with_valid_signature

  type staged_ledger_hash

  type public_key

  type completed_work

  type completed_work_checked

  type fee_transfer_single = public_key * Fee.Unsigned.t

  module At_most_two : sig
    type 'a t = Zero | One of 'a option | Two of ('a * 'a option) option
    [@@deriving sexp, bin_io]

    val increase : 'a t -> 'a list -> 'a t Or_error.t
  end

  module At_most_one : sig
    type 'a t = Zero | One of 'a option [@@deriving sexp, bin_io]

    val increase : 'a t -> 'a list -> 'a t Or_error.t
  end

  type pre_diff_with_at_most_two_coinbase =
    { completed_works: completed_work list
    ; user_commands: user_command list
    ; coinbase: fee_transfer_single At_most_two.t }
  [@@deriving sexp, bin_io]

  type pre_diff_with_at_most_one_coinbase =
    { completed_works: completed_work list
    ; user_commands: user_command list
    ; coinbase: fee_transfer_single At_most_one.t }
  [@@deriving sexp, bin_io]

  type diff =
    pre_diff_with_at_most_two_coinbase
    * pre_diff_with_at_most_one_coinbase option
  [@@deriving sexp, bin_io]

  type t = {diff: diff; prev_hash: staged_ledger_hash; creator: public_key}
  [@@deriving sexp, bin_io]

  module With_valid_signatures_and_proofs : sig
    type pre_diff_with_at_most_two_coinbase =
      { completed_works: completed_work_checked list
      ; user_commands: user_command_with_valid_signature list
      ; coinbase: fee_transfer_single At_most_two.t }
    [@@deriving sexp]

    type pre_diff_with_at_most_one_coinbase =
      { completed_works: completed_work_checked list
      ; user_commands: user_command_with_valid_signature list
      ; coinbase: fee_transfer_single At_most_one.t }
    [@@deriving sexp]

    type diff =
      pre_diff_with_at_most_two_coinbase
      * pre_diff_with_at_most_one_coinbase option
    [@@deriving sexp]

    type t = {diff: diff; prev_hash: staged_ledger_hash; creator: public_key}
    [@@deriving sexp]

    val user_commands : t -> user_command_with_valid_signature list
  end

  val forget : With_valid_signatures_and_proofs.t -> t

  val user_commands : t -> user_command list
end

module type Staged_ledger_transition_intf = sig
  type staged_ledger

  type diff

  type diff_with_valid_signatures_and_proofs

  type t = {old: staged_ledger; diff: diff}

  module With_valid_signatures_and_proofs : sig
    type t = {old: staged_ledger; diff: diff_with_valid_signatures_and_proofs}
  end

  val forget : With_valid_signatures_and_proofs.t -> t
end

module type Monad_with_Or_error_intf = sig
  type 'a t

  include Monad.S with type 'a t := 'a t

  module Or_error : sig
    type nonrec 'a t = 'a Or_error.t t

    include Monad.S with type 'a t := 'a t
  end
end

module type Transaction_snark_scan_state_intf = sig
  type ledger

  type ledger_proof_statement

  type sparse_ledger

  type sok_message

  type transaction

  type staged_ledger_aux_hash

  type t [@@deriving sexp]

  module Stable :
    sig
      module V1 : sig
        type t [@@deriving sexp, bin_io]

        val hash : t -> staged_ledger_aux_hash
      end
    end
    with type V1.t = t

  type ledger_proof

  type transaction_snark_work

  type transaction_snark_work_statement

  type transaction_with_info

  type frozen_ledger_hash

<<<<<<< HEAD
  type staged_ledger_aux_hash

  type pending_coinbase

  type transaction_witness

=======
>>>>>>> dca1a8e0
  module Transaction_with_witness : sig
    (* TODO: The statement is redundant here - it can be computed from the witness and the transaction *)
    type t =
      { transaction_with_info: transaction_with_info
      ; statement: ledger_proof_statement
      ; witness: transaction_witness }
  end

  module Ledger_proof_with_sok_message : sig
    type t = ledger_proof * sok_message
  end

  module Available_job : sig
    type t [@@deriving sexp]
  end

  module Space_partition : sig
    type t = {first: int; second: int option} [@@deriving sexp]
  end

  module Job_view : sig
    type t [@@deriving sexp, to_yojson]
  end

  module Make_statement_scanner
      (M : Monad_with_Or_error_intf) (Verifier : sig
          val verify :
               ledger_proof
            -> ledger_proof_statement
            -> message:sok_message
            -> sexp_bool M.t
      end) : sig
    val scan_statement :
      t -> (ledger_proof_statement, [`Empty | `Error of Error.t]) result M.t

    val check_invariants :
         t
      -> error_prefix:string
      -> ledger_hash_end:frozen_ledger_hash
      -> ledger_hash_begin:frozen_ledger_hash sexp_option
      -> (unit, Error.t) result M.t
  end

  val empty : unit -> t

  val capacity : t -> int

  val fill_work_and_enqueue_transactions :
       t
    -> Transaction_with_witness.t list
    -> transaction_snark_work list
    -> (ledger_proof * transaction list) option Or_error.t

  val latest_ledger_proof :
    t -> (Ledger_proof_with_sok_message.t * transaction list) option

  val free_space : t -> int

  val next_k_jobs : t -> k:int -> Available_job.t list Or_error.t

  val next_jobs : t -> Available_job.t list Or_error.t

  val next_jobs_sequence : t -> Available_job.t Sequence.t Or_error.t

  val base_jobs_on_latest_tree : t -> Transaction_with_witness.t list

  val is_valid : t -> bool

  val hash : t -> staged_ledger_aux_hash

  val staged_transactions : t -> transaction_with_info list

  val all_transactions : t -> transaction list Or_error.t

  val extract_from_job :
       Available_job.t
    -> ( transaction_with_info * ledger_proof_statement * transaction_witness
       , ledger_proof * ledger_proof )
       Either.t

  val copy : t -> t

  val partition_if_overflowing : t -> Space_partition.t

  val statement_of_job : Available_job.t -> ledger_proof_statement option

  val current_job_sequence_number : t -> int

  val snark_job_list_json : t -> string

  val all_work_to_do :
    t -> transaction_snark_work_statement Sequence.t Or_error.t

  val current_job_count : t -> int

  val work_capacity : unit -> int
end

module type Staged_ledger_base_intf = sig
  type t [@@deriving sexp]

  type diff

  type valid_diff

  type staged_ledger_aux_hash

  type staged_ledger_hash

  type frozen_ledger_hash

  type ledger_proof

  type user_command

  type statement

  type transaction

  type transaction_witness

  type ledger_proof_statement

  (** The ledger in a staged ledger is always a mask *)
  type ledger

  type pending_coinbase_collection

  type pending_coinbase_update

  type public_key

  type serializable [@@deriving bin_io]

  module Scan_state : sig
    type t [@@deriving sexp]

    module Stable :
      sig
        module V1 : sig
          type t [@@deriving sexp, bin_io]

          val hash : t -> staged_ledger_aux_hash
        end
      end
      with type V1.t = t

    module Job_view : sig
      type t [@@deriving sexp, to_yojson]
    end

    module Space_partition : sig
      type t = {first: int; second: int option} [@@deriving sexp]
    end

    val hash : t -> staged_ledger_aux_hash

    val is_valid : t -> bool

    val empty : unit -> t

    val snark_job_list_json : t -> string

    val partition_if_overflowing : t -> Space_partition.t

    val all_work_to_do : t -> statement Sequence.t Or_error.t

    val all_transactions : t -> transaction list Or_error.t
  end

  module Staged_ledger_error : sig
    type t =
      | Bad_signature of user_command
      | Coinbase_error of string
      | Bad_prev_hash of staged_ledger_hash * staged_ledger_hash
      | Insufficient_fee of Currency.Fee.t * Currency.Fee.t
      | Non_zero_fee_excess of Scan_state.Space_partition.t * transaction list
      | Invalid_proof of ledger_proof * ledger_proof_statement * public_key
      | Unexpected of Error.t
    [@@deriving sexp]

    val to_string : t -> string

    val to_error : t -> Error.t
  end

  val ledger : t -> ledger

  val scan_state : t -> Scan_state.t

  val pending_coinbase_collection : t -> pending_coinbase_collection

  val create : ledger:ledger -> t

  val of_scan_state_and_ledger :
       snarked_ledger_hash:frozen_ledger_hash
    -> ledger:ledger
    -> scan_state:Scan_state.t
    -> pending_coinbase_collection:pending_coinbase_collection
    -> t Or_error.t Deferred.t

  val of_serialized_and_unserialized :
    serialized:serializable -> unserialized:ledger -> t

  val replace_ledger_exn : t -> ledger -> t

  val proof_txns : t -> transaction Non_empty_list.t option

  val copy : t -> t

  val hash : t -> staged_ledger_hash

  val serializable_of_t : t -> serializable

  val apply :
       t
    -> diff
    -> logger:Logger.t
    -> ( [`Hash_after_applying of staged_ledger_hash]
         * [`Ledger_proof of (ledger_proof * transaction list) option]
         * [`Staged_ledger of t]
         * [`Pending_coinbase_update of pending_coinbase_update]
       , Staged_ledger_error.t )
       Deferred.Result.t

  val apply_diff_unchecked :
       t
    -> valid_diff
    -> ( [`Hash_after_applying of staged_ledger_hash]
       * [`Ledger_proof of (ledger_proof * transaction list) option]
       * [`Staged_ledger of t]
       * [`Pending_coinbase_update of pending_coinbase_update] )
       Deferred.Or_error.t

  module For_tests : sig
    val snarked_ledger :
      t -> snarked_ledger_hash:frozen_ledger_hash -> ledger Or_error.t
  end
end

module type Staged_ledger_intf = sig
  include Staged_ledger_base_intf

  type ledger_hash

  type user_command_with_valid_signature

  type ledger_proof_statement_set

  type sparse_ledger

  type completed_work_checked

  val current_ledger_proof : t -> ledger_proof option

  (* This should memoize the snark verifications *)

  val create_diff :
       t
    -> self:public_key
    -> logger:Logger.t
    -> transactions_by_fee:user_command_with_valid_signature Sequence.t
    -> get_completed_work:(statement -> completed_work_checked option)
    -> valid_diff

  val all_work_pairs_exn :
       t
    -> ( ( ledger_proof_statement
         , transaction
         , transaction_witness
         , ledger_proof )
         Snark_work_lib.Work.Single.Spec.t
       * ( ledger_proof_statement
         , transaction
         , transaction_witness
         , ledger_proof )
         Snark_work_lib.Work.Single.Spec.t
         option )
       list

  val statement_exn : t -> [`Non_empty of ledger_proof_statement | `Empty]

  val of_scan_state_pending_coinbases_and_snarked_ledger :
       scan_state:Scan_state.t
    -> snarked_ledger:ledger
    -> expected_merkle_root:ledger_hash
    -> pending_coinbases:pending_coinbase_collection
    -> t Or_error.t Deferred.t
end

module type Work_selector_intf = sig
  type staged_ledger

  type work

  type snark_pool

  type fee

  module State : sig
    type t

    val init : t
  end

  val work :
       snark_pool:snark_pool
    -> fee:fee
    -> staged_ledger
    -> State.t
    -> work list * State.t
end

module type Tip_intf = sig
  type protocol_state

  type protocol_state_proof

  type staged_ledger

  type serializable

  type external_transition

  type external_transition_verified

  (* N.B.: can't derive bin_io for staged ledger containing persistent ledger *)
  type t =
    { state: protocol_state
    ; proof: protocol_state_proof
    ; staged_ledger: staged_ledger }
  [@@deriving sexp, fields]

  (* serializer for tip components other than the persistent database in the staged ledger *)
  val bin_tip : serializable Bin_prot.Type_class.t

  val of_verified_transition_and_staged_ledger :
    external_transition_verified -> staged_ledger -> t

  val copy : t -> t
end

module type Consensus_state_intf = sig
  type value

  type var
end

module type Pending_coinbase_update_intf = sig
  type pending_coinbase_hash

  type pending_coinbase_stack

  type t [@@deriving sexp, bin_io]

  type value = t [@@deriving sexp, bin_io]

  val create_value :
       oldest_stack_before:pending_coinbase_stack
    -> oldest_stack_after:pending_coinbase_stack
    -> latest_stack_before:pending_coinbase_stack
    -> latest_stack_after:pending_coinbase_stack
    -> is_new_stack:bool
    -> prev_root:pending_coinbase_hash
    -> intermediate_root:pending_coinbase_hash
    -> new_root:pending_coinbase_hash
    -> value

  val new_root : value -> pending_coinbase_hash

  val genesis : value
end

module type Blockchain_state_intf = sig
  type staged_ledger_hash

  type frozen_ledger_hash

  type time

  type value [@@deriving sexp, bin_io]

  type var

  val create_value :
       staged_ledger_hash:staged_ledger_hash
    -> snarked_ledger_hash:frozen_ledger_hash
    -> timestamp:time
    -> value

  val staged_ledger_hash : value -> staged_ledger_hash

  val snarked_ledger_hash : value -> frozen_ledger_hash

  val timestamp : value -> time
end

module type Protocol_state_intf = sig
  type state_hash

  type blockchain_state

  type consensus_state

  type value [@@deriving sexp, bin_io, eq, compare]

  type var

  val create_value :
       previous_state_hash:state_hash
    -> blockchain_state:blockchain_state
    -> consensus_state:consensus_state
    -> value

  val previous_state_hash : value -> state_hash

  val blockchain_state : value -> blockchain_state

  val consensus_state : value -> consensus_state

  val hash : value -> state_hash
end

module type Internal_transition_intf = sig
  type snark_transition

  type staged_ledger_diff

  type prover_state

  type t [@@deriving sexp, bin_io]

  val create :
       snark_transition:snark_transition
    -> prover_state:prover_state
    -> staged_ledger_diff:staged_ledger_diff
    -> t

  val snark_transition : t -> snark_transition

  val prover_state : t -> prover_state

  val staged_ledger_diff : t -> staged_ledger_diff
end

module type External_transition_intf = sig
  type protocol_state

  type protocol_state_proof

  type staged_ledger_diff

  module Stable : sig
    module V1 : sig
      type t [@@deriving sexp, bin_io]
    end

    module Latest = V1
  end

  (* bin_io intentionally omitted *)
  type t = Stable.Latest.t [@@deriving sexp]

  val create :
       protocol_state:protocol_state
    -> protocol_state_proof:protocol_state_proof
    -> staged_ledger_diff:staged_ledger_diff
    -> t

  module Verified : sig
    type t [@@deriving sexp]

    val protocol_state : t -> protocol_state

    val protocol_state_proof : t -> protocol_state_proof

    val staged_ledger_diff : t -> staged_ledger_diff
  end

  module Proof_verified : sig
    type t [@@deriving sexp]

    val protocol_state : t -> protocol_state

    val protocol_state_proof : t -> protocol_state_proof

    val staged_ledger_diff : t -> staged_ledger_diff
  end

  val to_verified : t -> [`I_swear_this_is_safe_see_my_comment of Verified.t]

  val of_verified : Verified.t -> t

  val protocol_state : t -> protocol_state

  val protocol_state_proof : t -> protocol_state_proof

  val staged_ledger_diff : t -> staged_ledger_diff
end

module type External_transition_validation_intf = sig
  type state_hash

  type external_transition

  type staged_ledger

  type staged_ledger_error

  type transition_frontier

  type ('time_received, 'proof, 'frontier_dependencies, 'staged_ledger_diff) t =
    'time_received * 'proof * 'frontier_dependencies * 'staged_ledger_diff
    constraint 'time_received = [`Time_received] * _ Truth.t
    constraint 'proof = [`Proof] * _ Truth.t
    constraint 'frontier_dependencies = [`Frontier_dependencies] * _ Truth.t
    constraint 'staged_ledger_diff = [`Staged_ledger_diff] * _ Truth.t

  type 'a all =
    ( [`Time_received] * 'a
    , [`Proof] * 'a
    , [`Frontier_dependencies] * 'a
    , [`Staged_ledger_diff] * 'a )
    t
    constraint 'a = _ Truth.t

  type fully_invalid = Truth.false_t all

  type fully_valid = Truth.true_t all

  type ('time_received, 'proof, 'frontier_dependencies, 'staged_ledger_diff) with_transition =
    (external_transition, state_hash) With_hash.t
    * ('time_received, 'proof, 'frontier_dependencies, 'staged_ledger_diff) t

  val fully_invalid : fully_invalid

  val fully_valid : fully_valid

  val validate_time_received :
       ( [`Time_received] * Truth.false_t
       , 'proof
       , 'frontier_dependencies
       , 'staged_ledger_diff )
       with_transition
    -> time_received:Unix_timestamp.t
    -> ( ( [`Time_received] * Truth.true_t
         , 'proof
         , 'frontier_dependencies
         , 'staged_ledger_diff )
         with_transition
       , [`Invalid_time_received] )
       Result.t

  val validate_proof :
       ( 'time_received
       , [`Proof] * Truth.false_t
       , 'frontier_dependencies
       , 'staged_ledger_diff )
       with_transition
    -> ( ( 'time_received
         , [`Proof] * Truth.true_t
         , 'frontier_dependencies
         , 'staged_ledger_diff )
         with_transition
       , [`Invalid_proof] )
       Deferred.Result.t

  val validate_frontier_dependencies :
       ( 'time_received
       , 'proof
       , [`Frontier_dependencies] * Truth.false_t
       , 'staged_ledger_diff )
       with_transition
    -> logger:Logger.t
    -> frontier:transition_frontier
    -> ( ( 'time_received
         , 'proof
         , [`Frontier_dependencies] * Truth.true_t
         , 'staged_ledger_diff )
         with_transition
       , [`Already_in_frontier | `Not_selected_over_frontier_root] )
       Result.t

  val validate_staged_ledger_diff :
       ( 'time_received
       , 'proof
       , 'frontier_dependencies
       , [`Staged_ledger_diff] * Truth.false_t )
       with_transition
    -> logger:Logger.t
    -> parent_staged_ledger:staged_ledger
    -> ( ( 'time_received
         , 'proof
         , 'frontier_dependencies
         , [`Staged_ledger_diff] * Truth.true_t )
         with_transition
         * staged_ledger
       , [ `Invalid_ledger_hash_after_staged_ledger_application
         | `Staged_ledger_application_failed of staged_ledger_error ] )
       Deferred.Result.t
end

module type Consensus_mechanism_intf = sig
  type proof

  type ledger

  type frozen_ledger_hash

  type staged_ledger_hash

  type pending_coinbase_hash

  type pending_coinbase_update

  type staged_ledger_diff

  type protocol_state_proof

  type protocol_state_hash

  type user_command

  type sok_digest

  type keypair

  type compressed_public_key

  type time

  module Local_state : sig
    type t [@@deriving sexp]

    val create : compressed_public_key option -> t
  end

  module Consensus_transition_data : sig
    type value [@@deriving sexp]

    type var
  end

  module Consensus_state : Consensus_state_intf

  module Blockchain_state :
    Blockchain_state_intf
    with type staged_ledger_hash := staged_ledger_hash
     and type frozen_ledger_hash := frozen_ledger_hash
     and type time := time

  module Protocol_state :
    Protocol_state_intf
    with type state_hash := protocol_state_hash
     and type blockchain_state := Blockchain_state.value
     and type consensus_state := Consensus_state.value

  module Prover_state : sig
    type t [@@deriving bin_io]
  end

  module Proposal_data : sig
    type t

    val prover_state : t -> Prover_state.t
  end

  module Snark_transition : sig
    type value

    type var

    val create_value :
         ?sok_digest:sok_digest
      -> ?ledger_proof:proof
      -> supply_increase:Currency.Amount.t
      -> blockchain_state:Blockchain_state.value
      -> consensus_data:Consensus_transition_data.value
      -> pending_coinbase_update:pending_coinbase_update
      -> unit
      -> value

    val blockchain_state : value -> Blockchain_state.value

    val consensus_data : value -> Consensus_transition_data.value
  end

  val generate_transition :
       previous_protocol_state:Protocol_state.value
    -> blockchain_state:Blockchain_state.value
    -> time:Int64.t
    -> proposal_data:Proposal_data.t
    -> transactions:user_command list
    -> snarked_ledger_hash:frozen_ledger_hash
    -> supply_increase:Currency.Amount.t
    -> logger:Logger.t
    -> Protocol_state.value * Consensus_transition_data.value

  val received_at_valid_time :
    Consensus_state.value -> time_received:Unix_timestamp.t -> bool

  val next_proposal :
       Int64.t
    -> Consensus_state.value
    -> local_state:Local_state.t
    -> keypair:keypair
    -> logger:Logger.t
    -> [ `Check_again of Int64.t
       | `Propose_now of Proposal_data.t
       | `Propose of Int64.t * Proposal_data.t ]

  val select :
       existing:Consensus_state.value
    -> candidate:Consensus_state.value
    -> logger:Logger.t
    -> [`Keep | `Take]

  val genesis_protocol_state :
    (Protocol_state.value, protocol_state_hash) With_hash.t
end

module type Time_close_validator_intf = sig
  type time

  val validate : time -> bool
end

module type Machine_intf = sig
  type t

  type state

  type transition

  type staged_ledger_transition

  module Event : sig
    type e = Found of transition | New_state of state

    type t = e * staged_ledger_transition
  end

  val current_state : t -> state

  val create : initial:state -> t

  val step : t -> transition -> t

  val drive :
       t
    -> scan:(   init:t
             -> f:(t -> Event.t -> t Deferred.t)
             -> t Linear_pipe.Reader.t)
    -> t Linear_pipe.Reader.t
end

module type Block_state_transition_proof_intf = sig
  type protocol_state

  type protocol_state_proof

  type internal_transition

  module Witness : sig
    type t =
      { old_state: protocol_state
      ; old_proof: protocol_state_proof
      ; transition: internal_transition }
  end

  (*
Blockchain_snark ~old ~nonce ~ledger_snark ~ledger_hash ~timestamp ~new_hash
  Input:
    old : Blockchain.t
    old_snark : proof
    nonce : int
    work_snark : proof
    ledger_hash : Ledger_hash.t
    timestamp : Time.t
    new_hash : State_hash.t
  Witness:
    transition : Transition.t
  such that
    the old_snark verifies against old
    new = update_with_asserts(old, nonce, timestamp, ledger_hash)
    hash(new) = new_hash
    the work_snark verifies against the old.ledger_hash and new_ledger_hash
    new.timestamp > old.timestamp
    hash(new_hash||nonce) < target(old.next_difficulty)
  *)
  (* TODO: Why is this taking new_state? *)

  val prove_zk_state_valid :
    Witness.t -> new_state:protocol_state -> protocol_state_proof Deferred.t
end

module type Transaction_validator_intf = sig
  type ledger

  type outer_ledger

  type transaction

  type user_command_with_valid_signature

  type ledger_hash

  val create : outer_ledger -> ledger

  val apply_user_command :
    ledger -> user_command_with_valid_signature -> unit Or_error.t

  val apply_transaction : ledger -> transaction -> unit Or_error.t
end

module type Inputs_intf = sig
  module Time : Time_intf

  module Private_key : Private_key_intf

  module Compressed_public_key : Compressed_public_key_intf

  module Public_key :
    Public_key_intf
    with module Private_key := Private_key
     and module Compressed = Compressed_public_key

  module Keypair :
    Keypair_intf
    with type private_key := Private_key.t
     and type public_key := Public_key.t

  module User_command :
    User_command_intf with type public_key := Public_key.Compressed.t

  module Fee_transfer :
    Fee_transfer_intf with type public_key := Public_key.Compressed.t

  module Coinbase :
    Coinbase_intf
    with type public_key := Public_key.Compressed.t
     and type fee_transfer := Fee_transfer.single

  module Transaction :
    Transaction_intf
    with type valid_user_command := User_command.With_valid_signature.t
     and type fee_transfer := Fee_transfer.t
     and type coinbase := Coinbase.t

  module Ledger_hash : Ledger_hash_intf

  module Frozen_ledger_hash : sig
    include Ledger_hash_intf

    val of_ledger_hash : Ledger_hash.t -> t
  end

  module Pending_coinbase_hash : Pending_coinbase_hash_intf

  module Pending_coinbase :
    Pending_coinbase_intf
    with type pending_coinbase_hash := Pending_coinbase_hash.t
     and type coinbase := Coinbase.t

  module Proof : sig
    type t
  end

  module Sok_message :
    Sok_message_intf with type public_key_compressed := Public_key.Compressed.t

  module Pending_coinbase_stack_state :
    Pending_coinbase_stack_state_intf
    with type pending_coinbase_stack := Pending_coinbase.Stack.t

  module Pending_coinbase_update :
    Pending_coinbase_update_intf
    with type pending_coinbase_hash := Pending_coinbase_hash.t
     and type pending_coinbase_stack := Pending_coinbase.Stack.t

  module Ledger_proof_statement :
    Ledger_proof_statement_intf
    with type ledger_hash := Frozen_ledger_hash.t
     and type pending_coinbase_stack_state := Pending_coinbase_stack_state.t

  module Ledger_proof :
    Ledger_proof_intf
    with type ledger_hash := Frozen_ledger_hash.t
     and type statement := Ledger_proof_statement.t
     and type proof := Proof.t
     and type sok_digest := Sok_message.Digest.t

  module Ledger_proof_verifier :
    Ledger_proof_verifier_intf
    with type message := Sok_message.t
     and type ledger_proof := Ledger_proof.t
     and type statement := Ledger_proof_statement.t

  module Account : sig
    type t

    val public_key : t -> Public_key.Compressed.t
  end

  module Ledger :
    Ledger_intf
    with type valid_user_command := User_command.With_valid_signature.t
     and type transaction := Transaction.t
     and type ledger_hash := Ledger_hash.t
     and type account := Account.t

  module Genesis_ledger : sig
    val t : Ledger.t

    val accounts : (Private_key.t option * Account.t) list
  end

  module Staged_ledger_aux_hash : Staged_ledger_aux_hash_intf

  module Staged_ledger_hash :
    Staged_ledger_hash_intf
    with type staged_ledger_aux_hash := Staged_ledger_aux_hash.t
     and type ledger_hash := Ledger_hash.t
     and type pending_coinbase := Pending_coinbase.t
     and type pending_coinbase_hash := Pending_coinbase_hash.t

  (*
Bundle Snark:
   Input:
      l1 : Ledger_hash.t,
      l2 : Ledger_hash.t,
      fee_excess : Amount.Signed.t,
   Witness:
      t : Tagged_transaction.t
   such that
     applying [t] to ledger with merkle hash [l1] results in ledger with merkle hash [l2].

Merge Snark:
    Input:
      s1 : state
      s3 : state
      fee_excess_total : Amount.Signed.t
    Witness:
      s2 : state
      p12 : proof
      p23 : proof
      fee_excess12 : Amount.Signed.t
      fee_excess23 : Amount.Signed.t
    s.t.
      p12 verifies s1 -> s2 is a valid transition with fee_excess12
      p23 verifies s2 -> s3 is a valid transition with fee_excess23
      fee_excess_total = fee_excess12 + fee_excess23
  *)
  module Time_close_validator :
    Time_close_validator_intf with type time := Time.t

  module Transaction_snark_work :
    Transaction_snark_work_intf
    with type proof := Ledger_proof.t
     and type statement := Ledger_proof_statement.t
     and type public_key := Public_key.Compressed.t

  module Staged_ledger_diff :
    Staged_ledger_diff_intf
    with type user_command := User_command.t
     and type user_command_with_valid_signature :=
                User_command.With_valid_signature.t
     and type staged_ledger_hash := Staged_ledger_hash.t
     and type public_key := Public_key.Compressed.t
     and type completed_work := Transaction_snark_work.t
     and type completed_work_checked := Transaction_snark_work.Checked.t
     and type fee_transfer_single := Fee_transfer.single

  module Sparse_ledger : sig
    type t
  end

  module Transaction_witness :
    Transaction_witness_intf with type sparse_ledger := Sparse_ledger.t

  module Staged_ledger :
    Staged_ledger_intf
    with type diff := Staged_ledger_diff.t
     and type valid_diff :=
                Staged_ledger_diff.With_valid_signatures_and_proofs.t
     and type staged_ledger_hash := Staged_ledger_hash.t
     and type staged_ledger_aux_hash := Staged_ledger_aux_hash.t
     and type ledger_hash := Ledger_hash.t
     and type frozen_ledger_hash := Frozen_ledger_hash.t
     and type public_key := Public_key.Compressed.t
     and type ledger := Ledger.t
     and type ledger_proof := Ledger_proof.t
     and type user_command_with_valid_signature :=
                User_command.With_valid_signature.t
     and type statement := Transaction_snark_work.Statement.t
     and type completed_work_checked := Transaction_snark_work.Checked.t
     and type sparse_ledger := Sparse_ledger.t
     and type ledger_proof_statement := Ledger_proof_statement.t
     and type ledger_proof_statement_set := Ledger_proof_statement.Set.t
     and type transaction := Transaction.t
     and type user_command := User_command.t
     and type transaction_witness := Transaction_witness.t
     and type pending_coinbase_collection := Pending_coinbase.t
     and type pending_coinbase_update := Pending_coinbase_update.t

  module Staged_ledger_transition :
    Staged_ledger_transition_intf
    with type diff := Staged_ledger_diff.t
     and type staged_ledger := Staged_ledger.t
     and type diff_with_valid_signatures_and_proofs :=
                Staged_ledger_diff.With_valid_signatures_and_proofs.t

  module Protocol_state_hash : Protocol_state_hash_intf

  module Protocol_state_proof : Protocol_state_proof_intf

  module Consensus_mechanism :
    Consensus_mechanism_intf
    with type proof := Proof.t
     and type protocol_state_hash := Protocol_state_hash.t
     and type protocol_state_proof := Protocol_state_proof.t
     and type frozen_ledger_hash := Frozen_ledger_hash.t
     and type staged_ledger_hash := Staged_ledger_hash.t
     and type staged_ledger_diff := Staged_ledger_diff.t
     and type user_command := User_command.t
     and type sok_digest := Sok_message.Digest.t
     and type ledger := Ledger.t
     and type compressed_public_key := Public_key.Compressed.t
     and type keypair := Keypair.t
     and type time := Time.t
     and type pending_coinbase_hash := Pending_coinbase_hash.t
     and type pending_coinbase_update := Pending_coinbase_update.value

  module Internal_transition :
    Internal_transition_intf
    with type snark_transition := Consensus_mechanism.Snark_transition.value
     and type prover_state := Consensus_mechanism.Prover_state.t
     and type staged_ledger_diff := Staged_ledger_diff.t

  module External_transition :
    External_transition_intf
    with type protocol_state := Consensus_mechanism.Protocol_state.value
     and type staged_ledger_diff := Staged_ledger_diff.t
     and type protocol_state_proof := Protocol_state_proof.t

  module Tip :
    Tip_intf
    with type staged_ledger := Staged_ledger.t
     and type protocol_state := Consensus_mechanism.Protocol_state.value
     and type protocol_state_proof := Protocol_state_proof.t
     and type external_transition := External_transition.t
     and type serializable :=
                Consensus_mechanism.Protocol_state.value
                * Protocol_state_proof.t
                * Staged_ledger.serializable

  module Transaction_validator :
    Transaction_validator_intf
    with type outer_ledger := Ledger.t
     and type transaction := Transaction.t
     and type user_command_with_valid_signature :=
                User_command.With_valid_signature.t
     and type ledger_hash := Ledger_hash.t
end

module Make
    (Inputs : Inputs_intf)
    (Block_state_transition_proof : Block_state_transition_proof_intf
                                    with type protocol_state :=
                                                Inputs.Consensus_mechanism
                                                .Protocol_state
                                                .value
                                     and type protocol_state_proof :=
                                                Inputs.Protocol_state_proof.t
                                     and type internal_transition :=
                                                Inputs.Internal_transition.t) =
struct
  open Inputs

  module Proof_carrying_state = struct
    type t =
      ( Consensus_mechanism.Protocol_state.value
      , Protocol_state_proof.t )
      Proof_carrying_data.t
  end

  module Event = struct
    type t =
      | Found of Internal_transition.t
      | New_state of Proof_carrying_state.t * Staged_ledger_transition.t
  end

  type t = {state: Proof_carrying_state.t} [@@deriving fields]
end<|MERGE_RESOLUTION|>--- conflicted
+++ resolved
@@ -708,15 +708,8 @@
 
   type frozen_ledger_hash
 
-<<<<<<< HEAD
-  type staged_ledger_aux_hash
-
-  type pending_coinbase
-
   type transaction_witness
 
-=======
->>>>>>> dca1a8e0
   module Transaction_with_witness : sig
     (* TODO: The statement is redundant here - it can be computed from the witness and the transaction *)
     type t =
