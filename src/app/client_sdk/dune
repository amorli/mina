(executable
 (name client_sdk)
 (modes js)
 (js_of_ocaml
  (flags +toplevel.js +dynlink.js))
 (libraries
   ;; opam libraries
   js_of_ocaml
   integers
   core_kernel
   zarith_stubs_js
   digestif.ocaml
   base
   yojson
   ppx_deriving.runtime
   result
   ppx_deriving_yojson.runtime
   bignum.bigint
   ;; local libraries
   bignum_bigint
   sponge
   integers_stubs_js
<<<<<<< HEAD
   snark_params
   rosetta_lib
   mina_base
   mina_base.import
   mina_numbers
   data_hash_lib
   pickles
   pickles.backend
   kimchi_backend
   kimchi_backend.pasta
   snarky.backendless
   random_oracle
   signature_lib
   string_sign
   hex
=======
   mina_numbers_nonconsensus
   rosetta_lib_nonconsensus
   data_hash_lib_nonconsensus
   signature_lib_nonconsensus
   string_sign_nonconsensus
   random_oracle_nonconsensus
   mina_base_nonconsensus
   mina_base_nonconsensus.import
   mina_transaction_nonconsensus
   snark_params_nonconsensus
   hex_nonconsensus
>>>>>>> 65b59f56
   mina_signature_kind
   random_oracle_input
   snarkette
   currency
   rosetta_coding
   cache_dir.fake
   run_in_thread.fake
   mina_metrics.none
   bindings_js
   node_backend
 )
 (link_deps
   ../../lib/crypto/kimchi_bindings/js/node_js/plonk_wasm.js
   ../../lib/crypto/kimchi_bindings/js/node_js/plonk_wasm.wasm)
 (preprocessor_deps ../../config.mlh)
 (instrumentation
  (backend bisect_ppx))
 (forbidden_libraries async core re2 ctypes)
 (preprocess
  (pps ppx_version ppx_custom_printf ppx_optcomp js_of_ocaml-ppx)))<|MERGE_RESOLUTION|>--- conflicted
+++ resolved
@@ -4,65 +4,51 @@
  (js_of_ocaml
   (flags +toplevel.js +dynlink.js))
  (libraries
-   ;; opam libraries
-   js_of_ocaml
-   integers
-   core_kernel
-   zarith_stubs_js
-   digestif.ocaml
-   base
-   yojson
-   ppx_deriving.runtime
-   result
-   ppx_deriving_yojson.runtime
-   bignum.bigint
-   ;; local libraries
-   bignum_bigint
-   sponge
-   integers_stubs_js
-<<<<<<< HEAD
-   snark_params
-   rosetta_lib
-   mina_base
-   mina_base.import
-   mina_numbers
-   data_hash_lib
-   pickles
-   pickles.backend
-   kimchi_backend
-   kimchi_backend.pasta
-   snarky.backendless
-   random_oracle
-   signature_lib
-   string_sign
-   hex
-=======
-   mina_numbers_nonconsensus
-   rosetta_lib_nonconsensus
-   data_hash_lib_nonconsensus
-   signature_lib_nonconsensus
-   string_sign_nonconsensus
-   random_oracle_nonconsensus
-   mina_base_nonconsensus
-   mina_base_nonconsensus.import
-   mina_transaction_nonconsensus
-   snark_params_nonconsensus
-   hex_nonconsensus
->>>>>>> 65b59f56
-   mina_signature_kind
-   random_oracle_input
-   snarkette
-   currency
-   rosetta_coding
-   cache_dir.fake
-   run_in_thread.fake
-   mina_metrics.none
-   bindings_js
-   node_backend
- )
+  ;; opam libraries
+  js_of_ocaml
+  integers
+  core_kernel
+  zarith_stubs_js
+  digestif.ocaml
+  base
+  yojson
+  ppx_deriving.runtime
+  result
+  ppx_deriving_yojson.runtime
+  bignum.bigint
+  ;; local libraries
+  bignum_bigint
+  sponge
+  integers_stubs_js
+  snark_params
+  rosetta_lib
+  mina_base
+  mina_base.import
+  mina_numbers
+  data_hash_lib
+  pickles
+  pickles.backend
+  kimchi_backend
+  kimchi_backend.pasta
+  snarky.backendless
+  random_oracle
+  signature_lib
+  string_sign
+  hex
+  mina_signature_kind
+  random_oracle_input
+  snarkette
+  currency
+  rosetta_coding
+  cache_dir.fake
+  run_in_thread.fake
+  mina_metrics.none
+  bindings_js
+  node_backend
+  mina_transaction)
  (link_deps
-   ../../lib/crypto/kimchi_bindings/js/node_js/plonk_wasm.js
-   ../../lib/crypto/kimchi_bindings/js/node_js/plonk_wasm.wasm)
+  ../../lib/crypto/kimchi_bindings/js/node_js/plonk_wasm.js
+  ../../lib/crypto/kimchi_bindings/js/node_js/plonk_wasm.wasm)
  (preprocessor_deps ../../config.mlh)
  (instrumentation
   (backend bisect_ppx))
