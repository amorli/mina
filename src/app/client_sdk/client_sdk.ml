(* client_sdk.ml *)

[%%import "/src/config.mlh"]

open Js_of_ocaml
open Signature_lib
open Mina_base
open Mina_transaction
open Rosetta_lib
open Rosetta_coding
open Js_util

let _ =
  Js.export "minaSDK"
    (object%js (_self)
       (** public key corresponding to a private key *)
       method publicKeyOfPrivateKey (sk_base58_check_js : string_js) =
         let sk =
           Js.to_string sk_base58_check_js |> Private_key.of_base58_check_exn
         in
         Public_key.(
           of_private_key_exn sk |> compress |> Compressed.to_base58_check
           |> Js.string)

       (** generate a private key, public key pair *)
       method genKeys =
         let sk = Private_key.create () in
         let sk_str_js = sk |> Private_key.to_base58_check |> Js.string in
         let pk_str_js = _self##publicKeyOfPrivateKey sk_str_js in
         object%js
           val privateKey = sk_str_js

           val publicKey = pk_str_js
         end

       (** generate a parties fee payer and sign other parties with the fee payer account *)
       method signParty (parties_js : string_js)
           (fee_payer_party_js : payload_fee_payer_party_js)
           (sk_base58_check_js : string_js) =
         let other_parties_json =
           parties_js |> Js.to_string |> Yojson.Safe.from_string
         in
         let other_parties = Parties.other_parties_of_json other_parties_json in
<<<<<<< HEAD
         let other_parties =
           Parties.Call_forest.of_parties_list
             ~party_depth:(fun (p : Party.t) -> p.data.body.call_depth)
             other_parties
           |> Parties.Call_forest.accumulate_hashes
                ~hash_party:(fun (p : Party.t) ->
                  Parties.Digest.Party.create p.data)
=======
         let ps =
           Parties.Call_forest.of_parties_list
             ~party_depth:(fun (p : Party.t) -> p.body.call_depth)
             other_parties
           |> Parties.Call_forest.accumulate_hashes_predicated
>>>>>>> d13d63bd
         in
         let other_parties_hash = Parties.Call_forest.hash other_parties in
         let protocol_state_predicate_hash =
           Zkapp_precondition.Protocol_state.digest
             Zkapp_precondition.Protocol_state.accept
         in
         let memo =
           fee_payer_party_js##.memo |> Js.to_string
           |> Memo.create_from_string_exn
         in
         let commitment : Parties.Transaction_commitment.t =
           Parties.Transaction_commitment.create ~other_parties_hash
             ~protocol_state_predicate_hash
             ~memo_hash:(Signed_command_memo.hash memo)
         in
         let fee_payer = payload_of_fee_payer_party_js fee_payer_party_js in
         let full_commitment =
           Parties.Transaction_commitment.with_fee_payer commitment
<<<<<<< HEAD
             ~fee_payer_hash:
               (Parties.Digest.Party.create
                  (Party.Preconditioned.of_fee_payer fee_payer.data))
=======
             ~fee_payer_hash:Party.(digest (of_fee_payer fee_payer))
>>>>>>> d13d63bd
         in
         let sk =
           Js.to_string sk_base58_check_js |> Private_key.of_base58_check_exn
         in
         let fee_payer =
           let fee_payer_signature_auth =
             Signature_lib.Schnorr.Chunked.sign sk
               (Random_oracle.Input.Chunked.field full_commitment)
           in
           { fee_payer with authorization = fee_payer_signature_auth }
         in
         { Parties.fee_payer; other_parties; memo }
         |> Parties.parties_to_json |> Yojson.Safe.to_string

       (** return public key associated with private key in raw hex format for Rosetta *)
       method rawPublicKeyOfPrivateKey (sk_base58_check_js : string_js) =
         let sk =
           Js.to_string sk_base58_check_js |> Private_key.of_base58_check_exn
         in
         Public_key.of_private_key_exn sk |> Coding.of_public_key |> Js.string

       (** return public key in raw hex format for Rosetta *)
       method rawPublicKeyOfPublicKey (pk_base58_check_js : string_js) =
         let pk =
           Js.to_string pk_base58_check_js
           |> Public_key.of_base58_check_decompress_exn
         in
         Coding.of_public_key_compressed pk |> Js.string

       (** return public key, given that key in raw hex format for Rosetta *)
       method publicKeyOfRawPublicKey (pk_raw_js : string_js) =
         let pk_raw_str = Js.to_string pk_raw_js in
         Coding.to_public_key_compressed pk_raw_str
         |> Public_key.Compressed.to_base58_check |> Js.string

       (** is the public key valid and derivable from private key; can
           the private key be used to sign a transaction?
       *)
       method validKeypair (keypair_js : keypair_js) =
         let sk_base58_check = Js.to_string keypair_js##.privateKey in
         let pk_base58_check = Js.to_string keypair_js##.publicKey in
         let derived_pk =
           Js.to_string @@ _self##publicKeyOfPrivateKey keypair_js##.privateKey
         in
         if not (String.equal pk_base58_check derived_pk) then
           raise_js_error "Public key not derivable from private key"
         else
           let sk = Private_key.of_base58_check_exn sk_base58_check in
           let pk =
             Public_key.Compressed.of_base58_check_exn pk_base58_check
             |> Public_key.decompress_exn
           in
           let dummy_payload = Mina_base.Signed_command_payload.dummy in
           let signature =
             Mina_base.Signed_command.sign_payload sk dummy_payload
           in
           let message =
             Mina_base.Signed_command.to_input_legacy dummy_payload
           in
           let verified =
             Schnorr.Legacy.verify signature
               (Snark_params.Tick.Inner_curve.of_affine pk)
               message
           in
           if verified then Js._true
           else raise_js_error "Could not sign a transaction with private key"

       (** sign arbitrary string with private key *)
       method signString (network_js : string_js)
           (sk_base58_check_js : string_js) (str_js : string_js) : signed_string
           =
         let sk_base58_check = Js.to_string sk_base58_check_js in
         let sk = Private_key.of_base58_check_exn sk_base58_check in
         let str = Js.to_string str_js in
         let signature_kind =
           signature_kind_of_string_js network_js "signString"
         in
         let signature =
           String_sign.sign ~signature_kind sk str |> signature_to_js_object
         in
         let publicKey = _self##publicKeyOfPrivateKey sk_base58_check_js in
         object%js
           val string = str_js

           val signer = publicKey

           val signature = signature
         end

       (** verify signature of arbitrary string signed with signString *)
       method verifyStringSignature (network_js : string_js)
           (signed_string : signed_string) : bool Js.t =
         let signature = signature_of_js_object signed_string##.signature in
         let signature_kind =
           signature_kind_of_string_js network_js "verify_StringSignature"
         in
         let pk =
           signed_string##.signer |> Js.to_string
           |> Public_key.Compressed.of_base58_check_exn
           |> Public_key.decompress_exn
         in
         let str = Js.to_string signed_string##.string in
         if String_sign.verify ~signature_kind signature pk str then Js._true
         else Js._false

       (** sign payment transaction payload with private key *)
       method signPayment (network_js : string_js)
           (sk_base58_check_js : string_js) (payment_js : payment_js)
           : signed_payment =
         let signature_kind =
           signature_kind_of_string_js network_js "signPayment"
         in
         let sk_base58_check = Js.to_string sk_base58_check_js in
         let sk = Private_key.of_base58_check_exn sk_base58_check in
         let payload = payload_of_payment_js payment_js in
         let signature =
           Signed_command.sign_payload ~signature_kind sk payload
           |> signature_to_js_object
         in
         let publicKey = _self##publicKeyOfPrivateKey sk_base58_check_js in
         object%js
           val payment = payment_js

           val sender = publicKey

           val signature = signature
         end

       (** verify signed payments *)
       method verifyPaymentSignature (network_js : string_js)
           (signed_payment : signed_payment) : bool Js.t =
         let signature_kind =
           signature_kind_of_string_js network_js "verifyPaymentSignature"
         in
         let payload : Signed_command_payload.t =
           payload_of_payment_js signed_payment##.payment
         in
         let signer =
           signed_payment##.sender |> Js.to_string
           |> Public_key.Compressed.of_base58_check_exn
           |> Public_key.decompress_exn
         in
         let signature = signature_of_js_object signed_payment##.signature in
         let signed = Signed_command.Poly.{ payload; signer; signature } in
         if Signed_command.check_signature ~signature_kind signed then Js._true
         else Js._false

       method hashPayment (signed_payment : signed_payment) : Js.js_string Js.t
           =
         let payload : Signed_command_payload.t =
           payload_of_payment_js signed_payment##.payment
         in
         let signer =
           signed_payment##.sender |> Js.to_string
           |> Public_key.Compressed.of_base58_check_exn
           |> Public_key.decompress_exn
         in
         Transaction_hash.hash_signed_command
           { payload; signer; signature = Signature.dummy }
         |> Transaction_hash.to_base58_check |> Js.string

       (** sign payment transaction payload with private key *)
       method signStakeDelegation (network_js : string_js)
           (sk_base58_check_js : string_js)
           (stake_delegation_js : stake_delegation_js) : signed_stake_delegation
           =
         let signature_kind =
           signature_kind_of_string_js network_js "signStakeDelegation"
         in
         let sk_base58_check = Js.to_string sk_base58_check_js in
         let sk = Private_key.of_base58_check_exn sk_base58_check in
         let payload = payload_of_stake_delegation_js stake_delegation_js in
         let signature =
           Signed_command.sign_payload ~signature_kind sk payload
           |> signature_to_js_object
         in
         let publicKey = _self##publicKeyOfPrivateKey sk_base58_check_js in
         object%js
           val stakeDelegation = stake_delegation_js

           val sender = publicKey

           val signature = signature
         end

       (** verify signed delegations *)
       method verifyStakeDelegationSignature (network_js : string_js)
           (signed_stake_delegation : signed_stake_delegation) : bool Js.t =
         let signature_kind =
           signature_kind_of_string_js network_js
             "verifyStakeDelegationSignature"
         in
         let payload : Signed_command_payload.t =
           payload_of_stake_delegation_js
             signed_stake_delegation##.stakeDelegation
         in
         let signer =
           signed_stake_delegation##.sender
           |> Js.to_string |> Public_key.Compressed.of_base58_check_exn
           |> Public_key.decompress_exn
         in
         let signature =
           signature_of_js_object signed_stake_delegation##.signature
         in
         let signed = Signed_command.Poly.{ payload; signer; signature } in
         if Signed_command.check_signature ~signature_kind signed then Js._true
         else Js._false

       method hashStakeDelegation
           (signed_stake_delegation : signed_stake_delegation)
           : Js.js_string Js.t =
         let payload : Signed_command_payload.t =
           payload_of_stake_delegation_js
             signed_stake_delegation##.stakeDelegation
         in
         let signer =
           signed_stake_delegation##.sender
           |> Js.to_string |> Public_key.Compressed.of_base58_check_exn
           |> Public_key.decompress_exn
         in
         Transaction_hash.hash_signed_command
           { payload; signer; signature = Signature.dummy }
         |> Transaction_hash.to_base58_check |> Js.string

       (** sign a transaction in Rosetta rendered format *)
       method signRosettaTransaction (sk_base58_check_js : string_js)
           (unsignedRosettaTxn : string_js) =
         let sk_base58_check = Js.to_string sk_base58_check_js in
         let sk = Private_key.of_base58_check_exn sk_base58_check in
         let unsigned_txn_json =
           Js.to_string unsignedRosettaTxn |> Yojson.Safe.from_string
         in
         let make_error err =
           let json = `Assoc [ ("error", `String err) ] in
           Js.string (Yojson.Safe.to_string json)
         in
         let make_signed_transaction command nonce =
           let payload_or_err =
             command
             |> Rosetta_lib.User_command_info.Partial.to_user_command_payload
                  ~nonce
           in
           match payload_or_err with
           | Ok payload -> (
               let signature = Signed_command.sign_payload sk payload in
               let signed_txn =
                 Transaction.Signed.{ command; nonce; signature }
               in
               match Transaction.Signed.render signed_txn with
               | Ok signed ->
                   let json = Transaction.Signed.Rendered.to_yojson signed in
                   let json' = `Assoc [ ("data", json) ] in
                   Js.string (Yojson.Safe.to_string json')
               | Error errs ->
                   make_error (Rosetta_lib.Errors.show errs) )
           | Error errs ->
               make_error (Rosetta_lib.Errors.show errs)
         in
         match Transaction.Unsigned.Rendered.of_yojson unsigned_txn_json with
         | Ok
             { random_oracle_input = _
             ; signer_input = _
             ; payment = Some payment
             ; stake_delegation = None
             } ->
             let command = Transaction.Unsigned.of_rendered_payment payment in
             make_signed_transaction command payment.nonce
         | Ok
             { random_oracle_input = _
             ; signer_input = _
             ; payment = None
             ; stake_delegation = Some delegation
             } ->
             let command =
               Transaction.Unsigned.of_rendered_delegation delegation
             in
             make_signed_transaction command delegation.nonce
         | Ok _ ->
             make_error
               "Unsigned transaction must contain a payment or a delegation, \
                exclusively"
         | Error msg ->
             make_error msg

       method signedRosettaTransactionToSignedCommand
           (signedRosettaTxn : string_js) =
         let signed_txn_json =
           Js.to_string signedRosettaTxn |> Yojson.Safe.from_string
         in
         let result_json =
           match Transaction.to_mina_signed signed_txn_json with
           | Ok signed_cmd ->
               let cmd_json = Signed_command.to_yojson signed_cmd in
               `Assoc [ ("data", cmd_json) ]
           | Error err ->
               let open Core_kernel in
               let err_msg =
                 sprintf
                   "Could not parse JSON for signed Rosetta transaction: %s"
                   (Error.to_string_hum err)
               in
               `Assoc [ ("error", `String err_msg) ]
         in
         Js.string (Yojson.Safe.to_string result_json)

       method hashBytearray = Poseidon_hash.hash_bytearray

       method hashFieldElems = Poseidon_hash.hash_field_elems

       val hashOrder =
         let open Core_kernel in
         let field_order_bytes =
           let bits_to_bytes bits =
             let byte_of_bits bs =
               List.foldi bs ~init:0 ~f:(fun i acc b ->
                   if b then acc lor (1 lsl i) else acc)
               |> Char.of_int_exn
             in
             List.map
               (List.groupi bits ~break:(fun i _ _ -> i mod 8 = 0))
               ~f:byte_of_bits
             |> String.of_char_list
           in
           bits_to_bytes
             (List.init Snark_params.Tick.Field.size_in_bits ~f:(fun i ->
                  Bigint.(
                    equal
                      (shift_right Snark_params.Tick.Field.size i land one)
                      one)))
         in
         Hex.encode @@ field_order_bytes

       method runUnitTests () : bool Js.t = Coding.run_unit_tests () ; Js._true
    end)<|MERGE_RESOLUTION|>--- conflicted
+++ resolved
@@ -41,7 +41,6 @@
            parties_js |> Js.to_string |> Yojson.Safe.from_string
          in
          let other_parties = Parties.other_parties_of_json other_parties_json in
-<<<<<<< HEAD
          let other_parties =
            Parties.Call_forest.of_parties_list
              ~party_depth:(fun (p : Party.t) -> p.data.body.call_depth)
@@ -49,13 +48,6 @@
            |> Parties.Call_forest.accumulate_hashes
                 ~hash_party:(fun (p : Party.t) ->
                   Parties.Digest.Party.create p.data)
-=======
-         let ps =
-           Parties.Call_forest.of_parties_list
-             ~party_depth:(fun (p : Party.t) -> p.body.call_depth)
-             other_parties
-           |> Parties.Call_forest.accumulate_hashes_predicated
->>>>>>> d13d63bd
          in
          let other_parties_hash = Parties.Call_forest.hash other_parties in
          let protocol_state_predicate_hash =
@@ -74,13 +66,8 @@
          let fee_payer = payload_of_fee_payer_party_js fee_payer_party_js in
          let full_commitment =
            Parties.Transaction_commitment.with_fee_payer commitment
-<<<<<<< HEAD
              ~fee_payer_hash:
-               (Parties.Digest.Party.create
-                  (Party.Preconditioned.of_fee_payer fee_payer.data))
-=======
-             ~fee_payer_hash:Party.(digest (of_fee_payer fee_payer))
->>>>>>> d13d63bd
+               (Parties.Digest.Party.create (Party.of_fee_payer fee_payer))
          in
          let sk =
            Js.to_string sk_base58_check_js |> Private_key.of_base58_check_exn
