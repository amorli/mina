(* client_sdk.ml *)

[%%import "/src/config.mlh"]

[%%ifdef consensus_mechanism]

[%%error "Client SDK cannot be built if \"consensus_mechanism\" is defined"]

[%%endif]

open Js_of_ocaml
open Signature_lib
open Mina_base
open Rosetta_lib
open Rosetta_coding
open Js_util

let _ =
  Js.export "minaSDK"
    (object%js (_self)
       (** public key corresponding to a private key *)
       method publicKeyOfPrivateKey (sk_base58_check_js : string_js) =
         let sk =
           Js.to_string sk_base58_check_js |> Private_key.of_base58_check_exn
         in
         Public_key.(
           of_private_key_exn sk |> compress |> Compressed.to_base58_check
           |> Js.string)

       (** generate a private key, public key pair *)
       method genKeys =
         let sk = Private_key.create () in
         let sk_str_js = sk |> Private_key.to_base58_check |> Js.string in
         let pk_str_js = _self##publicKeyOfPrivateKey sk_str_js in
         object%js
           val privateKey = sk_str_js

           val publicKey = pk_str_js
         end

       (** return public key associated with private key in raw hex format for Rosetta *)
       method rawPublicKeyOfPrivateKey (sk_base58_check_js : string_js) =
         let sk =
           Js.to_string sk_base58_check_js |> Private_key.of_base58_check_exn
         in
         Public_key.of_private_key_exn sk |> Coding.of_public_key |> Js.string

       (** return public key in raw hex format for Rosetta *)
       method rawPublicKeyOfPublicKey (pk_base58_check_js : string_js) =
         let pk =
           Js.to_string pk_base58_check_js
           |> Public_key.of_base58_check_decompress_exn
         in
         Coding.of_public_key_compressed pk |> Js.string

       (** return public key, given that key in raw hex format for Rosetta *)
       method publicKeyOfRawPublicKey (pk_raw_js : string_js) =
         let pk_raw_str = Js.to_string pk_raw_js in
         Coding.to_public_key_compressed pk_raw_str
         |> Public_key.Compressed.to_base58_check |> Js.string

       (** is the public key valid and derivable from private key; can
           the private key be used to sign a transaction?
       *)
       method validKeypair (keypair_js : keypair_js) =
         let sk_base58_check = Js.to_string keypair_js##.privateKey in
         let pk_base58_check = Js.to_string keypair_js##.publicKey in
         let derived_pk =
           Js.to_string @@ _self##publicKeyOfPrivateKey keypair_js##.privateKey
         in
         if not (String.equal pk_base58_check derived_pk) then
           raise_js_error "Public key not derivable from private key"
         else
           let sk = Private_key.of_base58_check_exn sk_base58_check in
           let pk =
             Public_key.Compressed.of_base58_check_exn pk_base58_check
             |> Public_key.decompress_exn
           in
           let dummy_payload = Mina_base.Signed_command_payload.dummy in
           let signature =
<<<<<<< HEAD
             Mina_base.Signed_command.sign_payload sk dummy_payload
=======
             Mina_base_nonconsensus.Signed_command.sign_payload sk dummy_payload
           in
           let message =
             Mina_base_nonconsensus.Signed_command.to_input_legacy dummy_payload
>>>>>>> 97663e90
           in
           let message = Mina_base.Signed_command.to_input dummy_payload in
           let verified =
<<<<<<< HEAD
             Schnorr.verify signature
               (Snark_params.Tick.Inner_curve.of_affine pk)
=======
             Schnorr.Legacy.verify signature
               (Snark_params_nonconsensus.Inner_curve.of_affine pk)
>>>>>>> 97663e90
               message
           in
           if verified then Js._true
           else raise_js_error "Could not sign a transaction with private key"

       (** sign arbitrary string with private key *)
       method signString (network_js : string_js)
           (sk_base58_check_js : string_js) (str_js : string_js) : signed_string
           =
         let sk_base58_check = Js.to_string sk_base58_check_js in
         let sk = Private_key.of_base58_check_exn sk_base58_check in
         let str = Js.to_string str_js in
         let signature_kind =
           signature_kind_of_string_js network_js "signString"
         in
         let signature =
           String_sign.sign ~signature_kind sk str |> signature_to_js_object
         in
         let publicKey = _self##publicKeyOfPrivateKey sk_base58_check_js in
         object%js
           val string = str_js

           val signer = publicKey

           val signature = signature
         end

       (** verify signature of arbitrary string signed with signString *)
       method verifyStringSignature (network_js : string_js)
           (signed_string : signed_string) : bool Js.t =
         let signature = signature_of_js_object signed_string##.signature in
         let signature_kind =
           signature_kind_of_string_js network_js "verify_StringSignature"
         in
         let pk =
           signed_string##.signer |> Js.to_string
           |> Public_key.Compressed.of_base58_check_exn
           |> Public_key.decompress_exn
         in
         let str = Js.to_string signed_string##.string in
         if String_sign.verify ~signature_kind signature pk str then Js._true
         else Js._false

       (** sign payment transaction payload with private key *)
       method signPayment (network_js : string_js)
           (sk_base58_check_js : string_js) (payment_js : payment_js)
           : signed_payment =
         let signature_kind =
           signature_kind_of_string_js network_js "signPayment"
         in
         let sk_base58_check = Js.to_string sk_base58_check_js in
         let sk = Private_key.of_base58_check_exn sk_base58_check in
         let payload = payload_of_payment_js payment_js in
         let signature =
           Signed_command.sign_payload ~signature_kind sk payload
           |> signature_to_js_object
         in
         let publicKey = _self##publicKeyOfPrivateKey sk_base58_check_js in
         object%js
           val payment = payment_js

           val sender = publicKey

           val signature = signature
         end

       (** verify signed payments *)
       method verifyPaymentSignature (network_js : string_js)
           (signed_payment : signed_payment) : bool Js.t =
         let signature_kind =
           signature_kind_of_string_js network_js "verifyPaymentSignature"
         in
         let payload : Signed_command_payload.t =
           payload_of_payment_js signed_payment##.payment
         in
         let signer =
           signed_payment##.sender |> Js.to_string
           |> Public_key.Compressed.of_base58_check_exn
           |> Public_key.decompress_exn
         in
         let signature = signature_of_js_object signed_payment##.signature in
         let signed = Signed_command.Poly.{ payload; signer; signature } in
         if Signed_command.check_signature ~signature_kind signed then Js._true
         else Js._false

       method hashPayment (signed_payment : signed_payment) : Js.js_string Js.t
           =
         let payload : Signed_command_payload.t =
           payload_of_payment_js signed_payment##.payment
         in
         let signer =
           signed_payment##.sender |> Js.to_string
           |> Public_key.Compressed.of_base58_check_exn
           |> Public_key.decompress_exn
         in
         Transaction_hash.hash_signed_command
           { payload; signer; signature = Signature.dummy }
         |> Transaction_hash.to_base58_check |> Js.string

       (** sign payment transaction payload with private key *)
       method signStakeDelegation (network_js : string_js)
           (sk_base58_check_js : string_js)
           (stake_delegation_js : stake_delegation_js) : signed_stake_delegation
           =
         let signature_kind =
           signature_kind_of_string_js network_js "signStakeDelegation"
         in
         let sk_base58_check = Js.to_string sk_base58_check_js in
         let sk = Private_key.of_base58_check_exn sk_base58_check in
         let payload = payload_of_stake_delegation_js stake_delegation_js in
         let signature =
           Signed_command.sign_payload ~signature_kind sk payload
           |> signature_to_js_object
         in
         let publicKey = _self##publicKeyOfPrivateKey sk_base58_check_js in
         object%js
           val stakeDelegation = stake_delegation_js

           val sender = publicKey

           val signature = signature
         end

       (** verify signed delegations *)
       method verifyStakeDelegationSignature (network_js : string_js)
           (signed_stake_delegation : signed_stake_delegation) : bool Js.t =
         let signature_kind =
           signature_kind_of_string_js network_js
             "verifyStakeDelegationSignature"
         in
         let payload : Signed_command_payload.t =
           payload_of_stake_delegation_js
             signed_stake_delegation##.stakeDelegation
         in
         let signer =
           signed_stake_delegation##.sender
           |> Js.to_string |> Public_key.Compressed.of_base58_check_exn
           |> Public_key.decompress_exn
         in
         let signature =
           signature_of_js_object signed_stake_delegation##.signature
         in
         let signed = Signed_command.Poly.{ payload; signer; signature } in
         if Signed_command.check_signature ~signature_kind signed then Js._true
         else Js._false

       method hashStakeDelegation
           (signed_stake_delegation : signed_stake_delegation)
           : Js.js_string Js.t =
         let payload : Signed_command_payload.t =
           payload_of_stake_delegation_js
             signed_stake_delegation##.stakeDelegation
         in
         let signer =
           signed_stake_delegation##.sender
           |> Js.to_string |> Public_key.Compressed.of_base58_check_exn
           |> Public_key.decompress_exn
         in
         Transaction_hash.hash_signed_command
           { payload; signer; signature = Signature.dummy }
         |> Transaction_hash.to_base58_check |> Js.string

       (** sign a transaction in Rosetta rendered format *)
       method signRosettaTransaction (sk_base58_check_js : string_js)
           (unsignedRosettaTxn : string_js) =
         let sk_base58_check = Js.to_string sk_base58_check_js in
         let sk = Private_key.of_base58_check_exn sk_base58_check in
         let unsigned_txn_json =
           Js.to_string unsignedRosettaTxn |> Yojson.Safe.from_string
         in
         let make_error err =
           let json = `Assoc [ ("error", `String err) ] in
           Js.string (Yojson.Safe.to_string json)
         in
         let make_signed_transaction command nonce =
           let payload_or_err =
             command
             |> Rosetta_lib.User_command_info.Partial.to_user_command_payload
                  ~nonce
           in
           match payload_or_err with
           | Ok payload -> (
               let signature = Signed_command.sign_payload sk payload in
               let signed_txn =
                 Transaction.Signed.{ command; nonce; signature }
               in
               match Transaction.Signed.render signed_txn with
               | Ok signed ->
                   let json = Transaction.Signed.Rendered.to_yojson signed in
                   let json' = `Assoc [ ("data", json) ] in
                   Js.string (Yojson.Safe.to_string json')
               | Error errs ->
                   make_error (Rosetta_lib.Errors.show errs) )
           | Error errs ->
               make_error (Rosetta_lib.Errors.show errs)
         in
         match Transaction.Unsigned.Rendered.of_yojson unsigned_txn_json with
         | Ok
             { random_oracle_input = _
             ; signer_input = _
             ; payment = Some payment
             ; stake_delegation = None
             ; create_token = None
             ; create_token_account = None
             ; mint_tokens = None
             } ->
             let command = Transaction.Unsigned.of_rendered_payment payment in
             make_signed_transaction command payment.nonce
         | Ok
             { random_oracle_input = _
             ; signer_input = _
             ; payment = None
             ; stake_delegation = Some delegation
             ; create_token = None
             ; create_token_account = None
             ; mint_tokens = None
             } ->
             let command =
               Transaction.Unsigned.of_rendered_delegation delegation
             in
             make_signed_transaction command delegation.nonce
         | Ok _ ->
             make_error
               "Unsigned transaction must contain a payment or a delegation, \
                exclusively"
         | Error msg ->
             make_error msg

       method signedRosettaTransactionToSignedCommand
           (signedRosettaTxn : string_js) =
         let signed_txn_json =
           Js.to_string signedRosettaTxn |> Yojson.Safe.from_string
         in
         let result_json =
           match Transaction.to_mina_signed signed_txn_json with
           | Ok signed_cmd ->
               let cmd_json = Signed_command.to_yojson signed_cmd in
               `Assoc [ ("data", cmd_json) ]
           | Error err ->
               let open Core_kernel in
               let err_msg =
                 sprintf
                   "Could not parse JSON for signed Rosetta transaction: %s"
                   (Error.to_string_hum err)
               in
               `Assoc [ ("error", `String err_msg) ]
         in
         Js.string (Yojson.Safe.to_string result_json)

       method hashBytearray = Poseidon_hash.hash_bytearray

       method hashFieldElems = Poseidon_hash.hash_field_elems

       val hashOrder = Poseidon_hash.Field.(Hex.encode @@ Nat.to_bytes order)

       method runUnitTests () : bool Js.t = Coding.run_unit_tests () ; Js._true
    end)<|MERGE_RESOLUTION|>--- conflicted
+++ resolved
@@ -78,24 +78,16 @@
            in
            let dummy_payload = Mina_base.Signed_command_payload.dummy in
            let signature =
-<<<<<<< HEAD
              Mina_base.Signed_command.sign_payload sk dummy_payload
-=======
-             Mina_base_nonconsensus.Signed_command.sign_payload sk dummy_payload
+               Mina_base_nonconsensus.Signed_command.sign_payload sk
+               dummy_payload
            in
            let message =
-             Mina_base_nonconsensus.Signed_command.to_input_legacy dummy_payload
->>>>>>> 97663e90
-           in
-           let message = Mina_base.Signed_command.to_input dummy_payload in
+             Mina_base.Signed_command.to_input_legacy dummy_payload
+           in
            let verified =
-<<<<<<< HEAD
-             Schnorr.verify signature
+             Schnorr.Legacy.verify signature
                (Snark_params.Tick.Inner_curve.of_affine pk)
-=======
-             Schnorr.Legacy.verify signature
-               (Snark_params_nonconsensus.Inner_curve.of_affine pk)
->>>>>>> 97663e90
                message
            in
            if verified then Js._true
