#!/bin/bash

MINA_NETWORK=${1}
POSTGRES_DBNAME=$2
POSTGRES_USERNAME=$3
POSTGRES_DATA_DIR=$4
POSTGRES_VERSION=$(psql -V | cut -d " " -f 3 | sed 's/.[[:digit:]]*$//g')
PG_CONN=postgres://${POSTGRES_USERNAME}:${POSTGRES_USERNAME}@127.0.0.1:5432/${POSTGRES_DBNAME}
DUMP_TIME=${5:=0000}

pg_ctlcluster ${POSTGRES_VERSION} main start
echo "[POPULATE] Top 10 blocks in ${POSTGRES_DATA_DIR} archiveDB:"
<<<<<<< HEAD
sudo -u postgres psql "${PG_CONN}" --command "SELECT state_hash,height FROM blocks ORDER BY height DESC LIMIT 10"
=======
sudo -u postgres psql "${POSTGRES_DBNAME}" --command "SELECT state_hash,height FROM blocks ORDER BY height DESC LIMIT 10"
>>>>>>> 44d4cc8f
RETURN_CODE=$?
[[ "$RETURN_CODE" == "0" ]] && echo "[WARN] Database already initialized!" && exit ${RETURN_CODE}

echo "[POPULATE] Initializing postgresql version $POSTGRES_VERSION"
echo "[POPULATE] postgresql.conf:"
cat /rosetta/postgresql.conf

pg_dropcluster --stop ${POSTGRES_VERSION} main
pg_createcluster --start -d ${POSTGRES_DATA_DIR} --createclusterconf /rosetta/postgresql.conf ${POSTGRES_VERSION} main

sudo -u postgres psql --command "SHOW ALL;"

sudo -u postgres psql --command "CREATE USER ${POSTGRES_USERNAME} WITH SUPERUSER PASSWORD '${POSTGRES_USERNAME}';"
sudo -u postgres createdb -O ${POSTGRES_USERNAME} ${POSTGRES_DBNAME}

DATE="$(date -Idate)_${DUMP_TIME}"
curl "https://storage.googleapis.com/mina-archive-dumps/${MINA_NETWORK}-archive-dump-${DATE}.sql.tar.gz" -o o1labs-archive-dump.tar.gz
tar -xvf o1labs-archive-dump.tar.gz
# It would help to know the block height of this dump in addition to the date
psql -f "${MINA_NETWORK}-archive-dump-${DATE}.sql" "${PG_CONN}"
rm -f o1labs-archive-dump.tar.gz

echo "[POPULATE] Top 10 blocks in populated archiveDB:"
psql "${PG_CONN}" -c "SELECT state_hash,height FROM blocks ORDER BY height DESC LIMIT 10"<|MERGE_RESOLUTION|>--- conflicted
+++ resolved
@@ -10,11 +10,7 @@
 
 pg_ctlcluster ${POSTGRES_VERSION} main start
 echo "[POPULATE] Top 10 blocks in ${POSTGRES_DATA_DIR} archiveDB:"
-<<<<<<< HEAD
-sudo -u postgres psql "${PG_CONN}" --command "SELECT state_hash,height FROM blocks ORDER BY height DESC LIMIT 10"
-=======
 sudo -u postgres psql "${POSTGRES_DBNAME}" --command "SELECT state_hash,height FROM blocks ORDER BY height DESC LIMIT 10"
->>>>>>> 44d4cc8f
 RETURN_CODE=$?
 [[ "$RETURN_CODE" == "0" ]] && echo "[WARN] Database already initialized!" && exit ${RETURN_CODE}
 
