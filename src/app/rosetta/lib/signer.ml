--- conflicted
+++ resolved
@@ -86,12 +86,7 @@
     |> Result.ok
     |> Option.value_exn ~here:[%here] ?error:None ?message:None
   in
-<<<<<<< HEAD
-  let message = Signed_command.to_input user_command_payload in
-  Schnorr.Legacy.verify signature
-=======
   let message = Signed_command.to_input_legacy user_command_payload in
   Schnorr.Legacy.verify signed_transaction.signature
->>>>>>> c0a6c8fa
     (Snark_params.Tick.Inner_curve.of_affine public_key)
     message