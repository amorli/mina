--- conflicted
+++ resolved
@@ -148,7 +148,7 @@
     (transitions : Transaction.Valid.t list) _ =
   let constraint_constants = Genesis_constants.Constraint_constants.compiled in
   let txn_state_view = Lazy.force curr_state_view in
-  let (_base_proof_time, _, _), _base_proofs =
+  let (base_proof_time, _, _), base_proofs =
     List.fold_map transitions
       ~init:(Time.Span.zero, sparse_ledger0, Pending_coinbase.Stack.empty)
       ~f:(fun (max_span, sparse_ledger, coinbase_stack_source) t ->
@@ -195,22 +195,16 @@
             ~f:(fun max_time (x, y) ->
               let pair_time, proof =
                 time (fun () ->
-<<<<<<< HEAD
-                    T.merge ~sok_digest:Sok_message.Digest.default x y
-                    |> ignore ;
-                    assert false )
-=======
                     Async.Thread_safe.block_on_async_exn (fun () ->
                         T.merge ~sok_digest:Sok_message.Digest.default x y )
                     |> Or_error.ok_exn )
->>>>>>> bc778608
               in
               (Time.Span.max max_time pair_time, proof) )
         in
         merge_all (Time.Span.( + ) serial_time layer_time) new_proofs
   in
-  let _ = merge_all in
-  assert false
+  let total_time = merge_all base_proof_time base_proofs in
+  Printf.sprintf !"Total time was: %{Time.Span}" total_time
 
 let check_base_snarks sparse_ledger0 (transitions : Transaction.Valid.t list)
     preeval =
