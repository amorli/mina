open Core
open Async
module Graphql_cohttp_async =
  Graphql_internal.Make (Graphql_async.Schema) (Cohttp_async.Io)
    (Cohttp_async.Body)

let snark_job_list_json t =
  let open Participating_state.Let_syntax in
  let%map sl = Mina_lib.best_staged_ledger t in
  Staged_ledger.Scan_state.snark_job_list_json (Staged_ledger.scan_state sl)

let snark_pool_list t =
  Mina_lib.snark_pool t |> Network_pool.Snark_pool.resource_pool
  |> Network_pool.Snark_pool.Resource_pool.snark_pool_json
  |> Yojson.Safe.to_string

(* create reader, writer for protocol versions, but really for any one-line item in conf_dir *)
let make_conf_dir_item_io ~conf_dir ~filename =
  let item_file = conf_dir ^/ filename in
  let read_item () =
    let open Stdlib in
    let inp = open_in item_file in
    let res = input_line inp in
    close_in inp ; res
  in
  let write_item item =
    let open Stdlib in
    let outp = open_out item_file in
    output_string outp (item ^ "\n") ;
    close_out outp
  in
  (read_item, write_item)

let get_current_protocol_version ~compile_time_current_protocol_version
    ~conf_dir ~logger =
  let read_protocol_version, write_protocol_version =
    make_conf_dir_item_io ~conf_dir ~filename:"current_protocol_version"
  in
  function
  | None -> (
      try
        (* not provided on command line, try to read from config dir *)
        let protocol_version = read_protocol_version () in
        [%log info]
          "Setting current protocol version to $protocol_version from config"
          ~metadata:[ ("protocol_version", `String protocol_version) ] ;
        Protocol_version.of_string_exn protocol_version
      with Sys_error _ ->
        (* not on command-line, not in config dir, use compile-time value *)
        [%log info]
          "Setting current protocol version to $protocol_version from \
           compile-time config"
          ~metadata:
            [ ("protocol_version", `String compile_time_current_protocol_version)
            ] ;
        Protocol_version.of_string_exn compile_time_current_protocol_version )
  | Some protocol_version -> (
      try
        (* it's an error if the command line value disagrees with the value in the config *)
        let config_protocol_version = read_protocol_version () in
        if String.equal config_protocol_version protocol_version then (
          [%log info]
            "Using current protocol version $protocol_version from command \
             line, which matches the one in the config"
            ~metadata:[ ("protocol_version", `String protocol_version) ] ;
          Protocol_version.of_string_exn config_protocol_version )
        else (
          [%log fatal]
            "Current protocol version $protocol_version from the command line \
             disagrees with $config_protocol_version from the Coda config"
            ~metadata:
              [ ("protocol_version", `String protocol_version)
              ; ("config_protocol_version", `String config_protocol_version)
              ] ;
          failwith
            "Current protocol version from command line disagrees with \
             protocol version in Coda config; please delete your Coda config \
             if you wish to use a new protocol version" )
      with Sys_error _ -> (
        (* use value provided on command line, write to config dir *)
        match Protocol_version.of_string_opt protocol_version with
        | None ->
            [%log fatal] "Protocol version provided on command line is invalid"
              ~metadata:[ ("protocol_version", `String protocol_version) ] ;
            failwith "Protocol version from command line is invalid"
        | Some pv ->
            write_protocol_version protocol_version ;
            [%log info]
              "Using current protocol_version $protocol_version from command \
               line, writing to config"
              ~metadata:[ ("protocol_version", `String protocol_version) ] ;
            pv ) )

let get_proposed_protocol_version_opt ~conf_dir ~logger =
  let read_protocol_version, write_protocol_version =
    make_conf_dir_item_io ~conf_dir ~filename:"proposed_protocol_version"
  in
  function
  | None -> (
      try
        (* not provided on command line, try to read from config dir *)
        let protocol_version = read_protocol_version () in
        [%log info]
          "Setting proposed protocol version to $protocol_version from config"
          ~metadata:[ ("protocol_version", `String protocol_version) ] ;
        Some (Protocol_version.of_string_exn protocol_version)
      with Sys_error _ ->
        (* not on command-line, not in config dir, there's no proposed protocol version *)
        None )
  | Some protocol_version -> (
      let validate_cli_protocol_version protocol_version =
        if Option.is_none (Protocol_version.of_string_opt protocol_version) then (
          [%log fatal]
            "Proposed protocol version provided on command line is invalid"
            ~metadata:
              [ ("proposed_protocol_version", `String protocol_version) ] ;
          failwith "Proposed protocol version from command line is invalid" )
      in
      try
        (* overwrite if the command line value disagrees with the value in the config *)
        let config_protocol_version = read_protocol_version () in
        if String.equal config_protocol_version protocol_version then (
          [%log info]
            "Using proposed protocol version $protocol_version from command \
             line, which matches the one in the config"
            ~metadata:[ ("protocol_version", `String protocol_version) ] ;
          Some (Protocol_version.of_string_exn config_protocol_version) )
        else (
          validate_cli_protocol_version protocol_version ;
          write_protocol_version protocol_version ;
          [%log info]
            "Overwriting Coda config proposed protocol version \
             $config_proposed_protocol_version with proposed protocol version \
             $protocol_version from the command line"
            ~metadata:
              [ ( "config_proposed_protocol_version"
                , `String config_protocol_version )
              ; ("proposed_protocol_version", `String protocol_version)
              ] ;
          Some (Protocol_version.of_string_exn protocol_version) )
      with Sys_error _ ->
        (* use value provided on command line, write to config dir *)
        validate_cli_protocol_version protocol_version ;
        write_protocol_version protocol_version ;
        [%log info]
          "Using proposed protocol version from command line, writing to config"
          ~metadata:[ ("protocol_version", `String protocol_version) ] ;
        Some (Protocol_version.of_string_exn protocol_version) )

(*TODO check deferred now and copy theose files to the temp directory*)
let log_shutdown ~conf_dir ~top_logger coda_ref =
  let logger =
    Logger.extend top_logger
      [ ("coda_run", `String "Logging state before program ends") ]
  in
  let frontier_file = conf_dir ^/ "frontier.dot" in
  let mask_file = conf_dir ^/ "registered_masks.dot" in
  (* ledger visualization *)
  [%log debug] "%s" (Visualization_message.success "registered masks" mask_file) ;
  Mina_ledger.Ledger.Debug.visualize ~filename:mask_file ;
  match !coda_ref with
  | None ->
      [%log warn]
        "Shutdown before Coda instance was created, not saving a visualization"
  | Some t -> (
      (*Transition frontier visualization*)
      match Mina_lib.visualize_frontier ~filename:frontier_file t with
      | `Active () ->
          [%log debug] "%s"
            (Visualization_message.success "transition frontier" frontier_file)
      | `Bootstrapping ->
          [%log debug] "%s"
            (Visualization_message.bootstrap "transition frontier") )

let remove_prev_crash_reports ~conf_dir =
  Core.Sys.command (sprintf "rm -rf %s/coda_crash_report*" conf_dir)

let summary exn_json =
  let uname = Core.Unix.uname () in
  let daemon_command =
    sprintf !"Command: %{sexp: string array}" (Sys.get_argv ())
  in
  `Assoc
    [ ("OS_type", `String Sys.os_type)
    ; ("Release", `String (Core.Unix.Utsname.release uname))
    ; ("Machine", `String (Core.Unix.Utsname.machine uname))
    ; ("Sys_name", `String (Core.Unix.Utsname.sysname uname))
    ; ("Exception", exn_json)
    ; ("Command", `String daemon_command)
    ; ("Coda_branch", `String Mina_version.branch)
    ; ("Coda_commit", `String Mina_version.commit_id)
    ]

let coda_status coda_ref =
  Option.value_map coda_ref
    ~default:
      (Deferred.return (`String "Shutdown before Coda instance was created"))
    ~f:(fun t ->
      Mina_commands.get_status ~flag:`Performance t
      >>| Daemon_rpcs.Types.Status.to_yojson )

let make_report exn_json ~conf_dir ~top_logger coda_ref =
  (* TEMP MAKE REPORT TRACE *)
  [%log' trace top_logger] "make_report: enter" ;
  ignore (remove_prev_crash_reports ~conf_dir : int) ;
  let crash_time = Time.to_filename_string ~zone:Time.Zone.utc (Time.now ()) in
  let temp_config = conf_dir ^/ "coda_crash_report_" ^ crash_time in
  let () = Core.Unix.mkdir temp_config in
  (*Transition frontier and ledger visualization*)
  log_shutdown ~conf_dir:temp_config ~top_logger coda_ref ;
  let report_file = temp_config ^ ".tar.gz" in
  (*Coda status*)
  let status_file = temp_config ^/ "coda_status.json" in
  let%map status = coda_status !coda_ref in
  Yojson.Safe.to_file status_file status ;
  (* TEMP MAKE REPORT TRACE *)
  [%log' trace top_logger] "make_report: acquired and wrote status" ;
  (*coda logs*)
  let coda_log = conf_dir ^/ "mina.log" in
  let () =
    match Core.Sys.file_exists coda_log with
    | `Yes ->
        let coda_short_log = temp_config ^/ "coda_short.log" in
        (*get the last 4MB of the log*)
        let log_size = 4 * 1024 * 1024 |> Int64.of_int in
        let log =
          In_channel.with_file coda_log ~f:(fun in_chan ->
              let len = In_channel.length in_chan in
              In_channel.seek in_chan
                Int64.(max 0L (Int64.( + ) len (Int64.neg log_size))) ;
              In_channel.input_all in_chan )
        in
        Out_channel.write_all coda_short_log ~data:log
    | _ ->
        ()
  in
  (*System info/crash summary*)
  let summary = summary exn_json in
  Yojson.Safe.to_file (temp_config ^/ "crash_summary.json") summary ;
  (*copy daemon_json to the temp dir *)
  let daemon_config = conf_dir ^/ "daemon.json" in
  let eq = [%equal: [ `Yes | `Unknown | `No ]] in
  let () =
    if eq (Core.Sys.file_exists daemon_config) `Yes then
      ignore
        ( Core.Sys.command
            (sprintf "cp %s %s" daemon_config (temp_config ^/ "daemon.json"))
          : int )
  in
  (*Zip them all up*)
  let tmp_files =
    [ "coda_short.log"
    ; "registered_mask.dot"
    ; "frontier.dot"
    ; "coda_status.json"
    ; "crash_summary.json"
    ; "daemon.json"
    ]
    |> List.filter ~f:(fun f ->
           eq (Core.Sys.file_exists (temp_config ^/ f)) `Yes )
  in
  let files = tmp_files |> String.concat ~sep:" " in
  let tar_command =
    sprintf "tar  -C %s -czf %s %s" temp_config report_file files
  in
  let exit = Core.Sys.command tar_command in
  if exit = 2 then (
    [%log' fatal top_logger] "Error making the crash report. Exit code: %d" exit ;
    None )
  else Some (report_file, temp_config)

(* TODO: handle participation_status more appropriately than doing participate_exn *)
let setup_local_server ?(client_trustlist = []) ?rest_server_port
<<<<<<< HEAD
    ?limited_graphql_port ?(open_limited_graphql_port = false)
    ?(insecure_rest_server = false) mina =
=======
    ?limited_graphql_port ?itn_graphql_port ?auth_keys
    ?(open_limited_graphql_port = false) ?(insecure_rest_server = false) mina =
>>>>>>> 357c57a7
  let client_trustlist =
    ref
      (Unix.Cidr.Set.of_list
         ( Unix.Cidr.create ~base_address:Unix.Inet_addr.localhost ~bits:8
         :: client_trustlist ) )
  in
  (* Setup RPC server for client interactions *)
  let implement rpc f =
    Rpc.Rpc.implement rpc (fun () input ->
        O1trace.thread ("serve_" ^ Rpc.Rpc.name rpc) (fun () -> f () input) )
  in
  let implement_notrace = Rpc.Rpc.implement in
  let logger =
    Logger.extend
      (Mina_lib.top_level_logger mina)
<<<<<<< HEAD
      [ ("mina_run", `String "Setting up server logs") ]
=======
      [ ("coda_run", `String "Setting up server logs") ]
>>>>>>> 357c57a7
  in
  let client_impls =
    [ implement Daemon_rpcs.Send_user_commands.rpc (fun () ts ->
          Deferred.map
            ( Mina_commands.setup_and_submit_user_commands mina ts
<<<<<<< HEAD
            |> Participating_state.to_deferred_or_error )
            ~f:Or_error.join )
    ; implement Daemon_rpcs.Send_zkapp_commands.rpc (fun () zkapps ->
          Deferred.map
            ( Mina_commands.setup_and_submit_zkapp_commands mina zkapps
=======
>>>>>>> 357c57a7
            |> Participating_state.to_deferred_or_error )
            ~f:Or_error.join )
    ; implement Daemon_rpcs.Get_balance.rpc (fun () aid ->
          return
            ( Mina_commands.get_balance mina aid
            |> Participating_state.active_error ) )
    ; implement Daemon_rpcs.Get_trust_status.rpc (fun () ip_address ->
          return (Mina_commands.get_trust_status mina ip_address) )
    ; implement Daemon_rpcs.Get_trust_status_all.rpc (fun () () ->
          return (Mina_commands.get_trust_status_all mina) )
    ; implement Daemon_rpcs.Reset_trust_status.rpc (fun () ip_address ->
          return (Mina_commands.reset_trust_status mina ip_address) )
    ; implement Daemon_rpcs.Chain_id_inputs.rpc (fun () () ->
          return (Mina_commands.chain_id_inputs mina) )
    ; implement Daemon_rpcs.Verify_proof.rpc (fun () (aid, tx, proof) ->
          return
            ( Mina_commands.verify_payment mina aid tx proof
            |> Participating_state.active_error |> Or_error.join ) )
    ; implement Daemon_rpcs.Get_public_keys_with_details.rpc (fun () () ->
          return
            ( Mina_commands.get_keys_with_details mina
            |> Participating_state.active_error ) )
    ; implement Daemon_rpcs.Get_public_keys.rpc (fun () () ->
          return
            ( Mina_commands.get_public_keys mina
            |> Participating_state.active_error ) )
    ; implement Daemon_rpcs.Get_nonce.rpc (fun () aid ->
          return
            ( Mina_commands.get_nonce mina aid
            |> Participating_state.active_error ) )
    ; implement Daemon_rpcs.Get_inferred_nonce.rpc (fun () aid ->
          return
            ( Mina_lib.get_inferred_nonce_from_transaction_pool_and_ledger mina
                aid
            |> Participating_state.active_error ) )
    ; implement_notrace Daemon_rpcs.Get_status.rpc (fun () flag ->
          Mina_commands.get_status ~flag mina )
    ; implement Daemon_rpcs.Clear_hist_status.rpc (fun () flag ->
          Mina_commands.clear_hist_status ~flag mina )
    ; implement Daemon_rpcs.Get_ledger.rpc (fun () lh ->
          (* getting the ledger may take more time than a heartbeat timeout
             run in thread to allow RPC heartbeats to proceed
          *)
          Async.In_thread.run (fun () -> Mina_lib.get_ledger mina lh) )
    ; implement Daemon_rpcs.Get_snarked_ledger.rpc (fun () lh ->
          Mina_lib.get_snarked_ledger mina lh )
    ; implement Daemon_rpcs.Get_staking_ledger.rpc (fun () which ->
          ( match which with
          | Next ->
              Option.value_map (Mina_lib.next_epoch_ledger mina)
                ~default:
                  (Or_error.error_string "next staking ledger not available")
                ~f:(function
                | `Finalized ledger ->
                    Ok ledger
                | `Notfinalized ->
                    Or_error.error_string
                      "next staking ledger is not finalized yet" )
          | Current ->
              Option.value_map
                (Mina_lib.staking_ledger mina)
                ~default:
                  (Or_error.error_string "current staking ledger not available")
                ~f:Or_error.return )
          |> Or_error.map ~f:(function
               | Genesis_epoch_ledger l ->
                   Mina_ledger.Ledger.to_list l
               | Ledger_db db ->
                   Mina_ledger.Ledger.Db.to_list db )
          |> Deferred.return )
    ; implement Daemon_rpcs.Stop_daemon.rpc (fun () () ->
          Scheduler.yield () >>= (fun () -> exit 0) |> don't_wait_for ;
          Deferred.unit )
    ; implement Daemon_rpcs.Snark_job_list.rpc (fun () () ->
          return (snark_job_list_json mina |> Participating_state.active_error) )
    ; implement Daemon_rpcs.Snark_pool_list.rpc (fun () () ->
          return (snark_pool_list mina) )
    ; implement Daemon_rpcs.Start_tracing.rpc (fun () () ->
          let open Mina_lib.Config in
          Mina_tracing.start (Mina_lib.config mina).conf_dir )
    ; implement Daemon_rpcs.Stop_tracing.rpc (fun () () ->
          Mina_tracing.stop () ; Deferred.unit )
    ; implement Daemon_rpcs.Visualization.Frontier.rpc (fun () filename ->
          return (Mina_lib.visualize_frontier ~filename mina) )
    ; implement Daemon_rpcs.Visualization.Registered_masks.rpc
        (fun () filename ->
          return (Mina_ledger.Ledger.Debug.visualize ~filename) )
    ; implement Daemon_rpcs.Add_trustlist.rpc (fun () cidr ->
          return
            (let cidr_str = Unix.Cidr.to_string cidr in
             if Unix.Cidr.Set.mem !client_trustlist cidr then
               Or_error.errorf "%s already present in trustlist" cidr_str
             else (
               client_trustlist := Unix.Cidr.Set.add !client_trustlist cidr ;
               Ok () ) ) )
    ; implement Daemon_rpcs.Remove_trustlist.rpc (fun () cidr ->
          return
            (let cidr_str = Unix.Cidr.to_string cidr in
             if not @@ Unix.Cidr.Set.mem !client_trustlist cidr then
               Or_error.errorf "%s not present in trustlist" cidr_str
             else (
               client_trustlist := Unix.Cidr.Set.remove !client_trustlist cidr ;
               Ok () ) ) )
    ; implement Daemon_rpcs.Get_trustlist.rpc (fun () () ->
          return (Set.to_list !client_trustlist) )
    ; implement Daemon_rpcs.Get_node_status.rpc (fun () peers ->
          Node_status.get_node_status_from_peers (Mina_lib.net mina) peers )
    ; implement Daemon_rpcs.Get_object_lifetime_statistics.rpc (fun () () ->
          return
            (Yojson.Safe.pretty_to_string @@ Allocation_functor.Table.dump ()) )
    ]
  in
  let log_snark_work_metrics (work : Snark_worker.Work.Result.t) =
    Mina_metrics.(Counter.inc_one Snark_work.completed_snark_work_received_rpc) ;
    One_or_two.iter
      (One_or_two.zip_exn work.metrics
         (Snark_worker.Work.Result.transactions work) )
      ~f:(fun ((total, tag), transaction_opt) ->
        ( match tag with
        | `Merge ->
            Perf_histograms.add_span ~name:"snark_worker_merge_time" total ;
            Mina_metrics.(
              Cryptography.Snark_work_histogram.observe
                Cryptography.snark_work_merge_time_sec (Time.Span.to_sec total))
        | `Transition -> (
            (*should be Some in the case of `Transition*)
            match Option.value_exn transaction_opt with
            | Mina_transaction.Transaction.Command
                (Mina_base.User_command.Zkapp_command parties) ->
                let init =
                  match
                    (Mina_base.Account_update.of_fee_payer parties.fee_payer)
                      .authorization
                  with
                  | Proof _ ->
                      (1, 1)
                  | _ ->
                      (1, 0)
                in
                let parties_count, proof_parties_count =
                  Mina_base.Zkapp_command.Call_forest.fold
                    parties.account_updates ~init
                    ~f:(fun (count, proof_parties_count) party ->
                      ( count + 1
                      , if
                          Mina_base.Control.(
                            Tag.equal Proof
                              (tag
                                 (Mina_base.Account_update.authorization party) ))
                        then proof_parties_count + 1
                        else proof_parties_count ) )
                in
                Mina_metrics.(
                  Cryptography.(
                    Counter.inc snark_work_zkapp_base_time_sec
                      (Time.Span.to_sec total) ;
                    Counter.inc_one snark_work_zkapp_base_submissions ;
                    Counter.inc zkapp_transaction_length
                      (Float.of_int parties_count) ;
                    Counter.inc zkapp_proof_updates
                      (Float.of_int proof_parties_count)))
            | _ ->
                Mina_metrics.(
                  Cryptography.(
                    Counter.inc_one snark_work_base_submissions ;
                    Counter.inc snark_work_base_time_sec
                      (Time.Span.to_sec total))) ) ) ;
        Perf_histograms.add_span ~name:"snark_worker_transition_time" total )
  in
  let snark_worker_impls =
    [ implement Snark_worker.Rpcs_versioned.Get_work.Latest.rpc (fun () () ->
          Deferred.return
            (let open Option.Let_syntax in
            let%bind key =
              Option.merge
                (Mina_lib.snark_worker_key mina)
                (Mina_lib.snark_coordinator_key mina)
                ~f:Fn.const
            in
            let%map r = Mina_lib.request_work mina in
            [%log trace]
              ~metadata:[ ("work_spec", Snark_worker.Work.Spec.to_yojson r) ]
              "responding to a Get_work request with some new work" ;
            Mina_metrics.(Counter.inc_one Snark_work.snark_work_assigned_rpc) ;
            (r, key)) )
    ; implement Snark_worker.Rpcs_versioned.Submit_work.Latest.rpc
        (fun () (work : Snark_worker.Work.Result.t) ->
          [%log trace] "received completed work from a snark worker"
            ~metadata:
              [ ("work_spec", Snark_worker.Work.Spec.to_yojson work.spec) ] ;
          log_snark_work_metrics work ;
          Deferred.return @@ Mina_lib.add_work mina work )
    ; implement Snark_worker.Rpcs_versioned.Failed_to_generate_snark.Latest.rpc
        (fun
          ()
          ((error, _work_spec, _prover_public_key) :
            Error.t
            * Snark_worker.Work.Spec.t
            * Signature_lib.Public_key.Compressed.t )
        ->
          [%str_log error]
            (Snark_worker.Generating_snark_work_failed
               { error = Error_json.error_to_yojson error } ) ;
          Mina_metrics.(Counter.inc_one Snark_work.snark_work_failed_rpc) ;
          Deferred.unit )
    ]
  in
  let create_graphql_server ?auth_keys ~bind_to_address ~schema
      ~server_description ~require_auth port =
    if require_auth && Option.is_none auth_keys then
      failwith
        "Could not create GraphQL server, authentication is required, but no \
         authentication keys were provided" ;
    let auth_keys =
      Option.map auth_keys ~f:(fun s ->
          let pk_strs = String.split_on_chars ~on:[ ',' ] s in
          List.map pk_strs ~f:(fun pk_str ->
              match Itn_crypto.pubkey_of_base64 pk_str with
              | Ok pk ->
                  pk
              | Error _ ->
                  failwithf "Could not decode %s to an Ed25519 public key"
                    pk_str () ) )
    in
    let graphql_callback =
<<<<<<< HEAD
      Graphql_cohttp_async.make_callback (fun _req -> mina) schema
=======
      Graphql_cohttp_async.make_callback ?auth_keys (fun _req -> mina) schema
>>>>>>> 357c57a7
    in
    Cohttp_async.(
      Server.create_expert
        ~on_handler_error:
          (`Call
            (fun _net exn ->
              [%log error]
                "Exception while handling REST server request: $error"
                ~metadata:
                  [ ("error", `String (Exn.to_string_mach exn))
                  ; ("context", `String "rest_server")
                  ] ) )
        (Tcp.Where_to_listen.bind_to bind_to_address (On_port port))
        (fun ~body _sock req ->
          let uri = Cohttp.Request.uri req in
          let status flag =
            let%bind status = Mina_commands.get_status ~flag mina in
            Server.respond_string
              ( status |> Daemon_rpcs.Types.Status.to_yojson
              |> Yojson.Safe.pretty_to_string )
          in
          let lift x = `Response x in
          match Uri.path uri with
          | "/" ->
              let body =
                "This page is intentionally left blank. The graphql endpoint \
                 can be found at `/graphql`."
              in
              Server.respond_string ~status:`OK body >>| lift
          | "/graphql" ->
              [%log debug] "Received graphql request. Uri: $uri"
                ~metadata:
                  [ ("uri", `String (Uri.to_string uri))
                  ; ("context", `String "rest_server")
                  ] ;
              graphql_callback () req body
          | "/status" ->
              status `None >>| lift
          | "/status/performance" ->
              status `Performance >>| lift
          | _ ->
              Server.respond_string ~status:`Not_found "Route not found"
              >>| lift ))
    |> Deferred.map ~f:(fun _ ->
           [%log info]
             !"Created %s at: http://localhost:%i/graphql"
             server_description port )
  in
  Option.iter rest_server_port ~f:(fun rest_server_port ->
      O1trace.background_thread "serve_graphql" (fun () ->
          create_graphql_server
            ~bind_to_address:
              Tcp.Bind_to_address.(
                if insecure_rest_server then All_addresses else Localhost)
            ~schema:Mina_graphql.schema ~server_description:"GraphQL server"
            ~require_auth:false rest_server_port ) ) ;
  (* Second graphql server with limited queries exposed *)
  Option.iter limited_graphql_port ~f:(fun rest_server_port ->
      O1trace.background_thread "serve_limited_graphql" (fun () ->
          create_graphql_server
            ~bind_to_address:
              Tcp.Bind_to_address.(
                if open_limited_graphql_port then All_addresses else Localhost)
            ~schema:Mina_graphql.schema_limited
            ~server_description:"GraphQL server with limited queries"
            ~require_auth:false rest_server_port ) ) ;
  (* Third graphql server with ITN-particular queries exposed *)
  Option.iter itn_graphql_port ~f:(fun rest_server_port ->
      O1trace.background_thread "serve_itn_graphql" (fun () ->
          create_graphql_server ?auth_keys
            ~bind_to_address:
              Tcp.Bind_to_address.(
                if insecure_rest_server then All_addresses else Localhost)
            ~schema:Mina_graphql.schema_itn
            ~server_description:"GraphQL server for ITN queries"
            ~require_auth:true rest_server_port ) ) ;
  let where_to_listen =
    Tcp.Where_to_listen.bind_to All_addresses
      (On_port (Mina_lib.client_port mina))
  in
  O1trace.background_thread "serve_client_rpcs" (fun () ->
      Deferred.ignore_m
        (Tcp.Server.create
           ~on_handler_error:
             (`Call
               (fun _net exn ->
                 [%log error]
                   "Exception while handling TCP server request: $error"
                   ~metadata:
                     [ ("error", `String (Exn.to_string_mach exn))
                     ; ("context", `String "rpc_tcp_server")
                     ] ) )
           where_to_listen
           (fun address reader writer ->
             let address = Socket.Address.Inet.addr address in
             if
               not
                 (Set.exists !client_trustlist ~f:(fun cidr ->
                      Unix.Cidr.does_match cidr address ) )
             then (
               [%log error]
                 !"Rejecting client connection from $address, it is not \
                   present in the trustlist."
                 ~metadata:
                   [ ("$address", `String (Unix.Inet_addr.to_string address)) ] ;
               Deferred.unit )
             else
               Rpc.Connection.server_with_close
                 ~handshake_timeout:
                   (Time.Span.of_sec
                      Mina_compile_config.rpc_handshake_timeout_sec )
                 ~heartbeat_config:
                   (Rpc.Connection.Heartbeat_config.create
                      ~timeout:
                        (Time_ns.Span.of_sec
                           Mina_compile_config.rpc_heartbeat_timeout_sec )
                      ~send_every:
                        (Time_ns.Span.of_sec
                           Mina_compile_config.rpc_heartbeat_send_every_sec )
                      () )
                 reader writer
                 ~implementations:
                   (Rpc.Implementations.create_exn
                      ~implementations:(client_impls @ snark_worker_impls)
                      ~on_unknown_rpc:`Raise )
                 ~connection_state:(fun _ -> ())
                 ~on_handshake_error:
                   (`Call
                     (fun exn ->
                       [%log warn]
                         "Handshake error while handling RPC server request \
                          from $address"
                         ~metadata:
                           [ ("error", `String (Exn.to_string_mach exn))
                           ; ("context", `String "rpc_server")
                           ; ( "address"
                             , `String (Unix.Inet_addr.to_string address) )
                           ] ;
                       Deferred.unit ) ) ) ) )

let coda_crash_message ~log_issue ~action ~error =
  let followup =
    if log_issue then
      sprintf
        !{err| The Mina Protocol developers would like to know why!

    Please:
      Open an issue:
        <https://github.com/MinaProtocol/mina/issues/new>

      Briefly describe what you were doing and %s

    %!|err}
        action
    else action
  in
  sprintf !{err|

  ☠  Mina Daemon %s.
  %s
%!|err} error followup

let no_report exn_json status =
  sprintf
    "include the last 20 lines from .mina-config/mina.log and then paste the \
     following:\n\
     Summary:\n\
     %s\n\
     Status:\n\
     %s\n"
    (Yojson.Safe.to_string status)
    (Yojson.Safe.to_string (summary exn_json))

let handle_crash e ~time_controller ~conf_dir ~child_pids ~top_logger coda_ref =
  (* attempt to free up some memory before handling crash *)
  (* this circumvents using Child_processes.kill, and instead sends SIGKILL to all children *)
  Hashtbl.keys child_pids
  |> List.iter ~f:(fun pid ->
         ignore (Signal.send Signal.kill (`Pid pid) : [ `No_such_process | `Ok ]) ) ;
  let exn_json = Error_json.error_to_yojson (Error.of_exn ~backtrace:`Get e) in
  [%log' fatal top_logger]
    "Unhandled top-level exception: $exn\nGenerating crash report"
    ~metadata:[ ("exn", exn_json) ] ;
  let%bind status = coda_status !coda_ref in
  (* TEMP MAKE REPORT TRACE *)
  [%log' trace top_logger] "handle_crash: acquired coda status" ;
  let%map action_string =
    match%map
      Block_time.Timeout.await
        ~timeout_duration:(Block_time.Span.of_ms 30_000L)
        time_controller
        ( try
            make_report exn_json ~conf_dir coda_ref ~top_logger
            >>| fun k -> Ok k
          with exn -> return (Error (Error.of_exn exn)) )
    with
    | `Ok (Ok (Some (report_file, temp_config))) ->
        ( try ignore (Core.Sys.command (sprintf "rm -rf %s" temp_config) : int)
          with _ -> () ) ;
        sprintf "attach the crash report %s" report_file
    | `Ok (Ok None) ->
        (*TODO: tar failed, should we ask people to zip the temp directory themselves?*)
        no_report exn_json status
    | `Ok (Error e) ->
        [%log' fatal top_logger] "Exception when generating crash report: $exn"
          ~metadata:[ ("exn", Error_json.error_to_yojson e) ] ;
        no_report exn_json status
    | `Timeout ->
        [%log' fatal top_logger] "Timed out while generated crash report" ;
        no_report exn_json status
  in
  let message =
    coda_crash_message ~error:"crashed" ~action:action_string ~log_issue:true
  in
  Core.print_string message

let handle_shutdown ~monitor ~time_controller ~conf_dir ~child_pids ~top_logger
    coda_ref =
  Monitor.detach_and_iter_errors monitor ~f:(fun exn ->
      don't_wait_for
        (let%bind () =
           match Monitor.extract_exn exn with
           | Mina_networking.No_initial_peers ->
               let message =
                 coda_crash_message
                   ~error:"failed to connect to any initial peers"
                   ~action:
                     "You might be trying to connect to a different network \
                      version, or need to troubleshoot your configuration. See \
                      https://codaprotocol.com/docs/troubleshooting/ for \
                      details."
                   ~log_issue:false
               in
               Core.print_string message ; Deferred.unit
           | Genesis_ledger_helper.Genesis_state_initialization_error ->
               let message =
                 coda_crash_message
                   ~error:"failed to initialize the genesis state"
                   ~action:
                     "include the last 50 lines from .mina-config/mina.log"
                   ~log_issue:true
               in
               Core.print_string message ; Deferred.unit
           | Mina_user_error.Mina_user_error { message; where } ->
               Core.print_string "\nFATAL ERROR" ;
               let error =
                 match where with
                 | None ->
                     "encountered a configuration error"
                 | Some where ->
                     sprintf "encountered a configuration error %s" where
               in
               let message =
                 coda_crash_message ~error ~action:("\n" ^ message)
                   ~log_issue:false
               in
               Core.print_string message ; Deferred.unit
           | Mina_lib.Offline_shutdown ->
               Core.print_string
                 "\n\
                  [FATAL] *** Mina daemon has been offline for too long ***\n\
                  *** Shutting down ***\n" ;
               handle_crash Mina_lib.Offline_shutdown ~time_controller ~conf_dir
                 ~child_pids ~top_logger coda_ref
           | _exn ->
               let error = Error.of_exn ~backtrace:`Get exn in
               let%bind () =
                 Node_error_service.send_report ~logger:top_logger ~error
               in
               handle_crash exn ~time_controller ~conf_dir ~child_pids
                 ~top_logger coda_ref
         in
         Stdlib.exit 1 ) ) ;
  Async_unix.Signal.(
    handle terminating ~f:(fun signal ->
        log_shutdown ~conf_dir ~top_logger coda_ref ;
        let logger =
          Logger.extend top_logger
            [ ("coda_run", `String "Program was killed by signal") ]
        in
        [%log info]
          !"Mina process was interrupted by $signal"
          ~metadata:[ ("signal", `String (to_string signal)) ] ;
        (* causes async shutdown and at_exit handlers to run *)
        Async.shutdown 130 ))<|MERGE_RESOLUTION|>--- conflicted
+++ resolved
@@ -271,13 +271,8 @@
 
 (* TODO: handle participation_status more appropriately than doing participate_exn *)
 let setup_local_server ?(client_trustlist = []) ?rest_server_port
-<<<<<<< HEAD
-    ?limited_graphql_port ?(open_limited_graphql_port = false)
-    ?(insecure_rest_server = false) mina =
-=======
     ?limited_graphql_port ?itn_graphql_port ?auth_keys
     ?(open_limited_graphql_port = false) ?(insecure_rest_server = false) mina =
->>>>>>> 357c57a7
   let client_trustlist =
     ref
       (Unix.Cidr.Set.of_list
@@ -293,24 +288,17 @@
   let logger =
     Logger.extend
       (Mina_lib.top_level_logger mina)
-<<<<<<< HEAD
       [ ("mina_run", `String "Setting up server logs") ]
-=======
-      [ ("coda_run", `String "Setting up server logs") ]
->>>>>>> 357c57a7
   in
   let client_impls =
     [ implement Daemon_rpcs.Send_user_commands.rpc (fun () ts ->
           Deferred.map
             ( Mina_commands.setup_and_submit_user_commands mina ts
-<<<<<<< HEAD
             |> Participating_state.to_deferred_or_error )
             ~f:Or_error.join )
     ; implement Daemon_rpcs.Send_zkapp_commands.rpc (fun () zkapps ->
           Deferred.map
             ( Mina_commands.setup_and_submit_zkapp_commands mina zkapps
-=======
->>>>>>> 357c57a7
             |> Participating_state.to_deferred_or_error )
             ~f:Or_error.join )
     ; implement Daemon_rpcs.Get_balance.rpc (fun () aid ->
@@ -536,11 +524,7 @@
                     pk_str () ) )
     in
     let graphql_callback =
-<<<<<<< HEAD
-      Graphql_cohttp_async.make_callback (fun _req -> mina) schema
-=======
       Graphql_cohttp_async.make_callback ?auth_keys (fun _req -> mina) schema
->>>>>>> 357c57a7
     in
     Cohttp_async.(
       Server.create_expert
