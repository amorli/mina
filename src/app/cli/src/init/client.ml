--- conflicted
+++ resolved
@@ -484,19 +484,8 @@
           in
           User_command_input.create ~signer:signer_pk ~fee
             ~fee_payer_pk:signer_pk ~memo:Signed_command_memo.empty ~valid_until
-<<<<<<< HEAD
-            ~body:
-              (Payment
-                 { source_pk = signer_pk
-                 ; receiver_pk
-                 ; token_id = Token_id.default
-                 ; amount
-                 } )
+            ~body:(Payment { source_pk = signer_pk; receiver_pk; amount })
             ~sign_choice:(User_command_input.Sign_choice.Keypair keypair) () )
-=======
-            ~body:(Payment { source_pk = signer_pk; receiver_pk; amount })
-            ~sign_choice:(User_command_input.Sign_choice.Keypair keypair) ())
->>>>>>> ea6c7ee8
     in
     Daemon_rpcs.Client.dispatch_with_message Daemon_rpcs.Send_user_commands.rpc
       ts port
@@ -580,154 +569,6 @@
          printf "Dispatched stake delegation with ID %s\n"
            (response#sendDelegation#delegation |> unwrap_user_command)#id ) )
 
-<<<<<<< HEAD
-let create_new_token_graphql =
-  let open Command.Param in
-  let open Cli_lib.Arg_type in
-  let open Graphql_lib in
-  let receiver_flag =
-    flag "--receiver" ~aliases:[ "receiver" ]
-      ~doc:"PUBLICKEY Public key to create the new token for"
-      (optional public_key_compressed)
-  in
-  let args = Args.zip2 Cli_lib.Flag.signed_command_common receiver_flag in
-  Command.async ~summary:"Create a new token"
-    (Cli_lib.Background_daemon.graphql_init args
-       ~f:(fun
-            graphql_endpoint
-            ({ Cli_lib.Flag.sender; fee; nonce; memo }, receiver)
-          ->
-         let receiver = Option.value ~default:sender receiver in
-         let%map response =
-           Graphql_client.query_exn
-             (Graphql_queries.Send_create_token.make
-                ~sender:(Encoders.public_key sender)
-                ~receiver:(Encoders.public_key receiver)
-                ~fee:(Encoders.fee fee)
-                ?nonce:(Option.map nonce ~f:Encoders.nonce)
-                ?memo () )
-             graphql_endpoint
-         in
-         printf "Dispatched create new token command with TRANSACTION_ID %s\n"
-           response#createToken#createNewToken#id ) )
-
-let create_new_account_graphql =
-  let open Command.Param in
-  let open Cli_lib.Arg_type in
-  let open Graphql_lib in
-  let receiver_flag =
-    flag "--receiver" ~aliases:[ "receiver" ]
-      ~doc:"PUBLICKEY Public key to create the new account for"
-      (required public_key_compressed)
-  in
-  let token_owner_flag =
-    flag "--token-owner" ~aliases:[ "token-owner" ]
-      ~doc:"PUBLICKEY Public key for the owner of the token"
-      (optional public_key_compressed)
-  in
-  let token_flag =
-    flag "--token" ~aliases:[ "token" ]
-      ~doc:"TOKEN_ID The ID of the token to create the account for"
-      (required token_id)
-  in
-  let args =
-    Args.zip4 Cli_lib.Flag.signed_command_common receiver_flag token_owner_flag
-      token_flag
-  in
-  Command.async ~summary:"Create a new account for a token"
-    (Cli_lib.Background_daemon.graphql_init args
-       ~f:(fun
-            graphql_endpoint
-            ( { Cli_lib.Flag.sender; fee; nonce; memo }
-            , receiver
-            , token_owner
-            , token )
-          ->
-         let%bind token_owner =
-           match token_owner with
-           | Some token_owner ->
-               Deferred.return token_owner
-           | None when Token_id.(equal default) token ->
-               (* NOTE: Doesn't matter who we say the owner is for the default
-                        token, arbitrarily choose the receiver.
-               *)
-               Deferred.return receiver
-           | None -> (
-               let%map token_owner =
-                 Graphql_client.(
-                   query_exn
-                     (Graphql_queries.Get_token_owner.make
-                        ~token:(Encoders.token token) () ))
-                   graphql_endpoint
-               in
-               match token_owner#tokenOwner with
-               | Some token_owner ->
-                   Graphql_lib.Decoders.public_key token_owner
-               | None ->
-                   failwith
-                     "Unknown token: Cannot find the owner for the given token"
-               )
-         in
-         let%map response =
-           Graphql_client.query_exn
-             (Graphql_queries.Send_create_token_account.make
-                ~sender:(Encoders.public_key sender)
-                ~receiver:(Encoders.public_key receiver)
-                ~tokenOwner:(Encoders.public_key token_owner)
-                ~token:(Encoders.token token) ~fee:(Encoders.fee fee)
-                ?nonce:(Option.map nonce ~f:Encoders.nonce)
-                ?memo () )
-             graphql_endpoint
-         in
-         printf
-           "Dispatched create new token account command with TRANSACTION_ID %s\n"
-           response#createTokenAccount#createNewTokenAccount#id ) )
-
-let mint_tokens_graphql =
-  let open Command.Param in
-  let open Cli_lib.Arg_type in
-  let open Graphql_lib in
-  let receiver_flag =
-    flag "--receiver" ~aliases:[ "receiver" ]
-      ~doc:
-        "PUBLICKEY Public key of the account to create new tokens in (defaults \
-         to the sender)"
-      (optional public_key_compressed)
-  in
-  let token_flag =
-    flag "--token" ~aliases:[ "token" ]
-      ~doc:"TOKEN_ID The ID of the token to mint" (required token_id)
-  in
-  let amount_flag =
-    flag "--amount" ~aliases:[ "amount" ]
-      ~doc:"VALUE Number of new tokens to create" (required txn_amount)
-  in
-  let args =
-    Args.zip4 Cli_lib.Flag.signed_command_common receiver_flag token_flag
-      amount_flag
-  in
-  Command.async ~summary:"Mint more of a token owned by the command's sender"
-    (Cli_lib.Background_daemon.graphql_init args
-       ~f:(fun
-            graphql_endpoint
-            ({ Cli_lib.Flag.sender; fee; nonce; memo }, receiver, token, amount)
-          ->
-         let%map response =
-           Graphql_client.query_exn
-             (Graphql_queries.Send_mint_tokens.make
-                ~sender:(Encoders.public_key sender)
-                ?receiver:(Option.map ~f:Encoders.public_key receiver)
-                ~token:(Encoders.token token) ~amount:(Encoders.amount amount)
-                ~fee:(Encoders.fee fee)
-                ?nonce:(Option.map nonce ~f:Encoders.nonce)
-                ?memo () )
-             graphql_endpoint
-         in
-         printf "Dispatched mint token command with TRANSACTION_ID %s\n"
-           response#mintTokens#mintTokens#id ) )
-
-=======
->>>>>>> ea6c7ee8
 let cancel_transaction_graphql =
   let txn_id_flag =
     Command.Param.(
@@ -1211,7 +1052,7 @@
              eprintf "Failed to read result of pooled zkApp commands" ;
              exit 1
          in
-         print_string (Yojson.Safe.to_string json_response)))
+         print_string (Yojson.Safe.to_string json_response) ) )
 
 let to_signed_fee_exn sign magnitude =
   let sgn = match sign with `PLUS -> Sgn.Pos | `MINUS -> Neg in
@@ -2042,24 +1883,6 @@
              printf "Failed to get node status: %s\n%!"
                (Error.to_string_hum err) ) )
 
-<<<<<<< HEAD
-let next_available_token_cmd =
-  Command.async
-    ~summary:
-      "The next token ID that has not been allocated. Token IDs are allocated \
-       sequentially, so all lower token IDs have been allocated"
-    (Cli_lib.Background_daemon.graphql_init (Command.Param.return ())
-       ~f:(fun graphql_endpoint () ->
-         let%map response =
-           Graphql_client.query_exn
-             (Graphql_queries.Next_available_token.make ())
-             graphql_endpoint
-         in
-         printf "Next available token ID: %s\n"
-           (Token_id.to_string response#nextAvailableToken) ) )
-
-=======
->>>>>>> ea6c7ee8
 let object_lifetime_statistics =
   let open Daemon_rpcs in
   let open Command.Param in
