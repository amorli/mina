open Core
open Async
open Signature_lib
open Mina_base
open Mina_transaction

module Client = Graphql_lib.Client.Make (struct
  let preprocess_variables_string = Fn.id

  let headers = String.Map.empty
end)

module Args = struct
  open Command.Param

  let zip2 = map2 ~f:(fun arg1 arg2 -> (arg1, arg2))

  let zip3 = map3 ~f:(fun arg1 arg2 arg3 -> (arg1, arg2, arg3))

  let zip4 arg1 arg2 arg3 arg4 =
    return (fun a b c d -> (a, b, c, d)) <*> arg1 <*> arg2 <*> arg3 <*> arg4

  let zip5 arg1 arg2 arg3 arg4 arg5 =
    return (fun a b c d e -> (a, b, c, d, e))
    <*> arg1 <*> arg2 <*> arg3 <*> arg4 <*> arg5

  let zip6 arg1 arg2 arg3 arg4 arg5 arg6 =
    return (fun a b c d e f -> (a, b, c, d, e, f))
    <*> arg1 <*> arg2 <*> arg3 <*> arg4 <*> arg5 <*> arg6

  let zip7 arg1 arg2 arg3 arg4 arg5 arg6 arg7 =
    return (fun a b c d e f g -> (a, b, c, d, e, f, g))
    <*> arg1 <*> arg2 <*> arg3 <*> arg4 <*> arg5 <*> arg6 <*> arg7
end

let or_error_str ~f_ok ~error = function
  | Ok x ->
      f_ok x
  | Error e ->
      sprintf "%s\n%s\n" error (Error.to_string_hum e)

let stop_daemon =
  let open Deferred.Let_syntax in
  let open Daemon_rpcs in
  let open Command.Param in
  Command.async ~summary:"Stop the daemon"
    (Cli_lib.Background_daemon.rpc_init (return ()) ~f:(fun port () ->
         let%map res = Daemon_rpcs.Client.dispatch Stop_daemon.rpc () port in
         printf "%s"
           (or_error_str res
              ~f_ok:(fun _ -> "Daemon stopping\n")
              ~error:"Daemon likely stopped" ) ) )

let get_balance_graphql =
  let open Command.Param in
  let pk_flag =
    flag "--public-key" ~aliases:[ "public-key" ]
      ~doc:"PUBLICKEY Public key for which you want to check the balance"
      (required Cli_lib.Arg_type.public_key_compressed)
  in
  let token_flag =
    flag "--token" ~aliases:[ "token" ]
      ~doc:"TOKEN_ID The token ID for the account"
      (optional_with_default Token_id.default Cli_lib.Arg_type.token_id)
  in
  Command.async ~summary:"Get balance associated with a public key"
    (Cli_lib.Background_daemon.graphql_init (Args.zip2 pk_flag token_flag)
       ~f:(fun graphql_endpoint (public_key, token) ->
         let%map response =
           Graphql_client.query_exn
             Graphql_queries.Get_tracked_account.(
               make @@ makeVariables ~public_key ~token ())
             graphql_endpoint
         in
         match response.account with
         | Some account ->
             if Token_id.(equal default) token then
               printf "Balance: %s mina\n"
                 (Currency.Balance.to_formatted_string account.balance.total)
             else
               printf "Balance: %s tokens\n"
                 (Currency.Balance.to_formatted_string account.balance.total)
         | None ->
             printf "There are no funds in this account\n" ) )

let get_tokens_graphql =
  let open Command.Param in
  let pk_flag =
    flag "--public-key" ~aliases:[ "public-key" ]
      ~doc:"PUBLICKEY Public key for which you want to find accounts"
      (required Cli_lib.Arg_type.public_key_compressed)
  in
  Command.async ~summary:"Get all token IDs that a public key has accounts for"
    (Cli_lib.Background_daemon.graphql_init pk_flag
       ~f:(fun graphql_endpoint public_key ->
         let%map response =
           Graphql_client.query_exn
             Graphql_queries.Get_all_accounts.(
               make @@ makeVariables ~public_key ())
             graphql_endpoint
         in
         printf "Accounts are held for token IDs:\n" ;
         Array.iter response.accounts ~f:(fun account ->
             printf "%s " (Token_id.to_string account.token) ) ) )

let get_time_offset_graphql =
  Command.async
    ~summary:
      "Get the time offset in seconds used by the daemon to convert real time \
       into blockchain time"
    (Cli_lib.Background_daemon.graphql_init (Command.Param.return ())
       ~f:(fun graphql_endpoint () ->
         let%map response =
           Graphql_client.query_exn
             Graphql_queries.Time_offset.(make @@ makeVariables ())
             graphql_endpoint
         in
         let time_offset = response.timeOffset in
         printf
           "Current time offset:\n\
            %i\n\n\
            Start other daemons with this offset by setting the \
            MINA_TIME_OFFSET environment variable in the shell before \
            executing them:\n\
            export MINA_TIME_OFFSET=%i\n"
           time_offset time_offset ) )

let print_trust_statuses statuses json =
  if json then
    printf "%s\n"
      (Yojson.Safe.to_string
         (`List
           (List.map
              ~f:(fun (peer, status) ->
                `List
                  [ Network_peer.Peer.to_yojson peer
                  ; Trust_system.Peer_status.to_yojson status
                  ] )
              statuses ) ) )
  else
    let ban_status status =
      match status.Trust_system.Peer_status.banned with
      | Unbanned ->
          "Unbanned"
      | Banned_until tm ->
          sprintf "Banned_until %s" (Time.to_string_abs tm ~zone:Time.Zone.utc)
    in
    List.fold ~init:()
      ~f:(fun () (peer, status) ->
        printf "%s, %0.04f, %s\n"
          (Network_peer.Peer.to_multiaddr_string peer)
          status.trust (ban_status status) )
      statuses

let round_trust_score trust_status =
  let open Trust_system.Peer_status in
  let trust = Float.round_decimal trust_status.trust ~decimal_digits:4 in
  { trust_status with trust }

let get_trust_status =
  let open Command.Param in
  let open Deferred.Let_syntax in
  let address_flag =
    flag "--ip-address" ~aliases:[ "ip-address" ]
      ~doc:
        "IP An IPv4 or IPv6 address for which you want to query the trust \
         status"
      (required Cli_lib.Arg_type.ip_address)
  in
  let json_flag = Cli_lib.Flag.json in
  let flags = Args.zip2 address_flag json_flag in
  Command.async ~summary:"Get the trust status associated with an IP address"
    (Cli_lib.Background_daemon.rpc_init flags ~f:(fun port (ip_address, json) ->
         match%map
           Daemon_rpcs.Client.dispatch Daemon_rpcs.Get_trust_status.rpc
             ip_address port
         with
         | Ok statuses ->
             print_trust_statuses
               (List.map
                  ~f:(fun (peer, status) -> (peer, round_trust_score status))
                  statuses )
               json
         | Error e ->
             printf "Failed to get trust status %s\n" (Error.to_string_hum e) )
    )

let ip_trust_statuses_to_yojson ip_trust_statuses =
  let items =
    List.map ip_trust_statuses ~f:(fun (ip_addr, status) ->
        `Assoc
          [ ("ip", `String (Unix.Inet_addr.to_string ip_addr))
          ; ("status", Trust_system.Peer_status.to_yojson status)
          ] )
  in
  `List items

let get_trust_status_all =
  let open Command.Param in
  let open Deferred.Let_syntax in
  let nonzero_flag =
    flag "--nonzero-only" ~aliases:[ "nonzero-only" ] no_arg
      ~doc:"Only show trust statuses whose trust score is nonzero"
  in
  let json_flag = Cli_lib.Flag.json in
  let flags = Args.zip2 nonzero_flag json_flag in
  Command.async
    ~summary:"Get trust statuses for all peers known to the trust system"
    (Cli_lib.Background_daemon.rpc_init flags ~f:(fun port (nonzero, json) ->
         match%map
           Daemon_rpcs.Client.dispatch Daemon_rpcs.Get_trust_status_all.rpc ()
             port
         with
         | Ok ip_trust_statuses ->
             (* always round the trust scores for display *)
             let ip_rounded_trust_statuses =
               List.map ip_trust_statuses ~f:(fun (ip_addr, status) ->
                   (ip_addr, round_trust_score status) )
             in
             let filtered_ip_trust_statuses =
               if nonzero then
                 List.filter ip_rounded_trust_statuses
                   ~f:(fun (_ip_addr, status) ->
                     not Float.(equal status.trust zero) )
               else ip_rounded_trust_statuses
             in
             print_trust_statuses filtered_ip_trust_statuses json
         | Error e ->
             printf "Failed to get trust statuses %s\n" (Error.to_string_hum e) )
    )

let reset_trust_status =
  let open Command.Param in
  let open Deferred.Let_syntax in
  let address_flag =
    flag "--ip-address" ~aliases:[ "ip-address" ]
      ~doc:
        "IP An IPv4 or IPv6 address for which you want to reset the trust \
         status"
      (required Cli_lib.Arg_type.ip_address)
  in
  let json_flag = Cli_lib.Flag.json in
  let flags = Args.zip2 address_flag json_flag in
  Command.async ~summary:"Reset the trust status associated with an IP address"
    (Cli_lib.Background_daemon.rpc_init flags ~f:(fun port (ip_address, json) ->
         match%map
           Daemon_rpcs.Client.dispatch Daemon_rpcs.Reset_trust_status.rpc
             ip_address port
         with
         | Ok status ->
             print_trust_statuses status json
         | Error e ->
             printf "Failed to reset trust status %s\n" (Error.to_string_hum e) )
    )

let get_public_keys =
  let open Daemon_rpcs in
  let open Command.Param in
  let with_details_flag =
    flag "--with-details" ~aliases:[ "with-details" ] no_arg
      ~doc:"Show extra details (eg. balance, nonce) in addition to public keys"
  in
  let error_ctx = "Failed to get public-keys" in
  Command.async ~summary:"Get public keys"
    (Cli_lib.Background_daemon.rpc_init
       (Args.zip2 with_details_flag Cli_lib.Flag.json)
       ~f:(fun port (is_balance_included, json) ->
         if is_balance_included then
           Daemon_rpcs.Client.dispatch_pretty_message ~json
             ~join_error:Or_error.join ~error_ctx
             (module Cli_lib.Render.Public_key_with_details)
             Get_public_keys_with_details.rpc () port
         else
           Daemon_rpcs.Client.dispatch_pretty_message ~json
             ~join_error:Or_error.join ~error_ctx
             (module Cli_lib.Render.String_list_formatter)
             Get_public_keys.rpc () port ) )

let read_json filepath ~flag =
  let%map res =
    Deferred.Or_error.try_with ~here:[%here] (fun () ->
        let%map json_contents = Reader.file_contents filepath in
        Ok (Yojson.Safe.from_string json_contents) )
  in
  match res with
  | Ok c ->
      c
  | Error e ->
      Or_error.errorf "Could not read %s at %s\n%s" flag filepath
        (Error.to_string_hum e)

let verify_receipt =
  let open Deferred.Let_syntax in
  let open Daemon_rpcs in
  let open Command.Param in
  let open Cli_lib.Arg_type in
  let proof_path_flag =
    flag "--proof-path" ~aliases:[ "proof-path" ]
      ~doc:"PROOFFILE File to read json version of payment receipt"
      (required string)
  in
  let payment_path_flag =
    flag "--payment-path" ~aliases:[ "payment-path" ]
      ~doc:"PAYMENTPATH File to read json version of verifying payment"
      (required string)
  in
  let address_flag =
    flag "--address" ~aliases:[ "address" ]
      ~doc:"PUBLICKEY Public-key address of sender"
      (required public_key_compressed)
  in
  let token_flag =
    flag "--token" ~aliases:[ "token" ]
      ~doc:"TOKEN_ID The token ID for the account"
      (optional_with_default Token_id.default Cli_lib.Arg_type.token_id)
  in
  Command.async ~summary:"Verify a receipt of a sent payment"
    (Cli_lib.Background_daemon.rpc_init
       (Args.zip4 payment_path_flag proof_path_flag address_flag token_flag)
       ~f:(fun port (payment_path, proof_path, pk, token_id) ->
         let account_id = Account_id.create pk token_id in
         let dispatch_result =
           let open Deferred.Or_error.Let_syntax in
           let%bind payment_json =
             read_json payment_path ~flag:"payment-path"
           in
           let%bind proof_json = read_json proof_path ~flag:"proof-path" in
           let to_deferred_or_error result ~error =
             Result.map_error result ~f:(fun s ->
                 Error.of_string (sprintf "%s: %s" error s) )
             |> Deferred.return
           in
           let%bind payment =
             User_command.of_yojson payment_json
             |> to_deferred_or_error
                  ~error:
                    (sprintf "Payment file %s has invalid json format"
                       payment_path )
           and proof =
             [%of_yojson: Receipt.Chain_hash.t * User_command.t list] proof_json
             |> to_deferred_or_error
                  ~error:
                    (sprintf "Proof file %s has invalid json format" proof_path)
           in
           Daemon_rpcs.Client.dispatch Verify_proof.rpc
             (account_id, payment, proof)
             port
         in
         match%map dispatch_result with
         | Ok (Ok ()) ->
             printf "Payment is valid on the existing blockchain!\n"
         | Error e | Ok (Error e) ->
             eprintf "Error verifying the receipt: %s\n" (Error.to_string_hum e) )
    )

let get_nonce :
       rpc:(Account_id.t, Account.Nonce.t option Or_error.t) Rpc.Rpc.t
    -> Account_id.t
    -> Host_and_port.t
    -> (Account.Nonce.t, string) Deferred.Result.t =
 fun ~rpc account_id port ->
  let open Deferred.Let_syntax in
  let%map res = Daemon_rpcs.Client.dispatch rpc account_id port in
  match Or_error.join res with
  | Ok (Some n) ->
      Ok n
  | Ok None ->
      Error "No account found at that public_key"
  | Error e ->
      Error (Error.to_string_hum e)

let get_nonce_cmd =
  let open Command.Param in
  (* Ignores deprecation of public_key type for backwards compatibility *)
  let[@warning "-3"] address_flag =
    flag "--address" ~aliases:[ "address" ]
      ~doc:"PUBLICKEY Public-key address you want the nonce for"
      (required Cli_lib.Arg_type.public_key_compressed)
  in
  let token_flag =
    flag "--token" ~aliases:[ "token" ]
      ~doc:"TOKEN_ID The token ID for the account"
      (optional_with_default Token_id.default Cli_lib.Arg_type.token_id)
  in
  let flags = Args.zip2 address_flag token_flag in
  Command.async ~summary:"Get the current nonce for an account"
    (Cli_lib.Background_daemon.rpc_init flags ~f:(fun port (pk, token_flag) ->
         let account_id = Account_id.create pk token_flag in
         match%bind
           get_nonce ~rpc:Daemon_rpcs.Get_nonce.rpc account_id port
         with
         | Error e ->
             eprintf "Failed to get nonce\n%s\n" e ;
             exit 2
         | Ok nonce ->
             printf "%s\n" (Account.Nonce.to_string nonce) ;
             exit 0 ) )

let status =
  let open Daemon_rpcs in
  let flag = Args.zip2 Cli_lib.Flag.json Cli_lib.Flag.performance in
  Command.async ~summary:"Get running daemon status"
    (Cli_lib.Background_daemon.rpc_init flag ~f:(fun port (json, performance) ->
         Daemon_rpcs.Client.dispatch_pretty_message ~json ~join_error:Fn.id
           ~error_ctx:"Failed to get status"
           (module Daemon_rpcs.Types.Status)
           Get_status.rpc
           (if performance then `Performance else `None)
           port ) )

let status_clear_hist =
  let open Daemon_rpcs in
  let flag = Args.zip2 Cli_lib.Flag.json Cli_lib.Flag.performance in
  Command.async ~summary:"Clear histograms reported in status"
    (Cli_lib.Background_daemon.rpc_init flag ~f:(fun port (json, performance) ->
         Daemon_rpcs.Client.dispatch_pretty_message ~json ~join_error:Fn.id
           ~error_ctx:"Failed to clear histograms reported in status"
           (module Daemon_rpcs.Types.Status)
           Clear_hist_status.rpc
           (if performance then `Performance else `None)
           port ) )

let get_nonce_exn ~rpc public_key port =
  match%bind get_nonce ~rpc public_key port with
  | Error e ->
      eprintf "Failed to get nonce\n%s\n" e ;
      exit 3
  | Ok nonce ->
      return nonce

let unwrap_user_command (`UserCommand x) = x

let batch_send_payments =
  let module Payment_info = struct
    type t =
      { receiver : string
      ; amount : Currency.Amount.t
      ; fee : Currency.Fee.t
      ; valid_until : Mina_numbers.Global_slot.t option [@sexp.option]
      }
    [@@deriving sexp]
  end in
  let payment_path_flag = Command.Param.(anon @@ ("payments-file" %: string)) in
  let get_infos payments_path =
    match%bind
      Reader.load_sexp payments_path [%of_sexp: Payment_info.t list]
    with
    | Ok x ->
        return x
    | Error _ ->
        let sample_info () : Payment_info.t =
          let keypair = Keypair.create () in
          { Payment_info.receiver =
              Public_key.(
                Compressed.to_base58_check (compress keypair.public_key))
          ; valid_until = Some (Mina_numbers.Global_slot.random ())
          ; amount = Currency.Amount.of_int (Random.int 100)
          ; fee = Currency.Fee.of_int (Random.int 100)
          }
        in
        eprintf "Could not read payments from %s.\n" payments_path ;
        eprintf
          "The file should be a sexp list of payments with optional expiry \
           slot number \"valid_until\". Here is an example file:\n\
           %s\n"
          (Sexp.to_string_hum
             ([%sexp_of: Payment_info.t list]
                (List.init 3 ~f:(fun _ -> sample_info ())) ) ) ;
        exit 5
  in
  let main port (privkey_path, payments_path) =
    let open Deferred.Let_syntax in
    let%bind keypair =
      Secrets.Keypair.Terminal_stdin.read_exn ~which:"Mina keypair" privkey_path
    and infos = get_infos payments_path in
    let ts : User_command_input.t list =
      List.map infos ~f:(fun { receiver; valid_until; amount; fee } ->
          let signer_pk = Public_key.compress keypair.public_key in
          let receiver_pk =
            Public_key.of_base58_check_decompress_exn receiver
          in
          User_command_input.create ~signer:signer_pk ~fee
            ~fee_payer_pk:signer_pk ~memo:Signed_command_memo.empty ~valid_until
            ~body:(Payment { source_pk = signer_pk; receiver_pk; amount })
            ~sign_choice:(User_command_input.Sign_choice.Keypair keypair) () )
    in
    Daemon_rpcs.Client.dispatch_with_message Daemon_rpcs.Send_user_commands.rpc
      ts port
      ~success:(fun _ -> "Successfully enqueued payments in pool")
      ~error:(fun e ->
        sprintf "Failed to send payments %s" (Error.to_string_hum e) )
      ~join_error:Or_error.join
  in
  Command.async ~summary:"Send multiple payments from a file"
    (Cli_lib.Background_daemon.rpc_init
       (Args.zip2 Cli_lib.Flag.privkey_read_path payment_path_flag)
       ~f:main )

let send_payment_graphql =
  let open Command.Param in
  let open Cli_lib.Arg_type in
  let receiver_flag =
    flag "--receiver" ~aliases:[ "receiver" ]
      ~doc:"PUBLICKEY Public key to which you want to send money"
      (required public_key_compressed)
  in
  let amount_flag =
    flag "--amount" ~aliases:[ "amount" ]
      ~doc:"VALUE Payment amount you want to send" (required txn_amount)
  in
  let args =
    Args.zip3 Cli_lib.Flag.signed_command_common receiver_flag amount_flag
  in
  Command.async ~summary:"Send payment to an address"
    (Cli_lib.Background_daemon.graphql_init args
       ~f:(fun
            graphql_endpoint
            ({ Cli_lib.Flag.sender; fee; nonce; memo }, receiver, amount)
          ->
         let%map response =
           let input =
             Mina_graphql.Types.Input.SendPaymentInput.make_input ~to_:receiver
               ~from:sender ~amount ~fee ?memo ?nonce ()
           in
           Graphql_client.query_exn
             Graphql_queries.Send_payment.(make @@ makeVariables ~input ())
             graphql_endpoint
         in
         printf "Dispatched payment with ID %s\n"
           response.sendPayment.payment.id ) )

let delegate_stake_graphql =
  let open Command.Param in
  let open Cli_lib.Arg_type in
  let receiver_flag =
    flag "--receiver" ~aliases:[ "receiver" ]
      ~doc:"PUBLICKEY Public key to which you want to delegate your stake"
      (required public_key_compressed)
  in
  let args = Args.zip2 Cli_lib.Flag.signed_command_common receiver_flag in
  Command.async ~summary:"Delegate your stake to another public key"
    (Cli_lib.Background_daemon.graphql_init args
       ~f:(fun
            graphql_endpoint
            ({ Cli_lib.Flag.sender; fee; nonce; memo }, receiver)
          ->
         let%map response =
           Graphql_client.query_exn
             Graphql_queries.Send_delegation.(
               make
               @@ makeVariables ~receiver ~sender
                    ~fee:(Currency.Fee.to_uint64 fee)
                    ?nonce ?memo ())
             graphql_endpoint
         in
         printf "Dispatched stake delegation with ID %s\n"
           response.sendDelegation.delegation.id ) )

let cancel_transaction_graphql =
  let txn_id_flag =
    Command.Param.(
      flag "--id" ~aliases:[ "id" ] ~doc:"ID Transaction ID to be cancelled"
        (required Cli_lib.Arg_type.user_command))
  in
  Command.async
    ~summary:
      "Cancel a transaction -- this submits a replacement transaction with a \
       fee larger than the cancelled transaction."
    (Cli_lib.Background_daemon.graphql_init txn_id_flag
       ~f:(fun graphql_endpoint user_command ->
         let receiver_pk = Signed_command.receiver_pk user_command in
         let cancel_sender_pk = Signed_command.fee_payer_pk user_command in
         let open Deferred.Let_syntax in
         let cancel_fee =
           let fee = Currency.Fee.to_uint64 (Signed_command.fee user_command) in
           let replace_fee =
             Currency.Fee.to_uint64 Network_pool.Indexed_pool.replace_fee
           in
           let open Unsigned.UInt64.Infix in
           (* fee amount "inspired by" network_pool/indexed_pool.ml *)
           Currency.Fee.of_uint64 (fee + replace_fee)
         in
         printf "Fee to cancel transaction is %s coda.\n"
           (Currency.Fee.to_formatted_string cancel_fee) ;
         let cancel_query =
           let input =
             Mina_graphql.Types.Input.SendPaymentInput.make_input
               ~to_:receiver_pk ~from:cancel_sender_pk
               ~amount:Currency.Amount.zero ~fee:cancel_fee
               ~nonce:(Signed_command.nonce user_command)
               ()
           in
           Graphql_queries.Send_payment.(make @@ makeVariables ~input ())
         in
         let%map cancel_response =
           Graphql_client.query_exn cancel_query graphql_endpoint
         in
         printf "🛑 Cancelled transaction! Cancel ID: %s\n"
           cancel_response.sendPayment.payment.id ) )

let send_rosetta_transactions_graphql =
  Command.async
    ~summary:
      "Dispatch one or more transactions, provided to stdin in rosetta format"
    (Cli_lib.Background_daemon.graphql_init (Command.Param.return ())
       ~f:(fun graphql_endpoint () ->
         let lexbuf = Lexing.from_channel In_channel.stdin in
         let lexer = Yojson.init_lexer () in
         match%bind
           Deferred.Or_error.try_with ~here:[%here] (fun () ->
               Deferred.repeat_until_finished () (fun () ->
                   try
                     let transaction_json =
                       Yojson.Basic.from_lexbuf ~stream:true lexer lexbuf
                     in
                     let%map response =
                       Graphql_client.query_exn
                         Graphql_queries.Send_rosetta_transaction.(
                           make
                           @@ makeVariables ~transaction:transaction_json ())
                         graphql_endpoint
                     in
                     printf "Dispatched command with TRANSACTION_ID %s\n"
                       response.sendRosettaTransaction.userCommand.id ;
                     `Repeat ()
                   with Yojson.End_of_input -> return (`Finished ()) ) )
         with
         | Ok () ->
             Deferred.return ()
         | Error err ->
             Format.eprintf "Error:@.%s@.@."
               (Yojson.Safe.pretty_to_string (Error_json.error_to_yojson err)) ;
             Core_kernel.exit 1 ) )

module Export_logs = struct
  let pp_export_result tarfile = printf "Exported logs to %s\n%!" tarfile

  let tarfile_flag =
    let open Command.Param in
    flag "--tarfile" ~aliases:[ "tarfile" ]
      ~doc:"STRING Basename of the tar archive (default: date_time)"
      (optional string)

  let export_via_graphql =
    Command.async ~summary:"Export daemon logs to tar archive"
      (Cli_lib.Background_daemon.graphql_init tarfile_flag
         ~f:(fun graphql_endpoint basename ->
           let%map response =
             Graphql_client.query_exn
               Graphql_queries.Export_logs.(make @@ makeVariables ?basename ())
               graphql_endpoint
           in
           pp_export_result response.exportLogs.exportLogs.tarfile ) )

  let export_locally =
    let run ~tarfile ~conf_dir =
      let open Mina_lib in
      let conf_dir = Conf_dir.compute_conf_dir conf_dir in
      fun () ->
        match%map Conf_dir.export_logs_to_tar ?basename:tarfile ~conf_dir with
        | Ok result ->
            pp_export_result result
        | Error err ->
            failwithf "Error when exporting logs: %s"
              (Error_json.error_to_yojson err |> Yojson.Safe.to_string)
              ()
    in
    let open Command.Let_syntax in
    Command.async ~summary:"Export local logs (no daemon) to tar archive"
      (let%map tarfile = tarfile_flag and conf_dir = Cli_lib.Flag.conf_dir in
       run ~tarfile ~conf_dir )
end

let get_transaction_status =
  Command.async ~summary:"Get the status of a transaction"
    (Cli_lib.Background_daemon.rpc_init
       Command.Param.(anon @@ ("txn-id" %: string))
       ~f:(fun port serialized_transaction ->
         match Signed_command.of_base58_check serialized_transaction with
         | Ok user_command ->
             Daemon_rpcs.Client.dispatch_with_message
               Daemon_rpcs.Get_transaction_status.rpc user_command port
               ~success:(fun status ->
                 sprintf !"Transaction status : %s\n"
                 @@ Transaction_inclusion_status.State.to_string status )
               ~error:(fun e ->
                 sprintf "Failed to get transaction status : %s"
                   (Error.to_string_hum e) )
               ~join_error:Or_error.join
         | Error _e ->
             eprintf "Could not deserialize user command" ;
             exit 16 ) )

let wrap_key =
  Command.async ~summary:"Wrap a private key into a private key file"
    (let open Command.Let_syntax in
    let%map_open privkey_path = Cli_lib.Flag.privkey_write_path in
    Cli_lib.Exceptions.handle_nicely
    @@ fun () ->
    let open Deferred.Let_syntax in
    let%bind privkey =
      Secrets.Password.hidden_line_or_env "Private key: " ~env:"CODA_PRIVKEY"
    in
    let pk = Private_key.of_base58_check_exn (Bytes.to_string privkey) in
    let kp = Keypair.of_private_key_exn pk in
    Secrets.Keypair.Terminal_stdin.write_exn kp ~privkey_path)

let dump_keypair =
  Command.async ~summary:"Print out a keypair from a private key file"
    (let open Command.Let_syntax in
    let%map_open privkey_path = Cli_lib.Flag.privkey_read_path in
    Cli_lib.Exceptions.handle_nicely
    @@ fun () ->
    let open Deferred.Let_syntax in
    let%map kp =
      Secrets.Keypair.Terminal_stdin.read_exn ~which:"Mina keypair" privkey_path
    in
    printf "Public key: %s\nPrivate key: %s\n"
      ( kp.public_key |> Public_key.compress
      |> Public_key.Compressed.to_base58_check )
      (kp.private_key |> Private_key.to_base58_check))

let handle_export_ledger_response ~json = function
  | Error e ->
      Daemon_rpcs.Client.print_rpc_error e ;
      exit 1
  | Ok (Error e) ->
      printf !"Ledger not found: %s\n" (Error.to_string_hum e) ;
      exit 1
  | Ok (Ok accounts) ->
      if json then (
        Yojson.Safe.pretty_print Format.std_formatter
          (Runtime_config.Accounts.to_yojson
             (List.map accounts ~f:(fun a ->
                  Genesis_ledger_helper.Accounts.Single.of_account a None ) ) ) ;
        printf "\n" )
      else printf !"%{sexp:Account.t list}\n" accounts ;
      return ()

let export_ledger =
  let state_hash_flag =
    Command.Param.(
      flag "--state-hash" ~aliases:[ "state-hash" ]
        ~doc:
          "STATE-HASH State hash, if printing a staged ledger (default: state \
           hash for the best tip)"
        (optional string))
  in
  let ledger_kind =
    let available_ledgers =
      [ "staged-ledger"
      ; "snarked-ledger"
      ; "staking-epoch-ledger"
      ; "next-epoch-ledger"
      ]
    in
    let t =
      Command.Param.Arg_type.of_alist_exn
        (List.map available_ledgers ~f:(fun s -> (s, s)))
    in
    let ledger_args = String.concat ~sep:"|" available_ledgers in
    Command.Param.(anon (ledger_args %: t))
  in
  let plaintext_flag = Cli_lib.Flag.plaintext in
  let flags = Args.zip3 state_hash_flag plaintext_flag ledger_kind in
  Command.async
    ~summary:
      "Print the specified ledger (default: staged ledger at the best tip). \
       Note: Exporting snarked ledger is an expensive operation and can take a \
       few seconds"
    (Cli_lib.Background_daemon.rpc_init flags
       ~f:(fun port (state_hash, plaintext, ledger_kind) ->
         let check_for_state_hash () =
           if Option.is_some state_hash then (
             Format.eprintf "A state hash should not be given for %s@."
               ledger_kind ;
             Core_kernel.exit 1 )
         in
         let response =
           match ledger_kind with
           | "staged-ledger" ->
               let state_hash =
                 Option.map ~f:State_hash.of_base58_check_exn state_hash
               in
               Daemon_rpcs.Client.dispatch Daemon_rpcs.Get_ledger.rpc state_hash
                 port
           | "snarked-ledger" ->
               let state_hash =
                 Option.map ~f:State_hash.of_base58_check_exn state_hash
               in
               printf
                 "Generating snarked ledger(this may take a few seconds)...\n" ;
               Daemon_rpcs.Client.dispatch Daemon_rpcs.Get_snarked_ledger.rpc
                 state_hash port
           | "staking-epoch-ledger" ->
               check_for_state_hash () ;
               Daemon_rpcs.Client.dispatch Daemon_rpcs.Get_staking_ledger.rpc
                 Daemon_rpcs.Get_staking_ledger.Current port
           | "next-epoch-ledger" ->
               check_for_state_hash () ;
               Daemon_rpcs.Client.dispatch Daemon_rpcs.Get_staking_ledger.rpc
                 Daemon_rpcs.Get_staking_ledger.Next port
           | _ ->
               (* unreachable *)
               failwithf "Unknown ledger kind: %s" ledger_kind ()
         in
         response >>= handle_export_ledger_response ~json:(not plaintext) ) )

let hash_ledger =
  let open Command.Let_syntax in
  Command.async
    ~summary:
      "Print the Merkle root of the ledger contained in the specified file"
    (let%map ledger_file =
       Command.Param.(
         flag "--ledger-file"
           ~doc:"LEDGER-FILE File containing an exported ledger"
           (required string))
     and plaintext = Cli_lib.Flag.plaintext in
     fun () ->
       let process_accounts accounts =
         let constraint_constants =
           Genesis_constants.Constraint_constants.compiled
         in
         let packed_ledger =
           Genesis_ledger_helper.Ledger.packed_genesis_ledger_of_accounts
             ~depth:constraint_constants.ledger_depth accounts
         in
         let ledger = Lazy.force @@ Genesis_ledger.Packed.t packed_ledger in
         Format.printf "%s@."
           (Mina_ledger.Ledger.merkle_root ledger |> Ledger_hash.to_base58_check)
       in
       Deferred.return
       @@
       if plaintext then
         In_channel.with_file ledger_file ~f:(fun in_channel ->
             let sexp = In_channel.input_all in_channel |> Sexp.of_string in
             let accounts =
               lazy
                 (List.map
                    ([%of_sexp: Account.t list] sexp)
                    ~f:(fun acct -> (None, acct)) )
             in
             process_accounts accounts )
       else
         let json = Yojson.Safe.from_file ledger_file in
         match Runtime_config.Accounts.of_yojson json with
         | Ok runtime_accounts ->
             let accounts =
               lazy (Genesis_ledger_helper.Accounts.to_full runtime_accounts)
             in
             process_accounts accounts
         | Error err ->
             Format.eprintf "Could not parse JSON in file %s: %s@" ledger_file
               err ;
             ignore (exit 1 : 'a Deferred.t) )

let currency_in_ledger =
  let open Command.Let_syntax in
  Command.async
    ~summary:
      "Print the total currency for each token present in the ledger contained \
       in the specified file"
    (let%map ledger_file =
       Command.Param.(
         flag "--ledger-file"
           ~doc:"LEDGER-FILE File containing an exported ledger"
           (required string))
     and plaintext = Cli_lib.Flag.plaintext in
     fun () ->
       let process_accounts accounts =
         (* track currency total for each token
            use uint64 to make arithmetic simple
         *)
         let currency_tbl : Unsigned.UInt64.t Token_id.Table.t =
           Token_id.Table.create ()
         in
         List.iter accounts ~f:(fun (acct : Account.t) ->
             let token_id = Account.token acct in
             let balance = acct.balance |> Currency.Balance.to_uint64 in
             match Token_id.Table.find currency_tbl token_id with
             | None ->
                 Token_id.Table.add_exn currency_tbl ~key:token_id ~data:balance
             | Some total ->
                 let new_total = Unsigned.UInt64.add total balance in
                 Token_id.Table.set currency_tbl ~key:token_id ~data:new_total ) ;
         let tokens =
           Token_id.Table.keys currency_tbl
           |> List.dedup_and_sort ~compare:Token_id.compare
         in
         List.iter tokens ~f:(fun token ->
             let total =
               Token_id.Table.find_exn currency_tbl token
               |> Currency.Balance.of_uint64
               |> Currency.Balance.to_formatted_string
             in
             if Token_id.equal token Token_id.default then
               Format.printf "MINA: %s@." total
             else
               Format.printf "TOKEN %s: %s@." (Token_id.to_string token) total )
       in
       Deferred.return
       @@
       if plaintext then
         In_channel.with_file ledger_file ~f:(fun in_channel ->
             let sexp = In_channel.input_all in_channel |> Sexp.of_string in
             let accounts = [%of_sexp: Account.t list] sexp in
             process_accounts accounts )
       else
         let json = Yojson.Safe.from_file ledger_file in
         match Runtime_config.Accounts.of_yojson json with
         | Ok runtime_accounts ->
             let accounts =
               Genesis_ledger_helper.Accounts.to_full runtime_accounts
               |> List.map ~f:(fun (_sk_opt, acct) -> acct)
             in
             process_accounts accounts
         | Error err ->
             Format.eprintf "Could not parse JSON in file %s: %s@" ledger_file
               err ;
             ignore (exit 1 : 'a Deferred.t) )

let constraint_system_digests =
  Command.async ~summary:"Print MD5 digest of each SNARK constraint"
    (Command.Param.return (fun () ->
         (* TODO: Allow these to be configurable. *)
         let proof_level = Genesis_constants.Proof_level.compiled in
         let constraint_constants =
           Genesis_constants.Constraint_constants.compiled
         in
         let all =
           Transaction_snark.constraint_system_digests ~constraint_constants ()
           @ Blockchain_snark.Blockchain_snark_state.constraint_system_digests
               ~proof_level ~constraint_constants ()
         in
         let all =
           List.sort ~compare:(fun (k1, _) (k2, _) -> String.compare k1 k2) all
         in
         List.iter all ~f:(fun (k, v) -> printf "%s\t%s\n" k (Md5.to_hex v)) ;
         Deferred.unit ) )

let snark_job_list =
  let open Deferred.Let_syntax in
  let open Command.Param in
  Command.async
    ~summary:
      "List of snark jobs in JSON format that are yet to be included in the \
       blocks"
    (Cli_lib.Background_daemon.rpc_init (return ()) ~f:(fun port () ->
         match%map
           Daemon_rpcs.Client.dispatch_join_errors
             Daemon_rpcs.Snark_job_list.rpc () port
         with
         | Ok str ->
             printf "%s" str
         | Error e ->
             Daemon_rpcs.Client.print_rpc_error e ) )

let snark_pool_list =
  let open Command.Param in
  Command.async ~summary:"List of snark works in the snark pool in JSON format"
    (Cli_lib.Background_daemon.graphql_init (return ())
       ~f:(fun graphql_endpoint () ->
         Deferred.map
           (Graphql_client.query_exn
              Graphql_queries.Snark_pool.(make @@ makeVariables ())
              graphql_endpoint )
           ~f:(fun response ->
             let lst =
               [%to_yojson: Cli_lib.Graphql_types.Completed_works.t]
                 (Array.to_list
                    (Array.map
                       ~f:(fun w ->
                         { Cli_lib.Graphql_types.Completed_works.Work.work_ids =
                             Array.to_list w.work_ids
                         ; fee = w.fee
                         ; prover = w.prover
                         } )
                       response.snarkPool ) )
             in
             print_string (Yojson.Safe.to_string lst) ) ) )

let pooled_user_commands =
  let public_key_flag =
    Command.Param.(
      anon @@ maybe @@ ("public-key" %: Cli_lib.Arg_type.public_key_compressed))
  in
  Command.async
    ~summary:"Retrieve all the user commands that are pending inclusion"
    (Cli_lib.Background_daemon.graphql_init public_key_flag
       ~f:(fun graphql_endpoint public_key ->
         let module Q = Graphql_queries.Pooled_user_commands in
         let graphql = Q.(make @@ makeVariables ?public_key ()) in
         let%map response = Graphql_client.query_exn graphql graphql_endpoint in
         let json_response = Q.serialize response |> Q.toJson in
         print_string (Yojson.Basic.to_string json_response) ) )

let pooled_zkapp_commands =
  let public_key_flag =
    Command.Param.(
      anon @@ maybe @@ ("public-key" %: Cli_lib.Arg_type.public_key_compressed))
  in
  Command.async
    ~summary:"Retrieve all the zkApp commands that are pending inclusion"
    (Cli_lib.Background_daemon.graphql_init public_key_flag
       ~f:(fun graphql_endpoint maybe_public_key ->
         let public_key =
           Yojson.Safe.to_basic
           @@ [%to_yojson: Public_key.Compressed.t option] maybe_public_key
         in
         let graphql =
           Graphql_queries.Pooled_zkapp_commands.(
             make @@ makeVariables ~public_key ())
         in
         let%bind raw_response =
           Graphql_client.query_json_exn graphql graphql_endpoint
         in
         let%map json_response =
           try
             let kvs = Yojson.Safe.Util.to_assoc raw_response in
             List.hd_exn kvs |> snd |> return
           with _ ->
             eprintf "Failed to read result of pooled zkApp commands" ;
             exit 1
         in
         print_string (Yojson.Safe.to_string json_response) ) )

let to_signed_fee_exn sign magnitude =
  let sgn = match sign with `PLUS -> Sgn.Pos | `MINUS -> Neg in
  Currency.Fee.Signed.create ~sgn ~magnitude

let pending_snark_work =
  let open Command.Param in
  Command.async
    ~summary:
      "List of snark works in JSON format that are not available in the pool \
       yet"
    (Cli_lib.Background_daemon.graphql_init (return ())
       ~f:(fun graphql_endpoint () ->
         Deferred.map
           (Graphql_client.query_exn
              Graphql_queries.Pending_snark_work.(make @@ makeVariables ())
              graphql_endpoint )
           ~f:(fun response ->
             let lst =
               [%to_yojson: Cli_lib.Graphql_types.Pending_snark_work.t]
                 (Array.map
                    ~f:(fun bundle ->
                      Array.map bundle.workBundle ~f:(fun w ->
                          let f = w.fee_excess in
                          { Cli_lib.Graphql_types.Pending_snark_work.Work
                            .work_id = w.work_id
                          ; fee_excess =
<<<<<<< HEAD
                              to_signed_fee_exn f.sign
                                (Currency.Amount.of_uint64 f.fee_magnitude)
                          ; supply_increase =
                              Currency.Amount.of_uint64 w.supply_increase
                          ; source_first_pass_ledger_hash =
                              Mina_base.Epoch_seed.of_base58_check_exn
                                w.source_first_pass_ledger_hash
                          ; target_first_pass_ledger_hash =
                              Mina_base.Epoch_seed.of_base58_check_exn
                                w.target_first_pass_ledger_hash
                          ; source_second_pass_ledger_hash =
                              Mina_base.Epoch_seed.of_base58_check_exn
                                w.source_second_pass_ledger_hash
                          ; target_second_pass_ledger_hash =
                              Mina_base.Epoch_seed.of_base58_check_exn
                                w.target_second_pass_ledger_hash
=======
                              to_signed_fee_exn f.sign f.fee_magnitude
                          ; supply_increase = w.supply_increase
                          ; source_ledger_hash = w.source_ledger_hash
                          ; target_ledger_hash = w.target_ledger_hash
>>>>>>> 3951c3bb
                          } ) )
                    response.pendingSnarkWork )
             in
             print_string (Yojson.Safe.to_string lst) ) ) )

let start_tracing =
  let open Deferred.Let_syntax in
  let open Command.Param in
  Command.async
    ~summary:"Start async tracing to $config-directory/trace/$pid.trace"
    (Cli_lib.Background_daemon.rpc_init (return ()) ~f:(fun port () ->
         match%map
           Daemon_rpcs.Client.dispatch Daemon_rpcs.Start_tracing.rpc () port
         with
         | Ok () ->
             printf "Daemon started tracing!"
         | Error e ->
             Daemon_rpcs.Client.print_rpc_error e ) )

let stop_tracing =
  let open Deferred.Let_syntax in
  let open Command.Param in
  Command.async ~summary:"Stop async tracing"
    (Cli_lib.Background_daemon.rpc_init (return ()) ~f:(fun port () ->
         match%map
           Daemon_rpcs.Client.dispatch Daemon_rpcs.Stop_tracing.rpc () port
         with
         | Ok () ->
             printf "Daemon stopped printing!"
         | Error e ->
             Daemon_rpcs.Client.print_rpc_error e ) )

let set_coinbase_receiver_graphql =
  let open Command.Param in
  let open Cli_lib.Arg_type in
  let pk_flag =
    choose_one ~if_nothing_chosen:Raise
      [ flag "--public-key" ~aliases:[ "public-key" ]
          ~doc:"PUBLICKEY Public key of account to send coinbase rewards to"
          (optional public_key_compressed)
        |> map ~f:(Option.map ~f:Option.some)
      ; flag "--block-producer" ~aliases:[ "block-producer" ]
          ~doc:"Send coinbase rewards to the block producer's public key" no_arg
        |> map ~f:(function true -> Some None | false -> None)
      ]
  in
  Command.async ~summary:"Set the coinbase receiver"
    (Cli_lib.Background_daemon.graphql_init pk_flag
       ~f:(fun graphql_endpoint public_key ->
         let print_pk_opt () = function
           | None ->
               "block producer"
           | Some pk ->
               "public key " ^ Public_key.Compressed.to_base58_check pk
         in
         let%map result =
           Graphql_client.query_exn
             Graphql_queries.Set_coinbase_receiver.(
               make @@ makeVariables ?public_key ())
             graphql_endpoint
         in
         printf
           "Was sending coinbases to the %a\nNow sending coinbases to the %a\n"
           print_pk_opt result.setCoinbaseReceiver.lastCoinbaseReceiver
           print_pk_opt result.setCoinbaseReceiver.currentCoinbaseReceiver ) )

let set_snark_worker =
  let open Command.Param in
  let public_key_flag =
    flag "--address" ~aliases:[ "address" ]
      ~doc:
        (sprintf
           "PUBLICKEY Public-key address you wish to start snark-working on; \
            null to stop doing any snark work. %s"
           Cli_lib.Default.receiver_key_warning )
      (optional Cli_lib.Arg_type.public_key_compressed)
  in
  Command.async
    ~summary:"Set key you wish to snark work with or disable snark working"
    (Cli_lib.Background_daemon.graphql_init public_key_flag
       ~f:(fun graphql_endpoint optional_public_key ->
         let graphql =
           Graphql_queries.Set_snark_worker.(
             make @@ makeVariables ?public_key:optional_public_key ())
         in
         Deferred.map (Graphql_client.query_exn graphql graphql_endpoint)
           ~f:(fun response ->
             ( match optional_public_key with
             | Some public_key ->
                 printf
                   !"New snark worker public key : %s\n"
                   (Public_key.Compressed.to_base58_check public_key)
             | None ->
                 printf "Will stop doing snark work\n" ) ;
             printf "Previous snark worker public key : %s\n"
               (Option.value_map response.setSnarkWorker.lastSnarkWorker
                  ~default:"None" ~f:Public_key.Compressed.to_base58_check ) ) )
    )

let set_snark_work_fee =
  Command.async ~summary:"Set fee reward for doing transaction snark work"
  @@ Cli_lib.Background_daemon.graphql_init
       Command.Param.(anon @@ ("fee" %: Cli_lib.Arg_type.txn_fee))
       ~f:(fun graphql_endpoint fee ->
         let graphql =
           Graphql_queries.Set_snark_work_fee.(
             make @@ makeVariables ~fee:(Currency.Fee.to_uint64 fee) ())
         in
         Deferred.map (Graphql_client.query_exn graphql graphql_endpoint)
           ~f:(fun response ->
             printf
               !"Updated snark work fee: %i\nOld snark work fee: %i\n"
               (Currency.Fee.to_int fee)
               (Currency.Fee.to_int response.setSnarkWorkFee.lastFee) ) )

let import_key =
  Command.async
    ~summary:
      "Import a password protected private key to be tracked by the daemon.\n\
       Set MINA_PRIVKEY_PASS environment variable to use non-interactively \
       (key will be imported using the same password)."
    (let%map_open.Command access_method =
       choose_one
         ~if_nothing_chosen:(Default_to `None)
         [ Cli_lib.Flag.Uri.Client.rest_graphql_opt
           |> map ~f:(Option.map ~f:(fun port -> `GraphQL port))
         ; Cli_lib.Flag.conf_dir
           |> map ~f:(Option.map ~f:(fun conf_dir -> `Conf_dir conf_dir))
         ]
     and privkey_path = Cli_lib.Flag.privkey_read_path in
     fun () ->
       let open Deferred.Let_syntax in
       let initial_password = ref None in
       let do_graphql graphql_endpoint =
         let%bind password =
           match Sys.getenv Secrets.Keypair.env with
           | Some password ->
               Deferred.return (Bytes.of_string password)
           | None ->
               let password =
                 Secrets.Password.read_hidden_line ~error_help_message:""
                   "Secret key password: "
               in
               initial_password := Some password ;
               password
         in
         let graphql =
           Graphql_queries.Import_account.(
             make
             @@ makeVariables ~path:privkey_path
                  ~password:(Bytes.to_string password) ())
         in
         match%map Graphql_client.query graphql graphql_endpoint with
         | Ok res ->
             let res = res.importAccount in
             if res.already_imported then Ok (`Already_imported res.public_key)
             else Ok (`Imported res.public_key)
         | Error (`Failed_request _ as err) ->
             Error err
         | Error (`Graphql_error _ as err) ->
             Ok err
       in
       let do_local conf_dir =
         let wallets_disk_location = conf_dir ^/ "wallets" in
         let%bind ({ Keypair.public_key; _ } as keypair) =
           let rec go () =
             match !initial_password with
             | None ->
                 Secrets.Keypair.Terminal_stdin.read_exn ~which:"mina keypair"
                   privkey_path
             | Some password -> (
                 (* We've already asked for the password once for a failed
                    GraphQL query, try that one instead of asking again.
                 *)
                 match%bind
                   Secrets.Keypair.read ~privkey_path
                     ~password:(Lazy.return password)
                 with
                 | Ok res ->
                     return res
                 | Error `Incorrect_password_or_corrupted_privkey ->
                     printf "Wrong password! Please try again\n" ;
                     initial_password := None ;
                     go ()
                 | Error err ->
                     Secrets.Privkey_error.raise ~which:"mina keypair" err )
           in
           go ()
         in
         let pk = Public_key.compress public_key in
         let%bind wallets =
           Secrets.Wallets.load ~logger:(Logger.create ())
             ~disk_location:wallets_disk_location
         in
         (* Either we already are tracking it *)
         match Secrets.Wallets.check_locked wallets ~needle:pk with
         | Some _ ->
             Deferred.return (`Already_imported pk)
         | None ->
             (* Or we import it *)
             let%map pk =
               Secrets.Wallets.import_keypair_terminal_stdin wallets keypair
             in
             `Imported pk
       in
       let print_result = function
         | `Already_imported public_key ->
             printf
               !"Key already present, no need to import : %s\n"
               (Public_key.Compressed.to_base58_check public_key)
         | `Imported public_key ->
             printf
               !"\n😄 Imported account!\nPublic key: %s\n"
               (Public_key.Compressed.to_base58_check public_key)
         | `Graphql_error _ as e ->
             don't_wait_for (Graphql_lib.Client.Connection_error.ok_exn e)
       in
       match access_method with
       | `GraphQL graphql_endpoint -> (
           match%map do_graphql graphql_endpoint with
           | Ok res ->
               print_result res
           | Error err ->
               don't_wait_for (Graphql_lib.Client.Connection_error.ok_exn err) )
       | `Conf_dir conf_dir ->
           let%map res = do_local conf_dir in
           print_result res
       | `None -> (
           let default_graphql_endpoint =
             Cli_lib.Flag.(Uri.Client.{ Types.name; value = default })
           in
           match%bind do_graphql default_graphql_endpoint with
           | Ok res ->
               Deferred.return (print_result res)
           | Error _res ->
               let conf_dir = Mina_lib.Conf_dir.compute_conf_dir None in
               eprintf
                 "%sWarning: Could not connect to a running daemon.\n\
                  Importing to local directory %s%s\n"
                 Bash_colors.orange conf_dir Bash_colors.none ;
               let%map res = do_local conf_dir in
               print_result res ) )

let export_key =
  let privkey_path = Cli_lib.Flag.privkey_write_path in
  let pk_flag =
    let open Command.Param in
    flag "--public-key" ~aliases:[ "public-key" ]
      ~doc:"PUBLICKEY Public key of account to be exported"
      (required Cli_lib.Arg_type.public_key_compressed)
  in
  let conf_dir = Cli_lib.Flag.conf_dir in
  let flags = Args.zip3 privkey_path pk_flag conf_dir in
  Command.async
    ~summary:
      "Export a tracked account so that it can be saved or transferred between \
       machines.\n\
      \ Set MINA_PRIVKEY_PASS environment variable to use non-interactively \
       (key will be exported using the same password)."
    (Cli_lib.Background_daemon.graphql_init flags
       ~f:(fun _ (export_path, pk, conf_dir) ->
         let open Deferred.Let_syntax in
         let%bind home = Sys.home_directory () in
         let conf_dir =
           Option.value
             ~default:(home ^/ Cli_lib.Default.conf_dir_name)
             conf_dir
         in
         let wallets_disk_location = conf_dir ^/ "wallets" in
         let%bind wallets =
           Secrets.Wallets.load ~logger:(Logger.create ())
             ~disk_location:wallets_disk_location
         in
         let password =
           lazy
             (Secrets.Password.hidden_line_or_env
                "Password for exported account: " ~env:Secrets.Keypair.env )
         in
         let%bind account =
           let open Deferred.Result.Let_syntax in
           let%bind _ = Secrets.Wallets.unlock wallets ~needle:pk ~password in
           Secrets.Wallets.find_identity wallets ~needle:pk
           |> Result.of_option ~error:`Not_found
           |> Deferred.return
         in
         let kp =
           match account with
           | Ok (`Keypair kp) ->
               Ok kp
           | Ok (`Hd_index i) ->
               Error
                 (sprintf
                    !"account is an HD account (hardware wallet), the \
                      associated index is %{Unsigned.UInt32}"
                    i )
           | Error `Bad_password ->
               Error
                 (sprintf
                    !"wrong password provided for account \
                      %{Public_key.Compressed.to_base58_check}"
                    pk )
           | Error (`Key_read_error e) ->
               Error
                 (sprintf
                    !"Error reading the secret key file for account \
                      %{Public_key.Compressed.to_base58_check}: %s"
                    pk
                    (Secrets.Privkey_error.to_string e) )
           | Error `Not_found ->
               Error
                 (sprintf
                    !"account not found corresponding to account \
                      %{Public_key.Compressed.to_base58_check}"
                    pk )
         in
         match kp with
         | Ok kp ->
             let%bind () =
               Secrets.Keypair.Terminal_stdin.write_exn kp
                 ~privkey_path:export_path
             in
             printf
               !"😄 Account exported to %s: %s\n"
               export_path
               (Public_key.Compressed.to_base58_check pk) ;
             Deferred.unit
         | Error e ->
             printf "❌ Export failed -- %s\n" e ;
             Deferred.unit ) )

let list_accounts =
  Command.async ~summary:"List all owned accounts"
    (let%map_open.Command access_method =
       choose_one
         ~if_nothing_chosen:(Default_to `None)
         [ Cli_lib.Flag.Uri.Client.rest_graphql_opt
           |> map ~f:(Option.map ~f:(fun port -> `GraphQL port))
         ; Cli_lib.Flag.conf_dir
           |> map ~f:(Option.map ~f:(fun conf_dir -> `Conf_dir conf_dir))
         ]
     in
     fun () ->
       let do_graphql graphql_endpoint =
         match%map
           Graphql_client.query
             Graphql_queries.Get_tracked_accounts.(make @@ makeVariables ())
             graphql_endpoint
         with
         | Ok response -> (
             match response.trackedAccounts with
             | [||] ->
                 printf
                   "😢 You have no tracked accounts!\n\
                    You can make a new one using `mina accounts create`\n" ;
                 Ok ()
             | accounts ->
                 Array.iteri accounts ~f:(fun i w ->
                     printf
                       "Account .%d:\n\
                       \  Public key: %s\n\
                       \  Balance: %s\n\
                       \  Locked: %b\n"
                       (i + 1)
                       (Public_key.Compressed.to_base58_check w.public_key)
                       (Currency.Balance.to_formatted_string w.balance.total)
                       (Option.value ~default:true w.locked) ) ;
                 Ok () )
         | Error (`Failed_request _ as err) ->
             Error err
         | Error (`Graphql_error _ as err) ->
             don't_wait_for (Graphql_lib.Client.Connection_error.ok_exn err) ;
             Ok ()
       in
       let do_local conf_dir =
         let wallets_disk_location = conf_dir ^/ "wallets" in
         let%map wallets =
           Secrets.Wallets.load ~logger:(Logger.create ())
             ~disk_location:wallets_disk_location
         in
         match wallets |> Secrets.Wallets.pks with
         | [] ->
             printf
               "😢 You have no tracked accounts!\n\
                You can make a new one using `mina accounts create`\n"
         | accounts ->
             List.iteri accounts ~f:(fun i public_key ->
                 printf "Account .%d:\n  Public key: %s\n" (i + 1)
                   (Public_key.Compressed.to_base58_check public_key) )
       in
       match access_method with
       | `GraphQL graphql_endpoint -> (
           match%map do_graphql graphql_endpoint with
           | Ok () ->
               ()
           | Error err ->
               don't_wait_for (Graphql_lib.Client.Connection_error.ok_exn err) )
       | `Conf_dir conf_dir ->
           do_local conf_dir
       | `None -> (
           let default_graphql_endpoint =
             Cli_lib.Flag.(Uri.Client.{ Types.name; value = default })
           in
           match%bind do_graphql default_graphql_endpoint with
           | Ok () ->
               Deferred.unit
           | Error _res ->
               let conf_dir = Mina_lib.Conf_dir.compute_conf_dir None in
               eprintf
                 "%sWarning: Could not connect to a running daemon.\n\
                  Listing from local directory %s%s\n"
                 Bash_colors.orange conf_dir Bash_colors.none ;
               do_local conf_dir ) )

let create_account =
  let open Command.Param in
  Command.async ~summary:"Create new account"
    (Cli_lib.Background_daemon.graphql_init (return ())
       ~f:(fun graphql_endpoint () ->
         let%bind password =
           Secrets.Keypair.Terminal_stdin.prompt_password
             "Password for new account: "
         in
         let%map response =
           Graphql_client.query_exn
             Graphql_queries.Create_account.(
               make @@ makeVariables ~password:(Bytes.to_string password) ())
             graphql_endpoint
         in
         let pk_string =
           Public_key.Compressed.to_base58_check
             response.createAccount.public_key
         in
         printf "\n😄 Added new account!\nPublic key: %s\n" pk_string ) )

let create_hd_account =
  Command.async ~summary:Secrets.Hardware_wallets.create_hd_account_summary
    (Cli_lib.Background_daemon.graphql_init Cli_lib.Flag.Signed_command.hd_index
       ~f:(fun graphql_endpoint hd_index ->
         let%map response =
           Graphql_client.(
             query_exn
               Graphql_queries.Create_hd_account.(
                 make @@ makeVariables ~hd_index ()))
             graphql_endpoint
         in
         let pk_string =
           Public_key.Compressed.to_base58_check
             response.createHDAccount.public_key
         in
         printf "\n😄 created HD account with HD-index %s!\nPublic key: %s\n"
           (Mina_numbers.Hd_index.to_string hd_index)
           pk_string ) )

let unlock_account =
  let open Command.Param in
  let pk_flag =
    flag "--public-key" ~aliases:[ "public-key" ]
      ~doc:"PUBLICKEY Public key to be unlocked"
      (required Cli_lib.Arg_type.public_key_compressed)
  in
  Command.async ~summary:"Unlock a tracked account"
    (Cli_lib.Background_daemon.graphql_init pk_flag
       ~f:(fun graphql_endpoint pk_str ->
         let password =
           Deferred.map ~f:Or_error.return
             (Secrets.Password.hidden_line_or_env "Password to unlock account: "
                ~env:Secrets.Keypair.env )
         in
         match%bind password with
         | Ok password_bytes ->
             let%map response =
               Graphql_client.query_exn
                 Graphql_queries.Unlock_account.(
                   make
                   @@ makeVariables ~public_key:pk_str
                        ~password:(Bytes.to_string password_bytes)
                        ())
                 graphql_endpoint
             in
             let pk_string =
               Public_key.Compressed.to_base58_check
                 response.unlockAccount.public_key
             in
             printf "\n🔓 Unlocked account!\nPublic key: %s\n" pk_string
         | Error e ->
             Deferred.return
               (printf "❌ Error unlocking account: %s\n" (Error.to_string_hum e)) )
    )

let lock_account =
  let open Command.Param in
  let pk_flag =
    flag "--public-key" ~aliases:[ "public-key" ]
      ~doc:"PUBLICKEY Public key of account to be locked"
      (required Cli_lib.Arg_type.public_key_compressed)
  in
  Command.async ~summary:"Lock a tracked account"
    (Cli_lib.Background_daemon.graphql_init pk_flag
       ~f:(fun graphql_endpoint pk ->
         let%map response =
           Graphql_client.query_exn
             Graphql_queries.Lock_account.(
               make @@ makeVariables ~public_key:pk ())
             graphql_endpoint
         in
         let pk_string =
           Public_key.Compressed.to_base58_check response.lockAccount.public_key
         in
         printf "🔒 Locked account!\nPublic key: %s\n" pk_string ) )

let generate_libp2p_keypair_do privkey_path =
  Cli_lib.Exceptions.handle_nicely
  @@ fun () ->
  Deferred.ignore_m
    (let open Deferred.Let_syntax in
    (* FIXME: I'd like to accumulate messages into this logger and only dump them out in failure paths. *)
    let logger = Logger.null () in
    (* Using the helper only for keypair generation requires no state. *)
    File_system.with_temp_dir "mina-generate-libp2p-keypair" ~f:(fun tmpd ->
        match%bind
          Mina_net2.create ~logger ~conf_dir:tmpd ~all_peers_seen_metric:false
            ~pids:(Child_processes.Termination.create_pid_table ())
            ~on_peer_connected:ignore ~on_peer_disconnected:ignore
        with
        | Ok net ->
            let%bind me = Mina_net2.generate_random_keypair net in
            let%bind () = Mina_net2.shutdown net in
            let%map () =
              Secrets.Libp2p_keypair.Terminal_stdin.write_exn ~privkey_path me
            in
            printf "libp2p keypair:\n%s\n" (Mina_net2.Keypair.to_string me)
        | Error e ->
            [%log fatal] "failed to generate libp2p keypair: $error"
              ~metadata:[ ("error", Error_json.error_to_yojson e) ] ;
            exit 20 ))

let generate_libp2p_keypair =
  Command.async
    ~summary:"Generate a new libp2p keypair and print out the peer ID"
    (let open Command.Let_syntax in
    let%map_open privkey_path = Cli_lib.Flag.privkey_write_path in
    generate_libp2p_keypair_do privkey_path)

let trustlist_ip_flag =
  Command.Param.(
    flag "--ip-address" ~aliases:[ "ip-address" ]
      ~doc:"CIDR An IPv4 CIDR mask for the client trustlist (eg, 10.0.0.0/8)"
      (required Cli_lib.Arg_type.cidr_mask))

let trustlist_add =
  let open Deferred.Let_syntax in
  let open Daemon_rpcs in
  Command.async ~summary:"Add an IP to the trustlist"
    (Cli_lib.Background_daemon.rpc_init trustlist_ip_flag
       ~f:(fun port trustlist_ip ->
         let trustlist_ip_string = Unix.Cidr.to_string trustlist_ip in
         match%map Client.dispatch Add_trustlist.rpc trustlist_ip port with
         | Ok (Ok ()) ->
             printf "Added %s to client trustlist" trustlist_ip_string
         | Ok (Error e) ->
             eprintf "Error adding %s to client trustlist: %s"
               trustlist_ip_string (Error.to_string_hum e)
         | Error e ->
             eprintf "Unknown error doing daemon RPC: %s"
               (Error.to_string_hum e) ) )

let trustlist_remove =
  let open Deferred.Let_syntax in
  let open Daemon_rpcs in
  Command.async ~summary:"Remove a CIDR mask from the trustlist"
    (Cli_lib.Background_daemon.rpc_init trustlist_ip_flag
       ~f:(fun port trustlist_ip ->
         let trustlist_ip_string = Unix.Cidr.to_string trustlist_ip in
         match%map Client.dispatch Remove_trustlist.rpc trustlist_ip port with
         | Ok (Ok ()) ->
             printf "Removed %s to client trustlist" trustlist_ip_string
         | Ok (Error e) ->
             eprintf "Error removing %s from client trustlist: %s"
               trustlist_ip_string (Error.to_string_hum e)
         | Error e ->
             eprintf "Unknown error doing daemon RPC: %s"
               (Error.to_string_hum e) ) )

let trustlist_list =
  let open Deferred.Let_syntax in
  let open Daemon_rpcs in
  let open Command.Param in
  Command.async ~summary:"List the CIDR masks in the trustlist"
    (Cli_lib.Background_daemon.rpc_init (return ()) ~f:(fun port () ->
         match%map Client.dispatch Get_trustlist.rpc () port with
         | Ok ips ->
             printf
               "The following IPs are permitted to connect to the daemon \
                control port:\n" ;
             List.iter ips ~f:(fun ip -> printf "%s\n" (Unix.Cidr.to_string ip))
         | Error e ->
             eprintf "Unknown error doing daemon RPC: %s"
               (Error.to_string_hum e) ) )

let get_peers_graphql =
  Command.async ~summary:"List the peers currently connected to the daemon"
    (Cli_lib.Background_daemon.graphql_init
       Command.Param.(return ())
       ~f:(fun graphql_endpoint () ->
         let%map response =
           Graphql_client.query_exn
             Graphql_queries.Get_peers.(make @@ makeVariables ())
             graphql_endpoint
         in
         Array.iter response.getPeers ~f:(fun peer ->
             printf "%s\n"
               (Network_peer.Peer.to_multiaddr_string
                  { host = Unix.Inet_addr.of_string peer.host
                  ; libp2p_port = peer.libp2pPort
                  ; peer_id = peer.peerId
                  } ) ) ) )

let add_peers_graphql =
  let open Command in
  let seed =
    Param.(
      flag "--seed" ~aliases:[ "-seed" ]
        ~doc:
          "true/false Whether to add these peers as 'seed' peers, which may \
           perform peer exchange. Default: true"
        (optional bool))
  in
  let peers =
    Param.(anon Anons.(non_empty_sequence_as_list ("peer" %: string)))
  in
  Command.async
    ~summary:
      "Add peers to the daemon\n\n\
       Addresses take the format /ip4/IPADDR/tcp/PORT/p2p/PEERID"
    (Cli_lib.Background_daemon.graphql_init (Param.both peers seed)
       ~f:(fun graphql_endpoint (input_peers, seed) ->
         let open Deferred.Let_syntax in
         let peers =
           List.map input_peers ~f:(fun peer ->
               match
                 Mina_net2.Multiaddr.of_string peer
                 |> Mina_net2.Multiaddr.to_peer
               with
               | Some peer ->
                   peer
               | None ->
                   eprintf
                     "Could not parse %s as a peer address. It should use the \
                      format /ip4/IPADDR/tcp/PORT/p2p/PEERID"
                     peer ;
                   Core.exit 1 )
         in
         let seed = Option.value ~default:true seed in
         let%map response =
           Graphql_client.query_exn
             Graphql_queries.Add_peers.(make @@ makeVariables ~peers ~seed ())
             graphql_endpoint
         in
         printf "Requested to add peers:\n" ;
         Array.iter response.addPeers ~f:(fun peer ->
             printf "%s\n"
               (Network_peer.Peer.to_multiaddr_string
                  { host = Unix.Inet_addr.of_string peer.host
                  ; libp2p_port = peer.libp2pPort
                  ; peer_id = peer.peerId
                  } ) ) ) )

let compile_time_constants =
  Command.async
    ~summary:"Print a JSON map of the compile-time consensus parameters"
    (Command.Param.return (fun () ->
         let home = Core.Sys.home_directory () in
         let conf_dir = home ^/ Cli_lib.Default.conf_dir_name in
         let genesis_dir =
           let home = Core.Sys.home_directory () in
           home ^/ Cli_lib.Default.conf_dir_name
         in
         let config_file =
           match Sys.getenv "MINA_CONFIG_FILE" with
           | Some config_file ->
               config_file
           | None ->
               conf_dir ^/ "daemon.json"
         in
         let open Async in
         let%map ({ consensus_constants; _ } as precomputed_values), _ =
           config_file |> Genesis_ledger_helper.load_config_json >>| Or_error.ok
           >>| Option.value ~default:(`Assoc [])
           >>| Runtime_config.of_yojson >>| Result.ok
           >>| Option.value ~default:Runtime_config.default
           >>= Genesis_ledger_helper.init_from_config_file ~genesis_dir
                 ~logger:(Logger.null ()) ~proof_level:None
           >>| Or_error.ok_exn
         in
         let all_constants =
           `Assoc
             [ ( "genesis_state_timestamp"
               , `String
                   ( Block_time.to_time_exn
                       consensus_constants.genesis_state_timestamp
                   |> Core.Time.to_string_iso8601_basic ~zone:Core.Time.Zone.utc
                   ) )
             ; ("k", `Int (Unsigned.UInt32.to_int consensus_constants.k))
             ; ( "coinbase"
               , `String
                   (Currency.Amount.to_formatted_string
                      precomputed_values.constraint_constants.coinbase_amount )
               )
             ; ( "block_window_duration_ms"
               , `Int
                   precomputed_values.constraint_constants
                     .block_window_duration_ms )
             ; ("delta", `Int (Unsigned.UInt32.to_int consensus_constants.delta))
             ; ( "sub_windows_per_window"
               , `Int
                   (Unsigned.UInt32.to_int
                      consensus_constants.sub_windows_per_window ) )
             ; ( "slots_per_sub_window"
               , `Int
                   (Unsigned.UInt32.to_int
                      consensus_constants.slots_per_sub_window ) )
             ; ( "slots_per_window"
               , `Int
                   (Unsigned.UInt32.to_int consensus_constants.slots_per_window)
               )
             ; ( "slots_per_epoch"
               , `Int
                   (Unsigned.UInt32.to_int consensus_constants.slots_per_epoch)
               )
             ]
         in
         Core_kernel.printf "%s\n%!" (Yojson.Safe.to_string all_constants) ) )

let node_status =
  let open Command.Param in
  let open Deferred.Let_syntax in
  let daemon_peers_flag =
    flag "--daemon-peers" ~aliases:[ "daemon-peers" ] no_arg
      ~doc:"Get node statuses for peers known to the daemon"
  in
  let peers_flag =
    flag "--peers" ~aliases:[ "peers" ]
      (optional (Arg_type.comma_separated string))
      ~doc:"CSV-LIST Peer multiaddrs for obtaining node status"
  in
  let show_errors_flag =
    flag "--show-errors" ~aliases:[ "show-errors" ] no_arg
      ~doc:"Include error responses in output"
  in
  let flags = Args.zip3 daemon_peers_flag peers_flag show_errors_flag in
  Command.async ~summary:"Get node statuses for a set of peers"
    (Cli_lib.Background_daemon.rpc_init flags
       ~f:(fun port (daemon_peers, peers, show_errors) ->
         if
           (Option.is_none peers && not daemon_peers)
           || (Option.is_some peers && daemon_peers)
         then (
           eprintf
             "Must provide exactly one of daemon-peers or peer-ids flags\n%!" ;
           don't_wait_for (exit 33) ) ;
         let peer_ids_opt =
           Option.map peers ~f:(fun peers ->
               List.map peers ~f:Mina_net2.Multiaddr.of_string )
         in
         match%map
           Daemon_rpcs.Client.dispatch Daemon_rpcs.Get_node_status.rpc
             peer_ids_opt port
         with
         | Ok all_status_data ->
             let all_status_data =
               if show_errors then all_status_data
               else
                 List.filter all_status_data ~f:(fun td ->
                     match td with Ok _ -> true | Error _ -> false )
             in
             List.iter all_status_data ~f:(fun peer_status_data ->
                 printf "%s\n%!"
                   ( Yojson.Safe.to_string
                   @@ Mina_networking.Rpcs.Get_node_status.response_to_yojson
                        peer_status_data ) )
         | Error err ->
             printf "Failed to get node status: %s\n%!"
               (Error.to_string_hum err) ) )

let object_lifetime_statistics =
  let open Daemon_rpcs in
  let open Command.Param in
  Command.async ~summary:"Dump internal object lifetime statistics to JSON"
    (Cli_lib.Background_daemon.rpc_init (return ()) ~f:(fun port () ->
         match%map
           Client.dispatch Get_object_lifetime_statistics.rpc () port
         with
         | Ok stats ->
             print_endline stats
         | Error err ->
             printf "Failed to get object lifetime statistics: %s\n%!"
               (Error.to_string_hum err) ) )

let archive_blocks =
  let params =
    let open Command.Let_syntax in
    let%map_open files =
      Command.Param.anon
        Command.Anons.(sequence ("FILES" %: Command.Param.string))
    and success_file =
      Command.Param.flag "--successful-files" ~aliases:[ "successful-files" ]
        ~doc:"PATH Appends the list of files that were processed successfully"
        (Command.Flag.optional Command.Param.string)
    and failure_file =
      Command.Param.flag "--failed-files" ~aliases:[ "failed-files" ]
        ~doc:"PATH Appends the list of files that failed to be processed"
        (Command.Flag.optional Command.Param.string)
    and log_successes =
      Command.Param.flag "--log-successful" ~aliases:[ "log-successful" ]
        ~doc:
          "true/false Whether to log messages for files that were processed \
           successfully"
        (Command.Flag.optional_with_default true Command.Param.bool)
    and archive_process_location = Cli_lib.Flag.Host_and_port.Daemon.archive
    and precomputed_flag =
      Command.Param.flag "--precomputed" ~aliases:[ "precomputed" ] no_arg
        ~doc:"Blocks are in precomputed JSON format"
    and extensional_flag =
      Command.Param.flag "--extensional" ~aliases:[ "extensional" ] no_arg
        ~doc:"Blocks are in extensional JSON format"
    in
    ( files
    , success_file
    , failure_file
    , log_successes
    , archive_process_location
    , precomputed_flag
    , extensional_flag )
  in
  Command.async
    ~summary:
      "Archive a block from a file.\n\n\
       If an archive address is given, this process will communicate with the \
       archive node directly; otherwise it will communicate through the daemon \
       over the rest-server"
    (Cli_lib.Background_daemon.graphql_init params
       ~f:(fun
            graphql_endpoint
            ( files
            , success_file
            , failure_file
            , log_successes
            , archive_process_location
            , precomputed_flag
            , extensional_flag )
          ->
         if Bool.equal precomputed_flag extensional_flag then
           failwith
             "Must provide exactly one of -precomputed and -extensional flags" ;
         let make_send_block ~graphql_make ~archive_dispatch block =
           match archive_process_location with
           | Some archive_process_location ->
               (* Connect directly to the archive node. *)
               archive_dispatch archive_process_location block
           | None ->
               (* Send the requests over GraphQL. *)
               let%map.Deferred.Or_error _res =
                 (* Don't catch this error: [query_exn] already handles
                    printing etc.
                 *)
                 Graphql_client.query (graphql_make block) graphql_endpoint
                 |> Deferred.Result.map_error ~f:(function
                      | `Failed_request e ->
                          Error.create "Unable to connect to Mina daemon" ()
                            (fun () ->
                              Sexp.List
                                [ List
                                    [ Atom "uri"
                                    ; Atom
                                        (Uri.to_string graphql_endpoint.value)
                                    ]
                                ; List
                                    [ Atom "uri_flag"
                                    ; Atom graphql_endpoint.name
                                    ]
                                ; List [ Atom "error_message"; Atom e ]
                                ] )
                      | `Graphql_error e ->
                          Error.createf "GraphQL error: %s" e )
               in
               ()
         in
         let output_file_line path =
           match path with
           | Some path ->
               let file = Out_channel.create ~append:true path in
               fun line -> Out_channel.output_lines file [ line ]
           | None ->
               fun _line -> ()
         in
         let add_to_success_file = output_file_line success_file in
         let add_to_failure_file = output_file_line failure_file in
         let send_precomputed_block =
           make_send_block
             ~graphql_make:(fun block ->
               Graphql_queries.Archive_precomputed_block.(
                 make @@ makeVariables ~block ()) )
             ~archive_dispatch:
               Mina_lib.Archive_client.dispatch_precomputed_block
         in
         let send_extensional_block =
           make_send_block
             ~graphql_make:(fun block ->
               Graphql_queries.Archive_extensional_block.(
                 make @@ makeVariables ~block ()) )
             ~archive_dispatch:
               Mina_lib.Archive_client.dispatch_extensional_block
         in
         Deferred.List.iter files ~f:(fun path ->
             match%map
               let%bind.Deferred.Or_error block_json =
                 Or_error.try_with (fun () ->
                     In_channel.with_file path ~f:(fun in_channel ->
                         Yojson.Safe.from_channel in_channel ) )
                 |> Result.map_error ~f:(fun err ->
                        Error.tag_arg err "Could not parse JSON from file" path
                          String.sexp_of_t )
                 |> Deferred.return
               in
               let open Deferred.Or_error.Let_syntax in
               if precomputed_flag then
                 let%bind precomputed_block =
                   Mina_block.Precomputed.of_yojson block_json
                   |> Result.map_error ~f:(fun err ->
                          Error.tag_arg (Error.of_string err)
                            "Could not parse JSON as a precomputed block from \
                             file"
                            path String.sexp_of_t )
                   |> Deferred.return
                 in
                 send_precomputed_block precomputed_block
               else if extensional_flag then
                 let%bind extensional_block =
                   Archive_lib.Extensional.Block.of_yojson block_json
                   |> Result.map_error ~f:(fun err ->
                          Error.tag_arg (Error.of_string err)
                            "Could not parse JSON as an extensional block from \
                             file"
                            path String.sexp_of_t )
                   |> Deferred.return
                 in
                 send_extensional_block extensional_block
               else
                 (* should be unreachable *)
                 failwith
                   "Expected exactly one of precomputed, extensional flags"
             with
             | Ok () ->
                 if log_successes then
                   Format.printf "Sent block to archive node from %s@." path ;
                 add_to_success_file path
             | Error err ->
                 Format.eprintf
                   "Failed to send block to archive node from %s. Error:@.%s@."
                   path (Error.to_string_hum err) ;
                 add_to_failure_file path ) ) )

let receipt_chain_hash =
  let open Command.Let_syntax in
  Command.basic
    ~summary:
      "Compute the next receipt chain hash from the previous hash and \
       transaction ID"
    (let%map_open previous_hash =
       flag "--previous-hash"
         ~doc:"Previous receipt chain hash, base58check encoded"
         (required string)
     and transaction_id =
       flag "--transaction-id" ~doc:"Transaction ID, base58check encoded"
         (required string)
     in
     fun () ->
       let previous_hash =
         Receipt.Chain_hash.of_base58_check_exn previous_hash
       in
       (* What we call transaction IDs in GraphQL are just base58_check-encoded
          transactions. It's easy to handle, and we return it from the
          transaction commands above, so lets use this format.

          TODO: handle zkApps, issue #11431
       *)
       let transaction = Signed_command.of_base58_check_exn transaction_id in
       let hash =
         Receipt.Chain_hash.cons_signed_command_payload
           (Signed_command_payload transaction.payload) previous_hash
       in
       printf "%s\n" (Receipt.Chain_hash.to_base58_check hash) )

let chain_id_inputs =
  let open Deferred.Let_syntax in
  Command.async ~summary:"Print the inputs that yield the current chain id"
    (Cli_lib.Background_daemon.rpc_init (Command.Param.all_unit [])
       ~f:(fun port () ->
         let open Daemon_rpcs in
         match%map Client.dispatch Chain_id_inputs.rpc () port with
         | Ok
             ( genesis_state_hash
             , genesis_constants
             , snark_keys
             , protocol_major_version ) ->
             let open Format in
             printf "Genesis state hash: %s@."
               (State_hash.to_base58_check genesis_state_hash) ;
             printf "Genesis_constants:@." ;
             printf "  Protocol:          %s@."
               ( Genesis_constants.Protocol.to_yojson genesis_constants.protocol
               |> Yojson.Safe.to_string ) ;
             printf "  Txn pool max size: %d@."
               genesis_constants.txpool_max_size ;
             printf "  Num accounts:      %s@."
               ( match genesis_constants.num_accounts with
               | Some n ->
                   Int.to_string n
               | None ->
                   "None" ) ;
             printf "Snark keys:@." ;
             List.iter snark_keys ~f:(printf "  %s@.") ;
             printf "Protocol major version: %d@." protocol_major_version
         | Error err ->
             Format.eprintf "Could not get chain id inputs: %s@."
               (Error.to_string_hum err) ) )

let hash_transaction =
  let open Command.Let_syntax in
  Command.basic
    ~summary:"Compute the hash of a transaction from its transaction ID"
    (let%map_open transaction =
       flag "--transaction-id" ~doc:"ID ID of the transaction to hash"
         (required string)
     in
     fun () ->
       let signed_command =
         Signed_command.of_base58_check transaction |> Or_error.ok_exn
       in
       let hash =
         Transaction_hash.hash_command (Signed_command signed_command)
       in
       printf "%s\n" (Transaction_hash.to_base58_check hash) )

let humanize_graphql_error
    ~(graphql_endpoint : Uri.t Cli_lib.Flag.Types.with_name) = function
  | `Failed_request e ->
      Error.create "Unable to connect to Mina daemon" () (fun () ->
          Sexp.List
            [ List [ Atom "uri"; Atom (Uri.to_string graphql_endpoint.value) ]
            ; List [ Atom "uri_flag"; Atom graphql_endpoint.name ]
            ; List [ Atom "error_message"; Atom e ]
            ] )
  | `Graphql_error e ->
      Error.createf "GraphQL error: %s" e

let runtime_config =
  Command.async
    ~summary:"Compute the runtime configuration used by a running daemon"
    (Cli_lib.Background_daemon.graphql_init (Command.Param.return ())
       ~f:(fun graphql_endpoint () ->
         match%bind
           Graphql_client.query
             Graphql_queries.Runtime_config.(make @@ makeVariables ())
             graphql_endpoint
         with
         | Ok runtime_config ->
             Format.printf "%s@."
               (Yojson.Basic.pretty_to_string runtime_config.runtimeConfig) ;
             return ()
         | Error err ->
             Format.eprintf
               "Failed to retrieve runtime configuration. Error:@.%s@."
               (Error.to_string_hum
                  (humanize_graphql_error ~graphql_endpoint err) ) ;
             exit 1 ) )

let thread_graph =
  Command.async
    ~summary:
      "Return a Graphviz Dot graph representation of the internal thread \
       hierarchy"
    (Cli_lib.Background_daemon.graphql_init (Command.Param.return ())
       ~f:(fun graphql_endpoint () ->
         match%bind
           Graphql_client.query
             Graphql_queries.Thread_graph.(make @@ makeVariables ())
             graphql_endpoint
         with
         | Ok graph ->
             print_endline graph.threadGraph ;
             return ()
         | Error e ->
             Format.eprintf
               "Failed to retrieve runtime configuration. Error:@.%s@."
               (Error.to_string_hum
                  (humanize_graphql_error ~graphql_endpoint e) ) ;
             exit 1 ) )

module Visualization = struct
  let create_command (type rpc_response) ~name ~f
      (rpc : (string, rpc_response) Rpc.Rpc.t) =
    let open Deferred.Let_syntax in
    Command.async
      ~summary:(sprintf !"Produce a visualization of the %s" name)
      (Cli_lib.Background_daemon.rpc_init
         Command.Param.(anon @@ ("output-filepath" %: string))
         ~f:(fun port filename ->
           let%map message =
             match%map Daemon_rpcs.Client.dispatch rpc filename port with
             | Ok response ->
                 f filename response
             | Error e ->
                 sprintf "Could not save file: %s\n" (Error.to_string_hum e)
           in
           print_string message ) )

  module Frontier = struct
    let name = "transition-frontier"

    let command =
      create_command ~name Daemon_rpcs.Visualization.Frontier.rpc
        ~f:(fun filename -> function
        | `Active () ->
            Visualization_message.success name filename
        | `Bootstrapping ->
            Visualization_message.bootstrap name )
  end

  module Registered_masks = struct
    let name = "registered-masks"

    let command =
      create_command ~name Daemon_rpcs.Visualization.Registered_masks.rpc
        ~f:(fun filename () -> Visualization_message.success name filename)
  end

  let command_group =
    Command.group ~summary:"Visualize data structures special to Mina"
      [ (Frontier.name, Frontier.command)
      ; (Registered_masks.name, Registered_masks.command)
      ]
end

let accounts =
  Command.group ~summary:"Client commands concerning account management"
    ~preserve_subcommand_order:()
    [ ("list", list_accounts)
    ; ("create", create_account)
    ; ("import", import_key)
    ; ("export", export_key)
    ; ("unlock", unlock_account)
    ; ("lock", lock_account)
    ]

let client =
  Command.group ~summary:"Lightweight client commands"
    ~preserve_subcommand_order:()
    [ ("get-balance", get_balance_graphql)
    ; ("get-tokens", get_tokens_graphql)
    ; ("send-payment", send_payment_graphql)
    ; ("delegate-stake", delegate_stake_graphql)
    ; ("cancel-transaction", cancel_transaction_graphql)
    ; ("set-snark-worker", set_snark_worker)
    ; ("set-snark-work-fee", set_snark_work_fee)
    ; ("export-logs", Export_logs.export_via_graphql)
    ; ("export-local-logs", Export_logs.export_locally)
    ; ("stop-daemon", stop_daemon)
    ; ("status", status)
    ]

let client_trustlist_group =
  Command.group ~summary:"Client trustlist management"
    ~preserve_subcommand_order:()
    [ ("add", trustlist_add)
    ; ("list", trustlist_list)
    ; ("remove", trustlist_remove)
    ]

let advanced =
  Command.group ~summary:"Advanced client commands"
    [ ("get-nonce", get_nonce_cmd)
    ; ("client-trustlist", client_trustlist_group)
    ; ("get-trust-status", get_trust_status)
    ; ("get-trust-status-all", get_trust_status_all)
    ; ("get-public-keys", get_public_keys)
    ; ("reset-trust-status", reset_trust_status)
    ; ("batch-send-payments", batch_send_payments)
    ; ("status-clear-hist", status_clear_hist)
    ; ("wrap-key", wrap_key)
    ; ("dump-keypair", dump_keypair)
    ; ("constraint-system-digests", constraint_system_digests)
    ; ("start-tracing", start_tracing)
    ; ("stop-tracing", stop_tracing)
    ; ("snark-job-list", snark_job_list)
    ; ("pooled-user-commands", pooled_user_commands)
    ; ("pooled-zkapp-commands", pooled_zkapp_commands)
    ; ("snark-pool-list", snark_pool_list)
    ; ("pending-snark-work", pending_snark_work)
    ; ("compile-time-constants", compile_time_constants)
    ; ("node-status", node_status)
    ; ("visualization", Visualization.command_group)
    ; ("verify-receipt", verify_receipt)
    ; ("generate-keypair", Cli_lib.Commands.generate_keypair)
    ; ("validate-keypair", Cli_lib.Commands.validate_keypair)
    ; ("validate-transaction", Cli_lib.Commands.validate_transaction)
    ; ("send-rosetta-transactions", send_rosetta_transactions_graphql)
    ; ("time-offset", get_time_offset_graphql)
    ; ("get-peers", get_peers_graphql)
    ; ("add-peers", add_peers_graphql)
    ; ("object-lifetime-statistics", object_lifetime_statistics)
    ; ("archive-blocks", archive_blocks)
    ; ("compute-receipt-chain-hash", receipt_chain_hash)
    ; ("hash-transaction", hash_transaction)
    ; ("set-coinbase-receiver", set_coinbase_receiver_graphql)
    ; ("chain-id-inputs", chain_id_inputs)
    ; ("runtime-config", runtime_config)
    ; ("vrf", Cli_lib.Commands.Vrf.command_group)
    ; ("thread-graph", thread_graph)
    ]

let ledger =
  Command.group ~summary:"Ledger commands"
    [ ("export", export_ledger)
    ; ("hash", hash_ledger)
    ; ("currency", currency_in_ledger)
    ]

let libp2p =
  Command.group ~summary:"Libp2p commands"
    [ ("generate-keypair", generate_libp2p_keypair) ]<|MERGE_RESOLUTION|>--- conflicted
+++ resolved
@@ -1051,11 +1051,8 @@
                           { Cli_lib.Graphql_types.Pending_snark_work.Work
                             .work_id = w.work_id
                           ; fee_excess =
-<<<<<<< HEAD
-                              to_signed_fee_exn f.sign
-                                (Currency.Amount.of_uint64 f.fee_magnitude)
-                          ; supply_increase =
-                              Currency.Amount.of_uint64 w.supply_increase
+                              to_signed_fee_exn f.sign f.fee_magnitude
+                          ; supply_increase = w.supply_increase
                           ; source_first_pass_ledger_hash =
                               Mina_base.Epoch_seed.of_base58_check_exn
                                 w.source_first_pass_ledger_hash
@@ -1068,12 +1065,6 @@
                           ; target_second_pass_ledger_hash =
                               Mina_base.Epoch_seed.of_base58_check_exn
                                 w.target_second_pass_ledger_hash
-=======
-                              to_signed_fee_exn f.sign f.fee_magnitude
-                          ; supply_increase = w.supply_increase
-                          ; source_ledger_hash = w.source_ledger_hash
-                          ; target_ledger_hash = w.target_ledger_hash
->>>>>>> 3951c3bb
                           } ) )
                     response.pendingSnarkWork )
              in
