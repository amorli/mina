--- conflicted
+++ resolved
@@ -32,17 +32,12 @@
 
 let chain_id ~genesis_state_hash ~genesis_constants =
   let genesis_state_hash = State_hash.to_base58_check genesis_state_hash in
-<<<<<<< HEAD
+  let genesis_constants_hash = Genesis_constants.hash genesis_constants in
   let all_snark_keys = String.concat ~sep:"" Precomputed_values.key_hashes in
-  let b2 = Blake2.digest_string (genesis_state_hash ^ all_snark_keys) in
-=======
-  let genesis_constants_hash = Genesis_constants.hash genesis_constants in
-  let all_snark_keys = String.concat ~sep:"" Snark_keys.key_hashes in
   let b2 =
     Blake2.digest_string
       (genesis_state_hash ^ all_snark_keys ^ genesis_constants_hash)
   in
->>>>>>> 9a3593c5
   Blake2.to_hex b2
 
 [%%inject
