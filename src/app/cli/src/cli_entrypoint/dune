(include ../../../../dune.flags.inc)

(library
 (name mina_cli_entrypoint)
 (public_name cli.mina_cli_entrypoint)
 (modes native)
 (libraries
   ;;opam libraries
   stdio
   async_kernel
   async_unix
   base
   core_kernel
   core
   bin_prot
   bin_prot.shape
   init
   tests
   async
   core.daemon
   base.caml
   uri
   async.async_command
   result
   sexplib0
   ;;local libraries
   verifier
   ledger_proof
   snark_worker
   mina_block
   pipe_lib
   gossip_net
   data_hash_lib
   mina_ledger
   precomputed_values
   mina_networking
   cache_dir
   parallel
   secrets
   logger
   mina_lib
   currency
   signature_lib
   mina_base
   error_json
   genesis_ledger_helper
   memory_stats
   consensus
   child_processes
   node_addrs_and_ports
   mina_plugins
   logger.file_system
   cli_lib
   genesis_constants
   blake2
   mina_metrics
   mina_compile_config
   node_error_service
   mina_user_error
   file_system
   mina_version
   mina_net2
   block_time
   mina_runtime_config
   trust_system
   protocol_version
   coda_genesis_proof
   with_hash
   block_producer
   prover
   blockchain_snark
   snarky.backendless
   o1trace
   ppx_version.runtime
   internal_tracing
<<<<<<< HEAD
=======
   itn_logger
>>>>>>> b1c45668
 )
 (preprocessor_deps ../../../../config.mlh)
 (instrumentation (backend bisect_ppx))
 (preprocess (pps ppx_mina ppx_version ppx_here ppx_let ppx_sexp_conv ppx_optcomp ppx_deriving_yojson)))<|MERGE_RESOLUTION|>--- conflicted
+++ resolved
@@ -73,10 +73,7 @@
    o1trace
    ppx_version.runtime
    internal_tracing
-<<<<<<< HEAD
-=======
    itn_logger
->>>>>>> b1c45668
  )
  (preprocessor_deps ../../../../config.mlh)
  (instrumentation (backend bisect_ppx))
