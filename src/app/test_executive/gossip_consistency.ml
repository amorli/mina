--- conflicted
+++ resolved
@@ -1,9 +1,5 @@
 open Core
 open Integration_test_lib
-<<<<<<< HEAD
-=======
-open Mina_transaction
->>>>>>> a1185fc7
 
 module Make (Inputs : Intf.Test.Inputs_intf) = struct
   open Inputs
