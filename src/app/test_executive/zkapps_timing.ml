--- conflicted
+++ resolved
@@ -57,11 +57,7 @@
       let nonce = Account.Nonce.of_int 0 in
       let memo =
         Signed_command_memo.create_from_string_exn
-<<<<<<< HEAD
-          "zkApp create account w/ timing"
-=======
           "zkApp create account with timing"
->>>>>>> 70288505
       in
       let zkapp_keypair = Signature_lib.Keypair.create () in
       let (parties_spec : Transaction_snark.For_tests.Spec.t) =
@@ -277,7 +273,6 @@
         "Wait for snapp to create account with timing to be included in \
          transition frontier"
         (wait_for_zkapp ~has_failures:false parties_create_account_with_timing)
-<<<<<<< HEAD
     in
     let%bind () =
       section "Send zkApp to create a 2nd zkApp account with timing"
@@ -289,8 +284,6 @@
          transition frontier"
         (wait_for_zkapp ~has_failures:false
            parties_create_second_account_with_timing )
-=======
->>>>>>> 70288505
     in
     let%bind () =
       section "Verify zkApp timing in ledger"
@@ -330,11 +323,7 @@
         (send_zkapp ~logger node parties_transfer_from_timed_account)
     in
     let%bind () =
-<<<<<<< HEAD
       section "Waiting for zkApp with transfer from timed account that succeeds"
-=======
-      section "Waiting for snapp with transfer from timed account that succeeds"
->>>>>>> 70288505
         (wait_for_zkapp ~has_failures:false parties_transfer_from_timed_account)
     in
     (* let%bind after_balance =
