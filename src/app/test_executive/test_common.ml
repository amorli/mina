(* test_common.ml -- code common to tests *)

<<<<<<< HEAD
=======
open Core_kernel
open Async
>>>>>>> a1185fc7
open Integration_test_lib
open Core
open Async
open Mina_base

module Make (Inputs : Intf.Test.Inputs_intf) = struct
<<<<<<< HEAD
  open Inputs

  let send_payments ~logger ~sender_pub_key ~receiver_pub_key ~amount ~fee ~node
      n =
    let open Malleable_error.Let_syntax in
    let rec go n hashlist =
      if n = 0 then return hashlist
      else
        let%bind hash =
          let%map { hash; _ } =
            Engine.Network.Node.must_send_payment ~logger ~sender_pub_key
              ~receiver_pub_key ~amount ~fee node
          in
          [%log info] "gossip_consistency test: payment #%d sent with hash %s."
            n
            (Transaction_hash.to_base58_check hash) ;
          hash
        in
        go (n - 1) (List.append hashlist [ hash ])
    in
    go n []

  let wait_for_payments ~logger ~dsl ~hashlist n =
    let open Malleable_error.Let_syntax in
    let rec go n hashlist =
      if n = 0 then return ()
      else
        (* confirm payment *)
        let%bind () =
          let hash = List.hd_exn hashlist in
          let%map () =
            Dsl.wait_for dsl
              (Dsl.Wait_condition.signed_command_to_be_included_in_frontier
                 ~txn_hash:hash ~node_included_in:`Any_node )
          in
          [%log info]
            "gossip_consistency test: payment #%d with hash %s successfully \
             included in frontier."
            n
            (Transaction_hash.to_base58_check hash) ;
          ()
        in
        go (n - 1) (List.tl_exn hashlist)
    in
    go n hashlist

  let pub_key_of_node node =
    let open Signature_lib in
    match Engine.Network.Node.network_keypair node with
    | Some nk ->
        Malleable_error.return (nk.keypair.public_key |> Public_key.compress)
    | None ->
        Malleable_error.hard_error_format
          "Node '%s' did not have a network keypair, if node is a block \
           producer this should not happen"
          (Engine.Network.Node.id node)

  let check_common_prefixes ~tolerance ~logger chains =
    assert (List.length chains > 1) ;
    let hashset_chains =
      List.map chains ~f:(Hash_set.of_list (module String))
    in
    let longest_chain_length =
      chains |> List.map ~f:List.length
      |> List.max_elt ~compare:Int.compare
      |> Option.value_exn
    in
    let common_prefixes =
      List.reduce hashset_chains ~f:Hash_set.inter |> Option.value_exn
    in
    let common_prefixes_length = Hash_set.length common_prefixes in
    let length_difference = longest_chain_length - common_prefixes_length in
    if length_difference = 0 || length_difference <= tolerance then
      Malleable_error.return ()
    else
      let error_str =
        sprintf
          "Chains have common prefix of %d blocks, longest absolute chain is \
           %d blocks.  the difference is %d blocks, which is greater than \
           allowed tolerance of %d blocks"
          common_prefixes_length longest_chain_length length_difference
          tolerance
      in
      [%log error] "%s" error_str ;
      Malleable_error.soft_error ~value:() (Error.of_string error_str)

  module X = struct
    include String

    type display = string [@@deriving yojson]

    let display = Fn.id

    let name = Fn.id
  end

  module G = Visualization.Make_ocamlgraph (X)

  let graph_of_adjacency_list (adj : (string * string list) list) =
    List.fold adj ~init:G.empty ~f:(fun acc (x, xs) ->
        let acc = G.add_vertex acc x in
        List.fold xs ~init:acc ~f:(fun acc y ->
            let acc = G.add_vertex acc y in
            G.add_edge acc x y ) )

  let fetch_connectivity_data ~logger nodes =
    let open Malleable_error.Let_syntax in
    Malleable_error.List.map nodes ~f:(fun node ->
        let%map response = Engine.Network.Node.must_get_peer_id ~logger node in
        (node, response) )

  let assert_peers_completely_connected nodes_and_responses =
    (* this check checks if every single peer in the network is connected to every other peer, in graph theory this network would be a complete graph.  this property will only hold true on small networks *)
    let check_peer_connected_to_all_others ~nodes_by_peer_id ~peer_id
        ~connected_peers =
      let get_node_id p =
        p |> String.Map.find_exn nodes_by_peer_id |> Engine.Network.Node.id
      in
      let expected_peers =
        nodes_by_peer_id |> String.Map.keys
        |> List.filter ~f:(fun p -> not (String.equal p peer_id))
      in
      Malleable_error.List.iter expected_peers ~f:(fun p ->
          let error =
            Printf.sprintf "node %s (id=%s) is not connected to node %s (id=%s)"
              (get_node_id peer_id) peer_id (get_node_id p) p
            |> Error.of_string
          in
          Malleable_error.ok_if_true
            (List.mem connected_peers p ~equal:String.equal)
            ~error_type:`Hard ~error )
    in

    let nodes_by_peer_id =
      nodes_and_responses
      |> List.map ~f:(fun (node, (peer_id, _)) -> (peer_id, node))
      |> String.Map.of_alist_exn
    in
    Malleable_error.List.iter nodes_and_responses
      ~f:(fun (_, (peer_id, connected_peers)) ->
        check_peer_connected_to_all_others ~nodes_by_peer_id ~peer_id
          ~connected_peers )

  let assert_peers_cant_be_partitioned ~max_disconnections nodes_and_responses =
    (* this check checks that the network does NOT become partitioned into isolated subgraphs, even if n nodes are hypothetically removed from the network.*)
    let _, responses = List.unzip nodes_and_responses in
    let open Graph_algorithms in
    let () =
      Out_channel.with_file "/tmp/network-graph.dot" ~f:(fun c ->
          G.output_graph c (graph_of_adjacency_list responses) )
    in
    (* Check that the network cannot be disconnected by removing up to max_disconnections number of nodes. *)
    match
      Nat.take
        (Graph_algorithms.connectivity (module String) responses)
        max_disconnections
    with
    | `Failed_after n ->
        Malleable_error.hard_error_format
          "The network could be disconnected by removing %d node(s)" n
    | `Ok ->
        Malleable_error.return ()
=======
  open Inputs.Engine

  let send_zkapp ~logger node zkapp_command =
    [%log info] "Sending zkApp"
      ~metadata:
        [ ("zkapp_command", Mina_base.Zkapp_command.to_yojson zkapp_command)
        ; ( "memo"
          , `String
              (Mina_base.Signed_command_memo.to_string_hum zkapp_command.memo)
          )
        ] ;
    match%bind.Deferred Network.Node.send_zkapp ~logger node ~zkapp_command with
    | Ok _zkapp_id ->
        [%log info] "ZkApp transaction sent" ;
        Malleable_error.return ()
    | Error err ->
        let err_str = Error.to_string_mach err in
        [%log error] "Error sending zkApp"
          ~metadata:[ ("error", `String err_str) ] ;
        Malleable_error.hard_error_format "Error sending zkApp: %s" err_str

  let send_invalid_zkapp ~logger node zkapp_command substring =
    [%log info] "Sending zkApp, expected to fail" ;
    match%bind.Deferred Network.Node.send_zkapp ~logger node ~zkapp_command with
    | Ok _zkapp_id ->
        [%log error] "ZkApp transaction succeeded, expected error \"%s\""
          substring ;
        Malleable_error.hard_error_format
          "ZkApp transaction succeeded, expected error \"%s\"" substring
    | Error err ->
        let err_str = Error.to_string_mach err in
        if String.is_substring ~substring err_str then (
          [%log info] "ZkApp transaction failed as expected"
            ~metadata:[ ("error", `String err_str) ] ;
          Malleable_error.return () )
        else (
          [%log error]
            "Error sending zkApp, for a reason other than the expected \"%s\""
            substring
            ~metadata:[ ("error", `String err_str) ] ;
          Malleable_error.hard_error_format
            "ZkApp transaction failed: %s, but expected \"%s\"" err_str
            substring )

  let send_invalid_payment ~logger node ~sender_pub_key ~receiver_pub_key
      ~amount ~fee ~nonce ~memo ~valid_until ~raw_signature ~expected_failure :
      unit Malleable_error.t =
    [%log info] "Sending payment, expected to fail" ;
    let expected_failure = String.lowercase expected_failure in
    match%bind.Deferred
      Network.Node.send_payment_with_raw_sig ~logger node ~sender_pub_key
        ~receiver_pub_key ~amount ~fee ~nonce ~memo ~valid_until ~raw_signature
    with
    | Ok _ ->
        [%log error] "Payment succeeded, expected error \"%s\"" expected_failure ;
        Malleable_error.hard_error_format
          "Payment transaction succeeded, expected error \"%s\""
          expected_failure
    | Error err ->
        let err_str = Error.to_string_mach err |> String.lowercase in
        if String.is_substring ~substring:expected_failure err_str then (
          [%log info] "Payment failed as expected"
            ~metadata:[ ("error", `String err_str) ] ;
          Malleable_error.return () )
        else (
          [%log error]
            "Error sending payment, for a reason other than the expected \"%s\""
            expected_failure
            ~metadata:[ ("error", `String err_str) ] ;
          Malleable_error.hard_error_format
            "Payment failed: %s, but expected \"%s\"" err_str expected_failure )

  let get_account_permissions ~logger node account_id =
    [%log info] "Getting permissions for account"
      ~metadata:[ ("account_id", Mina_base.Account_id.to_yojson account_id) ] ;
    match%bind.Deferred
      Network.Node.get_account_permissions ~logger node ~account_id
    with
    | Ok permissions ->
        [%log info] "Got account permissions" ;
        Malleable_error.return permissions
    | Error err ->
        let err_str = Error.to_string_mach err in
        [%log error] "Error getting account permissions"
          ~metadata:[ ("error", `String err_str) ] ;
        Malleable_error.hard_error (Error.of_string err_str)

  let get_account_update ~logger node account_id =
    [%log info] "Getting update for account"
      ~metadata:[ ("account_id", Mina_base.Account_id.to_yojson account_id) ] ;
    match%bind.Deferred
      Network.Node.get_account_update ~logger node ~account_id
    with
    | Ok update ->
        [%log info] "Got account update" ;
        Malleable_error.return update
    | Error err ->
        let err_str = Error.to_string_mach err in
        [%log error] "Error getting account update"
          ~metadata:[ ("error", `String err_str) ] ;
        Malleable_error.hard_error (Error.of_string err_str)

  let compatible_item req_item ledg_item ~equal =
    match (req_item, ledg_item) with
    | Mina_base.Zkapp_basic.Set_or_keep.Keep, _ ->
        true
    | Set v1, Mina_base.Zkapp_basic.Set_or_keep.Set v2 ->
        equal v1 v2
    | Set _, Keep ->
        false

  let compatible_updates ~(ledger_update : Mina_base.Account_update.Update.t)
      ~(requested_update : Mina_base.Account_update.Update.t) : bool =
    (* the "update" in the ledger is derived from the account

       if the requested update has `Set` for a field, we
       should see `Set` for the same value in the ledger update

       if the requested update has `Keep` for a field, any
       value in the ledger update is acceptable

       for the app state, we apply this principle element-wise
    *)
    let app_states_compat =
      let fs_requested =
        Pickles_types.Vector.Vector_8.to_list requested_update.app_state
      in
      let fs_ledger =
        Pickles_types.Vector.Vector_8.to_list ledger_update.app_state
      in
      List.for_all2_exn fs_requested fs_ledger ~f:(fun req ledg ->
          compatible_item req ledg ~equal:Pickles.Backend.Tick.Field.equal )
    in
    let delegates_compat =
      compatible_item requested_update.delegate ledger_update.delegate
        ~equal:Signature_lib.Public_key.Compressed.equal
    in
    let verification_keys_compat =
      compatible_item requested_update.verification_key
        ledger_update.verification_key
        ~equal:
          [%equal:
            ( Pickles.Side_loaded.Verification_key.t
            , Pickles.Backend.Tick.Field.t )
            With_hash.t]
    in
    let permissions_compat =
      compatible_item requested_update.permissions ledger_update.permissions
        ~equal:Mina_base.Permissions.equal
    in
    let zkapp_uris_compat =
      compatible_item requested_update.zkapp_uri ledger_update.zkapp_uri
        ~equal:String.equal
    in
    let token_symbols_compat =
      compatible_item requested_update.token_symbol ledger_update.token_symbol
        ~equal:String.equal
    in
    let timings_compat =
      compatible_item requested_update.timing ledger_update.timing
        ~equal:Mina_base.Account_update.Update.Timing_info.equal
    in
    let voting_fors_compat =
      compatible_item requested_update.voting_for ledger_update.voting_for
        ~equal:Mina_base.State_hash.equal
    in
    List.for_all
      [ app_states_compat
      ; delegates_compat
      ; verification_keys_compat
      ; permissions_compat
      ; zkapp_uris_compat
      ; token_symbols_compat
      ; timings_compat
      ; voting_fors_compat
      ]
      ~f:Fn.id
>>>>>>> a1185fc7

  (* [logs] is a string containing the entire replayer output *)
  let check_replayer_logs ~logger logs =
    let log_level_substring level = sprintf {|"level":"%s"|} level in
    let error_log_substring = log_level_substring "Error" in
    let fatal_log_substring = log_level_substring "Fatal" in
    let info_log_substring = log_level_substring "Info" in
    let split_logs = String.split logs ~on:'\n' in
    let error_logs =
      split_logs
      |> List.filter ~f:(fun log ->
             String.is_substring log ~substring:error_log_substring
             || String.is_substring log ~substring:fatal_log_substring )
    in
    let info_logs =
      split_logs
      |> List.filter ~f:(fun log ->
             String.is_substring log ~substring:info_log_substring )
    in
    if Mina_stdlib.List.Length.Compare.(info_logs < 25) then
      Malleable_error.hard_error_string
        (sprintf "Replayer output contains suspiciously few (%d) Info logs"
           (List.length info_logs) )
    else if List.is_empty error_logs then (
      [%log info] "The replayer encountered no errors" ;
      Malleable_error.return () )
    else
      let error = String.concat error_logs ~sep:"\n  " in
      Malleable_error.hard_error_string ("Replayer errors:\n  " ^ error)
end<|MERGE_RESOLUTION|>--- conflicted
+++ resolved
@@ -1,17 +1,11 @@
 (* test_common.ml -- code common to tests *)
 
-<<<<<<< HEAD
-=======
+open Integration_test_lib
 open Core_kernel
 open Async
->>>>>>> a1185fc7
-open Integration_test_lib
-open Core
-open Async
-open Mina_base
+open Mina_transaction
 
 module Make (Inputs : Intf.Test.Inputs_intf) = struct
-<<<<<<< HEAD
   open Inputs
 
   let send_payments ~logger ~sender_pub_key ~receiver_pub_key ~amount ~fee ~node
@@ -58,16 +52,32 @@
     in
     go n hashlist
 
-  let pub_key_of_node node =
-    let open Signature_lib in
+  (* let pub_key_of_node node =
+     let open Signature_lib in
+     match Engine.Network.Node.network_keypair node with
+     | Some nk ->
+         Malleable_error.return (nk.keypair.public_key |> Public_key.compress)
+     | None ->
+         Malleable_error.hard_error_format
+           "Node '%s' did not have a network keypair, if node is a block \
+            producer this should not happen"
+           (Engine.Network.Node.id node) *)
+
+  let make_get_key ~f node =
     match Engine.Network.Node.network_keypair node with
     | Some nk ->
-        Malleable_error.return (nk.keypair.public_key |> Public_key.compress)
+        Malleable_error.return (f nk)
     | None ->
         Malleable_error.hard_error_format
           "Node '%s' did not have a network keypair, if node is a block \
            producer this should not happen"
           (Engine.Network.Node.id node)
+
+  let pub_key_of_node =
+    make_get_key ~f:(fun nk ->
+        nk.keypair.public_key |> Signature_lib.Public_key.compress )
+
+  let priv_key_of_node = make_get_key ~f:(fun nk -> nk.keypair.private_key)
 
   let check_common_prefixes ~tolerance ~logger chains =
     assert (List.length chains > 1) ;
@@ -174,7 +184,7 @@
           "The network could be disconnected by removing %d node(s)" n
     | `Ok ->
         Malleable_error.return ()
-=======
+
   open Inputs.Engine
 
   let send_zkapp ~logger node zkapp_command =
@@ -352,7 +362,6 @@
       ; voting_fors_compat
       ]
       ~f:Fn.id
->>>>>>> a1185fc7
 
   (* [logs] is a string containing the entire replayer output *)
   let check_replayer_logs ~logger logs =
