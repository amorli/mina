--- conflicted
+++ resolved
@@ -63,10 +63,7 @@
         (let%bind () = Node.stop node_c in
          [%log info] "%s stopped, will now wait for blocks to be produced"
            (Node.id node_c) ;
-<<<<<<< HEAD
-         let%bind () = wait_for t (Wait_condition.blocks_to_be_produced 1) in
-=======
-         let%bind _ =
+         let%bind () =
            wait_for t
              ( Wait_condition.blocks_to_be_produced 1
              (* Extend the wait timeout, only 2/3 of stake is online. *)
@@ -74,7 +71,6 @@
                   ~soft_timeout:(Network_time_span.Slots 3)
                   ~hard_timeout:(Network_time_span.Slots 6) )
          in
->>>>>>> f0032d50
          let%bind () = Node.start ~fresh_state:true node_c in
          [%log info]
            "%s started again, will now wait for this node to initialize"
