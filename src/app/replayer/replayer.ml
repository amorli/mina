--- conflicted
+++ resolved
@@ -569,9 +569,6 @@
   in
   go ~slot ~tries_left:num_tries
 
-<<<<<<< HEAD
-let main ~input_file ~output_file_opt ~archive_uri ~continue_on_error () =
-=======
 let write_replayer_checkpoint ~logger ~ledger ~last_global_slot_since_genesis =
   (* start replaying at the slot after the one we've just finished with *)
   let start_slot_since_genesis = Int64.succ last_global_slot_since_genesis in
@@ -592,7 +589,6 @@
 
 let main ~input_file ~output_file_opt ~archive_uri ~continue_on_error
     ~checkpoint_interval () =
->>>>>>> 24dd08c8
   let logger = Logger.create () in
   let json = Yojson.Safe.from_file input_file in
   let input =
@@ -846,8 +842,6 @@
                 failwithf
                   "Error querying for zkApp commands with id %d, error %s" id
                   (Caqti_error.show msg) () )
-<<<<<<< HEAD
-=======
       in
       let unsorted_zkapp_cmds = List.concat unsorted_zkapp_cmds_list in
       let filtered_zkapp_cmds =
@@ -867,23 +861,21 @@
       in
       let checkpoint_interval_i64 =
         Option.map checkpoint_interval ~f:Int64.of_int
->>>>>>> 24dd08c8
-      in
-      let unsorted_zkapp_cmds = List.concat unsorted_zkapp_cmds_list in
-      let filtered_zkapp_cmds =
-        List.filter unsorted_zkapp_cmds ~f:(fun (cmd : Sql.Zkapp_command.t) ->
-            Int64.( >= ) cmd.global_slot_since_genesis
-              input.start_slot_since_genesis
-            && Int.Set.mem block_ids cmd.block_id )
-      in
-      [%log info] "Will replay %d zkApp commands"
-        (List.length filtered_zkapp_cmds) ;
-      let sorted_zkapp_cmds =
-        List.sort filtered_zkapp_cmds ~compare:(fun sc1 sc2 ->
-            let tuple (sc : Sql.Zkapp_command.t) =
-              (sc.global_slot_since_genesis, sc.sequence_no)
-            in
-            [%compare: int64 * int] (tuple sc1) (tuple sc2) )
+      in
+      let checkpoint_target =
+        ref
+          (Option.map checkpoint_interval_i64 ~f:(fun interval ->
+               Int64.(input.start_slot_since_genesis + interval) ) )
+      in
+      let incr_checkpoint_target () =
+        Option.iter !checkpoint_target ~f:(fun target ->
+            match checkpoint_interval_i64 with
+            | Some interval ->
+                [%log info] "Checkpoint target was %Ld, setting to %Ld" target
+                  Int64.(target + interval) ;
+                checkpoint_target := Some Int64.(target + interval)
+            | None ->
+                failwith "Expected a checkpoint interval" )
       in
       (* apply commands in global slot, sequence order *)
       let rec apply_commands ~last_global_slot_since_genesis ~last_block_id
@@ -1175,8 +1167,6 @@
         (* a sequence is a command type, slot, sequence number triple *)
         let get_internal_cmd_sequence (ic : Sql.Internal_command.t) =
           (`Internal_command, ic.global_slot_since_genesis, ic.sequence_no)
-<<<<<<< HEAD
-=======
         in
         let _write_checkpoint_file () =
           Option.iter !checkpoint_target ~f:(fun target ->
@@ -1185,14 +1175,12 @@
                 Async.don't_wait_for
                   (write_replayer_checkpoint ~logger ~ledger
                      ~last_global_slot_since_genesis ) ) )
->>>>>>> 24dd08c8
         in
         let get_user_cmd_sequence (uc : Sql.User_command.t) =
           (`User_command, uc.global_slot_since_genesis, uc.sequence_no)
         in
         let get_zkapp_cmd_sequence (sc : Sql.Zkapp_command.t) =
           (`Zkapp_command, sc.global_slot_since_genesis, sc.sequence_no)
-<<<<<<< HEAD
         in
         let command_type_of_sequences seqs =
           let compare (_cmd_ty1, slot1, seq_no1) (_cmd_ty2, slot2, seq_no2) =
@@ -1211,26 +1199,6 @@
             []
           else return block_txns
         in
-=======
-        in
-        let command_type_of_sequences seqs =
-          let compare (_cmd_ty1, slot1, seq_no1) (_cmd_ty2, slot2, seq_no2) =
-            [%compare: int64 * int] (slot1, seq_no1) (slot2, seq_no2)
-          in
-          let sorted_seqs = List.sort seqs ~compare in
-          let cmd_ty, _slot, _seq_no = List.hd_exn sorted_seqs in
-          cmd_ty
-        in
-        let check_for_complete_block ~cmd_global_slot_since_genesis =
-          if
-            Int64.( > ) cmd_global_slot_since_genesis
-              last_global_slot_since_genesis
-          then
-            let%map () = run_transactions_on_slot_change block_txns in
-            []
-          else return block_txns
-        in
->>>>>>> 24dd08c8
         match (internal_cmds, user_cmds, zkapp_cmds) with
         | [], [], [] ->
             (* all done *)
@@ -1531,10 +1499,10 @@
          and continue_on_error =
            Param.flag "--continue-on-error"
              ~doc:"Continue processing after errors" Param.no_arg
+         and checkpoint_interval =
+           Param.flag "--checkpoint-interval"
+             ~doc:"NN Write checkpoint file every NN slots"
+             Param.(optional int)
          in
-<<<<<<< HEAD
-         main ~input_file ~output_file_opt ~archive_uri ~continue_on_error )))
-=======
          main ~input_file ~output_file_opt ~archive_uri ~checkpoint_interval
-           ~continue_on_error )))
->>>>>>> 24dd08c8
+           ~continue_on_error )))