(* replayer.ml -- replay transactions from archive node database *)

open Core
open Async
open Mina_base
module Ledger = Mina_ledger.Ledger
module Processor = Archive_lib.Processor
module Load_data = Archive_lib.Load_data

(* identify a target block B containing staking and next epoch ledgers
   to be used in a hard fork, by giving its state hash

   from B, we choose a predecessor block B_fork, which is the block to
   fork from

   we replay all commands, one by one, from the genesis block through
   B_fork

   when the Merkle root of the replay ledger matches one of the
   epoch ledger hashes, we make a copy of the replay ledger to
   become that target epoch ledger

   when all commands from a block have been replayed, we verify
   that the Merkle root of the replay ledger matches the stored
   ledger hash in the archive database

*)

type input =
  { target_epoch_ledgers_state_hash : State_hash.t option [@default None]
  ; start_slot_since_genesis : int64 [@default 0L]
  ; genesis_ledger : Runtime_config.Ledger.t
  }
[@@deriving yojson]

type output =
  { target_epoch_ledgers_state_hash : State_hash.t
  ; target_fork_state_hash : State_hash.t
  ; target_genesis_ledger : Runtime_config.Ledger.t
  ; target_epoch_data : Runtime_config.Epoch_data.t
  }
[@@deriving yojson]

type command_type = [ `Internal_command | `User_command | `Zkapp_command ]

module type Get_command_ids = sig
  val run :
       Caqti_async.connection
    -> state_hash:string
    -> start_slot:int64
    -> (int list, [> Caqti_error.call_or_retrieve ]) Deferred.Result.t
end

type balance_block_data =
  { block_id : int
  ; block_height : int64
  ; sequence_no : int
  ; secondary_sequence_no : int
  }

let error_count = ref 0

let constraint_constants = Genesis_constants.Constraint_constants.compiled

let proof_level = Genesis_constants.Proof_level.Full

let json_ledger_hash_of_ledger ledger =
  Ledger_hash.to_yojson @@ Ledger.merkle_root ledger

let create_ledger_as_list ledger =
  List.map (Ledger.to_list ledger) ~f:(fun acc ->
      Genesis_ledger_helper.Accounts.Single.of_account acc None)

let create_output ~target_fork_state_hash ~target_epoch_ledgers_state_hash
    ~ledger ~staking_epoch_ledger ~staking_seed ~next_epoch_ledger ~next_seed
    (input_genesis_ledger : Runtime_config.Ledger.t) =
  let genesis_ledger_as_list = create_ledger_as_list ledger in
  let target_genesis_ledger =
    { input_genesis_ledger with base = Accounts genesis_ledger_as_list }
  in
  let staking_epoch_ledger_as_list =
    create_ledger_as_list staking_epoch_ledger
  in
  let next_epoch_ledger_as_list = create_ledger_as_list next_epoch_ledger in
  let target_staking_epoch_data : Runtime_config.Epoch_data.Data.t =
    let ledger =
      { input_genesis_ledger with base = Accounts staking_epoch_ledger_as_list }
    in
    { ledger; seed = staking_seed }
  in
  let target_next_epoch_data : Runtime_config.Epoch_data.Data.t =
    let ledger =
      { input_genesis_ledger with base = Accounts next_epoch_ledger_as_list }
    in
    { ledger; seed = next_seed }
  in
  let target_epoch_data : Runtime_config.Epoch_data.t =
    { staking = target_staking_epoch_data; next = Some target_next_epoch_data }
  in
  { target_fork_state_hash
  ; target_epoch_ledgers_state_hash
  ; target_genesis_ledger
  ; target_epoch_data
  }

let create_replayer_checkpoint ~ledger ~start_slot_since_genesis : input =
  let accounts = create_ledger_as_list ledger in
  let genesis_ledger : Runtime_config.Ledger.t =
    { base = Accounts accounts
    ; num_accounts = None
    ; balances = []
    ; hash = None
    ; name = None
    ; add_genesis_winner = Some true
    }
  in
  { target_epoch_ledgers_state_hash = None
  ; start_slot_since_genesis
  ; genesis_ledger
  }

(* map from global slots (since genesis) to state hash, ledger hash pairs *)
let global_slot_hashes_tbl : (Int64.t, State_hash.t * Ledger_hash.t) Hashtbl.t =
  Int64.Table.create ()

(* the starting slot may not have a block, so there may not be an entry in the table
    of hashes
   look at the predecessor slots until we find an entry
   this search should only happen on the start slot, all other slots
    come from commands in blocks, for which we have an entry in the table
*)
let get_slot_hashes ~logger slot =
  let rec go curr_slot =
    if Int64.is_negative curr_slot then (
      [%log fatal]
        "Could not find state and ledger hashes for slot %Ld, despite trying \
         all predecessor slots"
        slot ;
      Core.exit 1 ) ;
    match Hashtbl.find global_slot_hashes_tbl curr_slot with
    | None ->
        [%log info]
          "State and ledger hashes not available at slot since genesis %Ld, \
           will try predecessor slot"
          curr_slot ;
        go (Int64.pred curr_slot)
    | Some hashes ->
        hashes
  in
  go slot

(* cache of account identifiers *)
let account_identifier_tbl : (int, Account_id.t) Hashtbl.t = Int.Table.create ()

let account_identifer_of_id pool account_identifier_id : Account_id.t Deferred.t
    =
  let open Deferred.Let_syntax in
  match Hashtbl.find account_identifier_tbl account_identifier_id with
  | Some acct_id ->
      return acct_id
  | None ->
      (* not in cache, consult database *)
      let%map acct_id =
        Load_data.account_identifier_of_id pool account_identifier_id
      in
      Hashtbl.add_exn account_identifier_tbl ~key:account_identifier_id
        ~data:acct_id ;
      acct_id

let internal_command_to_balance_block_data
    (internal_cmd : Sql.Internal_command.t) =
  { block_id = internal_cmd.block_id
  ; block_height = internal_cmd.block_height
  ; sequence_no = internal_cmd.sequence_no
  ; secondary_sequence_no = internal_cmd.secondary_sequence_no
  }

let user_command_to_balance_block_data (user_cmd : Sql.User_command.t) =
  { block_id = user_cmd.block_id
  ; block_height = user_cmd.block_height
  ; sequence_no = user_cmd.sequence_no
  ; secondary_sequence_no = 0
  }

let process_block_infos_of_state_hash ~logger pool state_hash ~f =
  match%bind
    Caqti_async.Pool.use (fun db -> Sql.Block_info.run db state_hash) pool
  with
  | Ok block_infos ->
      f block_infos
  | Error msg ->
      [%log error] "Error getting block information for state hash"
        ~metadata:
          [ ("error", `String (Caqti_error.show msg))
          ; ("state_hash", `String state_hash)
          ] ;
      exit 1

let update_epoch_ledger ~logger ~name ~ledger ~epoch_ledger epoch_ledger_hash =
  let epoch_ledger_hash = Ledger_hash.of_base58_check_exn epoch_ledger_hash in
  let curr_ledger_hash = Ledger.merkle_root ledger in
  if Frozen_ledger_hash.equal epoch_ledger_hash curr_ledger_hash then (
    [%log info]
      "Creating %s epoch ledger from ledger with Merkle root matching epoch \
       ledger hash %s"
      name
      (Ledger_hash.to_base58_check epoch_ledger_hash) ;
    (* Ledger.copy doesn't actually copy, roll our own here *)
    let accounts = Ledger.to_list ledger in
    let epoch_ledger = Ledger.create ~depth:(Ledger.depth ledger) () in
    List.iter accounts ~f:(fun account ->
        let pk = Account.public_key account in
        let token = Account.token account in
        let account_id = Account_id.create pk token in
        match Ledger.get_or_create_account epoch_ledger account_id account with
        | Ok (`Added, _loc) ->
            ()
        | Ok (`Existed, _loc) ->
            failwithf
              "When creating epoch ledger, account with public key %s and \
               token %s already existed"
              (Signature_lib.Public_key.Compressed.to_string pk)
              (Token_id.to_string token) ()
        | Error err ->
            Error.tag_arg err
              "When creating epoch ledger, error when adding account"
              (("public_key", pk), ("token", token))
              [%sexp_of:
                (string * Signature_lib.Public_key.Compressed.t)
                * (string * Token_id.t)]
            |> Error.raise) ;
    epoch_ledger )
  else epoch_ledger

let update_staking_epoch_data ~logger pool ~ledger ~last_block_id
    ~staking_epoch_ledger =
  let query_db = Mina_caqti.query pool in
  let%bind state_hash =
    query_db ~f:(fun db -> Sql.Block.get_state_hash db last_block_id)
  in
  let%bind staking_epoch_id =
    query_db ~f:(fun db ->
        Sql.Epoch_data.get_staking_epoch_data_id db state_hash)
  in
  let%map { epoch_ledger_hash; epoch_data_seed } =
    query_db ~f:(fun db -> Sql.Epoch_data.get_epoch_data db staking_epoch_id)
  in
  let ledger =
    update_epoch_ledger ~logger ~name:"staking" ~ledger
      ~epoch_ledger:staking_epoch_ledger epoch_ledger_hash
  in
  (ledger, epoch_data_seed)

let update_next_epoch_data ~logger pool ~ledger ~last_block_id
    ~next_epoch_ledger =
  let query_db = Mina_caqti.query pool in
  let%bind state_hash =
    query_db ~f:(fun db -> Sql.Block.get_state_hash db last_block_id)
  in
  let%bind next_epoch_id =
    query_db ~f:(fun db -> Sql.Epoch_data.get_next_epoch_data_id db state_hash)
  in
  let%map { epoch_ledger_hash; epoch_data_seed } =
    query_db ~f:(fun db -> Sql.Epoch_data.get_epoch_data db next_epoch_id)
  in
  let ledger =
    update_epoch_ledger ~logger ~name:"next" ~ledger
      ~epoch_ledger:next_epoch_ledger epoch_ledger_hash
  in
  (ledger, epoch_data_seed)

(* cache of fee transfers for coinbases *)
module Fee_transfer_key = struct
  module T = struct
    type t = int64 * int * int [@@deriving hash, sexp, compare]
  end

  type t = T.t

  include Hashable.Make (T)
end

let fee_transfer_tbl : (Fee_transfer_key.t, Coinbase_fee_transfer.t) Hashtbl.t =
  Fee_transfer_key.Table.create ()

let cache_fee_transfer_via_coinbase pool (internal_cmd : Sql.Internal_command.t)
    =
  match internal_cmd.type_ with
  | "fee_transfer_via_coinbase" ->
      let%map receiver_acct_id =
        Load_data.account_identifier_of_id pool internal_cmd.receiver_id
      in
      let receiver_pk = Account_id.public_key receiver_acct_id in
      let fee =
        Currency.Fee.of_uint64 (Unsigned.UInt64.of_int64 internal_cmd.fee)
      in
      let fee_transfer = Coinbase_fee_transfer.create ~receiver_pk ~fee in
      Hashtbl.add_exn fee_transfer_tbl
        ~key:
          ( internal_cmd.global_slot_since_genesis
          , internal_cmd.sequence_no
          , internal_cmd.secondary_sequence_no )
        ~data:fee_transfer
  | _ ->
      Deferred.unit

let account_creation_fee_uint64 =
  Currency.Fee.to_uint64 constraint_constants.account_creation_fee

let account_creation_fee_int64 =
  Currency.Fee.to_int constraint_constants.account_creation_fee |> Int64.of_int

let run_internal_command ~logger ~pool ~ledger (cmd : Sql.Internal_command.t) =
  [%log info]
    "Applying internal command (%s) with global slot since genesis %Ld, \
     sequence number %d, and secondary sequence number %d"
    cmd.type_ cmd.global_slot_since_genesis cmd.sequence_no
    cmd.secondary_sequence_no ;
  let account_identifier_of_id = Load_data.account_identifier_of_id pool in
  let%bind receiver_account_id = account_identifier_of_id cmd.receiver_id in
  let fee = Currency.Fee.of_uint64 (Unsigned.UInt64.of_int64 cmd.fee) in
  let txn_global_slot =
    cmd.txn_global_slot_since_genesis |> Unsigned.UInt32.of_int64
    |> Mina_numbers.Global_slot.of_uint32
  in
  let fail_on_error err =
    Error.tag_arg err "Could not apply internal command"
      ( ("global slot_since_genesis", cmd.global_slot_since_genesis)
      , ("sequence number", cmd.sequence_no) )
      [%sexp_of: (string * int64) * (string * int)]
    |> Error.raise
  in
  let open Ledger in
  match cmd.type_ with
  | "fee_transfer" -> (
      let fee_token = Account_id.token_id receiver_account_id in
      let receiver_pk = Account_id.public_key receiver_account_id in
      let fee_transfer =
        Fee_transfer.create_single ~receiver_pk ~fee ~fee_token
      in
      let undo_or_error =
        Ledger.apply_fee_transfer ~constraint_constants ~txn_global_slot ledger
          fee_transfer
      in
      match undo_or_error with
      | Ok _undo ->
          Deferred.unit
      | Error err ->
          fail_on_error err )
  | "coinbase" -> (
      let amount = Currency.Fee.to_uint64 fee |> Currency.Amount.of_uint64 in
      (* combining situation 1: add cached coinbase fee transfer, if it exists *)
      let fee_transfer =
        Hashtbl.find fee_transfer_tbl
          ( cmd.global_slot_since_genesis
          , cmd.sequence_no
          , cmd.secondary_sequence_no )
      in
      if Option.is_some fee_transfer then
        [%log info]
          "Coinbase transaction at global slot since genesis %Ld, sequence \
           number %d, and secondary sequence number %d contains a fee transfer"
          cmd.global_slot_since_genesis cmd.sequence_no
          cmd.secondary_sequence_no ;
      let coinbase =
        let receiver_pk = Account_id.public_key receiver_account_id in
        match Coinbase.create ~amount ~receiver:receiver_pk ~fee_transfer with
        | Ok cb ->
            cb
        | Error err ->
            Error.tag err ~tag:"Error creating coinbase for internal command"
            |> Error.raise
      in
      let undo_or_error =
        apply_coinbase ~constraint_constants ~txn_global_slot ledger coinbase
      in
      match undo_or_error with
      | Ok _undo ->
          Deferred.unit
      | Error err ->
          fail_on_error err )
  | "fee_transfer_via_coinbase" ->
      (* the actual application is in the "coinbase" case *)
      Deferred.unit
  | _ ->
      failwithf "Unknown internal command \"%s\"" cmd.type_ ()

let apply_combined_fee_transfer ~logger ~pool ~ledger
    (cmd1 : Sql.Internal_command.t) (cmd2 : Sql.Internal_command.t) =
  [%log info] "Applying combined fee transfers with sequence number %d"
    cmd1.sequence_no ;
  let account_identifier_of_id = Load_data.account_identifier_of_id pool in
  let fee_transfer_of_cmd (cmd : Sql.Internal_command.t) =
    if not (String.equal cmd.type_ "fee_transfer") then
      failwithf "Expected fee transfer, got: %s" cmd.type_ () ;
    let%map receiver_account_identifier =
      account_identifier_of_id cmd.receiver_id
    in
    let fee = Currency.Fee.of_uint64 (Unsigned.UInt64.of_int64 cmd.fee) in
    let receiver_pk = Account_id.public_key receiver_account_identifier in
    let fee_token = Account_id.token_id receiver_account_identifier in
    Fee_transfer.Single.create ~receiver_pk ~fee ~fee_token
  in
  let%bind fee_transfer1 = fee_transfer_of_cmd cmd1 in
  let%bind fee_transfer2 = fee_transfer_of_cmd cmd2 in
  let fee_transfer =
    match Fee_transfer.create fee_transfer1 (Some fee_transfer2) with
    | Ok ft ->
        ft
    | Error err ->
        Error.tag err ~tag:"Could not create combined fee transfer"
        |> Error.raise
  in
  let txn_global_slot =
    cmd2.txn_global_slot_since_genesis |> Unsigned.UInt32.of_int64
    |> Mina_numbers.Global_slot.of_uint32
  in
  let applied_or_error =
    Ledger.apply_fee_transfer ~constraint_constants ~txn_global_slot ledger
      fee_transfer
  in
  match applied_or_error with
  | Ok _ ->
      Deferred.unit
  | Error err ->
      Error.tag_arg err "Error applying combined fee transfer"
        ("sequence number", cmd1.sequence_no)
        [%sexp_of: string * int]
      |> Error.raise

module User_command_helpers = struct
  let body_of_sql_user_cmd pool
      ({ type_; source_id; receiver_id; amount; global_slot_since_genesis; _ } :
        Sql.User_command.t) : Signed_command_payload.Body.t Deferred.t =
    let open Signed_command_payload.Body in
    let open Deferred.Let_syntax in
    let account_identifier_of_id = Load_data.account_identifier_of_id pool in
    let%bind source_account_id = account_identifier_of_id source_id in
    let%map receiver_account_id = account_identifier_of_id receiver_id in
    let source_pk = Account_id.public_key source_account_id in
    let receiver_pk = Account_id.public_key receiver_account_id in
    let amount =
      Option.map amount
        ~f:(Fn.compose Currency.Amount.of_uint64 Unsigned.UInt64.of_int64)
    in
    (* possibilities from user_command_type enum in SQL schema *)
    match type_ with
    | "payment" ->
        if Option.is_none amount then
          failwithf "Payment at global slot since genesis %Ld has NULL amount"
            global_slot_since_genesis () ;
        let amount = Option.value_exn amount in
        Payment Payment_payload.Poly.{ source_pk; receiver_pk; amount }
    | "delegation" ->
        Stake_delegation
          (Stake_delegation.Set_delegate
             { delegator = source_pk; new_delegate = receiver_pk })
    | _ ->
        failwithf "Invalid user command type: %s" type_ ()
end

let run_user_command ~logger ~pool ~ledger (cmd : Sql.User_command.t) =
  [%log info]
    "Applying user command (%s) with nonce %Ld, global slot since genesis %Ld, \
     and sequence number %d"
    cmd.type_ cmd.nonce cmd.global_slot_since_genesis cmd.sequence_no ;
  let account_identifier_of_id = Load_data.account_identifier_of_id pool in
  let%bind body = User_command_helpers.body_of_sql_user_cmd pool cmd in
  let%bind fee_payer_account_id = account_identifier_of_id cmd.fee_payer_id in
  let fee_payer_pk = Account_id.public_key fee_payer_account_id in
  let memo = Signed_command_memo.of_base58_check_exn cmd.memo in
  let valid_until =
    Option.map cmd.valid_until ~f:(fun slot ->
        Mina_numbers.Global_slot.of_uint32 @@ Unsigned.UInt32.of_int64 slot)
  in
  let payload =
    Signed_command_payload.create
      ~fee:(Currency.Fee.of_uint64 @@ Unsigned.UInt64.of_int64 cmd.fee)
      ~fee_payer_pk
      ~nonce:(Unsigned.UInt32.of_int64 cmd.nonce)
      ~valid_until ~memo ~body
  in
  (* when applying the transaction, there's a check that the fee payer and
     signer keys are the same; since this transaction was accepted, we know
     those keys are the same
  *)
  let signer = Signature_lib.Public_key.decompress_exn fee_payer_pk in
  let signed_cmd =
    Signed_command.Poly.{ payload; signer; signature = Signature.dummy }
  in
  (* the signature isn't checked when applying, the real signature was checked in the
     transaction SNARK, so deem the signature to be valid here
  *)
  let (`If_this_is_used_it_should_have_a_comment_justifying_it valid_signed_cmd)
      =
    Signed_command.to_valid_unsafe signed_cmd
  in
  let txn_global_slot =
    Unsigned.UInt32.of_int64 cmd.txn_global_slot_since_genesis
  in
  match
    Ledger.apply_user_command ~constraint_constants ~txn_global_slot ledger
      valid_signed_cmd
  with
  | Ok _undo ->
      Deferred.unit
  | Error err ->
      Error.tag_arg err "User command failed on replay"
        ( ("global slot_since_genesis", cmd.global_slot_since_genesis)
        , ("sequence number", cmd.sequence_no) )
        [%sexp_of: (string * int64) * (string * int)]
      |> Error.raise

module Zkapp_helpers = struct
  let get_parent_state_view ~pool block_id :
      Zkapp_precondition.Protocol_state.View.t Deferred.t =
    (* when a zkAppp is applied, use the protocol state associated with the parent block
       of the block containing the transaction
    *)
    let query_db = Mina_caqti.query pool in
    let%bind parent_id =
      query_db ~f:(fun db -> Sql.Block.get_parent_id db block_id)
    in
    let%bind parent_block =
      query_db ~f:(fun db -> Processor.Block.load db ~id:parent_id)
    in
    let%bind snarked_ledger_hash_str =
      query_db ~f:(fun db ->
          Sql.Snarked_ledger_hashes.run db parent_block.snarked_ledger_hash_id)
    in
    let snarked_ledger_hash =
      Frozen_ledger_hash.of_base58_check_exn snarked_ledger_hash_str
    in
    let timestamp = parent_block.timestamp |> Block_time.of_int64 in
    let blockchain_length =
      parent_block.height |> Unsigned.UInt32.of_int64
      |> Mina_numbers.Length.of_uint32
    in
    let min_window_density =
      parent_block.min_window_density |> Unsigned.UInt32.of_int64
      |> Mina_numbers.Length.of_uint32
    in
    (* TODO : this will change *)
    let last_vrf_output = () in
    let total_currency =
      parent_block.total_currency |> Unsigned.UInt64.of_int64
      |> Currency.Amount.of_uint64
    in
    let global_slot_since_hard_fork =
      parent_block.global_slot_since_hard_fork |> Unsigned.UInt32.of_int64
      |> Mina_numbers.Global_slot.of_uint32
    in
    let global_slot_since_genesis =
      parent_block.global_slot_since_genesis |> Unsigned.UInt32.of_int64
      |> Mina_numbers.Global_slot.of_uint32
    in
    let epoch_data_of_raw_epoch_data (raw_epoch_data : Processor.Epoch_data.t) :
        Mina_base.Epoch_data.Value.t Deferred.t =
      let%bind hash_str =
        query_db ~f:(fun db ->
            Sql.Snarked_ledger_hashes.run db raw_epoch_data.ledger_hash_id)
      in
      let hash = Frozen_ledger_hash.of_base58_check_exn hash_str in
      let total_currency =
        raw_epoch_data.total_currency |> Unsigned.UInt64.of_int64
        |> Currency.Amount.of_uint64
      in
      let ledger = { Mina_base.Epoch_ledger.Poly.hash; total_currency } in
      let seed = raw_epoch_data.seed |> Epoch_seed.of_base58_check_exn in
      let start_checkpoint =
        raw_epoch_data.start_checkpoint |> State_hash.of_base58_check_exn
      in
      let lock_checkpoint =
        raw_epoch_data.lock_checkpoint |> State_hash.of_base58_check_exn
      in
      let epoch_length =
        raw_epoch_data.epoch_length |> Unsigned.UInt32.of_int64
        |> Mina_numbers.Length.of_uint32
      in
      return
        { Mina_base.Epoch_data.Poly.ledger
        ; seed
        ; start_checkpoint
        ; lock_checkpoint
        ; epoch_length
        }
    in
    let%bind staking_epoch_raw =
      query_db ~f:(fun db ->
          Processor.Epoch_data.load db parent_block.staking_epoch_data_id)
    in
    let%bind (staking_epoch_data : Mina_base.Epoch_data.Value.t) =
      epoch_data_of_raw_epoch_data staking_epoch_raw
    in
    let%bind next_epoch_raw =
      query_db ~f:(fun db ->
          Processor.Epoch_data.load db parent_block.staking_epoch_data_id)
    in
    let%bind next_epoch_data = epoch_data_of_raw_epoch_data next_epoch_raw in
    return
      { Zkapp_precondition.Protocol_state.Poly.snarked_ledger_hash
      ; timestamp
      ; blockchain_length
      ; min_window_density
      ; last_vrf_output
      ; total_currency
      ; global_slot_since_hard_fork
      ; global_slot_since_genesis
      ; staking_epoch_data
      ; next_epoch_data
      }
<<<<<<< HEAD
=======

  let get_field_arrays ~pool array_id_arrays =
    let array_ids = Array.to_list array_id_arrays in
    Deferred.List.map array_ids ~f:(fun array_id ->
        let%bind element_id_array =
          query_db pool
            ~f:(fun db -> Processor.Zkapp_state_data_array.load db array_id)
            ~item:"Snapp state data array"
        in
        let element_ids = Array.to_list element_id_array in
        let%bind field_strs =
          Deferred.List.map element_ids ~f:(fun elt_id ->
              query_db pool ~item:"Snapp field element" ~f:(fun db ->
                  Processor.Zkapp_state_data.load db elt_id))
        in
        let fields =
          List.map field_strs ~f:(fun field_str ->
              Snark_params.Tick.Field.of_string field_str)
        in
        return (Array.of_list fields))

  let state_data_of_ids ~pool ids =
    Deferred.Array.map ids ~f:(fun state_data_id ->
        match state_data_id with
        | None ->
            return None
        | Some id ->
            let%map field_str =
              query_db pool
                ~f:(fun db -> Processor.Zkapp_state_data.load db id)
                ~item:"Snapp state data"
            in
            Some (Snark_params.Tick.Field.of_string field_str))

  let party_body_of_id ~pool body_id =
    let%bind (body_data : Processor.Zkapp_party_body.t) =
      query_db pool
        ~f:(fun db -> Processor.Zkapp_party_body.load db body_id)
        ~item:"Snapp party body"
    in
    let%bind public_key = pk_of_pk_id pool body_data.public_key_id in
    let%bind update_data =
      query_db pool
        ~f:(fun db -> Processor.Zkapp_updates.load db body_data.update_id)
        ~item:"snapp updates"
    in
    let%bind app_state_data_ids =
      query_db pool
        ~f:(fun db -> Processor.Zkapp_states.load db update_data.app_state_id)
        ~item:"snapp app state ids"
    in
    let%bind app_state_data = state_data_of_ids ~pool app_state_data_ids in
    let app_state =
      Array.map app_state_data ~f:Zkapp_basic.Set_or_keep.of_option
      |> Array.to_list |> Pickles_types.Vector.Vector_8.of_list_exn
    in
    let%bind delegate =
      match update_data.delegate_id with
      | Some id ->
          let%map pk = pk_of_pk_id pool id in
          Zkapp_basic.Set_or_keep.Set pk
      | None ->
          return Zkapp_basic.Set_or_keep.Keep
    in
    let%bind verification_key =
      match update_data.verification_key_id with
      | Some id ->
          let%map ({ verification_key; hash }
                    : Processor.Zkapp_verification_keys.t) =
            query_db pool
              ~f:(fun db -> Processor.Zkapp_verification_keys.load db id)
              ~item:"snapp verification key"
          in
          let data =
            Pickles.Side_loaded.Verification_key.of_base58_check_exn
              verification_key
          in
          let hash = Snark_params.Tick.Field.of_string hash in
          Zkapp_basic.Set_or_keep.Set { With_hash.data; hash }
      | None ->
          return Zkapp_basic.Set_or_keep.Keep
    in
    let%bind permissions =
      match update_data.permissions_id with
      | Some id ->
          let%map perms_data =
            query_db pool
              ~f:(fun db -> Processor.Zkapp_permissions.load db id)
              ~item:"snapp verification key"
          in
          let perms : Mina_base.Permissions.t =
            { edit_state = perms_data.edit_state
            ; send = perms_data.send
            ; receive = perms_data.receive
            ; set_delegate = perms_data.set_delegate
            ; set_permissions = perms_data.set_permissions
            ; set_verification_key = perms_data.set_verification_key
            ; set_zkapp_uri = perms_data.set_zkapp_uri
            ; edit_sequence_state = perms_data.edit_sequence_state
            ; set_token_symbol = perms_data.set_token_symbol
            ; increment_nonce = perms_data.increment_nonce
            ; set_voting_for = perms_data.set_voting_for
            }
          in
          Zkapp_basic.Set_or_keep.Set perms
      | None ->
          return Zkapp_basic.Set_or_keep.Keep
    in
    let zkapp_uri =
      update_data.zkapp_uri |> Zkapp_basic.Set_or_keep.of_option
    in
    let token_symbol =
      update_data.token_symbol |> Zkapp_basic.Set_or_keep.of_option
    in
    let voting_for =
      update_data.voting_for
      |> Option.map ~f:State_hash.of_base58_check_exn
      |> Zkapp_basic.Set_or_keep.of_option
    in
    let%bind timing =
      match update_data.timing_id with
      | None ->
          return Zkapp_basic.Set_or_keep.Keep
      | Some id ->
          let%map tm_info =
            query_db pool
              ~f:(fun db -> Processor.Zkapp_timing_info.load db id)
              ~item:"snapp timing info"
          in
          Zkapp_basic.Set_or_keep.Set
            { Party.Update.Timing_info.initial_minimum_balance =
                tm_info.initial_minimum_balance |> Unsigned.UInt64.of_int64
                |> Currency.Balance.of_uint64
            ; cliff_time =
                tm_info.cliff_time |> Unsigned.UInt32.of_int64
                |> Mina_numbers.Global_slot.of_uint32
            ; cliff_amount =
                tm_info.cliff_amount |> Unsigned.UInt64.of_int64
                |> Currency.Amount.of_uint64
            ; vesting_period =
                tm_info.vesting_period |> Unsigned.UInt32.of_int64
                |> Mina_numbers.Global_slot.of_uint32
            ; vesting_increment =
                tm_info.vesting_increment |> Unsigned.UInt64.of_int64
                |> Currency.Amount.of_uint64
            }
    in
    let update : Party.Update.t =
      { app_state
      ; delegate
      ; verification_key
      ; permissions
      ; zkapp_uri
      ; token_symbol
      ; timing
      ; voting_for
      }
    in
    let token_id = body_data.token_id |> Token_id.of_string in
    let balance_change =
      let magnitude =
        body_data.balance_change |> Int64.abs |> Unsigned.UInt64.of_int64
        |> Currency.Amount.of_uint64
      in
      let sgn =
        if Int64.is_negative body_data.balance_change then Sgn.Neg else Sgn.Pos
      in
      ({ magnitude; sgn } : _ Currency.Signed_poly.t)
    in
    let increment_nonce = body_data.increment_nonce in
    let%bind events = get_field_arrays ~pool body_data.events_ids in
    let%bind sequence_events =
      get_field_arrays ~pool body_data.sequence_events_ids
    in
    let%bind call_data_str =
      query_db pool
        ~f:(fun db -> Processor.Zkapp_state_data.load db body_data.call_data_id)
        ~item:"Snapp call data"
    in
    let call_data = Snark_params.Tick.Field.of_string call_data_str in
    let call_depth = body_data.call_depth in
    let%bind protocol_state_data =
      query_db pool
        ~f:(fun db ->
          Processor.Zkapp_protocol_state_precondition.load db
            body_data.zkapp_protocol_state_precondition_id)
        ~item:"Snapp account_precondition protocol state"
    in
    let%bind snarked_ledger_hash =
      match protocol_state_data.snarked_ledger_hash_id with
      | None ->
          return Zkapp_precondition.Hash.Ignore
      | Some id ->
          let%map hash_str =
            query_db pool ~item:"snarked ledger hash" ~f:(fun db ->
                Processor.Snarked_ledger_hash.load db id)
          in
          Zkapp_precondition.Hash.Check
            (Frozen_ledger_hash.of_base58_check_exn hash_str)
    in
    let%bind timestamp =
      match protocol_state_data.timestamp_id with
      | None ->
          return Zkapp_basic.Or_ignore.Ignore
      | Some id ->
          let%map bounds =
            query_db pool ~item:"Snapp timestamp bounds" ~f:(fun db ->
                Processor.Zkapp_timestamp_bounds.load db id)
          in
          let to_timestamp i64 = i64 |> Block_time.of_int64 in
          let lower = to_timestamp bounds.timestamp_lower_bound in
          let upper = to_timestamp bounds.timestamp_upper_bound in
          Zkapp_basic.Or_ignore.Check
            ({ lower; upper } : _ Zkapp_precondition.Closed_interval.t)
    in
    let length_bounds_of_id = function
      | None ->
          return Zkapp_basic.Or_ignore.Ignore
      | Some id ->
          let%map bounds =
            query_db pool ~item:"Snapp length bounds" ~f:(fun db ->
                Processor.Zkapp_length_bounds.load db id)
          in
          let to_length i64 =
            i64 |> Unsigned.UInt32.of_int64 |> Mina_numbers.Length.of_uint32
          in
          let lower = to_length bounds.length_lower_bound in
          let upper = to_length bounds.length_upper_bound in
          Zkapp_basic.Or_ignore.Check
            ({ lower; upper } : _ Zkapp_precondition.Closed_interval.t)
    in
    let%bind blockchain_length =
      length_bounds_of_id protocol_state_data.blockchain_length_id
    in
    let%bind min_window_density =
      length_bounds_of_id protocol_state_data.min_window_density_id
    in
    let total_currency_of_id = function
      | None ->
          return Zkapp_basic.Or_ignore.Ignore
      | Some id ->
          let%map bounds =
            query_db pool ~item:"Snapp currency bounds" ~f:(fun db ->
                Processor.Zkapp_amount_bounds.load db id)
          in
          let to_amount i64 =
            i64 |> Unsigned.UInt64.of_int64 |> Currency.Amount.of_uint64
          in
          let lower = to_amount bounds.amount_lower_bound in
          let upper = to_amount bounds.amount_upper_bound in
          Zkapp_basic.Or_ignore.Check
            ({ lower; upper } : _ Zkapp_precondition.Closed_interval.t)
    in
    (* TODO: this will change *)
    let last_vrf_output = () in
    let%bind total_currency =
      total_currency_of_id protocol_state_data.total_currency_id
    in
    let global_slot_of_id = function
      | None ->
          return Zkapp_basic.Or_ignore.Ignore
      | Some id ->
          let%map bounds =
            query_db pool ~item:"Snapp global slot bounds" ~f:(fun db ->
                Processor.Zkapp_global_slot_bounds.load db id)
          in
          let to_slot i64 =
            i64 |> Unsigned.UInt32.of_int64
            |> Mina_numbers.Global_slot.of_uint32
          in
          let lower = to_slot bounds.global_slot_lower_bound in
          let upper = to_slot bounds.global_slot_upper_bound in
          Zkapp_basic.Or_ignore.Check
            ({ lower; upper } : _ Zkapp_precondition.Closed_interval.t)
    in
    let%bind global_slot_since_hard_fork =
      global_slot_of_id protocol_state_data.curr_global_slot_since_hard_fork
    in
    let%bind global_slot_since_genesis =
      global_slot_of_id protocol_state_data.global_slot_since_genesis
    in
    let epoch_data_of_id id =
      let%bind epoch_data_raw =
        query_db pool ~item:"Snapp epoch data" ~f:(fun db ->
            Processor.Zkapp_epoch_data.load db id)
      in
      let%bind ledger =
        let%bind epoch_ledger_data =
          query_db pool ~item:"Snapp epoch ledger" ~f:(fun db ->
              Processor.Zkapp_epoch_ledger.load db id)
        in
        let%bind hash =
          Option.value_map epoch_ledger_data.hash_id
            ~default:(return Zkapp_basic.Or_ignore.Ignore) ~f:(fun id ->
              let%map hash_str =
                query_db pool ~item:"Snapp epoch ledger hash" ~f:(fun db ->
                    Processor.Snarked_ledger_hash.load db id)
              in
              Zkapp_basic.Or_ignore.Check
                (Frozen_ledger_hash.of_base58_check_exn hash_str))
        in
        let%map total_currency =
          total_currency_of_id epoch_ledger_data.total_currency_id
        in
        { Epoch_ledger.Poly.hash; total_currency }
      in
      let seed =
        Option.value_map epoch_data_raw.epoch_seed
          ~default:Zkapp_basic.Or_ignore.Ignore ~f:(fun s ->
            Zkapp_basic.Or_ignore.Check (Epoch_seed.of_base58_check_exn s))
      in
      let checkpoint_of_str str =
        Option.value_map str ~default:Zkapp_basic.Or_ignore.Ignore ~f:(fun s ->
            Zkapp_basic.Or_ignore.Check (State_hash.of_base58_check_exn s))
      in
      let start_checkpoint =
        checkpoint_of_str epoch_data_raw.start_checkpoint
      in
      let lock_checkpoint = checkpoint_of_str epoch_data_raw.lock_checkpoint in
      let%map epoch_length =
        length_bounds_of_id epoch_data_raw.epoch_length_id
      in
      { Zkapp_precondition.Protocol_state.Epoch_data.Poly.ledger
      ; seed
      ; start_checkpoint
      ; lock_checkpoint
      ; epoch_length
      }
    in
    let%bind staking_epoch_data =
      epoch_data_of_id protocol_state_data.staking_epoch_data_id
    in
    let%bind next_epoch_data =
      epoch_data_of_id protocol_state_data.next_epoch_data_id
    in
    let protocol_state_precondition : Zkapp_precondition.Protocol_state.t =
      { snarked_ledger_hash
      ; timestamp
      ; blockchain_length
      ; min_window_density
      ; last_vrf_output
      ; total_currency
      ; global_slot_since_hard_fork
      ; global_slot_since_genesis
      ; staking_epoch_data
      ; next_epoch_data
      }
    in
    let%bind (account_precondition : Party.Account_precondition.t) =
      let%bind account_precondition_data =
        query_db pool ~item:"ZkApp account precondition" ~f:(fun db ->
            Processor.Zkapp_account_precondition.load db
              body_data.zkapp_account_precondition_id)
      in
      match account_precondition_data.kind with
      | Full ->
          let%bind zkapp_account_data =
            match account_precondition_data.account_id with
            | None ->
                failwith
                  "Expected account id for account precondition of kind Full"
            | Some account_id ->
                query_db pool ~item:"Snapp account" ~f:(fun db ->
                    Processor.Zkapp_account.load db account_id)
          in
          let%map zkapp_account =
            let%bind balance =
              match zkapp_account_data.balance_id with
              | None ->
                  return Zkapp_basic.Or_ignore.Ignore
              | Some balance_id ->
                  let%map bounds =
                    query_db pool ~item:"Snapp balance" ~f:(fun db ->
                        Processor.Zkapp_balance_bounds.load db balance_id)
                  in
                  let to_balance i64 =
                    i64 |> Unsigned.UInt64.of_int64
                    |> Currency.Balance.of_uint64
                  in
                  let lower = to_balance bounds.balance_lower_bound in
                  let upper = to_balance bounds.balance_upper_bound in
                  Zkapp_basic.Or_ignore.Check
                    ({ lower; upper } : _ Zkapp_precondition.Closed_interval.t)
            in
            let%bind nonce =
              match zkapp_account_data.nonce_id with
              | None ->
                  return Zkapp_basic.Or_ignore.Ignore
              | Some balance_id ->
                  let%map bounds =
                    query_db pool ~item:"Snapp nonce" ~f:(fun db ->
                        Processor.Zkapp_nonce_bounds.load db balance_id)
                  in
                  let to_nonce i64 =
                    i64 |> Unsigned.UInt32.of_int64
                    |> Mina_numbers.Account_nonce.of_uint32
                  in
                  let lower = to_nonce bounds.nonce_lower_bound in
                  let upper = to_nonce bounds.nonce_upper_bound in
                  Zkapp_basic.Or_ignore.Check
                    ({ lower; upper } : _ Zkapp_precondition.Closed_interval.t)
            in
            let receipt_chain_hash =
              Option.value_map zkapp_account_data.receipt_chain_hash
                ~default:Zkapp_basic.Or_ignore.Ignore ~f:(fun s ->
                  Zkapp_basic.Or_ignore.Check
                    (Receipt.Chain_hash.of_base58_check_exn s))
            in
            let pk_check_or_ignore_of_id id =
              Option.value_map id ~default:(return Zkapp_basic.Or_ignore.Ignore)
                ~f:(fun pk_id ->
                  let%map pk = pk_of_pk_id pool pk_id in
                  Zkapp_basic.Or_ignore.Check pk)
            in
            let%bind public_key =
              pk_check_or_ignore_of_id zkapp_account_data.public_key_id
            in
            let%bind delegate =
              pk_check_or_ignore_of_id zkapp_account_data.delegate_id
            in
            let%bind state =
              let%bind snapp_state_ids =
                query_db pool ~item:"Snapp state id" ~f:(fun db ->
                    Processor.Zkapp_states.load db zkapp_account_data.state_id)
              in
              let%map state_data = state_data_of_ids ~pool snapp_state_ids in
              Array.map state_data ~f:Zkapp_basic.Or_ignore.of_option
              |> Array.to_list |> Pickles_types.Vector.Vector_8.of_list_exn
            in
            let%bind sequence_state =
              Option.value_map zkapp_account_data.sequence_state_id
                ~default:(return Zkapp_basic.Or_ignore.Ignore)
                ~f:(fun state_id ->
                  let%map state_data_str =
                    query_db pool ~item:"Snapp state data" ~f:(fun db ->
                        Processor.Zkapp_state_data.load db state_id)
                  in
                  let state_data =
                    Pickles.Backend.Tick.Field.of_string state_data_str
                  in
                  Zkapp_basic.Or_ignore.Check state_data)
            in
            let proved_state =
              Option.value_map zkapp_account_data.proved_state
                ~default:Zkapp_basic.Or_ignore.Ignore ~f:(fun b ->
                  Zkapp_basic.Or_ignore.Check b)
            in
            return
              ( { balance
                ; nonce
                ; receipt_chain_hash
                ; public_key
                ; delegate
                ; state
                ; sequence_state
                ; proved_state
                }
                : Zkapp_precondition.Account.t )
          in
          Party.Account_precondition.Full zkapp_account
      | Nonce -> (
          match account_precondition_data.nonce with
          | None ->
              failwith "Expected nonce for account precondition of kind Nonce"
          | Some nonce ->
              return
                (Party.Account_precondition.Nonce
                   (Mina_numbers.Account_nonce.of_uint32
                      (Unsigned.UInt32.of_int64 nonce))) )
      | Accept ->
          return Party.Account_precondition.Accept
    in
    let use_full_commitment = body_data.use_full_commitment in
    let caller = Token_id.of_string body_data.caller in
    return
      ( { public_key
        ; update
        ; token_id
        ; balance_change
        ; increment_nonce
        ; events
        ; sequence_events
        ; call_data
        ; call_depth
        ; protocol_state_precondition
        ; account_precondition
        ; use_full_commitment
        ; caller
        }
        : Party.Body.t )

  (* fee payer body is like a party body, except the balance change is a fee, not signed,
     and some fields are placeholders with the unit value
  *)
  let fee_payer_body_of_id ~pool body_id =
    let%map body = party_body_of_id ~pool body_id in
    let balance_change =
      match body.balance_change with
      | { magnitude; sgn = Sgn.Pos } ->
          Currency.Amount.to_uint64 magnitude |> Currency.Fee.of_uint64
      | _ ->
          failwith
            "fee_payer_body_of_id: expected positive balance change for fee \
             payer"
    in
    let fee_payer_account_precondition =
      match body.account_precondition with
      | Party.Account_precondition.Nonce n ->
          n
      | p ->
          failwith
            (sprintf
               "Expected Nonce for fee payer account precondition but received \
                %s"
               (Party.Account_precondition.to_yojson p |> Yojson.Safe.to_string))
    in
    ( { public_key = body.public_key
      ; update = body.update
      ; token_id = ()
      ; balance_change
      ; increment_nonce = ()
      ; events = body.events
      ; sequence_events = body.sequence_events
      ; call_data = body.call_data
      ; call_depth = body.call_depth
      ; protocol_state_precondition = body.protocol_state_precondition
      ; account_precondition = fee_payer_account_precondition
      ; use_full_commitment = ()
      ; caller = ()
      }
      : Party.Body.Fee_payer.t )
>>>>>>> eaf67e43
end

let parties_of_zkapp_command ~pool (cmd : Sql.Zkapp_command.t) :
    Parties.t Deferred.t =
  let query_db = Mina_caqti.query pool in
  let%bind fee_payer_body_id =
    query_db ~f:(fun db -> Processor.Zkapp_fee_payers.load db cmd.fee_payer_id)
  in
  (* use dummy authorizations, memo *)
  let%bind (fee_payer : Party.Fee_payer.t) =
    let%bind (body : Party.Body.Fee_payer.t) =
      let%map raw_body =
        Archive_lib.Load_data.get_party_body ~pool fee_payer_body_id
      in
      Party.Body.to_fee_payer_exn raw_body
    in
    return ({ body; authorization = Signature.dummy } : Party.Fee_payer.t)
  in
  let%bind (other_parties : Party.t list) =
    Deferred.List.map (Array.to_list cmd.other_party_ids) ~f:(fun id ->
        let%map body = Archive_lib.Load_data.get_party_body ~pool id in
        let authorization = Control.None_given in
        ({ body; authorization } : Party.t))
  in
  let memo = Mina_base.Signed_command_memo.dummy in
  let other_parties =
    Parties.Call_forest.of_parties_list other_parties
      ~party_depth:(fun (p : Party.t) -> p.body.call_depth)
    |> Parties.Call_forest.accumulate_hashes
         ~hash_party:Parties.Digest.Party.create
  in
  return ({ fee_payer; other_parties; memo } : Parties.t)

let run_zkapp_command ~logger ~pool ~ledger (cmd : Sql.Zkapp_command.t) =
  [%log info]
    "Applying zkApp command at global slot since genesis %Ld, and sequence \
     number %d"
    cmd.global_slot_since_genesis cmd.sequence_no ;
  let%bind state_view =
    Zkapp_helpers.get_parent_state_view ~pool cmd.block_id
  in
  let%bind parties = parties_of_zkapp_command ~pool cmd in
  match
    Ledger.apply_parties_unchecked ~constraint_constants ~state_view ledger
      parties
  with
  | Ok _ ->
      Deferred.unit
  | Error err ->
      Error.tag_arg err "zkApp command failed on replay"
        ( ("global slot_since_genesis", cmd.global_slot_since_genesis)
        , ("sequence number", cmd.sequence_no) )
        [%sexp_of: (string * int64) * (string * int)]
      |> Error.raise

let find_canonical_chain ~logger pool slot =
  (* find longest canonical chain
     a slot may represent several blocks, only one of which can be on canonical chain
     starting with max slot, look for chain, decrementing slot until chain found
  *)
  let query_db = Mina_caqti.query pool in
  let find_state_hash_chain state_hash =
    match%map query_db ~f:(fun db -> Sql.Block.get_chain db state_hash) with
    | [] ->
        [%log info] "Block with state hash %s is not along canonical chain"
          state_hash ;
        None
    | _ ->
        Some state_hash
  in
  let%bind state_hashes =
    query_db ~f:(fun db -> Sql.Block.get_state_hashes_by_slot db slot)
  in
  Deferred.List.find_map state_hashes ~f:find_state_hash_chain

let try_slot ~logger pool slot =
  let num_tries = 5 in
  let rec go ~slot ~tries_left =
    if tries_left <= 0 then (
      [%log fatal] "Could not find canonical chain after trying %d slots"
        num_tries ;
      Core_kernel.exit 1 ) ;
    match%bind find_canonical_chain ~logger pool slot with
    | None ->
        go ~slot:(slot - 1) ~tries_left:(tries_left - 1)
    | Some state_hash ->
        [%log info]
          "Found possible canonical chain to target state hash %s at slot %d"
          state_hash slot ;
        return state_hash
  in
  go ~slot ~tries_left:num_tries

let unquoted_string_of_yojson json =
  (* Yojson.Safe.to_string produces double-quoted strings
     remove those quotes for SQL queries
  *)
  let s = Yojson.Safe.to_string json in
  String.sub s ~pos:1 ~len:(String.length s - 2)

let main ~input_file ~output_file_opt ~archive_uri ~continue_on_error () =
  let logger = Logger.create () in
  let json = Yojson.Safe.from_file input_file in
  let input =
    match input_of_yojson json with
    | Ok inp ->
        inp
    | Error msg ->
        failwith
          (sprintf "Could not parse JSON in input file \"%s\": %s" input_file
             msg)
  in
  let archive_uri = Uri.of_string archive_uri in
  match Caqti_async.connect_pool ~max_size:128 archive_uri with
  | Error e ->
      [%log fatal]
        ~metadata:[ ("error", `String (Caqti_error.show e)) ]
        "Failed to create a Caqti pool for Postgresql" ;
      exit 1
  | Ok pool -> (
      [%log info] "Successfully created Caqti pool for Postgresql" ;
      (* load from runtime config in same way as daemon
         except that we don't consider loading from a tar file
      *)
      let query_db = Mina_caqti.query pool in
      let%bind padded_accounts =
        match
          Genesis_ledger_helper.Ledger.padded_accounts_from_runtime_config_opt
            ~logger ~proof_level input.genesis_ledger
            ~ledger_name_prefix:"genesis_ledger"
        with
        | None ->
            [%log fatal]
              "Could not load accounts from input runtime genesis ledger" ;
            exit 1
        | Some accounts ->
            return accounts
      in
      let packed_ledger =
        Genesis_ledger_helper.Ledger.packed_genesis_ledger_of_accounts
          ~depth:constraint_constants.ledger_depth padded_accounts
      in
      let ledger = Lazy.force @@ Genesis_ledger.Packed.t packed_ledger in
      let epoch_ledgers_state_hash_opt =
        Option.map input.target_epoch_ledgers_state_hash
          ~f:State_hash.to_base58_check
      in
      let%bind target_state_hash =
        match epoch_ledgers_state_hash_opt with
        | Some epoch_ledgers_state_hash ->
            [%log info] "Retrieving fork block state_hash" ;
            query_db ~f:(fun db ->
                Sql.Parent_block.get_parent_state_hash db
                  epoch_ledgers_state_hash)
        | None ->
            [%log info]
              "Searching for block with greatest height on canonical chain" ;
            let%bind max_slot =
              query_db ~f:(fun db -> Sql.Block.get_max_slot db ())
            in
            [%log info] "Maximum global slot since genesis in blocks is %d"
              max_slot ;
            try_slot ~logger pool max_slot
      in
      [%log info] "Loading block information using target state hash" ;
      let%bind block_ids =
        process_block_infos_of_state_hash ~logger pool target_state_hash
          ~f:(fun block_infos ->
            let ids = List.map block_infos ~f:(fun { id; _ } -> id) in
            (* build mapping from global slots to state and ledger hashes *)
            List.iter block_infos
              ~f:(fun { global_slot_since_genesis; state_hash; ledger_hash; _ }
                 ->
                Hashtbl.add_exn global_slot_hashes_tbl
                  ~key:global_slot_since_genesis
                  ~data:
                    ( State_hash.of_base58_check_exn state_hash
                    , Ledger_hash.of_base58_check_exn ledger_hash )) ;
            return (Int.Set.of_list ids))
      in
      (* check that genesis block is in chain to target hash
         assumption: genesis block occupies global slot 0
      *)
      if Int64.Table.mem global_slot_hashes_tbl Int64.zero then
        [%log info]
          "Block chain leading to target state hash includes genesis block, \
           length = %d"
          (Int.Set.length block_ids)
      else (
        [%log fatal]
          "Block chain leading to target state hash does not include genesis \
           block" ;
        Core_kernel.exit 1 ) ;
      let get_command_ids (module Command_ids : Get_command_ids) name =
        match%bind
          Caqti_async.Pool.use
            (fun db ->
              Command_ids.run db ~state_hash:target_state_hash
                ~start_slot:input.start_slot_since_genesis)
            pool
        with
        | Ok ids ->
            return ids
        | Error msg ->
            [%log error] "Error getting %s command ids" name
              ~metadata:[ ("error", `String (Caqti_error.show msg)) ] ;
            exit 1
      in
      [%log info] "Loading internal command ids" ;
      let%bind internal_cmd_ids =
        get_command_ids (module Sql.Internal_command_ids) "internal"
      in
      [%log info] "Loading user command ids" ;
      let%bind user_cmd_ids =
        get_command_ids (module Sql.User_command_ids) "user"
      in
      [%log info] "Loading zkApp command ids" ;
      let%bind zkapp_cmd_ids =
        get_command_ids (module Sql.Zkapp_command_ids) "zkApp"
      in
      [%log info]
        "Obtained %d user command ids, %d internal command ids, and %d zkApp \
         command ids"
        (List.length user_cmd_ids)
        (List.length internal_cmd_ids)
        (List.length zkapp_cmd_ids) ;
      [%log info] "Loading internal commands" ;
      let%bind unsorted_internal_cmds_list =
        Deferred.List.map internal_cmd_ids ~f:(fun id ->
            let open Deferred.Let_syntax in
            match%map
              Caqti_async.Pool.use
                (fun db -> Sql.Internal_command.run db id)
                pool
            with
            | Ok [] ->
                failwithf "Could not find any internal commands with id: %d" id
                  ()
            | Ok internal_cmds ->
                internal_cmds
            | Error msg ->
                failwithf
                  "Error querying for internal commands with id %d, error %s" id
                  (Caqti_error.show msg) ())
      in
      let unsorted_internal_cmds = List.concat unsorted_internal_cmds_list in
      (* filter out internal commands in blocks not along chain from target state hash *)
      let filtered_internal_cmds =
        List.filter unsorted_internal_cmds ~f:(fun cmd ->
            Int.Set.mem block_ids cmd.block_id)
      in
      [%log info] "Will replay %d internal commands"
        (List.length filtered_internal_cmds) ;
      let sorted_internal_cmds =
        List.sort filtered_internal_cmds ~compare:(fun ic1 ic2 ->
            let tuple (ic : Sql.Internal_command.t) =
              ( ic.global_slot_since_genesis
              , ic.sequence_no
              , ic.secondary_sequence_no )
            in
            let cmp = [%compare: int64 * int * int] (tuple ic1) (tuple ic2) in
            if cmp = 0 then
              match (ic1.type_, ic2.type_) with
              | "coinbase", "fee_transfer_via_coinbase" ->
                  -1
              | "fee_transfer_via_coinbase", "coinbase" ->
                  1
              | _ ->
                  failwith
                    "Two internal commands have the same global slot since \
                     genesis %Ld, sequence no %d, and secondary sequence no \
                     %d, but are not a coinbase and fee transfer via coinbase"
            else cmp)
      in
      (* populate cache of fee transfer via coinbase items *)
      [%log info] "Populating fee transfer via coinbase cache" ;
      let%bind () =
        Deferred.List.iter sorted_internal_cmds
          ~f:(cache_fee_transfer_via_coinbase pool)
      in
      [%log info] "Loading user commands" ;
      let%bind (unsorted_user_cmds_list : Sql.User_command.t list list) =
        Deferred.List.map user_cmd_ids ~f:(fun id ->
            let open Deferred.Let_syntax in
            match%map
              Caqti_async.Pool.use (fun db -> Sql.User_command.run db id) pool
            with
            | Ok [] ->
                failwithf "Expected at least one user command with id %d" id ()
            | Ok user_cmds ->
                user_cmds
            | Error msg ->
                failwithf
                  "Error querying for user commands with id %d, error %s" id
                  (Caqti_error.show msg) ())
      in
      let unsorted_user_cmds = List.concat unsorted_user_cmds_list in
      (* filter out user commands in blocks not along chain from target state hash *)
      let filtered_user_cmds =
        List.filter unsorted_user_cmds ~f:(fun cmd ->
            Int.Set.mem block_ids cmd.block_id)
      in
      [%log info] "Will replay %d user commands"
        (List.length filtered_user_cmds) ;
      let sorted_user_cmds =
        List.sort filtered_user_cmds ~compare:(fun uc1 uc2 ->
            let tuple (uc : Sql.User_command.t) =
              (uc.global_slot_since_genesis, uc.sequence_no)
            in
            [%compare: int64 * int] (tuple uc1) (tuple uc2))
      in
      [%log info] "Loading zkApp commands" ;
      let%bind unsorted_zkapp_cmds_list =
        Deferred.List.map zkapp_cmd_ids ~f:(fun id ->
            let open Deferred.Let_syntax in
            match%map
              Caqti_async.Pool.use (fun db -> Sql.Zkapp_command.run db id) pool
            with
            | Ok [] ->
                failwithf "Expected at least one zkApp command with id %d" id ()
            | Ok zkapp_cmds ->
                zkapp_cmds
            | Error msg ->
                failwithf
                  "Error querying for zkApp commands with id %d, error %s" id
                  (Caqti_error.show msg) ())
      in
      let unsorted_zkapp_cmds = List.concat unsorted_zkapp_cmds_list in
      let filtered_zkapp_cmds =
        List.filter unsorted_zkapp_cmds ~f:(fun (cmd : Sql.Zkapp_command.t) ->
            Int64.( >= ) cmd.global_slot_since_genesis
              input.start_slot_since_genesis
            && Int.Set.mem block_ids cmd.block_id)
      in
      let sorted_zkapp_cmds =
        List.sort filtered_zkapp_cmds ~compare:(fun sc1 sc2 ->
            let tuple (sc : Sql.Zkapp_command.t) =
              (sc.global_slot_since_genesis, sc.sequence_no)
            in
            [%compare: int64 * int] (tuple sc1) (tuple sc2))
      in
      (* apply commands in global slot, sequence order *)
      let rec apply_commands (internal_cmds : Sql.Internal_command.t list)
          (user_cmds : Sql.User_command.t list)
          (zkapp_cmds : Sql.Zkapp_command.t list)
          ~last_global_slot_since_genesis ~last_block_id ~staking_epoch_ledger
          ~next_epoch_ledger =
        let%bind staking_epoch_ledger, staking_seed =
          update_staking_epoch_data ~logger pool ~last_block_id ~ledger
            ~staking_epoch_ledger
        in
        let%bind next_epoch_ledger, next_seed =
          update_next_epoch_data ~logger pool ~last_block_id ~ledger
            ~next_epoch_ledger
        in
        let check_ledger_hash_after_last_slot () =
          let _state_hash, expected_ledger_hash =
            get_slot_hashes ~logger last_global_slot_since_genesis
          in
          if Ledger_hash.equal (Ledger.merkle_root ledger) expected_ledger_hash
          then
            [%log info]
              "Applied all commands at global slot since genesis %Ld, got \
               expected ledger hash"
              ~metadata:[ ("ledger_hash", json_ledger_hash_of_ledger ledger) ]
              last_global_slot_since_genesis
          else (
            [%log error]
              "Applied all commands at global slot since genesis %Ld, ledger \
               hash differs from expected ledger hash"
              ~metadata:
                [ ("ledger_hash", json_ledger_hash_of_ledger ledger)
                ; ( "expected_ledger_hash"
                  , Ledger_hash.to_yojson expected_ledger_hash )
                ]
              last_global_slot_since_genesis ;
            if continue_on_error then incr error_count else Core_kernel.exit 1 )
        in
        let check_account_accessed () =
          [%log info] "Checking accounts accessed in block just processed"
            ~metadata:[ ("block_id", `Int last_block_id) ] ;
          let%bind accounts_accessed_db =
            query_db ~f:(fun db ->
                Processor.Accounts_accessed.all_from_block db last_block_id)
          in
          let%bind accounts_created_db =
            query_db ~f:(fun db ->
                Processor.Accounts_created.all_from_block db last_block_id)
          in
          (* every account created in preceding block is an accessed account in preceding block *)
          List.iter accounts_created_db
            ~f:(fun { account_identifier_id = acct_id_created; _ } ->
              if
                Option.is_none
                  (List.find accounts_accessed_db
                     ~f:(fun { account_identifier_id = acct_id_accessed; _ } ->
                       acct_id_accessed = acct_id_created))
              then (
                [%log error] "Created account not present in accessed accounts"
                  ~metadata:
                    [ ("created_account_identifier_id", `Int acct_id_created)
                    ; ("block_id", `Int last_block_id)
                    ] ;
                if continue_on_error then incr error_count
                else Core_kernel.exit 1 )) ;
          let%map accounts_accessed =
            Deferred.List.map accounts_accessed_db
              ~f:(Archive_lib.Load_data.get_account_accessed ~pool)
          in
          List.iter accounts_accessed
            ~f:(fun (index, { public_key; token_id; balance; nonce; _ }) ->
              let account_id = Account_id.create public_key token_id in
              let index_in_ledger =
                Ledger.index_of_account_exn ledger account_id
              in
              if index <> index_in_ledger then (
                [%log error]
                  "Index in ledger does not match index in account accessed"
                  ~metadata:
                    [ ("index_in_ledger", `Int index_in_ledger)
                    ; ("index_in_account_accessed", `Int index)
                    ] ;
                if continue_on_error then incr error_count
                else Core_kernel.exit 1 ) ;
              match Ledger.location_of_account ledger account_id with
              | None ->
                  [%log error] "Accessed account not in ledger"
                    ~metadata:
                      [ ("account_id", Account_id.to_yojson account_id) ] ;
                  if continue_on_error then incr error_count
                  else Core_kernel.exit 1
              | Some loc ->
                  let account_in_ledger =
                    match Ledger.get ledger loc with
                    | Some acct ->
                        acct
                    | None ->
                        (* should be unreachable *)
                        failwith
                          "Account not in ledger, even though there's a \
                           location for it"
                  in
                  let balance_in_ledger = account_in_ledger.balance in
                  if not (Currency.Balance.equal balance balance_in_ledger) then (
                    [%log error]
                      "Balance in ledger does not match balance in account \
                       accessed"
                      ~metadata:
                        [ ( "balance_in_ledger"
                          , Currency.Balance.to_yojson balance_in_ledger )
                        ; ( "balance_in_account_accessed"
                          , Currency.Balance.to_yojson balance )
                        ] ;
                    if continue_on_error then incr error_count
                    else Core_kernel.exit 1 ) ;
                  let nonce_in_ledger = account_in_ledger.nonce in
                  if
                    not (Mina_numbers.Account_nonce.equal nonce nonce_in_ledger)
                  then (
                    [%log error]
                      "Nonce in ledger does not match nonce in account accessed"
                      ~metadata:
                        [ ( "balance_in_ledger"
                          , Mina_numbers.Account_nonce.to_yojson nonce_in_ledger
                          )
                        ; ( "balance_in_account_accessed"
                          , Mina_numbers.Account_nonce.to_yojson nonce )
                        ] ;
                    if continue_on_error then incr error_count
                    else Core_kernel.exit 1 ))
        in
        let log_state_hash_on_next_slot curr_global_slot_since_genesis =
          let state_hash, _ledger_hash =
            get_slot_hashes ~logger curr_global_slot_since_genesis
          in
          [%log info]
            ~metadata:
              [ ("state_hash", `String (State_hash.to_base58_check state_hash))
              ]
            "Starting processing of commands in block with state_hash \
             $state_hash at global slot since genesis %Ld"
            curr_global_slot_since_genesis
        in
        let run_checks_on_slot_change curr_global_slot_since_genesis =
          if
            Int64.( > ) curr_global_slot_since_genesis
              last_global_slot_since_genesis
          then (
            check_ledger_hash_after_last_slot () ;
            let%map () = check_account_accessed () in
            log_state_hash_on_next_slot curr_global_slot_since_genesis )
          else Deferred.unit
        in
        let combine_or_run_internal_cmds (ic : Sql.Internal_command.t)
            (ics : Sql.Internal_command.t list) =
          match ics with
          | ic2 :: ics2
            when Int64.equal ic.global_slot_since_genesis
                   ic2.global_slot_since_genesis
                 && Int.equal ic.sequence_no ic2.sequence_no
                 && String.equal ic.type_ "fee_transfer"
                 && String.equal ic.type_ ic2.type_ ->
              (* combining situation 2
                 two fee transfer commands with same global slot since genesis, sequence number
              *)
              let%bind () =
                run_checks_on_slot_change ic.global_slot_since_genesis
              in
              let%bind () =
                apply_combined_fee_transfer ~logger ~pool ~ledger ic ic2
              in
              apply_commands ics2 user_cmds zkapp_cmds
                ~last_global_slot_since_genesis:ic.global_slot_since_genesis
                ~last_block_id:ic.block_id ~staking_epoch_ledger
                ~next_epoch_ledger
          | _ ->
              let%bind () =
                run_checks_on_slot_change ic.global_slot_since_genesis
              in
              let%bind () = run_internal_command ~logger ~pool ~ledger ic in
              apply_commands ics user_cmds zkapp_cmds
                ~last_global_slot_since_genesis:ic.global_slot_since_genesis
                ~last_block_id:ic.block_id ~staking_epoch_ledger
                ~next_epoch_ledger
        in
        (* a sequence is a command type, slot, sequence number triple *)
        let get_internal_cmd_sequence (ic : Sql.Internal_command.t) =
          (`Internal_command, ic.global_slot_since_genesis, ic.sequence_no)
        in
        let get_user_cmd_sequence (uc : Sql.User_command.t) =
          (`User_command, uc.global_slot_since_genesis, uc.sequence_no)
        in
        let get_zkapp_cmd_sequence (sc : Sql.Zkapp_command.t) =
          (`Zkapp_command, sc.global_slot_since_genesis, sc.sequence_no)
        in
        let command_type_of_sequences seqs =
          let compare (_cmd_ty1, slot1, seq_no1) (_cmd_ty2, slot2, seq_no2) =
            [%compare: int64 * int] (slot1, seq_no1) (slot2, seq_no2)
          in
          let sorted_seqs = List.sort seqs ~compare in
          let cmd_ty, _slot, _seq_no = List.hd_exn sorted_seqs in
          cmd_ty
        in
        let run_user_commands (uc : Sql.User_command.t) ucs =
          let%bind () =
            run_checks_on_slot_change uc.global_slot_since_genesis
          in
          let%bind () = run_user_command ~logger ~pool ~ledger uc in
          apply_commands internal_cmds ucs zkapp_cmds
            ~last_global_slot_since_genesis:uc.global_slot_since_genesis
            ~last_block_id:uc.block_id ~staking_epoch_ledger ~next_epoch_ledger
        in
        let run_zkapp_commands (zkc : Sql.Zkapp_command.t) zkcs =
          let%bind () =
            run_checks_on_slot_change zkc.global_slot_since_genesis
          in
          let%bind () = run_zkapp_command ~logger ~pool ~ledger zkc in
          apply_commands internal_cmds user_cmds zkcs
            ~last_global_slot_since_genesis:zkc.global_slot_since_genesis
            ~last_block_id:zkc.block_id ~staking_epoch_ledger ~next_epoch_ledger
        in
        match (internal_cmds, user_cmds, zkapp_cmds) with
        | [], [], [] ->
            (* all done *)
            check_ledger_hash_after_last_slot () ;
            let%bind () = check_account_accessed () in
            Deferred.return
              ( last_global_slot_since_genesis
              , staking_epoch_ledger
              , staking_seed
              , next_epoch_ledger
              , next_seed )
        | ic :: ics, [], [] ->
            (* only internal commands *)
            combine_or_run_internal_cmds ic ics
        | [], uc :: ucs, [] ->
            (* only user commands *)
            run_user_commands uc ucs
        | [], [], sc :: scs ->
            (* only zkApp commands *)
            run_zkapp_commands sc scs
        | [], uc :: ucs, sc :: scs -> (
            (* no internal commands *)
            let seqs =
              [ get_user_cmd_sequence uc; get_zkapp_cmd_sequence sc ]
            in
            match command_type_of_sequences seqs with
            | `User_command ->
                run_user_commands uc ucs
            | `Zkapp_command ->
                run_zkapp_commands sc scs )
        | ic :: ics, [], sc :: scs -> (
            (* no user commands *)
            let seqs =
              [ get_internal_cmd_sequence ic; get_zkapp_cmd_sequence sc ]
            in
            match command_type_of_sequences seqs with
            | `Internal_command ->
                combine_or_run_internal_cmds ic ics
            | `Zkapp_command ->
                run_zkapp_commands sc scs )
        | ic :: ics, uc :: ucs, [] -> (
            (* no zkApp commands *)
            let seqs =
              [ get_internal_cmd_sequence ic; get_user_cmd_sequence uc ]
            in
            match command_type_of_sequences seqs with
            | `Internal_command ->
                combine_or_run_internal_cmds ic ics
            | `User_command ->
                run_user_commands uc ucs )
        | ic :: ics, uc :: ucs, zkc :: zkcs -> (
            (* internal, user, and zkApp commands *)
            let seqs =
              [ get_internal_cmd_sequence ic
              ; get_user_cmd_sequence uc
              ; get_zkapp_cmd_sequence zkc
              ]
            in
            match command_type_of_sequences seqs with
            | `Internal_command ->
                combine_or_run_internal_cmds ic ics
            | `User_command ->
                let%bind () =
                  run_checks_on_slot_change uc.global_slot_since_genesis
                in
                let%bind () = run_user_command ~logger ~pool ~ledger uc in
                apply_commands internal_cmds ucs zkcs
                  ~last_global_slot_since_genesis:uc.global_slot_since_genesis
                  ~last_block_id:uc.block_id ~staking_epoch_ledger
                  ~next_epoch_ledger
            | `Zkapp_command ->
                let%bind () = run_zkapp_command ~logger ~pool ~ledger zkc in
                apply_commands internal_cmds ucs zkcs
                  ~last_global_slot_since_genesis:uc.global_slot_since_genesis
                  ~last_block_id:uc.block_id ~staking_epoch_ledger
                  ~next_epoch_ledger )
      in
      let%bind unparented_ids =
        query_db ~f:(fun db -> Sql.Block.get_unparented db ())
      in
      let genesis_block_id =
        match List.filter unparented_ids ~f:(Int.Set.mem block_ids) with
        | [ id ] ->
            id
        | _ ->
            failwith "Expected only the genesis block to have an unparented id"
      in
      let%bind start_slot_since_genesis =
        let%map slot_opt =
          query_db ~f:(fun db ->
              Sql.Block.get_next_slot db input.start_slot_since_genesis)
        in
        match slot_opt with
        | Some slot ->
            slot
        | None ->
            failwithf
              "There is no slot in the database greater than equal to the \
               start slot %Ld given in the input file"
              input.start_slot_since_genesis ()
      in
      if
        not
          (Int64.equal start_slot_since_genesis input.start_slot_since_genesis)
      then
        [%log info]
          "Starting with next available global slot in the archive database"
          ~metadata:
            [ ( "input_start_slot"
              , `String (Int64.to_string input.start_slot_since_genesis) )
            ; ( "available_start_slot"
              , `String (Int64.to_string start_slot_since_genesis) )
            ] ;
      [%log info] "At start global slot %Ld, ledger hash"
        start_slot_since_genesis
        ~metadata:[ ("ledger_hash", json_ledger_hash_of_ledger ledger) ] ;
      let%bind ( last_global_slot_since_genesis
               , staking_epoch_ledger
               , staking_seed
               , next_epoch_ledger
               , next_seed ) =
        apply_commands sorted_internal_cmds sorted_user_cmds sorted_zkapp_cmds
          ~last_global_slot_since_genesis:start_slot_since_genesis
          ~last_block_id:genesis_block_id ~staking_epoch_ledger:ledger
          ~next_epoch_ledger:ledger
      in
      match input.target_epoch_ledgers_state_hash with
      | None ->
          (* start replaying at the slot after the one we've just finished with *)
          let start_slot_since_genesis =
            Int64.succ last_global_slot_since_genesis
          in
          let replayer_checkpoint =
            create_replayer_checkpoint ~ledger ~start_slot_since_genesis
            |> input_to_yojson |> Yojson.Safe.pretty_to_string
          in
          let checkpoint_file =
            sprintf "replayer-checkpoint-%Ld.json" start_slot_since_genesis
          in
          [%log info] "Writing checkpoint file"
            ~metadata:[ ("checkpoint_file", `String checkpoint_file) ] ;
          return
          @@ Out_channel.with_file checkpoint_file ~f:(fun oc ->
                 Out_channel.output_string oc replayer_checkpoint)
      | Some target_epoch_ledgers_state_hash -> (
          match output_file_opt with
          | None ->
              [%log info] "Output file not supplied, not writing output" ;
              return ()
          | Some output_file ->
              if Int.equal !error_count 0 then (
                [%log info] "Writing output to $output_file"
                  ~metadata:[ ("output_file", `String output_file) ] ;
                let output =
                  create_output ~target_epoch_ledgers_state_hash
                    ~target_fork_state_hash:
                      (State_hash.of_base58_check_exn target_state_hash)
                    ~ledger ~staking_epoch_ledger ~staking_seed
                    ~next_epoch_ledger ~next_seed input.genesis_ledger
                  |> output_to_yojson |> Yojson.Safe.pretty_to_string
                in
                return
                @@ Out_channel.with_file output_file ~f:(fun oc ->
                       Out_channel.output_string oc output) )
              else (
                [%log error] "There were %d errors, not writing output"
                  !error_count ;
                exit 1 ) ) )

let () =
  Command.(
    run
      (let open Let_syntax in
      Command.async ~summary:"Replay transactions from Mina archive database"
        (let%map input_file =
           Param.flag "--input-file"
             ~doc:"file File containing the genesis ledger"
             Param.(required string)
         and output_file_opt =
           Param.flag "--output-file"
             ~doc:"file File containing the resulting ledger"
             Param.(optional string)
         and archive_uri =
           Param.flag "--archive-uri"
             ~doc:
               "URI URI for connecting to the archive database (e.g., \
                postgres://$USER@localhost:5432/archiver)"
             Param.(required string)
         and continue_on_error =
           Param.flag "--continue-on-error"
             ~doc:"Continue processing after errors" Param.no_arg
         in
         main ~input_file ~output_file_opt ~archive_uri ~continue_on_error)))<|MERGE_RESOLUTION|>--- conflicted
+++ resolved
@@ -609,540 +609,6 @@
       ; staking_epoch_data
       ; next_epoch_data
       }
-<<<<<<< HEAD
-=======
-
-  let get_field_arrays ~pool array_id_arrays =
-    let array_ids = Array.to_list array_id_arrays in
-    Deferred.List.map array_ids ~f:(fun array_id ->
-        let%bind element_id_array =
-          query_db pool
-            ~f:(fun db -> Processor.Zkapp_state_data_array.load db array_id)
-            ~item:"Snapp state data array"
-        in
-        let element_ids = Array.to_list element_id_array in
-        let%bind field_strs =
-          Deferred.List.map element_ids ~f:(fun elt_id ->
-              query_db pool ~item:"Snapp field element" ~f:(fun db ->
-                  Processor.Zkapp_state_data.load db elt_id))
-        in
-        let fields =
-          List.map field_strs ~f:(fun field_str ->
-              Snark_params.Tick.Field.of_string field_str)
-        in
-        return (Array.of_list fields))
-
-  let state_data_of_ids ~pool ids =
-    Deferred.Array.map ids ~f:(fun state_data_id ->
-        match state_data_id with
-        | None ->
-            return None
-        | Some id ->
-            let%map field_str =
-              query_db pool
-                ~f:(fun db -> Processor.Zkapp_state_data.load db id)
-                ~item:"Snapp state data"
-            in
-            Some (Snark_params.Tick.Field.of_string field_str))
-
-  let party_body_of_id ~pool body_id =
-    let%bind (body_data : Processor.Zkapp_party_body.t) =
-      query_db pool
-        ~f:(fun db -> Processor.Zkapp_party_body.load db body_id)
-        ~item:"Snapp party body"
-    in
-    let%bind public_key = pk_of_pk_id pool body_data.public_key_id in
-    let%bind update_data =
-      query_db pool
-        ~f:(fun db -> Processor.Zkapp_updates.load db body_data.update_id)
-        ~item:"snapp updates"
-    in
-    let%bind app_state_data_ids =
-      query_db pool
-        ~f:(fun db -> Processor.Zkapp_states.load db update_data.app_state_id)
-        ~item:"snapp app state ids"
-    in
-    let%bind app_state_data = state_data_of_ids ~pool app_state_data_ids in
-    let app_state =
-      Array.map app_state_data ~f:Zkapp_basic.Set_or_keep.of_option
-      |> Array.to_list |> Pickles_types.Vector.Vector_8.of_list_exn
-    in
-    let%bind delegate =
-      match update_data.delegate_id with
-      | Some id ->
-          let%map pk = pk_of_pk_id pool id in
-          Zkapp_basic.Set_or_keep.Set pk
-      | None ->
-          return Zkapp_basic.Set_or_keep.Keep
-    in
-    let%bind verification_key =
-      match update_data.verification_key_id with
-      | Some id ->
-          let%map ({ verification_key; hash }
-                    : Processor.Zkapp_verification_keys.t) =
-            query_db pool
-              ~f:(fun db -> Processor.Zkapp_verification_keys.load db id)
-              ~item:"snapp verification key"
-          in
-          let data =
-            Pickles.Side_loaded.Verification_key.of_base58_check_exn
-              verification_key
-          in
-          let hash = Snark_params.Tick.Field.of_string hash in
-          Zkapp_basic.Set_or_keep.Set { With_hash.data; hash }
-      | None ->
-          return Zkapp_basic.Set_or_keep.Keep
-    in
-    let%bind permissions =
-      match update_data.permissions_id with
-      | Some id ->
-          let%map perms_data =
-            query_db pool
-              ~f:(fun db -> Processor.Zkapp_permissions.load db id)
-              ~item:"snapp verification key"
-          in
-          let perms : Mina_base.Permissions.t =
-            { edit_state = perms_data.edit_state
-            ; send = perms_data.send
-            ; receive = perms_data.receive
-            ; set_delegate = perms_data.set_delegate
-            ; set_permissions = perms_data.set_permissions
-            ; set_verification_key = perms_data.set_verification_key
-            ; set_zkapp_uri = perms_data.set_zkapp_uri
-            ; edit_sequence_state = perms_data.edit_sequence_state
-            ; set_token_symbol = perms_data.set_token_symbol
-            ; increment_nonce = perms_data.increment_nonce
-            ; set_voting_for = perms_data.set_voting_for
-            }
-          in
-          Zkapp_basic.Set_or_keep.Set perms
-      | None ->
-          return Zkapp_basic.Set_or_keep.Keep
-    in
-    let zkapp_uri =
-      update_data.zkapp_uri |> Zkapp_basic.Set_or_keep.of_option
-    in
-    let token_symbol =
-      update_data.token_symbol |> Zkapp_basic.Set_or_keep.of_option
-    in
-    let voting_for =
-      update_data.voting_for
-      |> Option.map ~f:State_hash.of_base58_check_exn
-      |> Zkapp_basic.Set_or_keep.of_option
-    in
-    let%bind timing =
-      match update_data.timing_id with
-      | None ->
-          return Zkapp_basic.Set_or_keep.Keep
-      | Some id ->
-          let%map tm_info =
-            query_db pool
-              ~f:(fun db -> Processor.Zkapp_timing_info.load db id)
-              ~item:"snapp timing info"
-          in
-          Zkapp_basic.Set_or_keep.Set
-            { Party.Update.Timing_info.initial_minimum_balance =
-                tm_info.initial_minimum_balance |> Unsigned.UInt64.of_int64
-                |> Currency.Balance.of_uint64
-            ; cliff_time =
-                tm_info.cliff_time |> Unsigned.UInt32.of_int64
-                |> Mina_numbers.Global_slot.of_uint32
-            ; cliff_amount =
-                tm_info.cliff_amount |> Unsigned.UInt64.of_int64
-                |> Currency.Amount.of_uint64
-            ; vesting_period =
-                tm_info.vesting_period |> Unsigned.UInt32.of_int64
-                |> Mina_numbers.Global_slot.of_uint32
-            ; vesting_increment =
-                tm_info.vesting_increment |> Unsigned.UInt64.of_int64
-                |> Currency.Amount.of_uint64
-            }
-    in
-    let update : Party.Update.t =
-      { app_state
-      ; delegate
-      ; verification_key
-      ; permissions
-      ; zkapp_uri
-      ; token_symbol
-      ; timing
-      ; voting_for
-      }
-    in
-    let token_id = body_data.token_id |> Token_id.of_string in
-    let balance_change =
-      let magnitude =
-        body_data.balance_change |> Int64.abs |> Unsigned.UInt64.of_int64
-        |> Currency.Amount.of_uint64
-      in
-      let sgn =
-        if Int64.is_negative body_data.balance_change then Sgn.Neg else Sgn.Pos
-      in
-      ({ magnitude; sgn } : _ Currency.Signed_poly.t)
-    in
-    let increment_nonce = body_data.increment_nonce in
-    let%bind events = get_field_arrays ~pool body_data.events_ids in
-    let%bind sequence_events =
-      get_field_arrays ~pool body_data.sequence_events_ids
-    in
-    let%bind call_data_str =
-      query_db pool
-        ~f:(fun db -> Processor.Zkapp_state_data.load db body_data.call_data_id)
-        ~item:"Snapp call data"
-    in
-    let call_data = Snark_params.Tick.Field.of_string call_data_str in
-    let call_depth = body_data.call_depth in
-    let%bind protocol_state_data =
-      query_db pool
-        ~f:(fun db ->
-          Processor.Zkapp_protocol_state_precondition.load db
-            body_data.zkapp_protocol_state_precondition_id)
-        ~item:"Snapp account_precondition protocol state"
-    in
-    let%bind snarked_ledger_hash =
-      match protocol_state_data.snarked_ledger_hash_id with
-      | None ->
-          return Zkapp_precondition.Hash.Ignore
-      | Some id ->
-          let%map hash_str =
-            query_db pool ~item:"snarked ledger hash" ~f:(fun db ->
-                Processor.Snarked_ledger_hash.load db id)
-          in
-          Zkapp_precondition.Hash.Check
-            (Frozen_ledger_hash.of_base58_check_exn hash_str)
-    in
-    let%bind timestamp =
-      match protocol_state_data.timestamp_id with
-      | None ->
-          return Zkapp_basic.Or_ignore.Ignore
-      | Some id ->
-          let%map bounds =
-            query_db pool ~item:"Snapp timestamp bounds" ~f:(fun db ->
-                Processor.Zkapp_timestamp_bounds.load db id)
-          in
-          let to_timestamp i64 = i64 |> Block_time.of_int64 in
-          let lower = to_timestamp bounds.timestamp_lower_bound in
-          let upper = to_timestamp bounds.timestamp_upper_bound in
-          Zkapp_basic.Or_ignore.Check
-            ({ lower; upper } : _ Zkapp_precondition.Closed_interval.t)
-    in
-    let length_bounds_of_id = function
-      | None ->
-          return Zkapp_basic.Or_ignore.Ignore
-      | Some id ->
-          let%map bounds =
-            query_db pool ~item:"Snapp length bounds" ~f:(fun db ->
-                Processor.Zkapp_length_bounds.load db id)
-          in
-          let to_length i64 =
-            i64 |> Unsigned.UInt32.of_int64 |> Mina_numbers.Length.of_uint32
-          in
-          let lower = to_length bounds.length_lower_bound in
-          let upper = to_length bounds.length_upper_bound in
-          Zkapp_basic.Or_ignore.Check
-            ({ lower; upper } : _ Zkapp_precondition.Closed_interval.t)
-    in
-    let%bind blockchain_length =
-      length_bounds_of_id protocol_state_data.blockchain_length_id
-    in
-    let%bind min_window_density =
-      length_bounds_of_id protocol_state_data.min_window_density_id
-    in
-    let total_currency_of_id = function
-      | None ->
-          return Zkapp_basic.Or_ignore.Ignore
-      | Some id ->
-          let%map bounds =
-            query_db pool ~item:"Snapp currency bounds" ~f:(fun db ->
-                Processor.Zkapp_amount_bounds.load db id)
-          in
-          let to_amount i64 =
-            i64 |> Unsigned.UInt64.of_int64 |> Currency.Amount.of_uint64
-          in
-          let lower = to_amount bounds.amount_lower_bound in
-          let upper = to_amount bounds.amount_upper_bound in
-          Zkapp_basic.Or_ignore.Check
-            ({ lower; upper } : _ Zkapp_precondition.Closed_interval.t)
-    in
-    (* TODO: this will change *)
-    let last_vrf_output = () in
-    let%bind total_currency =
-      total_currency_of_id protocol_state_data.total_currency_id
-    in
-    let global_slot_of_id = function
-      | None ->
-          return Zkapp_basic.Or_ignore.Ignore
-      | Some id ->
-          let%map bounds =
-            query_db pool ~item:"Snapp global slot bounds" ~f:(fun db ->
-                Processor.Zkapp_global_slot_bounds.load db id)
-          in
-          let to_slot i64 =
-            i64 |> Unsigned.UInt32.of_int64
-            |> Mina_numbers.Global_slot.of_uint32
-          in
-          let lower = to_slot bounds.global_slot_lower_bound in
-          let upper = to_slot bounds.global_slot_upper_bound in
-          Zkapp_basic.Or_ignore.Check
-            ({ lower; upper } : _ Zkapp_precondition.Closed_interval.t)
-    in
-    let%bind global_slot_since_hard_fork =
-      global_slot_of_id protocol_state_data.curr_global_slot_since_hard_fork
-    in
-    let%bind global_slot_since_genesis =
-      global_slot_of_id protocol_state_data.global_slot_since_genesis
-    in
-    let epoch_data_of_id id =
-      let%bind epoch_data_raw =
-        query_db pool ~item:"Snapp epoch data" ~f:(fun db ->
-            Processor.Zkapp_epoch_data.load db id)
-      in
-      let%bind ledger =
-        let%bind epoch_ledger_data =
-          query_db pool ~item:"Snapp epoch ledger" ~f:(fun db ->
-              Processor.Zkapp_epoch_ledger.load db id)
-        in
-        let%bind hash =
-          Option.value_map epoch_ledger_data.hash_id
-            ~default:(return Zkapp_basic.Or_ignore.Ignore) ~f:(fun id ->
-              let%map hash_str =
-                query_db pool ~item:"Snapp epoch ledger hash" ~f:(fun db ->
-                    Processor.Snarked_ledger_hash.load db id)
-              in
-              Zkapp_basic.Or_ignore.Check
-                (Frozen_ledger_hash.of_base58_check_exn hash_str))
-        in
-        let%map total_currency =
-          total_currency_of_id epoch_ledger_data.total_currency_id
-        in
-        { Epoch_ledger.Poly.hash; total_currency }
-      in
-      let seed =
-        Option.value_map epoch_data_raw.epoch_seed
-          ~default:Zkapp_basic.Or_ignore.Ignore ~f:(fun s ->
-            Zkapp_basic.Or_ignore.Check (Epoch_seed.of_base58_check_exn s))
-      in
-      let checkpoint_of_str str =
-        Option.value_map str ~default:Zkapp_basic.Or_ignore.Ignore ~f:(fun s ->
-            Zkapp_basic.Or_ignore.Check (State_hash.of_base58_check_exn s))
-      in
-      let start_checkpoint =
-        checkpoint_of_str epoch_data_raw.start_checkpoint
-      in
-      let lock_checkpoint = checkpoint_of_str epoch_data_raw.lock_checkpoint in
-      let%map epoch_length =
-        length_bounds_of_id epoch_data_raw.epoch_length_id
-      in
-      { Zkapp_precondition.Protocol_state.Epoch_data.Poly.ledger
-      ; seed
-      ; start_checkpoint
-      ; lock_checkpoint
-      ; epoch_length
-      }
-    in
-    let%bind staking_epoch_data =
-      epoch_data_of_id protocol_state_data.staking_epoch_data_id
-    in
-    let%bind next_epoch_data =
-      epoch_data_of_id protocol_state_data.next_epoch_data_id
-    in
-    let protocol_state_precondition : Zkapp_precondition.Protocol_state.t =
-      { snarked_ledger_hash
-      ; timestamp
-      ; blockchain_length
-      ; min_window_density
-      ; last_vrf_output
-      ; total_currency
-      ; global_slot_since_hard_fork
-      ; global_slot_since_genesis
-      ; staking_epoch_data
-      ; next_epoch_data
-      }
-    in
-    let%bind (account_precondition : Party.Account_precondition.t) =
-      let%bind account_precondition_data =
-        query_db pool ~item:"ZkApp account precondition" ~f:(fun db ->
-            Processor.Zkapp_account_precondition.load db
-              body_data.zkapp_account_precondition_id)
-      in
-      match account_precondition_data.kind with
-      | Full ->
-          let%bind zkapp_account_data =
-            match account_precondition_data.account_id with
-            | None ->
-                failwith
-                  "Expected account id for account precondition of kind Full"
-            | Some account_id ->
-                query_db pool ~item:"Snapp account" ~f:(fun db ->
-                    Processor.Zkapp_account.load db account_id)
-          in
-          let%map zkapp_account =
-            let%bind balance =
-              match zkapp_account_data.balance_id with
-              | None ->
-                  return Zkapp_basic.Or_ignore.Ignore
-              | Some balance_id ->
-                  let%map bounds =
-                    query_db pool ~item:"Snapp balance" ~f:(fun db ->
-                        Processor.Zkapp_balance_bounds.load db balance_id)
-                  in
-                  let to_balance i64 =
-                    i64 |> Unsigned.UInt64.of_int64
-                    |> Currency.Balance.of_uint64
-                  in
-                  let lower = to_balance bounds.balance_lower_bound in
-                  let upper = to_balance bounds.balance_upper_bound in
-                  Zkapp_basic.Or_ignore.Check
-                    ({ lower; upper } : _ Zkapp_precondition.Closed_interval.t)
-            in
-            let%bind nonce =
-              match zkapp_account_data.nonce_id with
-              | None ->
-                  return Zkapp_basic.Or_ignore.Ignore
-              | Some balance_id ->
-                  let%map bounds =
-                    query_db pool ~item:"Snapp nonce" ~f:(fun db ->
-                        Processor.Zkapp_nonce_bounds.load db balance_id)
-                  in
-                  let to_nonce i64 =
-                    i64 |> Unsigned.UInt32.of_int64
-                    |> Mina_numbers.Account_nonce.of_uint32
-                  in
-                  let lower = to_nonce bounds.nonce_lower_bound in
-                  let upper = to_nonce bounds.nonce_upper_bound in
-                  Zkapp_basic.Or_ignore.Check
-                    ({ lower; upper } : _ Zkapp_precondition.Closed_interval.t)
-            in
-            let receipt_chain_hash =
-              Option.value_map zkapp_account_data.receipt_chain_hash
-                ~default:Zkapp_basic.Or_ignore.Ignore ~f:(fun s ->
-                  Zkapp_basic.Or_ignore.Check
-                    (Receipt.Chain_hash.of_base58_check_exn s))
-            in
-            let pk_check_or_ignore_of_id id =
-              Option.value_map id ~default:(return Zkapp_basic.Or_ignore.Ignore)
-                ~f:(fun pk_id ->
-                  let%map pk = pk_of_pk_id pool pk_id in
-                  Zkapp_basic.Or_ignore.Check pk)
-            in
-            let%bind public_key =
-              pk_check_or_ignore_of_id zkapp_account_data.public_key_id
-            in
-            let%bind delegate =
-              pk_check_or_ignore_of_id zkapp_account_data.delegate_id
-            in
-            let%bind state =
-              let%bind snapp_state_ids =
-                query_db pool ~item:"Snapp state id" ~f:(fun db ->
-                    Processor.Zkapp_states.load db zkapp_account_data.state_id)
-              in
-              let%map state_data = state_data_of_ids ~pool snapp_state_ids in
-              Array.map state_data ~f:Zkapp_basic.Or_ignore.of_option
-              |> Array.to_list |> Pickles_types.Vector.Vector_8.of_list_exn
-            in
-            let%bind sequence_state =
-              Option.value_map zkapp_account_data.sequence_state_id
-                ~default:(return Zkapp_basic.Or_ignore.Ignore)
-                ~f:(fun state_id ->
-                  let%map state_data_str =
-                    query_db pool ~item:"Snapp state data" ~f:(fun db ->
-                        Processor.Zkapp_state_data.load db state_id)
-                  in
-                  let state_data =
-                    Pickles.Backend.Tick.Field.of_string state_data_str
-                  in
-                  Zkapp_basic.Or_ignore.Check state_data)
-            in
-            let proved_state =
-              Option.value_map zkapp_account_data.proved_state
-                ~default:Zkapp_basic.Or_ignore.Ignore ~f:(fun b ->
-                  Zkapp_basic.Or_ignore.Check b)
-            in
-            return
-              ( { balance
-                ; nonce
-                ; receipt_chain_hash
-                ; public_key
-                ; delegate
-                ; state
-                ; sequence_state
-                ; proved_state
-                }
-                : Zkapp_precondition.Account.t )
-          in
-          Party.Account_precondition.Full zkapp_account
-      | Nonce -> (
-          match account_precondition_data.nonce with
-          | None ->
-              failwith "Expected nonce for account precondition of kind Nonce"
-          | Some nonce ->
-              return
-                (Party.Account_precondition.Nonce
-                   (Mina_numbers.Account_nonce.of_uint32
-                      (Unsigned.UInt32.of_int64 nonce))) )
-      | Accept ->
-          return Party.Account_precondition.Accept
-    in
-    let use_full_commitment = body_data.use_full_commitment in
-    let caller = Token_id.of_string body_data.caller in
-    return
-      ( { public_key
-        ; update
-        ; token_id
-        ; balance_change
-        ; increment_nonce
-        ; events
-        ; sequence_events
-        ; call_data
-        ; call_depth
-        ; protocol_state_precondition
-        ; account_precondition
-        ; use_full_commitment
-        ; caller
-        }
-        : Party.Body.t )
-
-  (* fee payer body is like a party body, except the balance change is a fee, not signed,
-     and some fields are placeholders with the unit value
-  *)
-  let fee_payer_body_of_id ~pool body_id =
-    let%map body = party_body_of_id ~pool body_id in
-    let balance_change =
-      match body.balance_change with
-      | { magnitude; sgn = Sgn.Pos } ->
-          Currency.Amount.to_uint64 magnitude |> Currency.Fee.of_uint64
-      | _ ->
-          failwith
-            "fee_payer_body_of_id: expected positive balance change for fee \
-             payer"
-    in
-    let fee_payer_account_precondition =
-      match body.account_precondition with
-      | Party.Account_precondition.Nonce n ->
-          n
-      | p ->
-          failwith
-            (sprintf
-               "Expected Nonce for fee payer account precondition but received \
-                %s"
-               (Party.Account_precondition.to_yojson p |> Yojson.Safe.to_string))
-    in
-    ( { public_key = body.public_key
-      ; update = body.update
-      ; token_id = ()
-      ; balance_change
-      ; increment_nonce = ()
-      ; events = body.events
-      ; sequence_events = body.sequence_events
-      ; call_data = body.call_data
-      ; call_depth = body.call_depth
-      ; protocol_state_precondition = body.protocol_state_precondition
-      ; account_precondition = fee_payer_account_precondition
-      ; use_full_commitment = ()
-      ; caller = ()
-      }
-      : Party.Body.Fee_payer.t )
->>>>>>> eaf67e43
 end
 
 let parties_of_zkapp_command ~pool (cmd : Sql.Zkapp_command.t) :
