--- conflicted
+++ resolved
@@ -21,13 +21,9 @@
   ; delegation_source: delegation_source
   ; delegatee: Public_key.Compressed.t
   ; delegatee_id: int
-<<<<<<< HEAD
-  ; payments: Sql.User_command.t list }
-=======
   ; payments: Sql.User_command.t list
   ; payments_to_slot_3500: Sql.User_command.t list
   ; payments_past_slot_3500: Sql.User_command.t list }
->>>>>>> 342585d5
 [@@deriving yojson]
 
 type csv_data =
@@ -99,13 +95,10 @@
 
 let proof_level = Genesis_constants.Proof_level.Full
 
-<<<<<<< HEAD
-=======
 let currency_string_of_int64 i64 =
   Currency.Amount.of_uint64 (Unsigned.UInt64.of_int64 i64)
   |> Currency.Amount.to_formatted_string
 
->>>>>>> 342585d5
 (* map from global slots to state hash, ledger hash pairs *)
 let global_slot_hashes_tbl : (Int64.t, State_hash.t * Ledger_hash.t) Hashtbl.t
     =
@@ -244,10 +237,7 @@
       ; "Blocks won"
       ; "Payout obligation"
       ; "Payout received"
-<<<<<<< HEAD
-=======
       ; "Deficit"
->>>>>>> 342585d5
       ; "Check" ]
   in
   Out_channel.output_string csv_out_channel line ;
@@ -256,8 +246,6 @@
 let write_csv_line ~csv_out_channel ~payout_addr ~balance ~delegatee
     ~delegation ~blocks_won ~payout_obligation ~payout_received =
   let check = Currency.Amount.( >= ) payout_received payout_obligation in
-<<<<<<< HEAD
-=======
   let deficit =
     match Currency.Amount.( - ) payout_obligation payout_received with
     | Some diff ->
@@ -265,7 +253,6 @@
     | None ->
         Currency.Amount.zero
   in
->>>>>>> 342585d5
   let line =
     String.concat ~sep:","
       [ Public_key.Compressed.to_base58_check payout_addr
@@ -275,18 +262,12 @@
       ; Int.to_string blocks_won
       ; Currency.Amount.to_formatted_string payout_obligation
       ; Currency.Amount.to_formatted_string payout_received
-<<<<<<< HEAD
-=======
       ; Currency.Amount.to_formatted_string deficit
->>>>>>> 342585d5
       ; Bool.to_string check ]
   in
   Out_channel.output_string csv_out_channel line ;
   Out_channel.newline csv_out_channel
 
-<<<<<<< HEAD
-let main ~input_file ~csv_file ~archive_uri ~payout_addresses () =
-=======
 let write_csv_line_of_csv_data ~csv_out_channel
     { payout_addr
     ; balance
@@ -302,7 +283,6 @@
 
 let main ~input_file ~csv_file ~preliminary_csv_file_opt ~archive_uri
     ~payout_addresses () =
->>>>>>> 342585d5
   let logger = Logger.create () in
   if List.is_empty payout_addresses then (
     [%log error]
@@ -390,17 +370,10 @@
           ~item:"max slot"
       in
       [%log info] "Maximum global slot in blocks is %d" max_slot ;
-<<<<<<< HEAD
-      if max_slot < ((input.epoch + 1) * slots_per_epoch) + 3500 then (
-        [%log fatal]
-          "Insufficient archive data: maximum global slot is less than slot \
-           3500 in the succeeding epoch" ;
-=======
       if max_slot < (input.epoch * slots_per_epoch) + 3500 then (
         [%log fatal]
           "Insufficient archive data: maximum global slot is less than slot \
            3500 slot in the next epoch" ;
->>>>>>> 342585d5
         Core_kernel.exit 1 ) ;
       (* find longest canonical chain
          a slot may represent several blocks, only one of which can be on canonical chain
@@ -448,17 +421,9 @@
         try_slot max_slot num_tries
       in
       let block_ids =
-<<<<<<< HEAD
-        (* only examine blocks from start of current epoch up through slot 3500 in next epoch *)
-        let min_slot = input.epoch * slots_per_epoch in
-        let max_slot_int64 =
-          min_slot + slots_per_epoch + 3500 |> Int64.of_int
-        in
-=======
         (* examine blocks in current epoch *)
         let min_slot = input.epoch * slots_per_epoch in
         let max_slot_int64 = min_slot + slots_per_epoch - 1 |> Int64.of_int in
->>>>>>> 342585d5
         let min_slot_int64 = Int64.of_int min_slot in
         let relevant_block_infos =
           List.filter block_infos ~f:(fun {global_slot; _} ->
@@ -546,15 +511,9 @@
               let open Sql.User_command in
               Int64.compare p1.global_slot p2.global_slot
             in
-<<<<<<< HEAD
-            (* only payments in canonical chain, starting at slot 3501 of this epoch *)
-            let min_payment_slot =
-              (input.epoch * slots_per_epoch) + 3501 |> Int64.of_int
-=======
             (* only payments in canonical chain *)
             let min_payment_slot =
               input.epoch * slots_per_epoch |> Int64.of_int
->>>>>>> 342585d5
             in
             let payments_from_delegatee =
               List.filter payments_from_delegatee_raw ~f:(fun payment ->
@@ -635,7 +594,7 @@
                              coinbase_receiver_id)
                     in
                     let payments =
-                      (* only payments in canonical chain, starting at slot 3501 of this epoch *)
+                      (* only payments in canonical chain *)
                       List.filter payments_raw ~f:(fun payment ->
                           Int.Set.mem block_ids payment.block_id
                           && payment.global_slot >= min_payment_slot )
@@ -685,11 +644,7 @@
                       ~receiver_id:payout_id )
                   ~item:"Payments to payment address"
               in
-<<<<<<< HEAD
-              (* only payments in canonical chain, starting at slot 3501 of this epoch
-=======
               (* only payments in canonical chain
->>>>>>> 342585d5
                  don't include payments from delegatee or coinbase receivers
               *)
               List.filter payments_raw ~f:(fun payment ->
@@ -722,97 +677,22 @@
             let payments =
               payments_from_known_senders @ payments_from_anyone
             in
-<<<<<<< HEAD
-=======
             let payments_to_slot_3500, payments_past_slot_3500 =
               List.partition_tf payments ~f:(fun payment ->
                   Int64.( <= ) payment.global_slot slot_3500 )
             in
->>>>>>> 342585d5
             { payout_pk
             ; payout_id
             ; delegation_source
             ; delegatee
             ; delegatee_id
-<<<<<<< HEAD
-            ; payments } )
-      in
-      let end_epoch_slot =
-        (input.epoch * slots_per_epoch) + slots_per_epoch - 1 |> Int64.of_int
-=======
             ; payments
             ; payments_to_slot_3500
             ; payments_past_slot_3500 } )
->>>>>>> 342585d5
       in
       let epoch_uint32 = input.epoch |> Unsigned.UInt32.of_int in
       let%bind () =
         Deferred.List.iter payout_infos ~f:(fun payout_info ->
-<<<<<<< HEAD
-            [%log info]
-              "Examining payments from delegatee %s to payout address %s"
-              (Public_key.Compressed.to_base58_check payout_info.delegatee)
-              (Public_key.Compressed.to_base58_check payout_info.payout_pk) ;
-            let payments_in_epoch, payments_next_epoch =
-              List.partition_tf payout_info.payments
-                ~f:(fun {global_slot; _} ->
-                  Int64.( <= ) global_slot end_epoch_slot )
-            in
-            let%bind num_blocks_produced =
-              (* blocks produced in current epoch *)
-              let%map creator_block_ids =
-                block_ids_in_epoch pool payout_info.delegatee_id epoch_uint32
-              in
-              let filtered_block_ids =
-                List.filter creator_block_ids ~f:(Int.Set.mem block_ids)
-              in
-              List.length filtered_block_ids
-            in
-            if num_blocks_produced > 0 && List.is_empty payments_in_epoch then
-              [%log error]
-                "DELINQUENCY: In epoch %d, delegatee %s made no payments to \
-                 payout address %s"
-                input.epoch
-                (Public_key.Compressed.to_base58_check payout_info.delegatee)
-                (Public_key.Compressed.to_base58_check payout_info.payout_pk) ;
-            let add_payment total (payment : Sql.User_command.t) =
-              match payment.amount with
-              | None ->
-                  (* should be unreachable *)
-                  failwith "Payment contains no total"
-              | Some amount ->
-                  Int64.( + ) amount total
-            in
-            let payment_total_in_epoch =
-              List.fold payments_in_epoch ~init:0L ~f:add_payment
-            in
-            [%log info]
-              "In epoch %d, delegatee %s made payments totaling %Ld to payout \
-               address %s"
-              input.epoch
-              (Public_key.Compressed.to_base58_check payout_info.delegatee)
-              payment_total_in_epoch
-              (Public_key.Compressed.to_base58_check payout_info.payout_pk) ;
-            let payment_total_in_next_epoch =
-              List.fold payments_next_epoch ~init:0L ~f:add_payment
-            in
-            [%log info]
-              "In epoch %d through slot 3500, delegatee %s made payments \
-               totaling %Ld to payout address %s"
-              (input.epoch + 1)
-              (Public_key.Compressed.to_base58_check payout_info.delegatee)
-              payment_total_in_next_epoch
-              (Public_key.Compressed.to_base58_check payout_info.payout_pk) ;
-            let payment_total =
-              Int64.( + ) payment_total_in_epoch payment_total_in_next_epoch
-            in
-            let delegated_stake =
-              compute_delegated_stake ledger payout_info.delegatee
-            in
-            let delegated_amount =
-              get_account_balance_as_amount ledger payout_info.payout_pk
-            in
-=======
             [%log info]
               "Examining payments from delegatee %s to payout address %s"
               (Public_key.Compressed.to_base58_check payout_info.delegatee)
@@ -979,7 +859,6 @@
             let delegated_amount =
               get_account_balance_as_amount ledger payout_info.payout_pk
             in
->>>>>>> 342585d5
             let fraction_of_stake =
               Float.round_decimal ~decimal_digits:5
                 (Float.( / )
@@ -1017,45 +896,27 @@
               payout_obligation_per_block
               (Currency.Amount.to_formatted_string total_payout_obligation) ;
             let payment_total_as_amount =
-<<<<<<< HEAD
-              Int64.to_string payment_total |> Currency.Amount.of_string
-=======
               Int64.to_string payment_total_in_epoch
               |> Currency.Amount.of_string
->>>>>>> 342585d5
             in
             if
               Currency.Amount.( < ) payment_total_as_amount
                 total_payout_obligation
             then
               [%log error]
-<<<<<<< HEAD
-                "DELINQUENCY: In epoch %d through slot 3500 of epoch %d, \
-                 delegatee %s paid a total of %s to payout address %s, which \
-                 is less than the payout obligation of %s"
-                input.epoch (input.epoch + 1)
-=======
                 "DELINQUENCY: In epoch %d, delegatee %s paid a total of %s to \
                  payout address %s, which is less than the payout obligation \
                  of %s"
                 input.epoch
->>>>>>> 342585d5
                 (Public_key.Compressed.to_base58_check payout_info.delegatee)
                 (Currency.Amount.to_formatted_string payment_total_as_amount)
                 (Public_key.Compressed.to_base58_check payout_info.payout_pk)
                 (Currency.Amount.to_formatted_string total_payout_obligation)
             else
               [%log info]
-<<<<<<< HEAD
-                "In epoch %d through slot 3500 of epoch %d, delegatee %s paid \
-                 a total of %s to payout address %s, satisfying the payout \
-                 obligation of %s"
-                input.epoch (input.epoch + 1)
-=======
                 "In epoch %d, delegatee %s paid a total of %s to payout \
                  address %s, satisfying the payout obligation of %s"
                 input.epoch
->>>>>>> 342585d5
                 (Public_key.Compressed.to_base58_check payout_info.delegatee)
                 (Currency.Amount.to_formatted_string payment_total_as_amount)
                 (Public_key.Compressed.to_base58_check payout_info.payout_pk)
@@ -1068,8 +929,6 @@
               ~payout_received:payment_total_as_amount ;
             return () )
       in
-<<<<<<< HEAD
-=======
       ( match preliminary_csv_file_opt with
       | None ->
           ()
@@ -1096,7 +955,6 @@
           List.iter updated_csv_datas
             ~f:(write_csv_line_of_csv_data ~csv_out_channel) ;
           Out_channel.close csv_out_channel ) ;
->>>>>>> 342585d5
       Out_channel.close csv_out_channel ;
       Deferred.unit
 
@@ -1114,11 +972,7 @@
                 number"
              Param.(required string)
          and csv_file =
-<<<<<<< HEAD
-           Param.flag "--csv-file"
-=======
            Param.flag "--output-csv-file"
->>>>>>> 342585d5
              ~doc:"file CSV file to write containing payment statuses"
              Param.(required string)
          and preliminary_csv_file_opt =
@@ -1134,9 +988,5 @@
          and payout_addresses =
            Param.anon Anons.(sequence ("PAYOUT ADDRESSES" %: Param.string))
          in
-<<<<<<< HEAD
-         main ~input_file ~csv_file ~archive_uri ~payout_addresses)))
-=======
          main ~input_file ~csv_file ~preliminary_csv_file_opt ~archive_uri
-           ~payout_addresses)))
->>>>>>> 342585d5
+           ~payout_addresses)))