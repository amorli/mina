package codanet

import (
	"bytes"
	"context"
	"fmt"
	"log"
	"path"
	"time"

	dsb "github.com/ipfs/go-ds-badger"
	logging "github.com/ipfs/go-log"
	p2p "github.com/libp2p/go-libp2p"
	p2pconnmgr "github.com/libp2p/go-libp2p-connmgr"
	"github.com/libp2p/go-libp2p-core/connmgr"
	"github.com/libp2p/go-libp2p-core/control"
	"github.com/libp2p/go-libp2p-core/crypto"
	"github.com/libp2p/go-libp2p-core/host"
	"github.com/libp2p/go-libp2p-core/network"
	"github.com/libp2p/go-libp2p-core/peer"
	"github.com/libp2p/go-libp2p-core/routing"
	discovery "github.com/libp2p/go-libp2p-discovery"
	dht "github.com/libp2p/go-libp2p-kad-dht"
	"github.com/libp2p/go-libp2p-kad-dht/dual"
	"github.com/libp2p/go-libp2p-peerstore/pstoreds"
	pubsub "github.com/libp2p/go-libp2p-pubsub"
	record "github.com/libp2p/go-libp2p-record"
	p2pconfig "github.com/libp2p/go-libp2p/config"
	mdns "github.com/libp2p/go-libp2p/p2p/discovery"
	ma "github.com/multiformats/go-multiaddr"
	"golang.org/x/crypto/blake2b"

	libp2pmplex "github.com/libp2p/go-libp2p-mplex"
	mplex "github.com/libp2p/go-mplex"
)

type CodaConnectionManager struct {
	p2pManager   *p2pconnmgr.BasicConnMgr
	OnConnect    func(network.Network, network.Conn)
	OnDisconnect func(network.Network, network.Conn)
}

func newCodaConnectionManager() *CodaConnectionManager {
	noop := func(net network.Network, c network.Conn) {}

	return &CodaConnectionManager{
		p2pManager:   p2pconnmgr.NewConnManager(25, 250, time.Duration(30*time.Second)),
		OnConnect:    noop,
		OnDisconnect: noop,
	}
}

// proxy connmgr.ConnManager interface to p2pconnmgr.BasicConnMgr
func (cm *CodaConnectionManager) TagPeer(p peer.ID, tag string, weight int) {
	cm.p2pManager.TagPeer(p, tag, weight)
}
func (cm *CodaConnectionManager) UntagPeer(p peer.ID, tag string) { cm.p2pManager.UntagPeer(p, tag) }
func (cm *CodaConnectionManager) UpsertTag(p peer.ID, tag string, upsert func(int) int) {
	cm.p2pManager.UpsertTag(p, tag, upsert)
}
func (cm *CodaConnectionManager) GetTagInfo(p peer.ID) *connmgr.TagInfo {
	return cm.p2pManager.GetTagInfo(p)
}
func (cm *CodaConnectionManager) TrimOpenConns(ctx context.Context) { cm.p2pManager.TrimOpenConns(ctx) }
func (cm *CodaConnectionManager) Protect(p peer.ID, tag string)     { cm.p2pManager.Protect(p, tag) }
func (cm *CodaConnectionManager) Unprotect(p peer.ID, tag string) bool {
	return cm.p2pManager.Unprotect(p, tag)
}
func (cm *CodaConnectionManager) IsProtected(p peer.ID, tag string) bool {
	return cm.p2pManager.IsProtected(p, tag)
}
func (cm *CodaConnectionManager) Close() error { return cm.p2pManager.Close() }

// proxy connmgr.Decayer interface to p2pconnmgr.BasicConnMgr (which implements connmgr.Decayer via struct inheritance)
func (cm *CodaConnectionManager) RegisterDecayingTag(name string, interval time.Duration, decayFn connmgr.DecayFn, bumpFn connmgr.BumpFn) (connmgr.DecayingTag, error) {
	// casting to Decayer here should always succeed
	decayer, _ := interface{}(cm.p2pManager).(connmgr.Decayer)
	tag, err := decayer.RegisterDecayingTag(name, interval, decayFn, bumpFn)
	return tag, err
}

// redirect Notifee() to self for notification interception
func (cm *CodaConnectionManager) Notifee() network.Notifiee { return cm }

// proxy Notifee notifications to p2pconnmgr.BasicConnMgr, intercepting Connected and Disconnected
func (cm *CodaConnectionManager) Listen(net network.Network, addr ma.Multiaddr) {
	cm.p2pManager.Notifee().Listen(net, addr)
}
func (cm *CodaConnectionManager) ListenClose(net network.Network, addr ma.Multiaddr) {
	cm.p2pManager.Notifee().ListenClose(net, addr)
}
func (cm *CodaConnectionManager) OpenedStream(net network.Network, stream network.Stream) {
	cm.p2pManager.Notifee().OpenedStream(net, stream)
}
func (cm *CodaConnectionManager) ClosedStream(net network.Network, stream network.Stream) {
	cm.p2pManager.Notifee().ClosedStream(net, stream)
}
func (cm *CodaConnectionManager) Connected(net network.Network, c network.Conn) {
	cm.OnConnect(net, c)
	cm.p2pManager.Notifee().Connected(net, c)
}
func (cm *CodaConnectionManager) Disconnected(net network.Network, c network.Conn) {
	cm.OnDisconnect(net, c)
	cm.p2pManager.Notifee().Disconnected(net, c)
}

// Helper contains all the daemon state
type Helper struct {
	Host              host.Host
	Mdns              *mdns.Service
	Dht               *dual.DHT
	Ctx               context.Context
	Pubsub            *pubsub.PubSub
	Logger            logging.EventLogger
	DiscoveredPeers   chan peer.AddrInfo
	Rendezvous        string
	Discovery         *discovery.RoutingDiscovery
	Me                peer.ID
	GatingState       *CodaGatingState
	ConnectionManager *CodaConnectionManager
}

type customValidator struct {
	Base record.Validator
}

// this type implements the ConnectionGating interface
// https://godoc.org/github.com/libp2p/go-libp2p-core/connmgr#ConnectionGating
// the comments of the functions below are taken from those docs.
type CodaGatingState struct {
	AddrFilters  *ma.Filters
	DeniedPeers  *peer.Set
	AllowedPeers *peer.Set
}

// InterceptPeerDial tests whether we're permitted to Dial the specified peer.
//
// This is called by the network.Network implementation when dialling a peer.
func (gs *CodaGatingState) InterceptPeerDial(p peer.ID) (allow bool) {
	allow = !gs.DeniedPeers.Contains(p) || gs.AllowedPeers.Contains(p)

	return
}

// InterceptAddrDial tests whether we're permitted to dial the specified
// multiaddr for the given peer.
//
// This is called by the network.Network implementation after it has
// resolved the peer's addrs, and prior to dialling each.
func (gs *CodaGatingState) InterceptAddrDial(id peer.ID, addr ma.Multiaddr) (allow bool) {
	allow = (!gs.DeniedPeers.Contains(id) || gs.AllowedPeers.Contains(id)) && !gs.AddrFilters.AddrBlocked(addr)
	return
}

// InterceptAccept tests whether an incipient inbound connection is allowed.
//
// This is called by the upgrader, or by the transport directly (e.g. QUIC,
// Bluetooth), straight after it has accepted a connection from its socket.
func (gs *CodaGatingState) InterceptAccept(addrs network.ConnMultiaddrs) (allow bool) {
	remoteAddr := addrs.RemoteMultiaddr()
	allow = !gs.AddrFilters.AddrBlocked(remoteAddr)
	return
}

// InterceptSecured tests whether a given connection, now authenticated,
// is allowed.
//
// This is called by the upgrader, after it has performed the security
// handshake, and before it negotiates the muxer, or by the directly by the
// transport, at the exact same checkpoint.
func (gs *CodaGatingState) InterceptSecured(_ network.Direction, id peer.ID, addrs network.ConnMultiaddrs) (allow bool) {
	// note: we don't care about the direction (inbound/outbound). all
	// connections in coda are symmetric: if i am allowed to connect to
	// you, you are allowed to connect to me.
	remoteAddr := addrs.RemoteMultiaddr()
	allow = (!gs.DeniedPeers.Contains(id) || gs.AllowedPeers.Contains(id)) && !gs.AddrFilters.AddrBlocked(remoteAddr)
	return
}

// InterceptUpgraded tests whether a fully capable connection is allowed.
//
// At this point, the connection a multiplexer has been selected.
// When rejecting a connection, the gater can return a DisconnectReason.
// Refer to the godoc on the ConnectionGating type for more information.
//
// NOTE: the go-libp2p implementation currently IGNORES the disconnect reason.
func (gs *CodaGatingState) InterceptUpgraded(network.Conn) (allow bool, reason control.DisconnectReason) {
	allow = true
	reason = control.DisconnectReason(0)
	return
}

func (cv customValidator) Validate(key string, value []byte) error {
	log.Printf("DHT Validating: %s = %s", key, value)
	return cv.Base.Validate(key, value)
}

func (cv customValidator) Select(key string, values [][]byte) (int, error) {
	log.Printf("DHT Selecting Among: %s = %s", key, bytes.Join(values, []byte("; ")))
	return cv.Base.Select(key, values)
}

// TODO: just put this into main.go?

// MakeHelper does all the initialization to run one host
func MakeHelper(ctx context.Context, listenOn []ma.Multiaddr, externalAddr ma.Multiaddr, statedir string, pk crypto.PrivKey, networkID string, seeds []peer.AddrInfo, gatingState *CodaGatingState) (*Helper, error) {
	logger := logging.Logger("codanet.Helper")

	me, err := peer.IDFromPrivateKey(pk)
	if err != nil {
		return nil, err
	}

	dso := dsb.DefaultOptions

	ds, err := dsb.NewDatastore(path.Join(statedir, "libp2p-peerstore-v0"), &dso)
	if err != nil {
		return nil, err
	}

	dsoDht := dsb.DefaultOptions
	dsDht, err := dsb.NewDatastore(path.Join(statedir, "libp2p-dht-v0"), &dsoDht)
	if err != nil {
		return nil, err
	}

	ps, err := pstoreds.NewPeerstore(ctx, ds, pstoreds.DefaultOpts())
	if err != nil {
		return nil, err
	}

	rendezvousString := fmt.Sprintf("/coda/0.0.1/%s", networkID)

	pnetKey := blake2b.Sum256([]byte(rendezvousString))

	// custom validator to omit the ipns validation.

	rv := customValidator{Base: record.NamespacedValidator{"pk": record.PublicKeyValidator{}}}

	// gross hack to exfiltrate the DHT from the side effect of option evaluation
	//kadch := make(chan *dual.DHT)
	var kad *dual.DHT

	mplex.MaxMessageSize = 1 << 30

	connManager := newCodaConnectionManager()

	host, err := p2p.New(ctx,
		p2p.Muxer("/coda/mplex/1.0.0", libp2pmplex.DefaultTransport),
		p2p.Identity(pk),
		p2p.Peerstore(ps),
		p2p.DisableRelay(),
<<<<<<< HEAD
		p2p.ConnectionGater(gatingState),
		p2p.ConnectionManager(connmgr.NewConnManager(25, 250, time.Duration(30*time.Second))),
=======
		p2p.ConnectionGater(&gatingState),
		p2p.ConnectionManager(connManager),
>>>>>>> b5967c18
		p2p.ListenAddrs(listenOn...),
		p2p.AddrsFactory(func(as []ma.Multiaddr) []ma.Multiaddr {
			as = append(as, externalAddr)
			return as
		}),
		p2p.NATPortMap(),
		p2p.Routing(
			p2pconfig.RoutingC(func(host host.Host) (routing.PeerRouting, error) {
				kad, err = dual.New(ctx, host, dual.WanDHTOption(dht.Datastore(dsDht)), dual.DHTOption(dht.Validator(rv)), dual.WanDHTOption(dht.BootstrapPeers(seeds...)), dual.DHTOption(dht.ProtocolPrefix("/coda")))
				//go func() { kadch <- kad }()
				return kad, err
			})),
		p2p.UserAgent("github.com/codaprotocol/coda/tree/master/src/app/libp2p_helper"),
		p2p.PrivateNetwork(pnetKey[:]),
	)

	if err != nil {
		return nil, err
	}

	//kad := <-kadch

	// nil fields are initialized by beginAdvertising
	return &Helper{
<<<<<<< HEAD
		Host:            host,
		Ctx:             ctx,
		Mdns:            nil,
		Dht:             kad,
		Pubsub:          nil,
		Logger:          logger,
		DiscoveredPeers: nil,
		Rendezvous:      rendezvousString,
		Discovery:       nil,
		Me:              me,
		GatingState:     gatingState,
=======
		Host:              host,
		Ctx:               ctx,
		Mdns:              nil,
		Dht:               kad,
		Pubsub:            nil,
		Logger:            logger,
		DiscoveredPeers:   nil,
		Rendezvous:        rendezvousString,
		Discovery:         nil,
		Me:                me,
		GatingState:       &gatingState,
		ConnectionManager: connManager,
>>>>>>> b5967c18
	}, nil
}<|MERGE_RESOLUTION|>--- conflicted
+++ resolved
@@ -250,13 +250,8 @@
 		p2p.Identity(pk),
 		p2p.Peerstore(ps),
 		p2p.DisableRelay(),
-<<<<<<< HEAD
 		p2p.ConnectionGater(gatingState),
-		p2p.ConnectionManager(connmgr.NewConnManager(25, 250, time.Duration(30*time.Second))),
-=======
-		p2p.ConnectionGater(&gatingState),
 		p2p.ConnectionManager(connManager),
->>>>>>> b5967c18
 		p2p.ListenAddrs(listenOn...),
 		p2p.AddrsFactory(func(as []ma.Multiaddr) []ma.Multiaddr {
 			as = append(as, externalAddr)
@@ -281,19 +276,6 @@
 
 	// nil fields are initialized by beginAdvertising
 	return &Helper{
-<<<<<<< HEAD
-		Host:            host,
-		Ctx:             ctx,
-		Mdns:            nil,
-		Dht:             kad,
-		Pubsub:          nil,
-		Logger:          logger,
-		DiscoveredPeers: nil,
-		Rendezvous:      rendezvousString,
-		Discovery:       nil,
-		Me:              me,
-		GatingState:     gatingState,
-=======
 		Host:              host,
 		Ctx:               ctx,
 		Mdns:              nil,
@@ -304,8 +286,7 @@
 		Rendezvous:        rendezvousString,
 		Discovery:         nil,
 		Me:                me,
-		GatingState:       &gatingState,
+		GatingState:       gatingState,
 		ConnectionManager: connManager,
->>>>>>> b5967c18
 	}, nil
 }