--- conflicted
+++ resolved
@@ -167,12 +167,8 @@
 (* TODO: check for common filter errors (e.g. invalid level provided) *)
 let main timezone_str interpolation_config filter_str =
   let filter =
-<<<<<<< HEAD
-    if String.is_empty filter_str then Result.ok_or_failwith (Filter.Parser.parse "true")
-=======
     if String.is_empty filter_str then
       Result.ok_or_failwith (Filter.Parser.parse "true")
->>>>>>> 7ed00a76
     else
       let error s =
         eprintf !"ERROR PARSING FILTER: %s\n%!" s ;
