/* zkapp_tables.sql -- support tables for Zkapp commands */

/* Several of the tables below support the following convention, related
   to NULL values.

   In OCaml, some Zkapp-related types use the constructors Check, which takes a value,
   and Ignore, which is nullary. In columns following the convention, a NULL means Ignore, while
   non-NULL means Check.

   Similarly, in OCaml, there are the constructors Set, which takes a value, and
   Keep, which is nullary. NULL means Keep, and non-NULL means Set.

   The tables that follow this convention have a comment "NULL convention".
*/

/* the string representation of an algebraic field */
CREATE TABLE zkapp_state_data
( id                       serial           PRIMARY KEY
, field                    text             NOT NULL UNIQUE
);

/* Variable-width arrays of algebraic fields, given as
   id's from zkapp_state_data

   Postgresql does not allow enforcing that the array elements are
   foreign keys

   The elements of the array are NOT NULL (not enforced by Postgresql)

*/
CREATE TABLE zkapp_state_data_array
( id                       serial  PRIMARY KEY
, element_ids              int[]   NOT NULL
);

/* Fixed-width arrays of algebraic fields, given as id's from
   zkapp_state_data

   Any element of the array may be NULL, per the NULL convention
*/
CREATE TABLE zkapp_states_nullable
( id                       serial           PRIMARY KEY
, element0                 int              REFERENCES zkapp_state_data(id)
, element1                 int		    REFERENCES zkapp_state_data(id)
, element2                 int		    REFERENCES zkapp_state_data(id)
, element3                 int		    REFERENCES zkapp_state_data(id)
, element4                 int		    REFERENCES zkapp_state_data(id)
, element5                 int		    REFERENCES zkapp_state_data(id)
, element6                 int		    REFERENCES zkapp_state_data(id)
, element7                 int		    REFERENCES zkapp_state_data(id)
);

/* like zkapp_states_nullable, but elements are not NULL */
CREATE TABLE zkapp_states
( id                       serial           PRIMARY KEY
, element0                 int              NOT NULL REFERENCES zkapp_state_data(id)
, element1                 int              NOT NULL REFERENCES zkapp_state_data(id)
, element2                 int              NOT NULL REFERENCES zkapp_state_data(id)
, element3                 int              NOT NULL REFERENCES zkapp_state_data(id)
, element4                 int              NOT NULL REFERENCES zkapp_state_data(id)
, element5                 int              NOT NULL REFERENCES zkapp_state_data(id)
, element6                 int              NOT NULL REFERENCES zkapp_state_data(id)
, element7                 int              NOT NULL REFERENCES zkapp_state_data(id)
);

/* like zkapp_states, but for sequence states */
CREATE TABLE zkapp_sequence_states
( id                       serial           PRIMARY KEY
, element0                 int              NOT NULL REFERENCES zkapp_state_data(id)
, element1                 int              NOT NULL REFERENCES zkapp_state_data(id)
, element2                 int              NOT NULL REFERENCES zkapp_state_data(id)
, element3                 int              NOT NULL REFERENCES zkapp_state_data(id)
, element4                 int              NOT NULL REFERENCES zkapp_state_data(id)
);

/* the element_ids are non-NULL, and refer to zkapp_state_data_array
   that is, they represent a list of arrays of field elements
*/
CREATE TABLE zkapp_events
( id                       serial           PRIMARY KEY
, element_ids              int[]            NOT NULL
);

CREATE TABLE zkapp_verification_keys
( id                       serial           PRIMARY KEY
, verification_key         text             NOT NULL UNIQUE
, hash                     text             NOT NULL UNIQUE
);

CREATE TYPE zkapp_auth_required_type AS ENUM ('none', 'either', 'proof', 'signature', 'both', 'impossible');

CREATE TABLE zkapp_permissions
( id                       serial                PRIMARY KEY
, edit_state               zkapp_auth_required_type    NOT NULL
, send                     zkapp_auth_required_type    NOT NULL
, receive                  zkapp_auth_required_type    NOT NULL
, set_delegate             zkapp_auth_required_type    NOT NULL
, set_permissions          zkapp_auth_required_type    NOT NULL
, set_verification_key     zkapp_auth_required_type    NOT NULL
, set_zkapp_uri            zkapp_auth_required_type    NOT NULL
, edit_sequence_state      zkapp_auth_required_type    NOT NULL
, set_token_symbol         zkapp_auth_required_type    NOT NULL
, increment_nonce          zkapp_auth_required_type    NOT NULL
, set_voting_for           zkapp_auth_required_type    NOT NULL
);

CREATE TABLE zkapp_timing_info
( id                       serial  PRIMARY KEY
, initial_minimum_balance  text    NOT NULL
, cliff_time               bigint  NOT NULL
, cliff_amount             text    NOT NULL
, vesting_period           bigint  NOT NULL
, vesting_increment        text    NOT NULL
);

CREATE TABLE zkapp_uris
( id                 serial  PRIMARY KEY
, value              text    NOT NULL UNIQUE
);

/* NULL convention */
CREATE TABLE zkapp_updates
( id                       serial           PRIMARY KEY
, app_state_id             int              NOT NULL REFERENCES zkapp_states_nullable(id)
, delegate_id              int              REFERENCES public_keys(id)
, verification_key_id      int              REFERENCES zkapp_verification_keys(id)
, permissions_id           int              REFERENCES zkapp_permissions(id)
, zkapp_uri_id             int              REFERENCES zkapp_uris(id)
, token_symbol_id          int              REFERENCES token_symbols(id)
, timing_id                int              REFERENCES zkapp_timing_info(id)
, voting_for_id            int              REFERENCES voting_for(id)
);

CREATE TABLE zkapp_balance_bounds
( id                       serial           PRIMARY KEY
, balance_lower_bound      text             NOT NULL
, balance_upper_bound      text             NOT NULL
);

CREATE TABLE zkapp_nonce_bounds
( id                       serial           PRIMARY KEY
, nonce_lower_bound        bigint           NOT NULL
, nonce_upper_bound        bigint           NOT NULL
);

CREATE TYPE zkapp_precondition_type AS ENUM ('full', 'nonce', 'accept');

/* NULL convention */
CREATE TABLE zkapp_account_precondition_values
( id                       serial                 PRIMARY KEY
, balance_id               int                    REFERENCES zkapp_balance_bounds(id)
, nonce_id                 int                    REFERENCES zkapp_nonce_bounds(id)
, receipt_chain_hash       text
, delegate_id              int                    REFERENCES public_keys(id)
, state_id                 int        NOT NULL    REFERENCES zkapp_states_nullable(id)
, sequence_state_id        int                    REFERENCES zkapp_state_data(id)
, proved_state             boolean
, is_new                   boolean
);

/* invariants: precondition_account id is not NULL iff kind is 'full'
               nonce is not NULL iff kind is 'nonce'
*/
CREATE TABLE zkapp_account_precondition
( id                       serial                            PRIMARY KEY
, kind                     zkapp_precondition_type           NOT NULL
, account_precondition_values_id  int                               REFERENCES zkapp_account_precondition_values(id)
, nonce                    bigint
);

CREATE TABLE zkapp_accounts
( id                   serial  PRIMARY KEY
, app_state_id         int     NOT NULL  REFERENCES zkapp_states(id)
, verification_key_id  int     NOT NULL  REFERENCES zkapp_verification_keys(id)
, zkapp_version        bigint  NOT NULL
, sequence_state_id    int     NOT NULL  REFERENCES zkapp_sequence_states(id)
, last_sequence_slot   bigint  NOT NULL
, proved_state         bool    NOT NULL
, zkapp_uri_id         int     NOT NULL  REFERENCES zkapp_uris(id)
);

CREATE TABLE zkapp_token_id_bounds
( id                       serial           PRIMARY KEY
, token_id_lower_bound     text             NOT NULL
, token_id_upper_bound     text             NOT NULL
);

CREATE TABLE zkapp_length_bounds
( id                       serial          PRIMARY KEY
, length_lower_bound       bigint          NOT NULL
, length_upper_bound       bigint          NOT NULL
);

CREATE TABLE zkapp_amount_bounds
( id                       serial          PRIMARY KEY
, amount_lower_bound       text            NOT NULL
, amount_upper_bound       text            NOT NULL
);

CREATE TABLE zkapp_global_slot_bounds
( id                       serial          PRIMARY KEY
, global_slot_lower_bound  bigint          NOT NULL
, global_slot_upper_bound  bigint          NOT NULL
);

/* NULL convention */
CREATE TABLE zkapp_epoch_ledger
( id                       serial          PRIMARY KEY
, hash_id                  int             REFERENCES snarked_ledger_hashes(id)
, total_currency_id        int             REFERENCES zkapp_amount_bounds(id)
);

/* NULL convention */
CREATE TABLE zkapp_epoch_data
( id                       serial          PRIMARY KEY
, epoch_ledger_id          int             REFERENCES zkapp_epoch_ledger(id)
, epoch_seed               text
, start_checkpoint         text
, lock_checkpoint          text
, epoch_length_id          int             REFERENCES zkapp_length_bounds(id)
);

/* NULL convention */
CREATE TABLE zkapp_network_precondition
( id                               serial                         NOT NULL PRIMARY KEY
, snarked_ledger_hash_id           int                            REFERENCES snarked_ledger_hashes(id)
, blockchain_length_id             int                            REFERENCES zkapp_length_bounds(id)
, min_window_density_id            int                            REFERENCES zkapp_length_bounds(id)
/* omitting 'last_vrf_output' for now, it's the unit value in OCaml */
, total_currency_id                int                            REFERENCES zkapp_amount_bounds(id)
, global_slot_since_genesis        int                            REFERENCES zkapp_global_slot_bounds(id)
, staking_epoch_data_id            int                            REFERENCES zkapp_epoch_data(id)
, next_epoch_data_id               int                            REFERENCES zkapp_epoch_data(id)
);

<<<<<<< HEAD
/* events_ids and sequence_events_ids indicate a list of ids in
   zkapp_state_data_array. */
CREATE TABLE zkapp_party_body
( id                                       serial     PRIMARY KEY
, public_key_id                            int        NOT NULL REFERENCES public_keys(id)
, update_id                                int        NOT NULL REFERENCES zkapp_updates(id)
, token_id                                 text       NOT NULL
, balance_change                           bigint     NOT NULL
, increment_nonce                          boolean    NOT NULL
, events_ids                               int[]      NOT NULL
, sequence_events_ids                      int[]      NOT NULL
, call_data_id                             int        NOT NULL REFERENCES zkapp_state_data(id)
, call_depth                               int        NOT NULL
, zkapp_protocol_state_precondition_id     int        NOT NULL REFERENCES zkapp_protocol_state_precondition(id)
, zkapp_account_precondition_id            int        NOT NULL REFERENCES zkapp_account_precondition(id)
, use_full_commitment                      boolean    NOT NULL
, implicit_account_creation_fee            boolean    NOT NULL
, caller                                   text       NOT NULL
);

CREATE TABLE zkapp_party
( id                       serial                          NOT NULL PRIMARY KEY
, body_id                  int                             NOT NULL REFERENCES zkapp_party_body(id)
, authorization_kind       zkapp_authorization_kind_type   NOT NULL
=======
/* events_ids and actions_ids indicate a list of ids in
   zkapp_state_data_array.
*/
CREATE TABLE zkapp_fee_payer_body
( id                                    serial    PRIMARY KEY
, account_identifier_id                 int       NOT NULL REFERENCES account_identifiers(id)
, fee                                   text      NOT NULL
, valid_until                           bigint
, nonce                                 bigint    NOT NULL
);

CREATE TYPE call_type AS ENUM ('call', 'delegate_call');

CREATE TYPE authorization_kind_type AS ENUM ('None_given', 'Signature', 'Proof');

/* events_ids and actions_ids indicate a list of ids in
   zkapp_state_data_array.
*/
CREATE TABLE zkapp_account_update_body
( id                                    serial          PRIMARY KEY
, account_identifier_id                 int             NOT NULL  REFERENCES account_identifiers(id)
, update_id                             int             NOT NULL  REFERENCES zkapp_updates(id)
, balance_change                        text            NOT NULL
, increment_nonce                       boolean         NOT NULL
, events_id                             int             NOT NULL  REFERENCES zkapp_events(id)
, actions_id                            int             NOT NULL  REFERENCES zkapp_events(id)
, call_data_id                          int             NOT NULL  REFERENCES zkapp_state_data(id)
, call_depth                            int             NOT NULL
, zkapp_network_precondition_id  int             NOT NULL  REFERENCES zkapp_network_precondition(id)
, zkapp_account_precondition_id         int             NOT NULL  REFERENCES zkapp_account_precondition(id)
, use_full_commitment                   boolean         NOT NULL
, caller                                call_type  NOT NULL
, authorization_kind                    authorization_kind_type NOT NULL
);

/* possible future enhancement: add NULLable authorization column for proofs and signatures */
CREATE TABLE zkapp_account_update
( id                       serial                          PRIMARY KEY
, body_id                  int                             NOT NULL REFERENCES zkapp_account_update_body(id)
);

/* a list of of failures for an account update in a zkApp
   the index is the index into the `account_updates`
*/
CREATE TABLE zkapp_account_update_failures
( id       serial    PRIMARY KEY
, index    int       NOT NULL
, failures text[]    NOT NULL
>>>>>>> 4fde4b47
);<|MERGE_RESOLUTION|>--- conflicted
+++ resolved
@@ -233,32 +233,6 @@
 , next_epoch_data_id               int                            REFERENCES zkapp_epoch_data(id)
 );
 
-<<<<<<< HEAD
-/* events_ids and sequence_events_ids indicate a list of ids in
-   zkapp_state_data_array. */
-CREATE TABLE zkapp_party_body
-( id                                       serial     PRIMARY KEY
-, public_key_id                            int        NOT NULL REFERENCES public_keys(id)
-, update_id                                int        NOT NULL REFERENCES zkapp_updates(id)
-, token_id                                 text       NOT NULL
-, balance_change                           bigint     NOT NULL
-, increment_nonce                          boolean    NOT NULL
-, events_ids                               int[]      NOT NULL
-, sequence_events_ids                      int[]      NOT NULL
-, call_data_id                             int        NOT NULL REFERENCES zkapp_state_data(id)
-, call_depth                               int        NOT NULL
-, zkapp_protocol_state_precondition_id     int        NOT NULL REFERENCES zkapp_protocol_state_precondition(id)
-, zkapp_account_precondition_id            int        NOT NULL REFERENCES zkapp_account_precondition(id)
-, use_full_commitment                      boolean    NOT NULL
-, implicit_account_creation_fee            boolean    NOT NULL
-, caller                                   text       NOT NULL
-);
-
-CREATE TABLE zkapp_party
-( id                       serial                          NOT NULL PRIMARY KEY
-, body_id                  int                             NOT NULL REFERENCES zkapp_party_body(id)
-, authorization_kind       zkapp_authorization_kind_type   NOT NULL
-=======
 /* events_ids and actions_ids indicate a list of ids in
    zkapp_state_data_array.
 */
@@ -290,6 +264,7 @@
 , zkapp_network_precondition_id  int             NOT NULL  REFERENCES zkapp_network_precondition(id)
 , zkapp_account_precondition_id         int             NOT NULL  REFERENCES zkapp_account_precondition(id)
 , use_full_commitment                   boolean         NOT NULL
+, implicit_account_creation_fee            boolean    NOT NULL
 , caller                                call_type  NOT NULL
 , authorization_kind                    authorization_kind_type NOT NULL
 );
@@ -307,5 +282,4 @@
 ( id       serial    PRIMARY KEY
 , index    int       NOT NULL
 , failures text[]    NOT NULL
->>>>>>> 4fde4b47
 );