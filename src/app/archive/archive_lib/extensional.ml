(* extensional.ml -- extensional representations of archive db data *)

open Core_kernel
open Mina_base
open Signature_lib

(* the tables in the archive db uses foreign keys to refer to other
   tables; the types here fills in the data from those other tables, using
   their native OCaml types to assure the validity of the data
*)

module User_command = struct
  (* for `typ` and `status`, a string is enough
     in any case, there aren't existing string conversions for the
     original OCaml types

     The versioned modules in Transaction_hash.Stable don't have yojson functions
     it would be difficult to add them, so we just use the ones for the
      top-level Transaction.t
  *)
  type t =
    { sequence_no : int
    ; typ : string
    ; fee_payer : Public_key.Compressed.Stable.Latest.t
    ; source : Public_key.Compressed.Stable.Latest.t
    ; receiver : Public_key.Compressed.Stable.Latest.t
    ; fee_token : Token_id.Stable.Latest.t
    ; token : Token_id.Stable.Latest.t
    ; nonce : Account.Nonce.Stable.Latest.t
    ; amount : Currency.Amount.Stable.Latest.t option
    ; fee : Currency.Fee.Stable.Latest.t
    ; valid_until : Mina_numbers.Global_slot.Stable.Latest.t option
    ; memo : Signed_command_memo.Stable.Latest.t
    ; hash : Transaction_hash.Stable.Latest.t
          [@to_yojson Transaction_hash.to_yojson]
          [@of_yojson Transaction_hash.of_yojson]
    ; status : string
    ; failure_reason : Transaction_status.Failure.Stable.Latest.t option
    ; source_balance : Currency.Balance.Stable.Latest.t option
    ; fee_payer_account_creation_fee_paid :
        Currency.Amount.Stable.Latest.t option
    ; fee_payer_balance : Currency.Balance.Stable.Latest.t
    ; receiver_account_creation_fee_paid :
        Currency.Amount.Stable.Latest.t option
    ; receiver_balance : Currency.Balance.Stable.Latest.t option
    ; created_token : Token_id.Stable.Latest.t option
    }
  [@@deriving yojson, equal, bin_io_unversioned]
end

module Internal_command = struct
  (* for `typ`, a string is enough
     no existing string conversion for the original OCaml type
  *)
  type t =
    { sequence_no : int
    ; secondary_sequence_no : int
    ; typ : string
    ; receiver : Public_key.Compressed.Stable.Latest.t
    ; receiver_account_creation_fee_paid :
        Currency.Amount.Stable.Latest.t option
    ; receiver_balance : Currency.Balance.Stable.Latest.t
    ; fee : Currency.Fee.Stable.Latest.t
    ; token : Token_id.Stable.Latest.t
    ; hash : Transaction_hash.Stable.Latest.t
          [@to_yojson Transaction_hash.to_yojson]
          [@of_yojson Transaction_hash.of_yojson]
    }
  [@@deriving yojson, equal, bin_io_unversioned]
end

module Block = struct
  type t =
    { state_hash : State_hash.Stable.Latest.t
    ; parent_hash : State_hash.Stable.Latest.t
    ; creator : Public_key.Compressed.Stable.Latest.t
    ; block_winner : Public_key.Compressed.Stable.Latest.t
    ; snarked_ledger_hash : Frozen_ledger_hash.Stable.Latest.t
<<<<<<< HEAD
    ; staking_epoch_seed : Epoch_seed.Stable.Latest.t
    ; staking_epoch_ledger_hash : Frozen_ledger_hash.Stable.Latest.t
    ; next_epoch_seed : Epoch_seed.Stable.Latest.t
    ; next_epoch_ledger_hash : Frozen_ledger_hash.Stable.Latest.t
=======
    ; staking_epoch_data : Mina_base.Epoch_data.Value.Stable.Latest.t
    ; next_epoch_data : Mina_base.Epoch_data.Value.Stable.Latest.t
    ; min_window_density : Mina_numbers.Length.Stable.Latest.t
    ; total_currency : Currency.Amount.Stable.Latest.t
    ; next_available_token : Token_id.Stable.Latest.t
>>>>>>> a0fb5b18
    ; ledger_hash : Ledger_hash.Stable.Latest.t
    ; height : Unsigned_extended.UInt32.Stable.Latest.t
    ; global_slot_since_hard_fork : Mina_numbers.Global_slot.Stable.Latest.t
    ; global_slot_since_genesis : Mina_numbers.Global_slot.Stable.Latest.t
    ; timestamp : Block_time.Stable.Latest.t
    ; user_cmds : User_command.t list
    ; internal_cmds : Internal_command.t list
<<<<<<< HEAD
    ; chain_status : Chain_status.t
=======
>>>>>>> a0fb5b18
    }
  [@@deriving yojson, equal, bin_io_unversioned]
end<|MERGE_RESOLUTION|>--- conflicted
+++ resolved
@@ -76,18 +76,11 @@
     ; creator : Public_key.Compressed.Stable.Latest.t
     ; block_winner : Public_key.Compressed.Stable.Latest.t
     ; snarked_ledger_hash : Frozen_ledger_hash.Stable.Latest.t
-<<<<<<< HEAD
-    ; staking_epoch_seed : Epoch_seed.Stable.Latest.t
-    ; staking_epoch_ledger_hash : Frozen_ledger_hash.Stable.Latest.t
-    ; next_epoch_seed : Epoch_seed.Stable.Latest.t
-    ; next_epoch_ledger_hash : Frozen_ledger_hash.Stable.Latest.t
-=======
     ; staking_epoch_data : Mina_base.Epoch_data.Value.Stable.Latest.t
     ; next_epoch_data : Mina_base.Epoch_data.Value.Stable.Latest.t
     ; min_window_density : Mina_numbers.Length.Stable.Latest.t
     ; total_currency : Currency.Amount.Stable.Latest.t
     ; next_available_token : Token_id.Stable.Latest.t
->>>>>>> a0fb5b18
     ; ledger_hash : Ledger_hash.Stable.Latest.t
     ; height : Unsigned_extended.UInt32.Stable.Latest.t
     ; global_slot_since_hard_fork : Mina_numbers.Global_slot.Stable.Latest.t
@@ -95,10 +88,7 @@
     ; timestamp : Block_time.Stable.Latest.t
     ; user_cmds : User_command.t list
     ; internal_cmds : Internal_command.t list
-<<<<<<< HEAD
     ; chain_status : Chain_status.t
-=======
->>>>>>> a0fb5b18
     }
   [@@deriving yojson, equal, bin_io_unversioned]
 end