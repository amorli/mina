(* processor.ml -- database processing for archive node *)

module Archive_rpc = Rpc
open Async
open Core
open Caqti_async
open Mina_base
open Mina_state
open Mina_transition
open Pipe_lib
open Signature_lib
open Pickles_types

module Caqti_type_spec = struct
  type (_, _) t =
    | [] : (unit, unit) t
    | ( :: ) : 'c Caqti_type.t * ('a, 'b) t -> ('c -> 'a, 'c * 'b) t

  let rec to_rep : 'hlist 'tuple. ('hlist, 'tuple) t -> 'tuple Caqti_type.t =
    fun (type hlist tuple) (spec : (hlist, tuple) t) ->
     match spec with
     | [] ->
         (Caqti_type.unit : tuple Caqti_type.t)
     | rep :: spec ->
         Caqti_type.tup2 rep (to_rep spec)

  let rec hlist_to_tuple :
            'hlist 'tuple.    ('hlist, 'tuple) t -> (unit, 'hlist) H_list.t
            -> 'tuple =
    fun (type hlist tuple) (spec : (hlist, tuple) t)
        (l : (unit, hlist) H_list.t) ->
     match (spec, l) with
     | [], [] ->
         (() : tuple)
     | _ :: spec, x :: l ->
         ((x, hlist_to_tuple spec l) : tuple)

  let rec tuple_to_hlist :
            'hlist 'tuple.    ('hlist, 'tuple) t -> 'tuple
            -> (unit, 'hlist) H_list.t =
    fun (type hlist tuple) (spec : (hlist, tuple) t) (t : tuple) ->
     match (spec, t) with
     | [], () ->
         ([] : (unit, hlist) H_list.t)
     | _ :: spec, (x, t) ->
         x :: tuple_to_hlist spec t
end

let rec vector :
    type t n. n Nat.t -> t Caqti_type.t -> (t, n) Vector.t Caqti_type.t =
 fun n t ->
  match n with
  | Z ->
      Caqti_type.(custom unit)
        ~encode:(fun Vector.[] -> Ok ())
        ~decode:(fun () -> Ok Vector.[])
  | S n ->
      let r = vector n t in
      Caqti_type.(custom (tup2 t r))
        ~encode:(fun Vector.(x :: xs) -> Ok (x, xs))
        ~decode:(fun (x, xs) -> Ok (x :: xs))

(* process a Caqti query on list of items
   if we were instead to simply map the query over the list,
    we'd get "in use" assertion failures for the connection
   the bind makes sure the connection is available for
    each query
*)
let rec deferred_result_list_fold ls ~init ~f =
  let open Deferred.Result.Let_syntax in
  match ls with
  | [] ->
      return init
  | h :: t ->
      let%bind init = f init h in
      deferred_result_list_fold t ~init ~f

let query ~f pool =
  match%bind Caqti_async.Pool.use f pool with
  | Ok v ->
      return v
  | Error msg ->
      failwithf "Error querying db, error: %s" (Caqti_error.show msg) ()

module Public_key = struct
  let find (module Conn : CONNECTION) (t : Public_key.Compressed.t) =
    let public_key = Public_key.Compressed.to_base58_check t in
    Conn.find
      (Caqti_request.find Caqti_type.string Caqti_type.int
         "SELECT id FROM public_keys WHERE value = ?")
      public_key

  let find_opt (module Conn : CONNECTION) (t : Public_key.Compressed.t) =
    let public_key = Public_key.Compressed.to_base58_check t in
    Conn.find_opt
      (Caqti_request.find_opt Caqti_type.string Caqti_type.int
         "SELECT id FROM public_keys WHERE value = ?")
      public_key

  let add_if_doesn't_exist (module Conn : CONNECTION)
      (t : Public_key.Compressed.t) =
    let open Deferred.Result.Let_syntax in
    match%bind find_opt (module Conn) t with
    | Some id ->
        return id
    | None ->
        let public_key = Public_key.Compressed.to_base58_check t in
        Conn.find
          (Caqti_request.find Caqti_type.string Caqti_type.int
             "INSERT INTO public_keys (value) VALUES (?) RETURNING id")
          public_key
end

module Timing_info = struct
  type t =
    { public_key_id : int
    ; token : int64
    ; initial_balance : int64
    ; initial_minimum_balance : int64
    ; cliff_time : int64
    ; cliff_amount : int64
    ; vesting_period : int64
    ; vesting_increment : int64
    }
  [@@deriving hlist]

  let typ =
    let open Caqti_type_spec in
    let spec =
      Caqti_type.[ int; int64; int64; int64; int64; int64; int64; int64 ]
    in
    let encode t = Ok (hlist_to_tuple spec (to_hlist t)) in
    let decode t = Ok (of_hlist (tuple_to_hlist spec t)) in
    Caqti_type.custom ~encode ~decode (to_rep spec)

  let find (module Conn : CONNECTION) (acc : Account.t) =
    let open Deferred.Result.Let_syntax in
    let%bind pk_id = Public_key.find (module Conn) acc.public_key in
    Conn.find
      (Caqti_request.find Caqti_type.int typ
         {sql| SELECT public_key_id, token, initial_balance,
                      initial_minimum_balance, cliff_time, cliff_amount,
                      vesting_period, vesting_increment
               FROM timing_info
               WHERE public_key_id = ?
         |sql})
      pk_id

  let find_by_pk_opt (module Conn : CONNECTION) public_key =
    let open Deferred.Result.Let_syntax in
    let%bind pk_id = Public_key.find (module Conn) public_key in
    Conn.find_opt
      (Caqti_request.find_opt Caqti_type.int typ
         {sql| SELECT public_key_id, token, initial_balance,
                     initial_minimum_balance, cliff_time, cliff_amount,
                     vesting_period, vesting_increment
               FROM timing_info
               WHERE public_key_id = ?
         |sql})
      pk_id

  let add_if_doesn't_exist (module Conn : CONNECTION) (acc : Account.t) =
    let open Deferred.Result.Let_syntax in
    let amount_to_int64 x =
      Unsigned.UInt64.to_int64 (Currency.Amount.to_uint64 x)
    in
    let balance_to_int64 x = amount_to_int64 (Currency.Balance.to_amount x) in
    let slot_to_int64 x =
      Mina_numbers.Global_slot.to_uint32 x |> Unsigned.UInt32.to_int64
    in
    let%bind public_key_id =
      Public_key.add_if_doesn't_exist (module Conn) acc.public_key
    in
    match%bind
      Conn.find_opt
        (Caqti_request.find_opt Caqti_type.int Caqti_type.int
           "SELECT id FROM timing_info WHERE public_key_id = ?")
        public_key_id
    with
    | Some id ->
        return id
    | None ->
        let values =
          let token =
            Token_id.to_uint64 (Account.token acc) |> Unsigned.UInt64.to_int64
          in
          match acc.timing with
          | Timed timing ->
              { public_key_id
              ; token
              ; initial_balance = balance_to_int64 acc.balance
              ; initial_minimum_balance =
                  balance_to_int64 timing.initial_minimum_balance
              ; cliff_time = slot_to_int64 timing.cliff_time
              ; cliff_amount = amount_to_int64 timing.cliff_amount
              ; vesting_period = slot_to_int64 timing.vesting_period
              ; vesting_increment = amount_to_int64 timing.vesting_increment
              }
          | Untimed ->
              let zero = Int64.zero in
              { public_key_id
              ; token
              ; initial_balance = balance_to_int64 acc.balance
              ; initial_minimum_balance = zero
              ; cliff_time = zero
              ; cliff_amount = zero
              ; vesting_period = zero
              ; vesting_increment = zero
              }
        in
        Conn.find
          (Caqti_request.find typ Caqti_type.int
             {sql| INSERT INTO timing_info
                    (public_key_id,token,initial_balance,initial_minimum_balance,
                     cliff_time, cliff_amount, vesting_period, vesting_increment)
                   VALUES (?, ?, ?, ?, ?, ?, ?, ?)
                   RETURNING id
             |sql})
          values
end

module Snarked_ledger_hash = struct
  let find (module Conn : CONNECTION) (t : Frozen_ledger_hash.t) =
    let hash = Frozen_ledger_hash.to_string t in
    Conn.find
      (Caqti_request.find Caqti_type.string Caqti_type.int
         "SELECT id FROM snarked_ledger_hashes WHERE value = ?")
      hash

  let add_if_doesn't_exist (module Conn : CONNECTION) (t : Frozen_ledger_hash.t)
      =
    let open Deferred.Result.Let_syntax in
    let hash = Frozen_ledger_hash.to_string t in
    match%bind
      Conn.find_opt
        (Caqti_request.find_opt Caqti_type.string Caqti_type.int
           "SELECT id FROM snarked_ledger_hashes WHERE value = ?")
        hash
    with
    | Some id ->
        return id
    | None ->
        Conn.find
          (Caqti_request.find Caqti_type.string Caqti_type.int
             "INSERT INTO snarked_ledger_hashes (value) VALUES (?) RETURNING id")
          hash
end

module Epoch_data = struct
  type t = { seed : string; ledger_hash_id : int }

  let typ =
    let encode t = Ok (t.seed, t.ledger_hash_id) in
    let decode (seed, ledger_hash_id) = Ok { seed; ledger_hash_id } in
    let rep = Caqti_type.(tup2 string int) in
    Caqti_type.custom ~encode ~decode rep

  (* for extensional blocks, we have just the seed and ledger hash *)
  let add_from_seed_and_ledger_hash_id (module Conn : CONNECTION) ~seed
      ~ledger_hash_id =
    let open Deferred.Result.Let_syntax in
    let seed = Epoch_seed.to_string seed in
    match%bind
      Conn.find_opt
        (Caqti_request.find_opt typ Caqti_type.int
           "SELECT id FROM epoch_data WHERE seed = ? AND ledger_hash_id = ?")
        { seed; ledger_hash_id }
    with
    | Some id ->
        return id
    | None ->
        Conn.find
          (Caqti_request.find typ Caqti_type.int
             {sql| INSERT INTO epoch_data (seed, ledger_hash_id) VALUES (?, ?)
                   RETURNING id
             |sql})
          { seed; ledger_hash_id }

  let add_if_doesn't_exist (module Conn : CONNECTION)
      (t : Mina_base.Epoch_data.Value.t) =
    let open Deferred.Result.Let_syntax in
    let Mina_base.Epoch_ledger.Poly.{ hash; _ } =
      Mina_base.Epoch_data.Poly.ledger t
    in
    let%bind ledger_hash_id =
      Snarked_ledger_hash.add_if_doesn't_exist (module Conn) hash
    in
    add_from_seed_and_ledger_hash_id
      (module Conn)
      ~seed:(Mina_base.Epoch_data.Poly.seed t)
      ~ledger_hash_id
end

module User_command = struct
  module Signed_command = struct
    type t =
      { typ : string
      ; fee_payer_id : int
      ; source_id : int
      ; receiver_id : int
      ; fee_token : int64
      ; token : int64
      ; nonce : int
      ; amount : int64 option
      ; fee : int64
      ; valid_until : int64 option
      ; memo : string
      ; hash : string
      }
    [@@deriving hlist]

    let typ =
      let open Caqti_type_spec in
      let spec =
        Caqti_type.
          [ string
          ; int
          ; int
          ; int
          ; int64
          ; int64
          ; int
          ; option int64
          ; int64
          ; option int64
          ; string
          ; string
          ]
      in
      let encode t = Ok (hlist_to_tuple spec (to_hlist t)) in
      let decode t = Ok (of_hlist (tuple_to_hlist spec t)) in
      Caqti_type.custom ~encode ~decode (to_rep spec)

    let find (module Conn : CONNECTION) ~(transaction_hash : Transaction_hash.t)
        =
      Conn.find_opt
        (Caqti_request.find_opt Caqti_type.string Caqti_type.int
           "SELECT id FROM user_commands WHERE hash = ?")
        (Transaction_hash.to_base58_check transaction_hash)

    let load (module Conn : CONNECTION) ~(id : int) =
      Conn.find
        (Caqti_request.find Caqti_type.int typ
           {sql| SELECT type,fee_payer_id,source_id,receiver_id,
                 fee_token,token,
                 nonce,amount,fee,valid_until,memo,hash
                 FROM user_commands
                 WHERE id = ?
           |sql})
        id

    type balance_public_key_ids =
      { fee_payer_id : int; source_id : int; receiver_id : int }

    let add_balance_public_keys_if_don't_exist (module Conn : CONNECTION)
        (t : Signed_command.t) =
      let open Deferred.Result.Let_syntax in
      let%bind fee_payer_id =
        Public_key.add_if_doesn't_exist
          (module Conn)
          (Signed_command.fee_payer_pk t)
      in
      let%bind source_id =
        Public_key.add_if_doesn't_exist
          (module Conn)
          (Signed_command.source_pk t)
      in
      let%map receiver_id =
        Public_key.add_if_doesn't_exist
          (module Conn)
          (Signed_command.receiver_pk t)
      in
      { fee_payer_id; source_id; receiver_id }

    let add_if_doesn't_exist ?(via = `Ident) (module Conn : CONNECTION)
        (t : Signed_command.t) =
      let open Deferred.Result.Let_syntax in
      let transaction_hash = Transaction_hash.hash_command (Signed_command t) in
      match%bind find (module Conn) ~transaction_hash with
      | Some user_command_id ->
          return user_command_id
      | None ->
          let%bind { fee_payer_id; source_id; receiver_id } =
            add_balance_public_keys_if_don't_exist (module Conn) t
          in
          let valid_until =
            let open Mina_numbers in
            let slot = Signed_command.valid_until t in
            if Global_slot.equal slot Global_slot.max_value then None
            else
              Some
                ( slot |> Mina_numbers.Global_slot.to_uint32
                |> Unsigned.UInt32.to_int64 )
          in
          (* TODO: Converting these uint64s to int64 can overflow; see #5419 *)
          Conn.find
            (Caqti_request.find typ Caqti_type.int
               {sql| INSERT INTO user_commands (type, fee_payer_id, source_id,
                      receiver_id, fee_token, token, nonce, amount, fee,
                      valid_until, memo, hash)
                    VALUES (?::user_command_type, ?, ?, ?, ?, ?, ?, ?, ?, ?, ?, ?)
                    RETURNING id |sql})
            { typ =
                ( match via with
                | `Ident ->
                    Signed_command.tag_string t
                | `Parties ->
                    "snapp" )
            ; fee_payer_id
            ; source_id
            ; receiver_id
            ; fee_token =
                Signed_command.fee_token t |> Token_id.to_uint64
                |> Unsigned.UInt64.to_int64
            ; token =
                Signed_command.token t |> Token_id.to_uint64
                |> Unsigned.UInt64.to_int64
            ; nonce = Signed_command.nonce t |> Unsigned.UInt32.to_int
            ; amount =
                Signed_command.amount t
                |> Core.Option.map ~f:(fun amt ->
                       Currency.Amount.to_uint64 amt |> Unsigned.UInt64.to_int64)
            ; fee =
                ( Signed_command.fee t
                |> fun amt ->
                Currency.Fee.to_uint64 amt |> Unsigned.UInt64.to_int64 )
            ; valid_until
            ; memo = Signed_command.memo t |> Signed_command_memo.to_string
            ; hash = transaction_hash |> Transaction_hash.to_base58_check
            }
  end

  let as_signed_command (t : User_command.t) : Mina_base.Signed_command.t =
    match t with
    | Signed_command c ->
        c
<<<<<<< HEAD
    | Parties _ ->
        let `Needs_some_work_for_snapps_on_mainnet =
          Mina_base.Util.todo_snapps
        in
        failwith "TODO"

  let via (t : User_command.t) : [ `Parties | `Ident ] =
    match t with Signed_command _ -> `Ident | Parties _ -> `Parties
=======
    | Parties _ -> failwith "TODO"

  let via (t : User_command.t) : [`Snapp_command | `Ident] =
    match t with
    | Signed_command _ ->
        `Ident
    | Parties _ -> failwith "TODO"
>>>>>>> 1575d595

  let add_if_doesn't_exist conn (t : User_command.t) =
    Signed_command.add_if_doesn't_exist conn ~via:(via t) (as_signed_command t)

  let find conn ~(transaction_hash : Transaction_hash.t) =
    Signed_command.find conn ~transaction_hash

  (* meant to work with either a signed command, or a snapp *)
  let add_extensional (module Conn : CONNECTION)
      (user_cmd : Extensional.User_command.t) =
    let amount_opt_to_int64_opt amt_opt =
      Option.map amt_opt
        ~f:(Fn.compose Unsigned.UInt64.to_int64 Currency.Amount.to_uint64)
    in
    let open Deferred.Result.Let_syntax in
    let%bind fee_payer_id =
      Public_key.add_if_doesn't_exist (module Conn) user_cmd.fee_payer
    in
    let%bind source_id =
      Public_key.add_if_doesn't_exist (module Conn) user_cmd.source
    in
    let%bind receiver_id =
      Public_key.add_if_doesn't_exist (module Conn) user_cmd.receiver
    in
    Conn.find
      (Caqti_request.find Signed_command.typ Caqti_type.int
         {sql| INSERT INTO user_commands (type, fee_payer_id, source_id,
                      receiver_id, fee_token, token, nonce, amount, fee,
                      valid_until, memo, hash)
                    VALUES (?::user_command_type, ?, ?, ?, ?, ?, ?, ?, ?, ?, ?, ?)
                    RETURNING id
         |sql})
      { typ = user_cmd.typ
      ; fee_payer_id
      ; source_id
      ; receiver_id
      ; fee_token =
          user_cmd.fee_token |> Token_id.to_uint64 |> Unsigned.UInt64.to_int64
      ; token = user_cmd.token |> Token_id.to_uint64 |> Unsigned.UInt64.to_int64
      ; nonce = user_cmd.nonce |> Unsigned.UInt32.to_int
      ; amount = user_cmd.amount |> amount_opt_to_int64_opt
      ; fee =
          user_cmd.fee
          |> Fn.compose Unsigned.UInt64.to_int64 Currency.Fee.to_uint64
      ; valid_until =
          Option.map user_cmd.valid_until
            ~f:
              (Fn.compose Unsigned.UInt32.to_int64
                 Mina_numbers.Global_slot.to_uint32)
      ; memo = user_cmd.memo |> Signed_command_memo.to_string
      ; hash = user_cmd.hash |> Transaction_hash.to_base58_check
      }

  let add_extensional_if_doesn't_exist (module Conn : CONNECTION)
      (user_cmd : Extensional.User_command.t) =
    let open Deferred.Result.Let_syntax in
    match%bind find (module Conn) ~transaction_hash:user_cmd.hash with
    | None ->
        add_extensional (module Conn) user_cmd
    | Some user_cmd_id ->
        return user_cmd_id
end

module Internal_command = struct
  type t =
    { typ : string
    ; receiver_id : int
    ; fee : int64
    ; token : int64
    ; hash : string
    }

  let typ =
    let encode t = Ok ((t.typ, t.receiver_id, t.fee, t.token), t.hash) in
    let decode ((typ, receiver_id, fee, token), hash) =
      Ok { typ; receiver_id; fee; token; hash }
    in
    let rep = Caqti_type.(tup2 (tup4 string int int64 int64) string) in
    Caqti_type.custom ~encode ~decode rep

  let find (module Conn : CONNECTION) ~(transaction_hash : Transaction_hash.t)
      ~(typ : string) =
    Conn.find_opt
      (Caqti_request.find_opt
         Caqti_type.(tup2 string string)
         Caqti_type.int
         "SELECT id FROM internal_commands WHERE hash = $1 AND type = \
          $2::internal_command_type")
      (Transaction_hash.to_base58_check transaction_hash, typ)

  let load (module Conn : CONNECTION) ~(id : int) =
    Conn.find
      (Caqti_request.find Caqti_type.int typ
         {sql| SELECT type,receiver_id,fee,token,hash
               FROM internal_commands
               WHERE id = ?
         |sql})
      id

  let add_extensional_if_doesn't_exist (module Conn : CONNECTION)
      (internal_cmd : Extensional.Internal_command.t) =
    let open Deferred.Result.Let_syntax in
    match%bind
      find
        (module Conn)
        ~transaction_hash:internal_cmd.hash ~typ:internal_cmd.typ
    with
    | Some internal_command_id ->
        return internal_command_id
    | None ->
        let%bind receiver_id =
          Public_key.add_if_doesn't_exist (module Conn) internal_cmd.receiver
        in
        Conn.find
          (Caqti_request.find typ Caqti_type.int
             {sql| INSERT INTO internal_commands
                    (type, receiver_id, fee, token,hash)
                   VALUES (?::internal_command_type, ?, ?, ?, ?)
                   RETURNING id
             |sql})
          { typ = internal_cmd.typ
          ; receiver_id
          ; fee =
              internal_cmd.fee |> Currency.Fee.to_uint64
              |> Unsigned.UInt64.to_int64
          ; token =
              internal_cmd.token |> Token_id.to_uint64
              |> Unsigned.UInt64.to_int64
          ; hash = internal_cmd.hash |> Transaction_hash.to_base58_check
          }
end

module Fee_transfer = struct
  module Kind = struct
    type t = [ `Normal | `Via_coinbase ]

    let to_string : t -> string = function
      | `Normal ->
          "fee_transfer"
      | `Via_coinbase ->
          "fee_transfer_via_coinbase"
  end

  type t =
<<<<<<< HEAD
    { kind : Kind.t
    ; receiver_id : int
    ; fee : int
    ; token : int64
    ; hash : string
    }
=======
    {kind: Kind.t; receiver_id: int; fee: int64; token: int64; hash: string}
>>>>>>> 1575d595

  let typ =
    let encode t =
      let kind = Kind.to_string t.kind in
      Ok ((kind, t.receiver_id, t.fee, t.token), t.hash)
    in
    let decode ((kind, receiver_id, fee, token), hash) =
      let open Result.Let_syntax in
      let%bind kind =
        match kind with
        | "fee_transfer" ->
            return `Normal
        | "fee_transfer_via_coinbase" ->
            return `Via_coinbase
        | s ->
            Result.fail (sprintf "Bad kind %s in decode attempt" s)
      in
      Ok { kind; receiver_id; fee; token; hash }
    in
    let rep = Caqti_type.(tup2 (tup4 string int int64 int64) string) in
    Caqti_type.custom ~encode ~decode rep

  let add_if_doesn't_exist (module Conn : CONNECTION)
      (t : Fee_transfer.Single.t) (kind : [ `Normal | `Via_coinbase ]) =
    let open Deferred.Result.Let_syntax in
    let transaction_hash = Transaction_hash.hash_fee_transfer t in
    match%bind
      Internal_command.find
        (module Conn)
        ~transaction_hash ~typ:(Kind.to_string kind)
    with
    | Some internal_command_id ->
        return internal_command_id
    | None ->
        let%bind receiver_id =
          Public_key.add_if_doesn't_exist
            (module Conn)
            (Fee_transfer.Single.receiver_pk t)
        in
        Conn.find
          (Caqti_request.find typ Caqti_type.int
             {sql| INSERT INTO internal_commands
                    (type, receiver_id, fee, token, hash)
                   VALUES (?::internal_command_type, ?, ?, ?, ?)
                   RETURNING id
             |sql})
          { kind
          ; receiver_id
<<<<<<< HEAD
          ; fee = Fee_transfer.Single.fee t |> Currency.Fee.to_int
          ; token = Token_id.to_string t.fee_token |> Int64.of_string
          ; hash = transaction_hash |> Transaction_hash.to_base58_check
          }
end

module Coinbase = struct
  type t = { receiver_id : int; amount : int; hash : string }
=======
          ; fee= Fee_transfer.Single.fee t |> Currency.Fee.to_uint64 |> Unsigned.UInt64.to_int64
          ; token= Token_id.to_string t.fee_token |> Int64.of_string
          ; hash= transaction_hash |> Transaction_hash.to_base58_check }
end

module Coinbase = struct
  type t = {receiver_id: int; amount: int64; hash: string}
>>>>>>> 1575d595

  let coinbase_typ = "coinbase"

  let typ =
    let encode t =
      Ok
        ( ( coinbase_typ
          , t.receiver_id
          , t.amount
          , Token_id.(to_string default) |> Int64.of_string )
        , t.hash )
    in
    let decode ((_, receiver_id, amount, _), hash) =
      Ok { receiver_id; amount; hash }
    in
    let rep = Caqti_type.(tup2 (tup4 string int int64 int64) string) in
    Caqti_type.custom ~encode ~decode rep

  let add_if_doesn't_exist (module Conn : CONNECTION) (t : Coinbase.t) =
    let open Deferred.Result.Let_syntax in
    let transaction_hash = Transaction_hash.hash_coinbase t in
    match%bind
      Internal_command.find (module Conn) ~transaction_hash ~typ:coinbase_typ
    with
    | Some internal_command_id ->
        return internal_command_id
    | None ->
        let%bind receiver_id =
          Public_key.add_if_doesn't_exist (module Conn) (Coinbase.receiver_pk t)
        in
        Conn.find
          (Caqti_request.find typ Caqti_type.int
             {sql| INSERT INTO internal_commands
                    (type, receiver_id, fee, token, hash)
                   VALUES (?::internal_command_type, ?, ?, ?, ?)
                   RETURNING id
             |sql})
          { receiver_id
<<<<<<< HEAD
          ; amount = Coinbase.amount t |> Currency.Amount.to_int
          ; hash = transaction_hash |> Transaction_hash.to_base58_check
          }
=======
          ; amount= Coinbase.amount t |> Currency.Amount.to_uint64 |> Unsigned.UInt64.to_int64
          ; hash= transaction_hash |> Transaction_hash.to_base58_check }
>>>>>>> 1575d595
end

module Balance = struct
  type t = { id : int; public_key_id : int; balance : int64 } [@@deriving hlist]

  let typ =
    let open Caqti_type_spec in
    let spec = Caqti_type.[ int; int; int64 ] in
    let encode t = Ok (hlist_to_tuple spec (to_hlist t)) in
    let decode t = Ok (of_hlist (tuple_to_hlist spec t)) in
    Caqti_type.custom ~encode ~decode (to_rep spec)

  let balance_to_int64 (balance : Currency.Balance.t) : int64 =
    balance |> Currency.Balance.to_amount |> Currency.Amount.to_uint64
    |> Unsigned.UInt64.to_int64

  let find (module Conn : CONNECTION) ~(public_key_id : int)
      ~(balance : Currency.Balance.t) =
    Conn.find_opt
      (Caqti_request.find_opt
         Caqti_type.(tup2 int int64)
         Caqti_type.int
         {sql| SELECT id FROM balances
               WHERE public_key_id = $1
               AND balance = $2
         |sql})
      (public_key_id, balance_to_int64 balance)

  let load (module Conn : CONNECTION) ~(id : int) =
    Conn.find
      (Caqti_request.find Caqti_type.int
         Caqti_type.(tup2 int int64)
         {sql| SELECT public_key_id, balance FROM balances
               WHERE id = $1
         |sql})
      id

  let add (module Conn : CONNECTION) ~(public_key_id : int)
      ~(balance : Currency.Balance.t) =
    Conn.find
      (Caqti_request.find
         Caqti_type.(tup2 int int64)
         Caqti_type.int
         {sql| INSERT INTO balances (public_key_id, balance) VALUES (?, ?) RETURNING id |sql})
      (public_key_id, balance_to_int64 balance)

  let add_if_doesn't_exist (module Conn : CONNECTION) ~(public_key_id : int)
      ~(balance : Currency.Balance.t) =
    let open Deferred.Result.Let_syntax in
    match%bind find (module Conn) ~public_key_id ~balance with
    | Some balance_id ->
        return balance_id
    | None ->
        add (module Conn) ~public_key_id ~balance
end

module Block_and_internal_command = struct
  type t =
<<<<<<< HEAD
    { block_id : int
    ; internal_command_id : int
    ; sequence_no : int
    ; secondary_sequence_no : int
    ; receiver_balance_id : int
    }
=======
    { block_id: int
    ; internal_command_id: int
    ; sequence_no: int
    ; secondary_sequence_no: int
    ; receiver_account_creation_fee_paid: int64 option
    ; receiver_balance_id: int }
>>>>>>> 1575d595
  [@@deriving hlist]

  let typ =
    let open Caqti_type_spec in
<<<<<<< HEAD
    let spec = Caqti_type.[ int; int; int; int; int ] in
=======
    let spec = Caqti_type.[int; int; int; int; option int64; int] in
>>>>>>> 1575d595
    let encode t = Ok (hlist_to_tuple spec (to_hlist t)) in
    let decode t = Ok (of_hlist (tuple_to_hlist spec t)) in
    Caqti_type.custom ~encode ~decode (to_rep spec)

<<<<<<< HEAD
  let add (module Conn : CONNECTION) ~block_id ~internal_command_id ~sequence_no
      ~secondary_sequence_no ~receiver_balance_id =
=======
  let add (module Conn : CONNECTION) ~block_id ~internal_command_id
      ~sequence_no ~secondary_sequence_no ~receiver_account_creation_fee_paid
      ~receiver_balance_id =
>>>>>>> 1575d595
    Conn.exec
      (Caqti_request.exec typ
         {sql| INSERT INTO blocks_internal_commands
                (block_id, internal_command_id, sequence_no, secondary_sequence_no,
                 receiver_account_creation_fee_paid,receiver_balance)
                VALUES (?, ?, ?, ?, ?, ?)
         |sql})
      { block_id
      ; internal_command_id
      ; sequence_no
      ; secondary_sequence_no
<<<<<<< HEAD
      ; receiver_balance_id
      }
=======
      ; receiver_account_creation_fee_paid
      ; receiver_balance_id }
>>>>>>> 1575d595

  let find (module Conn : CONNECTION) ~block_id ~internal_command_id
      ~sequence_no ~secondary_sequence_no =
    Conn.find_opt
      (Caqti_request.find_opt
         Caqti_type.(tup4 int int int int)
         Caqti_type.string
         {sql| SELECT 'exists' FROM blocks_internal_commands
               WHERE block_id = $1
               AND internal_command_id = $2
               AND sequence_no = $3
               AND secondary_sequence_no = $4
         |sql})
      (block_id, internal_command_id, sequence_no, secondary_sequence_no)

  let add_if_doesn't_exist (module Conn : CONNECTION) ~block_id
      ~internal_command_id ~sequence_no ~secondary_sequence_no
      ~receiver_account_creation_fee_paid ~receiver_balance_id =
    let open Deferred.Result.Let_syntax in
    match%bind
      find
        (module Conn)
        ~block_id ~internal_command_id ~sequence_no ~secondary_sequence_no
    with
    | Some _ ->
        return ()
    | None ->
        add
          (module Conn)
          ~block_id ~internal_command_id ~sequence_no ~secondary_sequence_no
          ~receiver_account_creation_fee_paid ~receiver_balance_id
end

module Block_and_signed_command = struct
  type t =
    { block_id : int
    ; user_command_id : int
    ; sequence_no : int
    ; status : string
    ; failure_reason : string option
    ; fee_payer_account_creation_fee_paid : int64 option
    ; receiver_account_creation_fee_paid : int64 option
    ; created_token : int64 option
    ; fee_payer_balance_id : int
    ; source_balance_id : int option
    ; receiver_balance_id : int option
    }
  [@@deriving hlist]

  let typ =
    let open Caqti_type_spec in
    let spec =
      Caqti_type.
        [ int
        ; int
        ; int
        ; string
        ; option string
        ; option int64
        ; option int64
        ; option int64
        ; int
        ; option int
        ; option int
        ]
    in
    let encode t = Ok (hlist_to_tuple spec (to_hlist t)) in
    let decode t = Ok (of_hlist (tuple_to_hlist spec t)) in
    Caqti_type.custom ~encode ~decode (to_rep spec)

  let add (module Conn : CONNECTION) ~block_id ~user_command_id ~sequence_no
      ~status ~failure_reason ~fee_payer_account_creation_fee_paid
      ~receiver_account_creation_fee_paid ~created_token ~fee_payer_balance_id
      ~source_balance_id ~receiver_balance_id =
    let failure_reason =
      Option.map ~f:Transaction_status.Failure.to_string failure_reason
    in
    let amount_to_int64 x =
      Unsigned.UInt64.to_int64 (Currency.Amount.to_uint64 x)
    in
    let fee_payer_account_creation_fee_paid =
      Option.map ~f:amount_to_int64 fee_payer_account_creation_fee_paid
    in
    let receiver_account_creation_fee_paid =
      Option.map ~f:amount_to_int64 receiver_account_creation_fee_paid
    in
    let created_token =
      Option.map created_token ~f:(fun tid ->
          Unsigned.UInt64.to_int64 (Token_id.to_uint64 tid))
    in
    Conn.exec
      (Caqti_request.exec typ
         {sql| INSERT INTO blocks_user_commands
                 (block_id,
                 user_command_id,
                 sequence_no,
                 status,
                 failure_reason,
                 fee_payer_account_creation_fee_paid,
                 receiver_account_creation_fee_paid,
                 created_token,
                 fee_payer_balance,
                 source_balance,
                 receiver_balance)
               VALUES (?, ?, ?, ?::user_command_status, ?, ?, ?, ?, ?, ?, ?)
         |sql})
      { block_id
      ; user_command_id
      ; sequence_no
      ; status
      ; failure_reason
      ; fee_payer_account_creation_fee_paid
      ; receiver_account_creation_fee_paid
      ; created_token
      ; fee_payer_balance_id
      ; source_balance_id
      ; receiver_balance_id
      }

  let add_with_status (module Conn : CONNECTION) ~block_id ~user_command_id
      ~sequence_no ~(status : Transaction_status.t) ~fee_payer_id ~source_id
      ~receiver_id =
    let open Deferred.Result.Let_syntax in
    let ( status_str
        , failure_reason
        , fee_payer_account_creation_fee_paid
        , receiver_account_creation_fee_paid
        , created_token
        , { Transaction_status.Balance_data.fee_payer_balance
          ; source_balance
          ; receiver_balance
          } ) =
      match status with
      | Applied
          ( { fee_payer_account_creation_fee_paid
            ; receiver_account_creation_fee_paid
            ; created_token
            }
          , balances ) ->
          ( "applied"
          , None
          , fee_payer_account_creation_fee_paid
          , receiver_account_creation_fee_paid
          , created_token
          , balances )
      | Failed (failure, balances) ->
          ("failed", Some failure, None, None, None, balances)
    in
    let add_optional_balance id balance =
      match balance with
      | None ->
          Deferred.Result.return None
      | Some balance ->
          let%map balance_id =
            Balance.add_if_doesn't_exist
              (module Conn)
              ~public_key_id:id ~balance
          in
          Some balance_id
    in
    (* Any transaction included in a block will have had its fee paid, so we can
     * assume the fee payer balance will be Some here *)
    let fee_payer_balance = Option.value_exn fee_payer_balance in
    let%bind fee_payer_balance_id =
      Balance.add_if_doesn't_exist
        (module Conn)
        ~public_key_id:fee_payer_id ~balance:fee_payer_balance
    in
    let%bind source_balance_id =
      add_optional_balance source_id source_balance
    in
    let%bind receiver_balance_id =
      add_optional_balance receiver_id receiver_balance
    in
    add
      (module Conn)
      ~block_id ~user_command_id ~sequence_no ~status:status_str ~failure_reason
      ~fee_payer_account_creation_fee_paid ~receiver_account_creation_fee_paid
      ~created_token ~fee_payer_balance_id ~source_balance_id
      ~receiver_balance_id

  let add_if_doesn't_exist (module Conn : CONNECTION) ~block_id ~user_command_id
      ~sequence_no ~(status : string) ~failure_reason
      ~fee_payer_account_creation_fee_paid ~receiver_account_creation_fee_paid
      ~created_token ~fee_payer_balance_id ~source_balance_id
      ~receiver_balance_id =
    let open Deferred.Result.Let_syntax in
    match%bind
      Conn.find_opt
        (Caqti_request.find_opt
           Caqti_type.(tup3 int int int)
           Caqti_type.string
           {sql| SELECT 'exists' FROM blocks_user_commands
                 WHERE block_id = $1
                 AND user_command_id = $2
                 AND sequence_no = $3
           |sql})
        (block_id, user_command_id, sequence_no)
    with
    | Some _ ->
        return ()
    | None ->
        add
          (module Conn)
          ~block_id ~user_command_id ~sequence_no ~status ~failure_reason
          ~fee_payer_account_creation_fee_paid
          ~receiver_account_creation_fee_paid ~created_token
          ~fee_payer_balance_id ~source_balance_id ~receiver_balance_id

  let load (module Conn : CONNECTION) ~block_id ~user_command_id =
    Conn.find
      (Caqti_request.find
         Caqti_type.(tup2 int int)
         typ
         {sql| SELECT block_id, user_command_id,
               sequence_no,
               status,failure_reason,
               fee_payer_account_creation_fee_paid,
               receiver_account_creation_fee_paid,
               created_token,
               fee_payer_balance,
               source_balance,
               receiver_balance
               FROM blocks_user_commands
               WHERE block_id = $1
               AND user_command_id = $2
           |sql})
      (block_id, user_command_id)
end

module Block = struct
  type t =
    { state_hash : string
    ; parent_id : int option
    ; parent_hash : string
    ; creator_id : int
    ; block_winner_id : int
    ; snarked_ledger_hash_id : int
    ; staking_epoch_data_id : int
    ; next_epoch_data_id : int
    ; ledger_hash : string
    ; height : int64
    ; global_slot : int64
    ; global_slot_since_genesis : int64
    ; timestamp : int64
    }
  [@@deriving hlist]

  let typ =
    let open Caqti_type_spec in
    let spec =
      Caqti_type.
        [ string
        ; option int
        ; string
        ; int
        ; int
        ; int
        ; int
        ; int
        ; string
        ; int64
        ; int64
        ; int64
        ; int64
        ]
    in
    let encode t = Ok (hlist_to_tuple spec (to_hlist t)) in
    let decode t = Ok (of_hlist (tuple_to_hlist spec t)) in
    Caqti_type.custom ~encode ~decode (to_rep spec)

  let find (module Conn : CONNECTION) ~(state_hash : State_hash.t) =
    Conn.find
      (Caqti_request.find Caqti_type.string Caqti_type.int
         "SELECT id FROM blocks WHERE state_hash = ?")
      (State_hash.to_string state_hash)

  let find_opt (module Conn : CONNECTION) ~(state_hash : State_hash.t) =
    Conn.find_opt
      (Caqti_request.find_opt Caqti_type.string Caqti_type.int
         "SELECT id FROM blocks WHERE state_hash = ?")
      (State_hash.to_string state_hash)

  let load (module Conn : CONNECTION) ~(id : int) =
    Conn.find
      (Caqti_request.find Caqti_type.int typ
         {sql| SELECT state_hash, parent_id, parent_hash, creator_id,
                      block_winner_id, snarked_ledger_hash_id, staking_epoch_data_id,
                      next_epoch_data_id, ledger_hash, height, global_slot,
                      global_slot_since_genesis, timestamp FROM blocks
               WHERE id = ?
         |sql})
      id

  let add_parts_if_doesn't_exist (module Conn : CONNECTION)
      ~constraint_constants ~protocol_state ~staged_ledger_diff ~hash =
    let open Deferred.Result.Let_syntax in
    match%bind find_opt (module Conn) ~state_hash:hash with
    | Some block_id ->
        return block_id
    | None ->
        let consensus_state = Protocol_state.consensus_state protocol_state in
        let%bind parent_id =
          find_opt
            (module Conn)
            ~state_hash:(Protocol_state.previous_state_hash protocol_state)
        in
        let%bind creator_id =
          Public_key.add_if_doesn't_exist
            (module Conn)
            (Consensus.Data.Consensus_state.block_creator consensus_state)
        in
        let%bind block_winner_id =
          Public_key.add_if_doesn't_exist
            (module Conn)
            (Consensus.Data.Consensus_state.block_stake_winner consensus_state)
        in
        let%bind snarked_ledger_hash_id =
          Snarked_ledger_hash.add_if_doesn't_exist
            (module Conn)
            ( Protocol_state.blockchain_state protocol_state
            |> Blockchain_state.snarked_ledger_hash )
        in
        let%bind staking_epoch_data_id =
          Epoch_data.add_if_doesn't_exist
            (module Conn)
            (Consensus.Data.Consensus_state.staking_epoch_data consensus_state)
        in
        let%bind next_epoch_data_id =
          Epoch_data.add_if_doesn't_exist
            (module Conn)
            (Consensus.Data.Consensus_state.next_epoch_data consensus_state)
        in
        let%bind block_id =
          Conn.find
            (Caqti_request.find typ Caqti_type.int
               {sql| INSERT INTO blocks (state_hash, parent_id, parent_hash,
                      creator_id, block_winner_id,
                      snarked_ledger_hash_id, staking_epoch_data_id,
                      next_epoch_data_id, ledger_hash, height, global_slot,
                      global_slot_since_genesis, timestamp)
                     VALUES (?, ?, ?, ?, ?, ?, ?, ?, ?, ?, ?, ?, ?) RETURNING id
               |sql})
            { state_hash = hash |> State_hash.to_string
            ; parent_id
            ; parent_hash =
                Protocol_state.previous_state_hash protocol_state
                |> State_hash.to_string
            ; creator_id
            ; block_winner_id
            ; snarked_ledger_hash_id
            ; staking_epoch_data_id
            ; next_epoch_data_id
            ; ledger_hash =
                Protocol_state.blockchain_state protocol_state
                |> Blockchain_state.staged_ledger_hash
                |> Staged_ledger_hash.ledger_hash |> Ledger_hash.to_string
            ; height =
                consensus_state
                |> Consensus.Data.Consensus_state.blockchain_length
                |> Unsigned.UInt32.to_int64
            ; global_slot =
                Consensus.Data.Consensus_state.curr_global_slot consensus_state
                |> Unsigned.UInt32.to_int64
            ; global_slot_since_genesis =
                consensus_state
                |> Consensus.Data.Consensus_state.global_slot_since_genesis
                |> Unsigned.UInt32.to_int64
            ; timestamp =
                Protocol_state.blockchain_state protocol_state
                |> Blockchain_state.timestamp |> Block_time.to_int64
            }
        in
        let transactions =
          let coinbase_receiver =
            Consensus.Data.Consensus_state.coinbase_receiver consensus_state
          in
          let supercharge_coinbase =
            Consensus.Data.Consensus_state.supercharge_coinbase consensus_state
          in
          match
            Staged_ledger.Pre_diff_info.get_transactions ~constraint_constants
              ~coinbase_receiver ~supercharge_coinbase staged_ledger_diff
          with
          | Ok transactions ->
              transactions
          | Error e ->
              Error.raise (Staged_ledger.Pre_diff_info.Error.to_error e)
        in
        let%bind (_ : int) =
          deferred_result_list_fold transactions ~init:0 ~f:(fun sequence_no ->
            function
            | { Mina_base.With_status.status
              ; data = Mina_base.Transaction.Command command
              } ->
                let user_command =
                  { Mina_base.With_status.status; data = command }
                in
                let%bind id =
                  User_command.add_if_doesn't_exist
                    (module Conn)
                    user_command.data
                in
                let%bind { fee_payer_id; source_id; receiver_id } =
                  User_command.Signed_command
                  .add_balance_public_keys_if_don't_exist
                    (module Conn)
                    (User_command.as_signed_command user_command.data)
                in
                let%map () =
                  Block_and_signed_command.add_with_status
                    (module Conn)
                    ~block_id ~user_command_id:id ~sequence_no
                    ~status:user_command.status ~fee_payer_id ~source_id
                    ~receiver_id
                  >>| ignore
                in
                sequence_no + 1
            | { data = Fee_transfer fee_transfer_bundled; status } ->
                let balances =
                  Transaction_status.Fee_transfer_balance_data
                  .of_balance_data_exn
                    (Transaction_status.balance_data status)
                in
                let fee_transfers =
                  Mina_base.Fee_transfer.to_numbered_list fee_transfer_bundled
                in
                (* balances.receiver1_balance is for receiver of head of fee_transfers
                   balances.receiver2_balance, if it exists, is for receiver of
                     next element of fee_transfers
                *)
                let%bind fee_transfer_infos =
                  deferred_result_list_fold fee_transfers ~init:[]
                    ~f:(fun acc (secondary_sequence_no, fee_transfer) ->
                      let%map id =
                        Fee_transfer.add_if_doesn't_exist
                          (module Conn)
                          fee_transfer `Normal
                      in
<<<<<<< HEAD
                      (id, secondary_sequence_no, fee_transfer.receiver_pk)
                      :: acc)
=======
                      (id, secondary_sequence_no, fee_transfer.fee, fee_transfer.receiver_pk)
                      :: acc )
>>>>>>> 1575d595
                in
                let fee_transfer_infos_with_balances =
                  match fee_transfer_infos with
                  | [ id ] ->
                      [ (id, balances.receiver1_balance) ]
                  | [ id2; id1 ] ->
                      (* the fold reverses the order of the infos from the fee transfers *)
                      [ (id1, balances.receiver1_balance)
                      ; (id2, Option.value_exn balances.receiver2_balance)
                      ]
                  | _ ->
                      failwith
                        "Unexpected number of single fee transfers in a fee \
                         transfer transaction"
                in
                let%map () =
                  deferred_result_list_fold fee_transfer_infos_with_balances
                    ~init:()
<<<<<<< HEAD
                    ~f:(fun
                         ()
                         ( (fee_transfer_id, secondary_sequence_no, receiver_pk)
                         , balance )
=======
                    ~f:(fun ()
                       ( (fee_transfer_id, secondary_sequence_no, fee, receiver_pk)
                       , balance )
>>>>>>> 1575d595
                       ->
                      let%bind receiver_id =
                        Public_key.add_if_doesn't_exist
                          (module Conn)
                          receiver_pk
                      in
                      let%bind receiver_balance_id =
                        Balance.add_if_doesn't_exist
                          (module Conn)
                          ~public_key_id:receiver_id ~balance
                      in
                      (* TODO: add transaction statuses to internal commands
                         the archive lib should not know the details of
                         account creation fees; the calculation below is
                         a temporizing hack
                      *)
                      let receiver_account_creation_fee_paid =
                        let fee_uint64 = Currency.Fee.to_uint64 fee in
                        let balance_uint64 = Currency.Balance.to_uint64 balance in
                        let account_creation_fee_uint64 = Currency.Fee.to_uint64
                            constraint_constants.account_creation_fee
                        in
                        if Unsigned.UInt64.equal balance_uint64
                            (Unsigned.UInt64.sub fee_uint64 account_creation_fee_uint64) then
                          Some (Unsigned.UInt64.to_int64 account_creation_fee_uint64)
                        else
                          None
                      in
                      Block_and_internal_command.add
                        (module Conn)
                        ~block_id ~internal_command_id:fee_transfer_id
<<<<<<< HEAD
                        ~sequence_no ~secondary_sequence_no ~receiver_balance_id
                      >>| ignore)
=======
                        ~sequence_no ~secondary_sequence_no
                        ~receiver_account_creation_fee_paid
                        ~receiver_balance_id
                      >>| ignore )
>>>>>>> 1575d595
                in
                sequence_no + 1
            | { data = Coinbase coinbase; status } ->
                let balances =
                  Transaction_status.Coinbase_balance_data.of_balance_data_exn
                    (Transaction_status.balance_data status)
                in
                let%bind () =
                  match Mina_base.Coinbase.fee_transfer coinbase with
                  | None ->
                      return ()
                  | Some { receiver_pk; fee } ->
                      let fee_transfer =
                        Mina_base.Fee_transfer.Single.create ~receiver_pk ~fee
                          ~fee_token:Token_id.default
                      in
                      let%bind id =
                        Fee_transfer.add_if_doesn't_exist
                          (module Conn)
                          fee_transfer `Via_coinbase
                      in
                      let%bind fee_transfer_receiver_id =
                        Public_key.add_if_doesn't_exist
                          (module Conn)
                          receiver_pk
                      in
                      let balance = Option.value_exn
                          balances.fee_transfer_receiver_balance
                      in
                      let%bind receiver_balance_id =
                        Balance.add_if_doesn't_exist
                          (module Conn)
                          ~public_key_id:fee_transfer_receiver_id
                          ~balance
                      in
                      (* TODO: add transaction statuses to internal commands
                         the archive lib should not know the details of
                         account creation fees; the calculation below is
                         a temporizing hack
                      *)
                      let receiver_account_creation_fee_paid =
                        let fee_uint64 = Currency.Fee.to_uint64 fee in
                        let balance_uint64 = Currency.Balance.to_uint64 balance in
                        let account_creation_fee_uint64 = Currency.Fee.to_uint64
                            constraint_constants.account_creation_fee
                        in
                        if Unsigned.UInt64.equal balance_uint64
                            (Unsigned.UInt64.sub fee_uint64 account_creation_fee_uint64) then
                          Some (Unsigned.UInt64.to_int64 account_creation_fee_uint64)
                        else
                          None
                      in
                      Block_and_internal_command.add
                        (module Conn)
                        ~block_id ~internal_command_id:id ~sequence_no
                        ~secondary_sequence_no:0
                        ~receiver_account_creation_fee_paid
                        ~receiver_balance_id
                      >>| ignore
                in
                let%bind id =
                  Coinbase.add_if_doesn't_exist (module Conn) coinbase
                in
                let%bind coinbase_receiver_id =
                  Public_key.add_if_doesn't_exist
                    (module Conn)
                    coinbase.receiver
                in
                let%bind receiver_balance_id =
                  Balance.add_if_doesn't_exist
                    (module Conn)
                    ~public_key_id:coinbase_receiver_id
                    ~balance:balances.coinbase_receiver_balance
                in
                let%map () =
                  Block_and_internal_command.add
                    (module Conn)
                    ~block_id ~internal_command_id:id ~sequence_no
                    ~secondary_sequence_no:0 ~receiver_account_creation_fee_paid:None (* TEMP *)
                    ~receiver_balance_id
                  >>| ignore
                in
                sequence_no + 1)
        in
        return block_id

  let add_if_doesn't_exist conn ~constraint_constants
      ({ data = t; hash } : (External_transition.t, State_hash.t) With_hash.t) =
    add_parts_if_doesn't_exist conn ~constraint_constants
      ~protocol_state:(External_transition.protocol_state t)
      ~staged_ledger_diff:(External_transition.staged_ledger_diff t)
      ~hash

  let add_from_precomputed conn ~constraint_constants
      (t : External_transition.Precomputed_block.t) =
    add_parts_if_doesn't_exist conn ~constraint_constants
      ~protocol_state:t.protocol_state ~staged_ledger_diff:t.staged_ledger_diff
      ~hash:(Protocol_state.hash t.protocol_state)

  let add_from_extensional (module Conn : CONNECTION)
      (block : Extensional.Block.t) =
    let open Deferred.Result.Let_syntax in
    let%bind block_id =
      match%bind find_opt (module Conn) ~state_hash:block.state_hash with
      | Some block_id ->
          return block_id
      | None ->
          let%bind parent_id =
            find_opt (module Conn) ~state_hash:block.parent_hash
          in
          let%bind creator_id =
            Public_key.add_if_doesn't_exist (module Conn) block.creator
          in
          let%bind block_winner_id =
            Public_key.add_if_doesn't_exist (module Conn) block.block_winner
          in
          let%bind snarked_ledger_hash_id =
            Snarked_ledger_hash.add_if_doesn't_exist
              (module Conn)
              block.snarked_ledger_hash
          in
          let%bind staking_ledger_hash_id =
            Snarked_ledger_hash.add_if_doesn't_exist
              (module Conn)
              block.staking_epoch_ledger_hash
          in
          let%bind staking_epoch_data_id =
            Epoch_data.add_from_seed_and_ledger_hash_id
              (module Conn)
              ~seed:block.staking_epoch_seed
              ~ledger_hash_id:staking_ledger_hash_id
          in
          let%bind next_ledger_hash_id =
            Snarked_ledger_hash.add_if_doesn't_exist
              (module Conn)
              block.next_epoch_ledger_hash
          in
          let%bind next_epoch_data_id =
            Epoch_data.add_from_seed_and_ledger_hash_id
              (module Conn)
              ~seed:block.next_epoch_seed ~ledger_hash_id:next_ledger_hash_id
          in
          Conn.find
            (Caqti_request.find typ Caqti_type.int
               {sql| INSERT INTO blocks
                     (state_hash, parent_id, parent_hash,
                      creator_id, block_winner_id,
                      snarked_ledger_hash_id, staking_epoch_data_id,
                      next_epoch_data_id, ledger_hash, height, global_slot,
                      global_slot_since_genesis, timestamp)
                     VALUES (?, ?, ?, ?, ?, ?, ?, ?, ?, ?, ?, ?, ?) RETURNING id
               |sql})
            { state_hash = block.state_hash |> State_hash.to_string
            ; parent_id
            ; parent_hash = block.parent_hash |> State_hash.to_string
            ; creator_id
            ; block_winner_id
            ; snarked_ledger_hash_id
            ; staking_epoch_data_id
            ; next_epoch_data_id
            ; ledger_hash = block.ledger_hash |> Ledger_hash.to_string
            ; height = block.height |> Unsigned.UInt32.to_int64
            ; global_slot = block.global_slot |> Unsigned.UInt32.to_int64
            ; global_slot_since_genesis =
                block.global_slot_since_genesis |> Unsigned.UInt32.to_int64
            ; timestamp = block.timestamp |> Block_time.to_int64
            }
    in
    (* add user commands *)
    let%bind user_cmds_with_ids =
      let%map user_cmd_ids_rev =
        deferred_result_list_fold block.user_cmds ~init:[]
          ~f:(fun acc user_cmd ->
            let%map cmd_id =
              User_command.add_extensional_if_doesn't_exist
                (module Conn)
                user_cmd
            in
            cmd_id :: acc)
      in
      List.zip_exn block.user_cmds (List.rev user_cmd_ids_rev)
    in
    let balance_id_of_pk_and_balance pk balance =
      let%bind public_key_id =
        Public_key.add_if_doesn't_exist (module Conn) pk
      in
      Balance.add_if_doesn't_exist (module Conn) ~public_key_id ~balance
    in
    let balance_id_of_pk_and_balance_opt pk balance_opt =
      Option.value_map balance_opt ~default:(Deferred.Result.return None)
        ~f:(fun balance ->
          let%map id = balance_id_of_pk_and_balance pk balance in
          Some id)
    in
    (* add user commands to join table *)
    let%bind () =
      deferred_result_list_fold user_cmds_with_ids ~init:()
        ~f:(fun () (user_command, user_command_id) ->
          let%bind source_balance_id =
            balance_id_of_pk_and_balance_opt user_command.source
              user_command.source_balance
          in
          let%bind fee_payer_balance_id =
            balance_id_of_pk_and_balance user_command.fee_payer
              user_command.fee_payer_balance
          in
          let%bind receiver_balance_id =
            balance_id_of_pk_and_balance_opt user_command.receiver
              user_command.receiver_balance
          in
          Block_and_signed_command.add_if_doesn't_exist
            (module Conn)
            ~block_id ~user_command_id ~sequence_no:user_command.sequence_no
            ~status:user_command.status
            ~failure_reason:user_command.failure_reason
            ~fee_payer_account_creation_fee_paid:
              user_command.fee_payer_account_creation_fee_paid
            ~receiver_account_creation_fee_paid:
              user_command.receiver_account_creation_fee_paid
            ~created_token:user_command.created_token ~fee_payer_balance_id
            ~source_balance_id ~receiver_balance_id)
    in
    (* add internal commands *)
    let%bind internal_cmds_ids_and_seq_nos =
      let%map internal_cmds_and_ids_rev =
        deferred_result_list_fold block.internal_cmds ~init:[]
          ~f:(fun acc internal_cmd ->
            let%map cmd_id =
              Internal_command.add_extensional_if_doesn't_exist
                (module Conn)
                internal_cmd
            in
            (internal_cmd, cmd_id) :: acc)
      in
      let sequence_nos =
        List.map block.internal_cmds ~f:(fun internal_cmd ->
            (internal_cmd.sequence_no, internal_cmd.secondary_sequence_no))
      in
      List.zip_exn (List.rev internal_cmds_and_ids_rev) sequence_nos
    in
    (* add internal commands to join table *)
    let%bind () =
      deferred_result_list_fold internal_cmds_ids_and_seq_nos ~init:()
        ~f:(fun
             ()
             ( (internal_command, internal_command_id)
             , (sequence_no, secondary_sequence_no) )
           ->
          let%bind receiver_balance_id =
            balance_id_of_pk_and_balance internal_command.receiver
              internal_command.receiver_balance
          in
          Block_and_internal_command.add_if_doesn't_exist
            (module Conn)
            ~block_id ~internal_command_id ~sequence_no ~secondary_sequence_no
<<<<<<< HEAD
            ~receiver_balance_id)
=======
            ~receiver_account_creation_fee_paid:None (* TEMP *)
            ~receiver_balance_id )
>>>>>>> 1575d595
    in
    return block_id

  let set_parent_id_if_null (module Conn : CONNECTION) ~parent_hash
      ~(parent_id : int) =
    Conn.exec
      (Caqti_request.exec
         Caqti_type.(tup2 int string)
         {sql| UPDATE blocks SET parent_id = ?
               WHERE parent_hash = ?
               AND parent_id IS NULL
         |sql})
      (parent_id, State_hash.to_base58_check parent_hash)

  let delete_if_older_than ?height ?num_blocks ?timestamp
      (module Conn : CONNECTION) =
    let open Deferred.Result.Let_syntax in
    let%bind height =
      match (height, num_blocks) with
      | Some height, _ ->
          return height
      | None, Some num_blocks -> (
          match%map
            Conn.find_opt
              (Caqti_request.find_opt Caqti_type.unit Caqti_type.int
                 "SELECT MAX(height) FROM blocks")
              ()
          with
          | Some max_block_height ->
              max_block_height - num_blocks
          | _ ->
              0 )
      | None, None ->
          return 0
    in
    let timestamp = Option.value ~default:Int64.zero timestamp in
    if height > 0 || Int64.(timestamp > 0L) then
      let%bind () =
        (* Delete user commands from old blocks. *)
        Conn.exec
          (Caqti_request.exec
             Caqti_type.(tup2 int int64)
             "DELETE FROM user_commands\n\
              WHERE id IN\n\
              (SELECT user_command_id FROM blocks_user_commands\n\
              INNER JOIN blocks ON blocks.id = block_id\n\
              WHERE (blocks.height < ? OR blocks.timestamp < ?))")
          (height, timestamp)
      in
      let%bind () =
        (* Delete old blocks. *)
        Conn.exec
          (Caqti_request.exec
             Caqti_type.(tup2 int int64)
             "DELETE FROM blocks WHERE blocks.height < ? OR blocks.timestamp < \
              ?")
          (height, timestamp)
      in
      let%bind () =
        (* Delete orphaned internal commands. *)
        Conn.exec
          (Caqti_request.exec Caqti_type.unit
             "DELETE FROM internal_commands\n\
              WHERE id NOT IN\n\
              (SELECT internal_commands.id FROM internal_commands\n\
              INNER JOIN blocks_internal_commands ON\n\
              internal_command_id = internal_commands.id)")
          ()
      in
      let%bind () =
        (* Delete orphaned snarked ledger hashes. *)
        Conn.exec
          (Caqti_request.exec Caqti_type.unit
             "DELETE FROM snarked_ledger_hashes\n\
              WHERE id NOT IN\n\
              (SELECT snarked_ledger_hash_id FROM blocks)")
          ()
      in
      let%bind () =
        (* Delete orphaned public keys. *)
        Conn.exec
          (Caqti_request.exec Caqti_type.unit
             "DELETE FROM public_keys\n\
              WHERE id NOT IN (SELECT fee_payer_id FROM user_commands)\n\
              AND id NOT IN (SELECT source_id FROM user_commands)\n\
              AND id NOT IN (SELECT receiver_id FROM user_commands)\n\
              AND id NOT IN (SELECT receiver_id FROM internal_commands)\n\
              AND id NOT IN (SELECT creator_id FROM blocks)")
          ()
      in
      return ()
    else return ()
end

let retry ~f ~logger ~error_str retries =
  let rec go retry_count =
    match%bind f () with
    | Error e ->
        if retry_count <= 0 then return (Error e)
        else (
          [%log warn] "Error in %s : $error. Retrying..." error_str
            ~metadata:[ ("error", `String (Caqti_error.show e)) ] ;
          let wait_for = Random.float_range 20. 2000. in
          let%bind () = after (Time.Span.of_ms wait_for) in
          go (retry_count - 1) )
    | Ok res ->
        return (Ok res)
  in
  go retries

let add_block_aux ?(retries = 3) ~logger ~add_block ~hash ~delete_older_than
    pool block =
  let add () =
    Caqti_async.Pool.use
      (fun (module Conn : CONNECTION) ->
        let%bind res =
          let open Deferred.Result.Let_syntax in
          let%bind () = Conn.start () in
          let%bind block_id = add_block (module Conn : CONNECTION) block in
          (* if an existing block has a parent hash that's for the block just added,
             set its parent id
          *)
          let%bind () =
            Block.set_parent_id_if_null
              (module Conn)
              ~parent_hash:(hash block) ~parent_id:block_id
          in
          match delete_older_than with
          | Some num_blocks ->
              Block.delete_if_older_than ~num_blocks (module Conn)
          | None ->
              return ()
        in
        match res with
        | Error e as err ->
            (*Error in the current transaction*)
            [%log warn]
              "Error when adding block data to the database, rolling it back: \
               $error"
              ~metadata:[ ("error", `String (Caqti_error.show e)) ] ;
            let%map _ = Conn.rollback () in
            err
        | Ok _ ->
            [%log info] "Committing block data for $state_hash"
              ~metadata:
                [ ("state_hash", Mina_base.State_hash.to_yojson (hash block)) ] ;
            Conn.commit ())
      pool
  in
  retry ~f:add ~logger ~error_str:"add_block_aux" retries

let add_block_aux_precomputed ~constraint_constants =
  add_block_aux ~add_block:(Block.add_from_precomputed ~constraint_constants)
    ~hash:(fun block ->
      block.External_transition.Precomputed_block.protocol_state
      |> Protocol_state.hash)

let add_block_aux_extensional =
  add_block_aux ~add_block:Block.add_from_extensional
    ~hash:(fun (block : Extensional.Block.t) -> block.state_hash)

let run pool reader ~constraint_constants ~logger ~delete_older_than =
  Strict_pipe.Reader.iter reader ~f:(function
    | Diff.Transition_frontier (Breadcrumb_added { block; _ }) -> (
        let add_block = Block.add_if_doesn't_exist ~constraint_constants in
        let hash block = With_hash.hash block in
        match%map
          add_block_aux ~logger ~delete_older_than ~hash ~add_block pool block
        with
        | Error e ->
            [%log warn]
              ~metadata:
                [ ("block", With_hash.hash block |> State_hash.to_yojson)
                ; ("error", `String (Caqti_error.show e))
                ]
              "Failed to archive block: $block, see $error"
        | Ok () ->
            () )
    | Transition_frontier _ ->
        Deferred.return ()
    | Transaction_pool { added; removed = _ } ->
        let%map _ =
          Caqti_async.Pool.use
            (fun (module Conn : CONNECTION) ->
              let%map () =
                Deferred.List.iter added ~f:(fun command ->
                    match%map
                      User_command.add_if_doesn't_exist (module Conn) command
                    with
                    | Ok _ ->
                        ()
                    | Error e ->
                        [%log warn]
                          ~metadata:
                            [ ("error", `String (Caqti_error.show e))
                            ; ( "command"
                              , Mina_base.User_command.to_yojson command )
                            ]
                          "Failed to archive user command $command from \
                           transaction pool: $block, see $error")
              in
              Ok ())
            pool
        in
        ())

let add_genesis_accounts ~logger ~(runtime_config_opt : Runtime_config.t option)
    pool =
  match runtime_config_opt with
  | None ->
      Deferred.unit
  | Some runtime_config -> (
      let accounts =
        match Option.map runtime_config.ledger ~f:(fun l -> l.base) with
        | Some (Accounts accounts) ->
            Genesis_ledger_helper.Accounts.to_full accounts
        | Some (Named name) -> (
            match Genesis_ledger.fetch_ledger name with
            | Some (module M) ->
                [%log info] "Found ledger with name $ledger_name"
                  ~metadata:[ ("ledger_name", `String name) ] ;
                Lazy.force M.accounts
            | None ->
                [%log error]
                  "Could not find a built-in ledger named $ledger_name"
                  ~metadata:[ ("ledger_name", `String name) ] ;
                failwith
                  "Could not add genesis accounts: Named ledger not found" )
        | _ ->
            failwith "No accounts found in runtime config file"
      in
      let add_accounts () =
        Caqti_async.Pool.use
          (fun (module Conn : CONNECTION) ->
            let open Deferred.Result.Let_syntax in
            let%bind () = Conn.start () in
            let rec go accounts =
              let open Deferred.Let_syntax in
              match accounts with
              | [] ->
                  Deferred.Result.return ()
              | (_, account) :: accounts' -> (
                  match%bind
                    Timing_info.add_if_doesn't_exist (module Conn) account
                  with
                  | Error e as err ->
                      [%log error]
                        ~metadata:
                          [ ("account", Account.to_yojson account)
                          ; ("error", `String (Caqti_error.show e))
                          ]
                        "Failed to add genesis account: $account, see $error" ;
                      let%map _ = Conn.rollback () in
                      err
                  | Ok _ ->
                      go accounts' )
            in
            let%bind () = go accounts in
            Conn.commit ())
          pool
      in
      match%map
        retry ~f:add_accounts ~logger ~error_str:"add_genesis_accounts" 3
      with
      | Error e ->
          [%log warn] "genesis accounts could not be added"
            ~metadata:[ ("error", `String (Caqti_error.show e)) ] ;
          failwith "Failed to add genesis accounts"
      | Ok () ->
          () )

let create_metrics_server ~logger ~metrics_server_port ~missing_blocks_width
    pool =
  match metrics_server_port with
  | None ->
      return ()
  | Some port ->
      let missing_blocks_width =
        Option.value ~default:Metrics.default_missing_blocks_width
          missing_blocks_width
      in
      let%bind metric_server =
        Mina_metrics.Archive.create_archive_server ~port ~logger ()
      in
      let interval =
        Float.of_int (Mina_compile_config.block_window_duration_ms * 2)
      in
      let rec go () =
        let%bind () =
          Metrics.update pool metric_server ~logger ~missing_blocks_width
        in
        let%bind () = after (Time.Span.of_ms interval) in
        go ()
      in
      go ()

let setup_server ~metrics_server_port ~constraint_constants ~logger
    ~postgres_address ~server_port ~delete_older_than ~runtime_config_opt
    ~missing_blocks_width =
  let where_to_listen =
    Async.Tcp.Where_to_listen.bind_to All_addresses (On_port server_port)
  in
  let reader, writer = Strict_pipe.create ~name:"archive" Synchronous in
  let precomputed_block_reader, precomputed_block_writer =
    Strict_pipe.create ~name:"precomputed_archive_block" Synchronous
  in
  let extensional_block_reader, extensional_block_writer =
    Strict_pipe.create ~name:"extensional_archive_block" Synchronous
  in
  let implementations =
    [ Async.Rpc.Rpc.implement Archive_rpc.t (fun () archive_diff ->
          Strict_pipe.Writer.write writer archive_diff)
    ; Async.Rpc.Rpc.implement Archive_rpc.precomputed_block
        (fun () precomputed_block ->
          Strict_pipe.Writer.write precomputed_block_writer precomputed_block)
    ; Async.Rpc.Rpc.implement Archive_rpc.extensional_block
        (fun () extensional_block ->
          Strict_pipe.Writer.write extensional_block_writer extensional_block)
    ]
  in
  match Caqti_async.connect_pool ~max_size:30 postgres_address with
  | Error e ->
      [%log error]
        "Failed to create a Caqti pool for Postgresql, see error: $error"
        ~metadata:[ ("error", `String (Caqti_error.show e)) ] ;
      Deferred.unit
  | Ok pool ->
      let%bind () = add_genesis_accounts pool ~logger ~runtime_config_opt in
      run ~constraint_constants pool reader ~logger ~delete_older_than
      |> don't_wait_for ;
      Strict_pipe.Reader.iter precomputed_block_reader
        ~f:(fun precomputed_block ->
          match%map
            add_block_aux_precomputed ~logger ~constraint_constants
              ~delete_older_than pool precomputed_block
          with
          | Error e ->
              [%log warn]
                "Precomputed block $block could not be archived: $error"
                ~metadata:
                  [ ( "block"
                    , Protocol_state.hash precomputed_block.protocol_state
                      |> State_hash.to_yojson )
                  ; ("error", `String (Caqti_error.show e))
                  ]
          | Ok () ->
              ())
      |> don't_wait_for ;
      Strict_pipe.Reader.iter extensional_block_reader
        ~f:(fun extensional_block ->
          match%map
            add_block_aux_extensional ~logger ~delete_older_than pool
              extensional_block
          with
          | Error e ->
              [%log warn]
                "Extensional block $block could not be archived: $error"
                ~metadata:
                  [ ( "block"
                    , extensional_block.state_hash |> State_hash.to_yojson )
                  ; ("error", `String (Caqti_error.show e))
                  ]
          | Ok () ->
              ())
      |> don't_wait_for ;
      Deferred.ignore_m
      @@ Tcp.Server.create
           ~on_handler_error:
             (`Call
               (fun _net exn ->
                 [%log error]
                   "Exception while handling TCP server request: $error"
                   ~metadata:
                     [ ("error", `String (Core.Exn.to_string_mach exn))
                     ; ("context", `String "rpc_tcp_server")
                     ]))
           where_to_listen
           (fun address reader writer ->
             let address = Socket.Address.Inet.addr address in
             Async.Rpc.Connection.server_with_close reader writer
               ~implementations:
                 (Async.Rpc.Implementations.create_exn ~implementations
                    ~on_unknown_rpc:`Raise)
               ~connection_state:(fun _ -> ())
               ~on_handshake_error:
                 (`Call
                   (fun exn ->
                     [%log error]
                       "Exception while handling RPC server request from \
                        $address: $error"
                       ~metadata:
                         [ ("error", `String (Core.Exn.to_string_mach exn))
                         ; ("context", `String "rpc_server")
                         ; ( "address"
                           , `String (Unix.Inet_addr.to_string address) )
                         ] ;
                     Deferred.unit)))
      |> don't_wait_for ;
      (*Update archive metrics*)
      create_metrics_server ~logger ~metrics_server_port ~missing_blocks_width
        pool
      |> don't_wait_for ;
      [%log info] "Archive process ready. Clients can now connect" ;
      Async.never ()

module For_test = struct
  let assert_parent_exist ~parent_id ~parent_hash conn =
    let open Deferred.Result.Let_syntax in
    match parent_id with
    | Some id ->
        let%map Block.{ state_hash = actual; _ } = Block.load conn ~id in
        [%test_result: string]
          ~expect:(parent_hash |> State_hash.to_base58_check)
          actual
    | None ->
        failwith "Failed to find parent block in database"
end<|MERGE_RESOLUTION|>--- conflicted
+++ resolved
@@ -434,7 +434,6 @@
     match t with
     | Signed_command c ->
         c
-<<<<<<< HEAD
     | Parties _ ->
         let `Needs_some_work_for_snapps_on_mainnet =
           Mina_base.Util.todo_snapps
@@ -443,15 +442,6 @@
 
   let via (t : User_command.t) : [ `Parties | `Ident ] =
     match t with Signed_command _ -> `Ident | Parties _ -> `Parties
-=======
-    | Parties _ -> failwith "TODO"
-
-  let via (t : User_command.t) : [`Snapp_command | `Ident] =
-    match t with
-    | Signed_command _ ->
-        `Ident
-    | Parties _ -> failwith "TODO"
->>>>>>> 1575d595
 
   let add_if_doesn't_exist conn (t : User_command.t) =
     Signed_command.add_if_doesn't_exist conn ~via:(via t) (as_signed_command t)
@@ -596,16 +586,12 @@
   end
 
   type t =
-<<<<<<< HEAD
     { kind : Kind.t
     ; receiver_id : int
-    ; fee : int
+    ; fee : int64
     ; token : int64
     ; hash : string
     }
-=======
-    {kind: Kind.t; receiver_id: int; fee: int64; token: int64; hash: string}
->>>>>>> 1575d595
 
   let typ =
     let encode t =
@@ -654,24 +640,16 @@
              |sql})
           { kind
           ; receiver_id
-<<<<<<< HEAD
-          ; fee = Fee_transfer.Single.fee t |> Currency.Fee.to_int
+          ; fee =
+              Fee_transfer.Single.fee t |> Currency.Fee.to_uint64
+              |> Unsigned.UInt64.to_int64
           ; token = Token_id.to_string t.fee_token |> Int64.of_string
           ; hash = transaction_hash |> Transaction_hash.to_base58_check
           }
 end
 
 module Coinbase = struct
-  type t = { receiver_id : int; amount : int; hash : string }
-=======
-          ; fee= Fee_transfer.Single.fee t |> Currency.Fee.to_uint64 |> Unsigned.UInt64.to_int64
-          ; token= Token_id.to_string t.fee_token |> Int64.of_string
-          ; hash= transaction_hash |> Transaction_hash.to_base58_check }
-end
-
-module Coinbase = struct
-  type t = {receiver_id: int; amount: int64; hash: string}
->>>>>>> 1575d595
+  type t = { receiver_id : int; amount : int64; hash : string }
 
   let coinbase_typ = "coinbase"
 
@@ -710,14 +688,11 @@
                    RETURNING id
              |sql})
           { receiver_id
-<<<<<<< HEAD
-          ; amount = Coinbase.amount t |> Currency.Amount.to_int
+          ; amount =
+              Coinbase.amount t |> Currency.Amount.to_uint64
+              |> Unsigned.UInt64.to_int64
           ; hash = transaction_hash |> Transaction_hash.to_base58_check
           }
-=======
-          ; amount= Coinbase.amount t |> Currency.Amount.to_uint64 |> Unsigned.UInt64.to_int64
-          ; hash= transaction_hash |> Transaction_hash.to_base58_check }
->>>>>>> 1575d595
 end
 
 module Balance = struct
@@ -776,42 +751,25 @@
 
 module Block_and_internal_command = struct
   type t =
-<<<<<<< HEAD
     { block_id : int
     ; internal_command_id : int
     ; sequence_no : int
     ; secondary_sequence_no : int
+    ; receiver_account_creation_fee_paid : int64 option
     ; receiver_balance_id : int
     }
-=======
-    { block_id: int
-    ; internal_command_id: int
-    ; sequence_no: int
-    ; secondary_sequence_no: int
-    ; receiver_account_creation_fee_paid: int64 option
-    ; receiver_balance_id: int }
->>>>>>> 1575d595
   [@@deriving hlist]
 
   let typ =
     let open Caqti_type_spec in
-<<<<<<< HEAD
-    let spec = Caqti_type.[ int; int; int; int; int ] in
-=======
-    let spec = Caqti_type.[int; int; int; int; option int64; int] in
->>>>>>> 1575d595
+    let spec = Caqti_type.[ int; int; int; int; option int64; int ] in
     let encode t = Ok (hlist_to_tuple spec (to_hlist t)) in
     let decode t = Ok (of_hlist (tuple_to_hlist spec t)) in
     Caqti_type.custom ~encode ~decode (to_rep spec)
 
-<<<<<<< HEAD
   let add (module Conn : CONNECTION) ~block_id ~internal_command_id ~sequence_no
-      ~secondary_sequence_no ~receiver_balance_id =
-=======
-  let add (module Conn : CONNECTION) ~block_id ~internal_command_id
-      ~sequence_no ~secondary_sequence_no ~receiver_account_creation_fee_paid
+      ~secondary_sequence_no ~receiver_account_creation_fee_paid
       ~receiver_balance_id =
->>>>>>> 1575d595
     Conn.exec
       (Caqti_request.exec typ
          {sql| INSERT INTO blocks_internal_commands
@@ -823,13 +781,9 @@
       ; internal_command_id
       ; sequence_no
       ; secondary_sequence_no
-<<<<<<< HEAD
+      ; receiver_account_creation_fee_paid
       ; receiver_balance_id
       }
-=======
-      ; receiver_account_creation_fee_paid
-      ; receiver_balance_id }
->>>>>>> 1575d595
 
   let find (module Conn : CONNECTION) ~block_id ~internal_command_id
       ~sequence_no ~secondary_sequence_no =
@@ -1269,13 +1223,11 @@
                           (module Conn)
                           fee_transfer `Normal
                       in
-<<<<<<< HEAD
-                      (id, secondary_sequence_no, fee_transfer.receiver_pk)
+                      ( id
+                      , secondary_sequence_no
+                      , fee_transfer.fee
+                      , fee_transfer.receiver_pk )
                       :: acc)
-=======
-                      (id, secondary_sequence_no, fee_transfer.fee, fee_transfer.receiver_pk)
-                      :: acc )
->>>>>>> 1575d595
                 in
                 let fee_transfer_infos_with_balances =
                   match fee_transfer_infos with
@@ -1294,16 +1246,13 @@
                 let%map () =
                   deferred_result_list_fold fee_transfer_infos_with_balances
                     ~init:()
-<<<<<<< HEAD
                     ~f:(fun
                          ()
-                         ( (fee_transfer_id, secondary_sequence_no, receiver_pk)
+                         ( ( fee_transfer_id
+                           , secondary_sequence_no
+                           , fee
+                           , receiver_pk )
                          , balance )
-=======
-                    ~f:(fun ()
-                       ( (fee_transfer_id, secondary_sequence_no, fee, receiver_pk)
-                       , balance )
->>>>>>> 1575d595
                        ->
                       let%bind receiver_id =
                         Public_key.add_if_doesn't_exist
@@ -1322,28 +1271,29 @@
                       *)
                       let receiver_account_creation_fee_paid =
                         let fee_uint64 = Currency.Fee.to_uint64 fee in
-                        let balance_uint64 = Currency.Balance.to_uint64 balance in
-                        let account_creation_fee_uint64 = Currency.Fee.to_uint64
+                        let balance_uint64 =
+                          Currency.Balance.to_uint64 balance
+                        in
+                        let account_creation_fee_uint64 =
+                          Currency.Fee.to_uint64
                             constraint_constants.account_creation_fee
                         in
-                        if Unsigned.UInt64.equal balance_uint64
-                            (Unsigned.UInt64.sub fee_uint64 account_creation_fee_uint64) then
-                          Some (Unsigned.UInt64.to_int64 account_creation_fee_uint64)
-                        else
-                          None
+                        if
+                          Unsigned.UInt64.equal balance_uint64
+                            (Unsigned.UInt64.sub fee_uint64
+                               account_creation_fee_uint64)
+                        then
+                          Some
+                            (Unsigned.UInt64.to_int64
+                               account_creation_fee_uint64)
+                        else None
                       in
                       Block_and_internal_command.add
                         (module Conn)
                         ~block_id ~internal_command_id:fee_transfer_id
-<<<<<<< HEAD
-                        ~sequence_no ~secondary_sequence_no ~receiver_balance_id
+                        ~sequence_no ~secondary_sequence_no
+                        ~receiver_account_creation_fee_paid ~receiver_balance_id
                       >>| ignore)
-=======
-                        ~sequence_no ~secondary_sequence_no
-                        ~receiver_account_creation_fee_paid
-                        ~receiver_balance_id
-                      >>| ignore )
->>>>>>> 1575d595
                 in
                 sequence_no + 1
             | { data = Coinbase coinbase; status } ->
@@ -1370,14 +1320,13 @@
                           (module Conn)
                           receiver_pk
                       in
-                      let balance = Option.value_exn
-                          balances.fee_transfer_receiver_balance
+                      let balance =
+                        Option.value_exn balances.fee_transfer_receiver_balance
                       in
                       let%bind receiver_balance_id =
                         Balance.add_if_doesn't_exist
                           (module Conn)
-                          ~public_key_id:fee_transfer_receiver_id
-                          ~balance
+                          ~public_key_id:fee_transfer_receiver_id ~balance
                       in
                       (* TODO: add transaction statuses to internal commands
                          the archive lib should not know the details of
@@ -1386,22 +1335,28 @@
                       *)
                       let receiver_account_creation_fee_paid =
                         let fee_uint64 = Currency.Fee.to_uint64 fee in
-                        let balance_uint64 = Currency.Balance.to_uint64 balance in
-                        let account_creation_fee_uint64 = Currency.Fee.to_uint64
+                        let balance_uint64 =
+                          Currency.Balance.to_uint64 balance
+                        in
+                        let account_creation_fee_uint64 =
+                          Currency.Fee.to_uint64
                             constraint_constants.account_creation_fee
                         in
-                        if Unsigned.UInt64.equal balance_uint64
-                            (Unsigned.UInt64.sub fee_uint64 account_creation_fee_uint64) then
-                          Some (Unsigned.UInt64.to_int64 account_creation_fee_uint64)
-                        else
-                          None
+                        if
+                          Unsigned.UInt64.equal balance_uint64
+                            (Unsigned.UInt64.sub fee_uint64
+                               account_creation_fee_uint64)
+                        then
+                          Some
+                            (Unsigned.UInt64.to_int64
+                               account_creation_fee_uint64)
+                        else None
                       in
                       Block_and_internal_command.add
                         (module Conn)
                         ~block_id ~internal_command_id:id ~sequence_no
                         ~secondary_sequence_no:0
-                        ~receiver_account_creation_fee_paid
-                        ~receiver_balance_id
+                        ~receiver_account_creation_fee_paid ~receiver_balance_id
                       >>| ignore
                 in
                 let%bind id =
@@ -1422,7 +1377,8 @@
                   Block_and_internal_command.add
                     (module Conn)
                     ~block_id ~internal_command_id:id ~sequence_no
-                    ~secondary_sequence_no:0 ~receiver_account_creation_fee_paid:None (* TEMP *)
+                    ~secondary_sequence_no:0
+                    ~receiver_account_creation_fee_paid:None (* TEMP *)
                     ~receiver_balance_id
                   >>| ignore
                 in
@@ -1599,12 +1555,8 @@
           Block_and_internal_command.add_if_doesn't_exist
             (module Conn)
             ~block_id ~internal_command_id ~sequence_no ~secondary_sequence_no
-<<<<<<< HEAD
+            ~receiver_account_creation_fee_paid:None (* TEMP *)
             ~receiver_balance_id)
-=======
-            ~receiver_account_creation_fee_paid:None (* TEMP *)
-            ~receiver_balance_id )
->>>>>>> 1575d595
     in
     return block_id
 
