--- conflicted
+++ resolved
@@ -801,16 +801,10 @@
               | None ->
                   (acc_commands, acc_fee_transfers, coinbase :: acc_coinbases)
               | Some {receiver_pk; fee} ->
-<<<<<<< HEAD
                   ( acc_commands
-                  , Coda_base.Fee_transfer.Single.create ~receiver_pk ~fee
-                      ~fee_token:Token_id.default
-=======
-                  ( acc_user_commands
                   , ( `Via_coinbase
                     , Coda_base.Fee_transfer.Single.create ~receiver_pk ~fee
                         ~fee_token:Token_id.default )
->>>>>>> 3b245482
                     :: acc_fee_transfers
                   , coinbase :: acc_coinbases ) ) )
         in
