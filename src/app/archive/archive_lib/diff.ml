--- conflicted
+++ resolved
@@ -21,11 +21,8 @@
         ; accounts_accessed : (int * Mina_base.Account.Stable.Latest.t) list
         ; accounts_created :
             (Account_id.Stable.Latest.t * Currency.Fee.Stable.Latest.t) list
-<<<<<<< HEAD
-=======
         ; tokens_used :
             (Token_id.Stable.Latest.t * Account_id.Stable.Latest.t option) list
->>>>>>> 2a77cca7
         ; sender_receipt_chains_from_parent_ledger :
             (Account_id.Stable.Latest.t * Receipt.Chain_hash.Stable.Latest.t)
             list
@@ -76,13 +73,8 @@
     in
     let block_with_hash = Mina_block.Validated.forget validated_block in
     let block = With_hash.data block_with_hash in
-<<<<<<< HEAD
-    let accounts_accessed =
-      let account_ids_accessed = Mina_block.account_ids_accessed block in
-=======
     let account_ids_accessed = Mina_block.account_ids_accessed block in
     let accounts_accessed =
->>>>>>> 2a77cca7
       List.filter_map account_ids_accessed ~f:(fun acct_id ->
           (* an accessed account may not be the ledger *)
           let%bind.Option index =
@@ -105,8 +97,6 @@
            ~previous_block_state_hash ) ~f:(fun acct_id ->
           (acct_id, account_creation_fee) )
     in
-<<<<<<< HEAD
-=======
     let tokens_used =
       let unique_tokens =
         List.map account_ids_accessed ~f:Account_id.token_id
@@ -116,15 +106,11 @@
           let owner = Mina_ledger.Ledger.token_owner ledger token_id in
           (token_id, owner) )
     in
->>>>>>> 2a77cca7
     Transition_frontier.Breadcrumb_added
       { block = With_hash.map ~f:External_transition.compose block_with_hash
       ; accounts_accessed
       ; accounts_created
-<<<<<<< HEAD
-=======
       ; tokens_used
->>>>>>> 2a77cca7
       ; sender_receipt_chains_from_parent_ledger
       }
 
