module Style = {
  open Css;
  let sideNav =
    style([
      minWidth(rem(15.)),
      listStyleType(`none),
      firstChild([marginLeft(`zero)]),
      media(
        Theme.MediaQuery.somewhatLarge,
        [
          marginRight(rem(2.)),
          marginTop(rem(2.)),
          position(`sticky),
          top(rem(2.5)),
        ],
      ),
    ]);

  let page =
    merge([
      Theme.Link.basic,
      style([
        display(`inlineBlock),
        marginBottom(`rem(0.5)),
        height(`rem(1.5)),
      ]),
    ]);

  let currentPage =
    merge([
      page,
      style([
        fontWeight(`bolder),
        position(`relative),
        before([
          position(`absolute),
          left(rem(-0.75)),
          contentRule("\\2022 "),
        ]),
      ]),
    ]);

  let navFolder =
    style([
      display(`block),
      flexDirection(`row),
      justifyContent(`spaceBetween),
      selector(
        "a",
        [
          marginBottom(`rem(0.5)),
          height(`rem(1.5)),
          cursor(`pointer),
          textDecoration(`none),
          Theme.Typeface.ibmplexsans,
          hover([color(Theme.Colors.hyperlinkHover)]),
        ],
      ),
    ]);
  let folderLabel =
    style([
      display(`flex),
      justifyContent(`spaceBetween),
      color(Theme.Colors.marine),
    ]);
  let childPage = style([marginLeft(`rem(1.)), listStyleType(`none)]);
  let flip = style([transform(rotate(`deg(180.)))]);
};

module CurrentSlugProvider = {
  let (context, make, makeProps) = ReactExt.createContext("");
};

module FolderSlugProvider = {
  let (context, make, makeProps) = ReactExt.createContext(None);
};

let slugConcat = (n1, n2) => {
  String.length(n2) > 0 ? n1 ++ "/" ++ n2 : n1;
};

module Page = {
  [@react.component]
  let make = (~title, ~slug) => {
    let currentSlug = React.useContext(CurrentSlugProvider.context);
    let folderSlug = React.useContext(FolderSlugProvider.context);
    let fullSlug =
      switch (folderSlug) {
      | Some(fs) => slugConcat(fs, slug)
      | None => slug
      };
    let isCurrentPage = currentSlug == fullSlug;
    let href = slugConcat("/docs", fullSlug);
    <li>
      <Next.Link href>
        <a className={isCurrentPage ? Style.currentPage : Style.page}>
          {React.string(title)}
        </a>
      </Next.Link>
    </li>;
  };
};

module Folder = {
  [@react.component]
  let make = (~title, ~slug, ~children) => {
    let currentSlug = React.useContext(CurrentSlugProvider.context);
    let hasCurrentSlug = ref(false);

    // Check if the children's props contain the current slug
    ReactExt.Children.forEach(children, (. child) => {
      switch (ReactExt.props(child)##slug) {
      | Some(childSlug) when slugConcat(slug, childSlug) == currentSlug =>
        hasCurrentSlug := true
      | _ => ()
      }
    });

    let (expanded, setExpanded) = React.useState(() => hasCurrentSlug^);

    let toggleExpanded =
      React.useCallback(e => {
        ReactEvent.Mouse.preventDefault(e);
        setExpanded(expanded => !expanded);
      });

    <li key=title className=Style.navFolder>
      <div>
        <a
          href="#"
          onClick=toggleExpanded
          ariaExpanded=expanded
          className=Style.folderLabel>
          {React.string(title)}
          <Spacer width=1.0 />
          <img
            src="/static/img/chevron-down.svg"
            width="16"
            height="16"
            className={expanded ? Style.flip : ""}
          />
        </a>
      </div>
      {!expanded
         ? React.null
         : <FolderSlugProvider value={Some(slug)}>
             <ul className=Style.childPage> children </ul>
           </FolderSlugProvider>}
    </li>;
  };
};

[@react.component]
let make = (~currentSlug) => {
  <aside>
    <CurrentSlugProvider value=currentSlug>
      <ul className=Style.sideNav>
        <Page title="Overview" slug="" />
        <Page title="Getting Started" slug="getting-started" />
        <Page title="My First Transaction" slug="my-first-transaction" />
        <Page title="Become a Node Operator" slug="node-operator" />
        <Page title="Contributing to Coda" slug="contributing" />
        <Folder title="Developers" slug="developers">
          <Page title="Developers Overview" slug="" />
          <Page title="Codebase Overview" slug="codebase-overview" />
          <Page title="Repository Structure" slug="directory-structure" />
          <Page title="Code Reviews" slug="code-reviews" />
          <Page title="Style Guide" slug="style-guide" />
          <Page title="Sandbox Node" slug="sandbox-node" />
          <Page title="GraphQL API" slug="graphql-api" />
        </Folder>
        <Folder title="Coda Protocol Architecture" slug="architecture">
          <Page title="Coda Overview" slug="" />
          <Page title="Lifecycle of a Payment" slug="lifecycle-payment" />
          <Page title="Consensus" slug="consensus" />
          <Page title="Proof of Stake" slug="proof-of-stake" />
          <Page title="Snark Workers" slug="snark-workers" />
        </Folder>
        <Folder title="SNARKs" slug="snarks">
          <Page title="SNARKs Overview" slug="" />
          <Page title="Getting started using SNARKs" slug="snarky" />
          <Page title="Which SNARK is right for me?" slug="constructions" />
          <Page title="The snarkyjs-crypto library" slug="snarkyjs-crypto" />
          <Page title="The snarky-universe library" slug="snarky-universe" />
        </Folder>
<<<<<<< HEAD
        <Page title="Archive Node" slug="archive-node" />
=======
        <Page title="Snapps" slug="snapps" />
>>>>>>> 16d39ea7
        <Page title="CLI Reference" slug="cli-reference" />
        <Page title="Troubleshooting" slug="troubleshooting" />
        <Page title="FAQ" slug="faq" />
        <Page title="Glossary" slug="glossary" />
      </ul>
    </CurrentSlugProvider>
  </aside>;
};<|MERGE_RESOLUTION|>--- conflicted
+++ resolved
@@ -183,11 +183,8 @@
           <Page title="The snarkyjs-crypto library" slug="snarkyjs-crypto" />
           <Page title="The snarky-universe library" slug="snarky-universe" />
         </Folder>
-<<<<<<< HEAD
         <Page title="Archive Node" slug="archive-node" />
-=======
         <Page title="Snapps" slug="snapps" />
->>>>>>> 16d39ea7
         <Page title="CLI Reference" slug="cli-reference" />
         <Page title="Troubleshooting" slug="troubleshooting" />
         <Page title="FAQ" slug="faq" />
