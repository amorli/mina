{
<<<<<<< HEAD
  "name": "mina-signer-experimental",
  "description": "Node/Browser API for signing transactions on various networks for Mina Protocol",
  "version": "1.0.0",
=======
  "name": "mina-signer",
  "description": "Node API for signing transactions on various networks for Mina Protocol",
  "version": "1.3.0",
>>>>>>> 330d8019
  "scripts": {
    "build": "tsc && cp src/client_sdk.min.js dist/src/client_sdk.bc.js",
    "clean": "rm -rf dist",
    "copy-jsoo": "cp ../../_build/default/src/app/client_sdk/client_sdk.bc.js src && chmod 0666 src/client_sdk.bc.js && esbuild --minify --log-level=silent src/client_sdk.bc.js > src/client_sdk.min.js",
    "make-jsoo": "make -C ../.. client_sdk && npm run copy-jsoo",
    "test": "jest",
    "prepublishOnly": "npm run make-jsoo && npm run build && npm run test"
  },
  "keywords": [
    "mina",
    "coda",
    "cryptocurrency"
  ],
  "author": "o1labs",
  "license": "Apache-2.0",
  "homepage": "https://minaprotocol.com/",
  "repository": "https://github.com/MinaProtocol/mina",
  "bugs": "https://github.com/MinaProtocol/mina/issues",
  "main": "dist/src/MinaSigner.js",
  "types": "dist/src/MinaSigner.d.ts",
  "files": [
    "dist"
  ],
  "devDependencies": {
    "@babel/core": "^7.16.0",
    "@babel/preset-env": "^7.16.4",
    "@babel/preset-typescript": "^7.16.0",
    "@types/jest": "^27.0.3",
    "babel-jest": "^27.3.1",
    "esbuild": "^0.14.39",
    "ts-jest": "^27.0.7",
    "ts-node": "^10.4.0",
    "typescript": "^4.5.2",
    "jest": "^27.3.1"
  },
  "dependencies": {
    "@types/node": "^13.7.0"
  }
}<|MERGE_RESOLUTION|>--- conflicted
+++ resolved
@@ -1,13 +1,7 @@
 {
-<<<<<<< HEAD
   "name": "mina-signer-experimental",
   "description": "Node/Browser API for signing transactions on various networks for Mina Protocol",
-  "version": "1.0.0",
-=======
-  "name": "mina-signer",
-  "description": "Node API for signing transactions on various networks for Mina Protocol",
-  "version": "1.3.0",
->>>>>>> 330d8019
+  "version": "1.2.0",
   "scripts": {
     "build": "tsc && cp src/client_sdk.min.js dist/src/client_sdk.bc.js",
     "clean": "rm -rf dist",
