--- conflicted
+++ resolved
@@ -686,7 +686,6 @@
             {
               "name": "publicKey",
               "description": null,
-<<<<<<< HEAD
               "args": [],
               "type": {
                 "kind": "NON_NULL",
@@ -703,62 +702,38 @@
             {
               "name": "update",
               "description": null,
-=======
->>>>>>> 392c8fa1
-              "args": [],
-              "type": {
-                "kind": "NON_NULL",
-                "name": null,
-                "ofType": {
-<<<<<<< HEAD
+              "args": [],
+              "type": {
+                "kind": "NON_NULL",
+                "name": null,
+                "ofType": {
                   "kind": "INPUT_OBJECT",
                   "name": "PartyUpdateInput",
-=======
-                  "kind": "SCALAR",
-                  "name": "Field",
->>>>>>> 392c8fa1
-                  "ofType": null
-                }
-              },
-              "isDeprecated": false,
-              "deprecationReason": null
-            },
-            {
-<<<<<<< HEAD
-              "name": "balanceChange",
-=======
-              "name": "update",
->>>>>>> 392c8fa1
-              "description": null,
-              "args": [],
-              "type": {
-                "kind": "NON_NULL",
-                "name": null,
-<<<<<<< HEAD
+                  "ofType": null
+                }
+              },
+              "isDeprecated": false,
+              "deprecationReason": null
+            },
+            {
+              "name": "fee",
+              "description": null,
+              "args": [],
+              "type": {
+                "kind": "NON_NULL",
+                "name": null,
                 "ofType": { "kind": "SCALAR", "name": "Fee", "ofType": null }
-=======
-                "ofType": {
-                  "kind": "INPUT_OBJECT",
-                  "name": "PartyUpdateInput",
-                  "ofType": null
-                }
->>>>>>> 392c8fa1
-              },
-              "isDeprecated": false,
-              "deprecationReason": null
-            },
-            {
-<<<<<<< HEAD
+              },
+              "isDeprecated": false,
+              "deprecationReason": null
+            },
+            {
               "name": "events",
-=======
-              "name": "fee",
->>>>>>> 392c8fa1
-              "description": null,
-              "args": [],
-              "type": {
-                "kind": "NON_NULL",
-                "name": null,
-<<<<<<< HEAD
+              "description": null,
+              "args": [],
+              "type": {
+                "kind": "NON_NULL",
+                "name": null,
                 "ofType": {
                   "kind": "LIST",
                   "name": null,
@@ -780,15 +755,11 @@
                     }
                   }
                 }
-=======
-                "ofType": { "kind": "SCALAR", "name": "Fee", "ofType": null }
->>>>>>> 392c8fa1
-              },
-              "isDeprecated": false,
-              "deprecationReason": null
-            },
-            {
-<<<<<<< HEAD
+              },
+              "isDeprecated": false,
+              "deprecationReason": null
+            },
+            {
               "name": "sequenceEvents",
               "description": null,
               "args": [],
@@ -821,21 +792,84 @@
               "deprecationReason": null
             },
             {
-              "name": "callData",
-=======
+              "name": "protocolStatePrecondition",
+              "description": null,
+              "args": [],
+              "type": {
+                "kind": "NON_NULL",
+                "name": null,
+                "ofType": {
+                  "kind": "INPUT_OBJECT",
+                  "name": "ProtocolStatePreconditionInput",
+                  "ofType": null
+                }
+              },
+              "isDeprecated": false,
+              "deprecationReason": null
+            },
+            {
+              "name": "nonce",
+              "description": null,
+              "args": [],
+              "type": {
+                "kind": "NON_NULL",
+                "name": null,
+                "ofType": {
+                  "kind": "SCALAR",
+                  "name": "UInt32",
+                  "ofType": null
+                }
+              },
+              "isDeprecated": false,
+              "deprecationReason": null
+            }
+          ],
+          "inputFields": [
+            {
+              "name": "publicKey",
+              "description": null,
+              "type": {
+                "kind": "NON_NULL",
+                "name": null,
+                "ofType": {
+                  "kind": "SCALAR",
+                  "name": "Field",
+                  "ofType": null
+                }
+              },
+              "defaultValue": null
+            },
+            {
+              "name": "update",
+              "description": null,
+              "type": {
+                "kind": "NON_NULL",
+                "name": null,
+                "ofType": {
+                  "kind": "INPUT_OBJECT",
+                  "name": "PartyUpdateInput",
+                  "ofType": null
+                }
+              },
+              "defaultValue": null
+            },
+            {
+              "name": "fee",
+              "description": null,
+              "type": {
+                "kind": "NON_NULL",
+                "name": null,
+                "ofType": { "kind": "SCALAR", "name": "Fee", "ofType": null }
+              },
+              "defaultValue": null
+            },
+            {
               "name": "events",
->>>>>>> 392c8fa1
-              "description": null,
-              "args": [],
-              "type": {
-                "kind": "NON_NULL",
-                "name": null,
-                "ofType": {
-<<<<<<< HEAD
-                  "kind": "SCALAR",
-                  "name": "Field",
-                  "ofType": null
-=======
+              "description": null,
+              "type": {
+                "kind": "NON_NULL",
+                "name": null,
+                "ofType": {
                   "kind": "LIST",
                   "name": null,
                   "ofType": {
@@ -855,26 +889,16 @@
                       }
                     }
                   }
->>>>>>> 392c8fa1
-                }
-              },
-              "isDeprecated": false,
-              "deprecationReason": null
-            },
-            {
-<<<<<<< HEAD
-              "name": "callDepth",
-=======
+                }
+              },
+              "defaultValue": null
+            },
+            {
               "name": "sequenceEvents",
->>>>>>> 392c8fa1
-              "description": null,
-              "args": [],
-              "type": {
-                "kind": "NON_NULL",
-                "name": null,
-<<<<<<< HEAD
-                "ofType": { "kind": "SCALAR", "name": "Int", "ofType": null }
-=======
+              "description": null,
+              "type": {
+                "kind": "NON_NULL",
+                "name": null,
                 "ofType": {
                   "kind": "LIST",
                   "name": null,
@@ -896,15 +920,12 @@
                     }
                   }
                 }
->>>>>>> 392c8fa1
-              },
-              "isDeprecated": false,
-              "deprecationReason": null
+              },
+              "defaultValue": null
             },
             {
               "name": "protocolStatePrecondition",
               "description": null,
-              "args": [],
               "type": {
                 "kind": "NON_NULL",
                 "name": null,
@@ -914,250 +935,10 @@
                   "ofType": null
                 }
               },
-              "isDeprecated": false,
-              "deprecationReason": null
-            },
-            {
-<<<<<<< HEAD
-              "name": "accountPrecondition",
-=======
+              "defaultValue": null
+            },
+            {
               "name": "nonce",
->>>>>>> 392c8fa1
-              "description": null,
-              "args": [],
-              "type": {
-                "kind": "NON_NULL",
-                "name": null,
-                "ofType": {
-                  "kind": "SCALAR",
-                  "name": "UInt32",
-                  "ofType": null
-                }
-              },
-              "isDeprecated": false,
-              "deprecationReason": null
-            }
-          ],
-          "inputFields": [
-            {
-              "name": "publicKey",
-              "description": null,
-              "type": {
-                "kind": "NON_NULL",
-                "name": null,
-                "ofType": {
-                  "kind": "SCALAR",
-                  "name": "Field",
-                  "ofType": null
-                }
-              },
-<<<<<<< HEAD
-              "defaultValue": null
-            },
-            {
-              "name": "update",
-              "description": null,
-              "type": {
-                "kind": "NON_NULL",
-                "name": null,
-                "ofType": {
-                  "kind": "INPUT_OBJECT",
-                  "name": "PartyUpdateInput",
-                  "ofType": null
-                }
-              },
-              "defaultValue": null
-            },
-            {
-              "name": "balanceChange",
-=======
-              "defaultValue": null
-            },
-            {
-              "name": "update",
->>>>>>> 392c8fa1
-              "description": null,
-              "type": {
-                "kind": "NON_NULL",
-                "name": null,
-<<<<<<< HEAD
-                "ofType": { "kind": "SCALAR", "name": "Fee", "ofType": null }
-=======
-                "ofType": {
-                  "kind": "INPUT_OBJECT",
-                  "name": "PartyUpdateInput",
-                  "ofType": null
-                }
->>>>>>> 392c8fa1
-              },
-              "defaultValue": null
-            },
-            {
-<<<<<<< HEAD
-              "name": "events",
-=======
-              "name": "fee",
->>>>>>> 392c8fa1
-              "description": null,
-              "type": {
-                "kind": "NON_NULL",
-                "name": null,
-<<<<<<< HEAD
-                "ofType": {
-                  "kind": "LIST",
-                  "name": null,
-                  "ofType": {
-                    "kind": "NON_NULL",
-                    "name": null,
-                    "ofType": {
-                      "kind": "LIST",
-                      "name": null,
-                      "ofType": {
-                        "kind": "NON_NULL",
-                        "name": null,
-                        "ofType": {
-                          "kind": "SCALAR",
-                          "name": "Field",
-                          "ofType": null
-                        }
-                      }
-                    }
-                  }
-                }
-=======
-                "ofType": { "kind": "SCALAR", "name": "Fee", "ofType": null }
->>>>>>> 392c8fa1
-              },
-              "defaultValue": null
-            },
-            {
-<<<<<<< HEAD
-              "name": "sequenceEvents",
-              "description": null,
-              "type": {
-                "kind": "NON_NULL",
-                "name": null,
-                "ofType": {
-                  "kind": "LIST",
-                  "name": null,
-                  "ofType": {
-                    "kind": "NON_NULL",
-                    "name": null,
-                    "ofType": {
-                      "kind": "LIST",
-                      "name": null,
-                      "ofType": {
-                        "kind": "NON_NULL",
-                        "name": null,
-                        "ofType": {
-                          "kind": "SCALAR",
-                          "name": "Field",
-                          "ofType": null
-                        }
-                      }
-                    }
-                  }
-                }
-              },
-              "defaultValue": null
-            },
-            {
-              "name": "callData",
-=======
-              "name": "events",
->>>>>>> 392c8fa1
-              "description": null,
-              "type": {
-                "kind": "NON_NULL",
-                "name": null,
-                "ofType": {
-<<<<<<< HEAD
-                  "kind": "SCALAR",
-                  "name": "Field",
-                  "ofType": null
-=======
-                  "kind": "LIST",
-                  "name": null,
-                  "ofType": {
-                    "kind": "NON_NULL",
-                    "name": null,
-                    "ofType": {
-                      "kind": "LIST",
-                      "name": null,
-                      "ofType": {
-                        "kind": "NON_NULL",
-                        "name": null,
-                        "ofType": {
-                          "kind": "SCALAR",
-                          "name": "Field",
-                          "ofType": null
-                        }
-                      }
-                    }
-                  }
->>>>>>> 392c8fa1
-                }
-              },
-              "defaultValue": null
-            },
-            {
-<<<<<<< HEAD
-              "name": "callDepth",
-=======
-              "name": "sequenceEvents",
->>>>>>> 392c8fa1
-              "description": null,
-              "type": {
-                "kind": "NON_NULL",
-                "name": null,
-<<<<<<< HEAD
-                "ofType": { "kind": "SCALAR", "name": "Int", "ofType": null }
-=======
-                "ofType": {
-                  "kind": "LIST",
-                  "name": null,
-                  "ofType": {
-                    "kind": "NON_NULL",
-                    "name": null,
-                    "ofType": {
-                      "kind": "LIST",
-                      "name": null,
-                      "ofType": {
-                        "kind": "NON_NULL",
-                        "name": null,
-                        "ofType": {
-                          "kind": "SCALAR",
-                          "name": "Field",
-                          "ofType": null
-                        }
-                      }
-                    }
-                  }
-                }
->>>>>>> 392c8fa1
-              },
-              "defaultValue": null
-            },
-            {
-              "name": "protocolStatePrecondition",
-              "description": null,
-              "type": {
-                "kind": "NON_NULL",
-                "name": null,
-                "ofType": {
-                  "kind": "INPUT_OBJECT",
-                  "name": "ProtocolStatePreconditionInput",
-                  "ofType": null
-                }
-              },
-              "defaultValue": null
-            },
-            {
-<<<<<<< HEAD
-              "name": "accountPrecondition",
-=======
-              "name": "nonce",
->>>>>>> 392c8fa1
               "description": null,
               "type": {
                 "kind": "NON_NULL",
@@ -1505,8 +1286,6 @@
             {
               "name": "editState",
               "description": null,
-<<<<<<< HEAD
-=======
               "type": {
                 "kind": "NON_NULL",
                 "name": null,
@@ -1535,7 +1314,6 @@
             {
               "name": "receive",
               "description": null,
->>>>>>> 392c8fa1
               "type": {
                 "kind": "NON_NULL",
                 "name": null,
@@ -1548,11 +1326,7 @@
               "defaultValue": null
             },
             {
-<<<<<<< HEAD
-              "name": "send",
-=======
               "name": "setDelegate",
->>>>>>> 392c8fa1
               "description": null,
               "type": {
                 "kind": "NON_NULL",
@@ -1566,8 +1340,7 @@
               "defaultValue": null
             },
             {
-<<<<<<< HEAD
-              "name": "receive",
+              "name": "setPermissions",
               "description": null,
               "type": {
                 "kind": "NON_NULL",
@@ -1581,10 +1354,7 @@
               "defaultValue": null
             },
             {
-              "name": "setDelegate",
-=======
-              "name": "setPermissions",
->>>>>>> 392c8fa1
+              "name": "setVerificationKey",
               "description": null,
               "type": {
                 "kind": "NON_NULL",
@@ -1598,11 +1368,7 @@
               "defaultValue": null
             },
             {
-<<<<<<< HEAD
-              "name": "setPermissions",
-=======
-              "name": "setVerificationKey",
->>>>>>> 392c8fa1
+              "name": "setZkappUri",
               "description": null,
               "type": {
                 "kind": "NON_NULL",
@@ -1616,11 +1382,7 @@
               "defaultValue": null
             },
             {
-<<<<<<< HEAD
-              "name": "setVerificationKey",
-=======
-              "name": "setZkappUri",
->>>>>>> 392c8fa1
+              "name": "editSequenceState",
               "description": null,
               "type": {
                 "kind": "NON_NULL",
@@ -1631,41 +1393,6 @@
                   "ofType": null
                 }
               },
-              "defaultValue": null
-            },
-            {
-<<<<<<< HEAD
-              "name": "setZkappUri",
-=======
-              "name": "editSequenceState",
->>>>>>> 392c8fa1
-              "description": null,
-              "type": {
-                "kind": "NON_NULL",
-                "name": null,
-                "ofType": {
-                  "kind": "SCALAR",
-                  "name": "AuthRequired",
-                  "ofType": null
-                }
-              },
-<<<<<<< HEAD
-              "defaultValue": null
-            },
-            {
-              "name": "editSequenceState",
-              "description": null,
-              "type": {
-                "kind": "NON_NULL",
-                "name": null,
-                "ofType": {
-                  "kind": "SCALAR",
-                  "name": "AuthRequired",
-                  "ofType": null
-                }
-              },
-=======
->>>>>>> 392c8fa1
               "defaultValue": null
             },
             {
@@ -1839,8 +1566,6 @@
                 "ofType": {
                   "kind": "SCALAR",
                   "name": "CurrencyAmount",
-<<<<<<< HEAD
-=======
                   "ofType": null
                 }
               },
@@ -1853,54 +1578,6 @@
                 "kind": "NON_NULL",
                 "name": null,
                 "ofType": {
-                  "kind": "SCALAR",
-                  "name": "GlobalSlot",
-                  "ofType": null
-                }
-              },
-              "defaultValue": null
-            },
-            {
-              "name": "vestingIncrement",
-              "description": null,
-              "type": {
-                "kind": "NON_NULL",
-                "name": null,
-                "ofType": {
-                  "kind": "SCALAR",
-                  "name": "CurrencyAmount",
->>>>>>> 392c8fa1
-                  "ofType": null
-                }
-              },
-              "defaultValue": null
-<<<<<<< HEAD
-            },
-            {
-              "name": "vestingPeriod",
-              "description": null,
-=======
-            }
-          ],
-          "interfaces": null,
-          "enumValues": null,
-          "possibleTypes": null
-        },
-        {
-          "kind": "INPUT_OBJECT",
-          "name": "PartyUpdateInput",
-          "description": null,
-          "fields": [
-            {
-              "name": "appState",
-              "description": null,
-              "args": [],
->>>>>>> 392c8fa1
-              "type": {
-                "kind": "NON_NULL",
-                "name": null,
-                "ofType": {
-<<<<<<< HEAD
                   "kind": "SCALAR",
                   "name": "GlobalSlot",
                   "ofType": null
@@ -1948,7 +1625,91 @@
                     "ofType": null
                   }
                 }
-=======
+              },
+              "isDeprecated": false,
+              "deprecationReason": null
+            },
+            {
+              "name": "delegate",
+              "description": null,
+              "args": [],
+              "type": { "kind": "SCALAR", "name": "Field", "ofType": null },
+              "isDeprecated": false,
+              "deprecationReason": null
+            },
+            {
+              "name": "verificationKey",
+              "description": null,
+              "args": [],
+              "type": {
+                "kind": "INPUT_OBJECT",
+                "name": "VerificationKeyWithHashInput",
+                "ofType": null
+              },
+              "isDeprecated": false,
+              "deprecationReason": null
+            },
+            {
+              "name": "permissions",
+              "description": null,
+              "args": [],
+              "type": {
+                "kind": "INPUT_OBJECT",
+                "name": "PermissionsInput",
+                "ofType": null
+              },
+              "isDeprecated": false,
+              "deprecationReason": null
+            },
+            {
+              "name": "zkappUri",
+              "description": null,
+              "args": [],
+              "type": { "kind": "SCALAR", "name": "String", "ofType": null },
+              "isDeprecated": false,
+              "deprecationReason": null
+            },
+            {
+              "name": "tokenSymbol",
+              "description": null,
+              "args": [],
+              "type": { "kind": "SCALAR", "name": "String", "ofType": null },
+              "isDeprecated": false,
+              "deprecationReason": null
+            },
+            {
+              "name": "timing",
+              "description": null,
+              "args": [],
+              "type": {
+                "kind": "INPUT_OBJECT",
+                "name": "TimingInput",
+                "ofType": null
+              },
+              "isDeprecated": false,
+              "deprecationReason": null
+            },
+            {
+              "name": "votingFor",
+              "description": null,
+              "args": [],
+              "type": {
+                "kind": "SCALAR",
+                "name": "StateHash",
+                "ofType": null
+              },
+              "isDeprecated": false,
+              "deprecationReason": null
+            }
+          ],
+          "inputFields": [
+            {
+              "name": "appState",
+              "description": null,
+              "type": {
+                "kind": "NON_NULL",
+                "name": null,
+                "ofType": {
                   "kind": "LIST",
                   "name": null,
                   "ofType": {
@@ -1958,79 +1719,981 @@
                   }
                 }
               },
-              "isDeprecated": false,
-              "deprecationReason": null
+              "defaultValue": null
             },
             {
               "name": "delegate",
               "description": null,
-              "args": [],
               "type": { "kind": "SCALAR", "name": "Field", "ofType": null },
-              "isDeprecated": false,
-              "deprecationReason": null
+              "defaultValue": null
             },
             {
               "name": "verificationKey",
               "description": null,
-              "args": [],
               "type": {
                 "kind": "INPUT_OBJECT",
                 "name": "VerificationKeyWithHashInput",
                 "ofType": null
               },
-              "isDeprecated": false,
-              "deprecationReason": null
+              "defaultValue": null
             },
             {
               "name": "permissions",
               "description": null,
-              "args": [],
               "type": {
                 "kind": "INPUT_OBJECT",
                 "name": "PermissionsInput",
                 "ofType": null
               },
-              "isDeprecated": false,
-              "deprecationReason": null
+              "defaultValue": null
             },
             {
               "name": "zkappUri",
               "description": null,
-              "args": [],
               "type": { "kind": "SCALAR", "name": "String", "ofType": null },
-              "isDeprecated": false,
-              "deprecationReason": null
+              "defaultValue": null
             },
             {
               "name": "tokenSymbol",
               "description": null,
-              "args": [],
               "type": { "kind": "SCALAR", "name": "String", "ofType": null },
-              "isDeprecated": false,
-              "deprecationReason": null
+              "defaultValue": null
             },
             {
               "name": "timing",
               "description": null,
-              "args": [],
               "type": {
                 "kind": "INPUT_OBJECT",
                 "name": "TimingInput",
                 "ofType": null
               },
-              "isDeprecated": false,
-              "deprecationReason": null
+              "defaultValue": null
             },
             {
               "name": "votingFor",
               "description": null,
-              "args": [],
               "type": {
                 "kind": "SCALAR",
                 "name": "StateHash",
                 "ofType": null
->>>>>>> 392c8fa1
-              },
+              },
+              "defaultValue": null
+            }
+          ],
+          "interfaces": null,
+          "enumValues": null,
+          "possibleTypes": null
+        },
+        {
+          "kind": "INPUT_OBJECT",
+          "name": "BalanceChangeInput",
+          "description": null,
+          "fields": [
+            {
+              "name": "magnitude",
+              "description": null,
+              "args": [],
+              "type": {
+                "kind": "NON_NULL",
+                "name": null,
+                "ofType": {
+                  "kind": "SCALAR",
+                  "name": "CurrencyAmount",
+                  "ofType": null
+                }
+              },
+              "isDeprecated": false,
+              "deprecationReason": null
+            },
+            {
+              "name": "sgn",
+              "description": null,
+              "args": [],
+              "type": {
+                "kind": "NON_NULL",
+                "name": null,
+                "ofType": {
+                  "kind": "SCALAR",
+                  "name": "Sign",
+                  "ofType": null
+                }
+              },
+              "isDeprecated": false,
+              "deprecationReason": null
+            }
+          ],
+          "inputFields": [
+            {
+              "name": "magnitude",
+              "description": null,
+              "type": {
+                "kind": "NON_NULL",
+                "name": null,
+                "ofType": {
+                  "kind": "SCALAR",
+                  "name": "CurrencyAmount",
+                  "ofType": null
+                }
+              },
+              "defaultValue": null
+            },
+            {
+              "name": "sgn",
+              "description": null,
+              "type": {
+                "kind": "NON_NULL",
+                "name": null,
+                "ofType": {
+                  "kind": "SCALAR",
+                  "name": "Sign",
+                  "ofType": null
+                }
+              },
+              "defaultValue": null
+            }
+          ],
+          "interfaces": null,
+          "enumValues": null,
+          "possibleTypes": null
+        },
+        {
+          "kind": "INPUT_OBJECT",
+          "name": "BlockTimeIntervalInput",
+          "description": null,
+          "fields": [
+            {
+              "name": "lower",
+              "description": null,
+              "args": [],
+              "type": {
+                "kind": "NON_NULL",
+                "name": null,
+                "ofType": {
+                  "kind": "SCALAR",
+                  "name": "BlockTime",
+                  "ofType": null
+                }
+              },
+              "isDeprecated": false,
+              "deprecationReason": null
+            },
+            {
+              "name": "upper",
+              "description": null,
+              "args": [],
+              "type": {
+                "kind": "NON_NULL",
+                "name": null,
+                "ofType": {
+                  "kind": "SCALAR",
+                  "name": "BlockTime",
+                  "ofType": null
+                }
+              },
+              "isDeprecated": false,
+              "deprecationReason": null
+            }
+          ],
+          "inputFields": [
+            {
+              "name": "lower",
+              "description": null,
+              "type": {
+                "kind": "NON_NULL",
+                "name": null,
+                "ofType": {
+                  "kind": "SCALAR",
+                  "name": "BlockTime",
+                  "ofType": null
+                }
+              },
+              "defaultValue": null
+            },
+            {
+              "name": "upper",
+              "description": null,
+              "type": {
+                "kind": "NON_NULL",
+                "name": null,
+                "ofType": {
+                  "kind": "SCALAR",
+                  "name": "BlockTime",
+                  "ofType": null
+                }
+              },
+              "defaultValue": null
+            }
+          ],
+          "interfaces": null,
+          "enumValues": null,
+          "possibleTypes": null
+        },
+        {
+          "kind": "INPUT_OBJECT",
+          "name": "GlobalSlotIntervalInput",
+          "description": null,
+          "fields": [
+            {
+              "name": "lower",
+              "description": null,
+              "args": [],
+              "type": {
+                "kind": "NON_NULL",
+                "name": null,
+                "ofType": {
+                  "kind": "SCALAR",
+                  "name": "UInt32",
+                  "ofType": null
+                }
+              },
+              "isDeprecated": false,
+              "deprecationReason": null
+            },
+            {
+              "name": "upper",
+              "description": null,
+              "args": [],
+              "type": {
+                "kind": "NON_NULL",
+                "name": null,
+                "ofType": {
+                  "kind": "SCALAR",
+                  "name": "UInt32",
+                  "ofType": null
+                }
+              },
+              "isDeprecated": false,
+              "deprecationReason": null
+            }
+          ],
+          "inputFields": [
+            {
+              "name": "lower",
+              "description": null,
+              "type": {
+                "kind": "NON_NULL",
+                "name": null,
+                "ofType": {
+                  "kind": "SCALAR",
+                  "name": "UInt32",
+                  "ofType": null
+                }
+              },
+              "defaultValue": null
+            },
+            {
+              "name": "upper",
+              "description": null,
+              "type": {
+                "kind": "NON_NULL",
+                "name": null,
+                "ofType": {
+                  "kind": "SCALAR",
+                  "name": "UInt32",
+                  "ofType": null
+                }
+              },
+              "defaultValue": null
+            }
+          ],
+          "interfaces": null,
+          "enumValues": null,
+          "possibleTypes": null
+        },
+        {
+          "kind": "INPUT_OBJECT",
+          "name": "CurrencyAmountIntervalInput",
+          "description": null,
+          "fields": [
+            {
+              "name": "lower",
+              "description": null,
+              "args": [],
+              "type": {
+                "kind": "NON_NULL",
+                "name": null,
+                "ofType": {
+                  "kind": "SCALAR",
+                  "name": "CurrencyAmount",
+                  "ofType": null
+                }
+              },
+              "isDeprecated": false,
+              "deprecationReason": null
+            },
+            {
+              "name": "upper",
+              "description": null,
+              "args": [],
+              "type": {
+                "kind": "NON_NULL",
+                "name": null,
+                "ofType": {
+                  "kind": "SCALAR",
+                  "name": "CurrencyAmount",
+                  "ofType": null
+                }
+              },
+              "isDeprecated": false,
+              "deprecationReason": null
+            }
+          ],
+          "inputFields": [
+            {
+              "name": "lower",
+              "description": null,
+              "type": {
+                "kind": "NON_NULL",
+                "name": null,
+                "ofType": {
+                  "kind": "SCALAR",
+                  "name": "CurrencyAmount",
+                  "ofType": null
+                }
+              },
+              "defaultValue": null
+            },
+            {
+              "name": "upper",
+              "description": null,
+              "type": {
+                "kind": "NON_NULL",
+                "name": null,
+                "ofType": {
+                  "kind": "SCALAR",
+                  "name": "CurrencyAmount",
+                  "ofType": null
+                }
+              },
+              "defaultValue": null
+            }
+          ],
+          "interfaces": null,
+          "enumValues": null,
+          "possibleTypes": null
+        },
+        {
+          "kind": "INPUT_OBJECT",
+          "name": "EpochLedgerPreconditionInput",
+          "description": null,
+          "fields": [
+            {
+              "name": "hash",
+              "description": null,
+              "args": [],
+              "type": { "kind": "SCALAR", "name": "Field", "ofType": null },
+              "isDeprecated": false,
+              "deprecationReason": null
+            },
+            {
+              "name": "totalCurrency",
+              "description": null,
+              "args": [],
+              "type": {
+                "kind": "INPUT_OBJECT",
+                "name": "CurrencyAmountIntervalInput",
+                "ofType": null
+              },
+              "isDeprecated": false,
+              "deprecationReason": null
+            }
+          ],
+          "inputFields": [
+            {
+              "name": "hash",
+              "description": null,
+              "type": { "kind": "SCALAR", "name": "Field", "ofType": null },
+              "defaultValue": null
+            },
+            {
+              "name": "totalCurrency",
+              "description": null,
+              "type": {
+                "kind": "INPUT_OBJECT",
+                "name": "CurrencyAmountIntervalInput",
+                "ofType": null
+              },
+              "defaultValue": null
+            }
+          ],
+          "interfaces": null,
+          "enumValues": null,
+          "possibleTypes": null
+        },
+        {
+          "kind": "INPUT_OBJECT",
+          "name": "LengthIntervalInput",
+          "description": null,
+          "fields": [
+            {
+              "name": "lower",
+              "description": null,
+              "args": [],
+              "type": {
+                "kind": "NON_NULL",
+                "name": null,
+                "ofType": {
+                  "kind": "SCALAR",
+                  "name": "UInt32",
+                  "ofType": null
+                }
+              },
+              "isDeprecated": false,
+              "deprecationReason": null
+            },
+            {
+              "name": "upper",
+              "description": null,
+              "args": [],
+              "type": {
+                "kind": "NON_NULL",
+                "name": null,
+                "ofType": {
+                  "kind": "SCALAR",
+                  "name": "UInt32",
+                  "ofType": null
+                }
+              },
+              "isDeprecated": false,
+              "deprecationReason": null
+            }
+          ],
+          "inputFields": [
+            {
+              "name": "lower",
+              "description": null,
+              "type": {
+                "kind": "NON_NULL",
+                "name": null,
+                "ofType": {
+                  "kind": "SCALAR",
+                  "name": "UInt32",
+                  "ofType": null
+                }
+              },
+              "defaultValue": null
+            },
+            {
+              "name": "upper",
+              "description": null,
+              "type": {
+                "kind": "NON_NULL",
+                "name": null,
+                "ofType": {
+                  "kind": "SCALAR",
+                  "name": "UInt32",
+                  "ofType": null
+                }
+              },
+              "defaultValue": null
+            }
+          ],
+          "interfaces": null,
+          "enumValues": null,
+          "possibleTypes": null
+        },
+        {
+          "kind": "INPUT_OBJECT",
+          "name": "EpochDataPreconditionInput",
+          "description": null,
+          "fields": [
+            {
+              "name": "ledger",
+              "description": null,
+              "args": [],
+              "type": {
+                "kind": "NON_NULL",
+                "name": null,
+                "ofType": {
+                  "kind": "INPUT_OBJECT",
+                  "name": "EpochLedgerPreconditionInput",
+                  "ofType": null
+                }
+              },
+              "isDeprecated": false,
+              "deprecationReason": null
+            },
+            {
+              "name": "seed",
+              "description": null,
+              "args": [],
+              "type": { "kind": "SCALAR", "name": "Field", "ofType": null },
+              "isDeprecated": false,
+              "deprecationReason": null
+            },
+            {
+              "name": "startCheckpoint",
+              "description": null,
+              "args": [],
+              "type": { "kind": "SCALAR", "name": "Field", "ofType": null },
+              "isDeprecated": false,
+              "deprecationReason": null
+            },
+            {
+              "name": "lockCheckpoint",
+              "description": null,
+              "args": [],
+              "type": { "kind": "SCALAR", "name": "Field", "ofType": null },
+              "isDeprecated": false,
+              "deprecationReason": null
+            },
+            {
+              "name": "epochLength",
+              "description": null,
+              "args": [],
+              "type": {
+                "kind": "INPUT_OBJECT",
+                "name": "LengthIntervalInput",
+                "ofType": null
+              },
+              "isDeprecated": false,
+              "deprecationReason": null
+            }
+          ],
+          "inputFields": [
+            {
+              "name": "ledger",
+              "description": null,
+              "type": {
+                "kind": "NON_NULL",
+                "name": null,
+                "ofType": {
+                  "kind": "INPUT_OBJECT",
+                  "name": "EpochLedgerPreconditionInput",
+                  "ofType": null
+                }
+              },
+              "defaultValue": null
+            },
+            {
+              "name": "seed",
+              "description": null,
+              "type": { "kind": "SCALAR", "name": "Field", "ofType": null },
+              "defaultValue": null
+            },
+            {
+              "name": "startCheckpoint",
+              "description": null,
+              "type": { "kind": "SCALAR", "name": "Field", "ofType": null },
+              "defaultValue": null
+            },
+            {
+              "name": "lockCheckpoint",
+              "description": null,
+              "type": { "kind": "SCALAR", "name": "Field", "ofType": null },
+              "defaultValue": null
+            },
+            {
+              "name": "epochLength",
+              "description": null,
+              "type": {
+                "kind": "INPUT_OBJECT",
+                "name": "LengthIntervalInput",
+                "ofType": null
+              },
+              "defaultValue": null
+            }
+          ],
+          "interfaces": null,
+          "enumValues": null,
+          "possibleTypes": null
+        },
+        {
+          "kind": "INPUT_OBJECT",
+          "name": "ProtocolStatePreconditionInput",
+          "description": null,
+          "fields": [
+            {
+              "name": "snarkedLedgerHash",
+              "description": null,
+              "args": [],
+              "type": { "kind": "SCALAR", "name": "Field", "ofType": null },
+              "isDeprecated": false,
+              "deprecationReason": null
+            },
+            {
+              "name": "timestamp",
+              "description": null,
+              "args": [],
+              "type": {
+                "kind": "INPUT_OBJECT",
+                "name": "BlockTimeIntervalInput",
+                "ofType": null
+              },
+              "isDeprecated": false,
+              "deprecationReason": null
+            },
+            {
+              "name": "blockchainLength",
+              "description": null,
+              "args": [],
+              "type": {
+                "kind": "INPUT_OBJECT",
+                "name": "LengthIntervalInput",
+                "ofType": null
+              },
+              "isDeprecated": false,
+              "deprecationReason": null
+            },
+            {
+              "name": "minWindowDensity",
+              "description": null,
+              "args": [],
+              "type": {
+                "kind": "INPUT_OBJECT",
+                "name": "LengthIntervalInput",
+                "ofType": null
+              },
+              "isDeprecated": false,
+              "deprecationReason": null
+            },
+            {
+              "name": "totalCurrency",
+              "description": null,
+              "args": [],
+              "type": {
+                "kind": "INPUT_OBJECT",
+                "name": "CurrencyAmountIntervalInput",
+                "ofType": null
+              },
+              "isDeprecated": false,
+              "deprecationReason": null
+            },
+            {
+              "name": "globalSlotSinceHardFork",
+              "description": null,
+              "args": [],
+              "type": {
+                "kind": "INPUT_OBJECT",
+                "name": "GlobalSlotIntervalInput",
+                "ofType": null
+              },
+              "isDeprecated": false,
+              "deprecationReason": null
+            },
+            {
+              "name": "globalSlotSinceGenesis",
+              "description": null,
+              "args": [],
+              "type": {
+                "kind": "INPUT_OBJECT",
+                "name": "GlobalSlotIntervalInput",
+                "ofType": null
+              },
+              "isDeprecated": false,
+              "deprecationReason": null
+            },
+            {
+              "name": "stakingEpochData",
+              "description": null,
+              "args": [],
+              "type": {
+                "kind": "NON_NULL",
+                "name": null,
+                "ofType": {
+                  "kind": "INPUT_OBJECT",
+                  "name": "EpochDataPreconditionInput",
+                  "ofType": null
+                }
+              },
+              "isDeprecated": false,
+              "deprecationReason": null
+            },
+            {
+              "name": "nextEpochData",
+              "description": null,
+              "args": [],
+              "type": {
+                "kind": "NON_NULL",
+                "name": null,
+                "ofType": {
+                  "kind": "INPUT_OBJECT",
+                  "name": "EpochDataPreconditionInput",
+                  "ofType": null
+                }
+              },
+              "isDeprecated": false,
+              "deprecationReason": null
+            }
+          ],
+          "inputFields": [
+            {
+              "name": "snarkedLedgerHash",
+              "description": null,
+              "type": { "kind": "SCALAR", "name": "Field", "ofType": null },
+              "defaultValue": null
+            },
+            {
+              "name": "timestamp",
+              "description": null,
+              "type": {
+                "kind": "INPUT_OBJECT",
+                "name": "BlockTimeIntervalInput",
+                "ofType": null
+              },
+              "defaultValue": null
+            },
+            {
+              "name": "blockchainLength",
+              "description": null,
+              "type": {
+                "kind": "INPUT_OBJECT",
+                "name": "LengthIntervalInput",
+                "ofType": null
+              },
+              "defaultValue": null
+            },
+            {
+              "name": "minWindowDensity",
+              "description": null,
+              "type": {
+                "kind": "INPUT_OBJECT",
+                "name": "LengthIntervalInput",
+                "ofType": null
+              },
+              "defaultValue": null
+            },
+            {
+              "name": "totalCurrency",
+              "description": null,
+              "type": {
+                "kind": "INPUT_OBJECT",
+                "name": "CurrencyAmountIntervalInput",
+                "ofType": null
+              },
+              "defaultValue": null
+            },
+            {
+              "name": "globalSlotSinceHardFork",
+              "description": null,
+              "type": {
+                "kind": "INPUT_OBJECT",
+                "name": "GlobalSlotIntervalInput",
+                "ofType": null
+              },
+              "defaultValue": null
+            },
+            {
+              "name": "globalSlotSinceGenesis",
+              "description": null,
+              "type": {
+                "kind": "INPUT_OBJECT",
+                "name": "GlobalSlotIntervalInput",
+                "ofType": null
+              },
+              "defaultValue": null
+            },
+            {
+              "name": "stakingEpochData",
+              "description": null,
+              "type": {
+                "kind": "NON_NULL",
+                "name": null,
+                "ofType": {
+                  "kind": "INPUT_OBJECT",
+                  "name": "EpochDataPreconditionInput",
+                  "ofType": null
+                }
+              },
+              "defaultValue": null
+            },
+            {
+              "name": "nextEpochData",
+              "description": null,
+              "type": {
+                "kind": "NON_NULL",
+                "name": null,
+                "ofType": {
+                  "kind": "INPUT_OBJECT",
+                  "name": "EpochDataPreconditionInput",
+                  "ofType": null
+                }
+              },
+              "defaultValue": null
+            }
+          ],
+          "interfaces": null,
+          "enumValues": null,
+          "possibleTypes": null
+        },
+        {
+          "kind": "INPUT_OBJECT",
+          "name": "BalanceIntervalInput",
+          "description": null,
+          "fields": [
+            {
+              "name": "lower",
+              "description": null,
+              "args": [],
+              "type": {
+                "kind": "NON_NULL",
+                "name": null,
+                "ofType": {
+                  "kind": "SCALAR",
+                  "name": "Balance",
+                  "ofType": null
+                }
+              },
+              "isDeprecated": false,
+              "deprecationReason": null
+            },
+            {
+              "name": "upper",
+              "description": null,
+              "args": [],
+              "type": {
+                "kind": "NON_NULL",
+                "name": null,
+                "ofType": {
+                  "kind": "SCALAR",
+                  "name": "Balance",
+                  "ofType": null
+                }
+              },
+              "isDeprecated": false,
+              "deprecationReason": null
+            }
+          ],
+          "inputFields": [
+            {
+              "name": "lower",
+              "description": null,
+              "type": {
+                "kind": "NON_NULL",
+                "name": null,
+                "ofType": {
+                  "kind": "SCALAR",
+                  "name": "Balance",
+                  "ofType": null
+                }
+              },
+              "defaultValue": null
+            },
+            {
+              "name": "upper",
+              "description": null,
+              "type": {
+                "kind": "NON_NULL",
+                "name": null,
+                "ofType": {
+                  "kind": "SCALAR",
+                  "name": "Balance",
+                  "ofType": null
+                }
+              },
+              "defaultValue": null
+            }
+          ],
+          "interfaces": null,
+          "enumValues": null,
+          "possibleTypes": null
+        },
+        {
+          "kind": "INPUT_OBJECT",
+          "name": "NonceIntervalInput",
+          "description": null,
+          "fields": [
+            {
+              "name": "lower",
+              "description": null,
+              "args": [],
+              "type": {
+                "kind": "NON_NULL",
+                "name": null,
+                "ofType": {
+                  "kind": "SCALAR",
+                  "name": "UInt32",
+                  "ofType": null
+                }
+              },
+              "isDeprecated": false,
+              "deprecationReason": null
+            },
+            {
+              "name": "upper",
+              "description": null,
+              "args": [],
+              "type": {
+                "kind": "NON_NULL",
+                "name": null,
+                "ofType": {
+                  "kind": "SCALAR",
+                  "name": "UInt32",
+                  "ofType": null
+                }
+              },
+              "isDeprecated": false,
+              "deprecationReason": null
+            }
+          ],
+          "inputFields": [
+            {
+              "name": "lower",
+              "description": null,
+              "type": {
+                "kind": "NON_NULL",
+                "name": null,
+                "ofType": {
+                  "kind": "SCALAR",
+                  "name": "UInt32",
+                  "ofType": null
+                }
+              },
+              "defaultValue": null
+            },
+            {
+              "name": "upper",
+              "description": null,
+              "type": {
+                "kind": "NON_NULL",
+                "name": null,
+                "ofType": {
+                  "kind": "SCALAR",
+                  "name": "UInt32",
+                  "ofType": null
+                }
+              },
+              "defaultValue": null
+            }
+          ],
+          "interfaces": null,
+          "enumValues": null,
+          "possibleTypes": null
+        },
+        {
+          "kind": "INPUT_OBJECT",
+          "name": "AccountPreconditionInput",
+          "description": null,
+          "fields": [
+            {
+              "name": "balance",
+              "description": null,
+              "args": [],
+              "type": {
+                "kind": "INPUT_OBJECT",
+                "name": "BalanceIntervalInput",
+                "ofType": null
+              },
+              "isDeprecated": false,
+              "deprecationReason": null
+            },
+            {
+              "name": "nonce",
+              "description": null,
+              "args": [],
+              "type": {
+                "kind": "INPUT_OBJECT",
+                "name": "NonceIntervalInput",
+                "ofType": null
+              },
+              "isDeprecated": false,
+              "deprecationReason": null
+            },
+            {
+              "name": "receiptChainHash",
+              "description": null,
+              "args": [],
+              "type": { "kind": "SCALAR", "name": "Field", "ofType": null },
               "isDeprecated": false,
               "deprecationReason": null
             },
@@ -2043,74 +2706,9 @@
               "deprecationReason": null
             },
             {
-              "name": "verificationKey",
-              "description": null,
-              "args": [],
-              "type": {
-                "kind": "INPUT_OBJECT",
-                "name": "VerificationKeyWithHashInput",
-                "ofType": null
-              },
-              "isDeprecated": false,
-              "deprecationReason": null
-            },
-            {
-              "name": "permissions",
-              "description": null,
-              "args": [],
-              "type": {
-                "kind": "INPUT_OBJECT",
-                "name": "PermissionsInput",
-                "ofType": null
-              },
-              "isDeprecated": false,
-              "deprecationReason": null
-            },
-            {
-              "name": "zkappUri",
-              "description": null,
-              "args": [],
-              "type": { "kind": "SCALAR", "name": "String", "ofType": null },
-              "isDeprecated": false,
-              "deprecationReason": null
-            },
-            {
-              "name": "tokenSymbol",
-              "description": null,
-              "args": [],
-              "type": { "kind": "SCALAR", "name": "String", "ofType": null },
-              "isDeprecated": false,
-              "deprecationReason": null
-            },
-            {
-              "name": "timing",
-              "description": null,
-              "args": [],
-              "type": {
-                "kind": "INPUT_OBJECT",
-                "name": "TimingInput",
-                "ofType": null
-              },
-              "isDeprecated": false,
-              "deprecationReason": null
-            },
-            {
-              "name": "votingFor",
-              "description": null,
-              "args": [],
-              "type": {
-                "kind": "SCALAR",
-                "name": "StateHash",
-                "ofType": null
-              },
-              "isDeprecated": false,
-              "deprecationReason": null
-            }
-          ],
-          "inputFields": [
-            {
-              "name": "appState",
-              "description": null,
+              "name": "state",
+              "description": null,
+              "args": [],
               "type": {
                 "kind": "NON_NULL",
                 "name": null,
@@ -2124,1151 +2722,49 @@
                   }
                 }
               },
-              "defaultValue": null
-            },
-            {
-              "name": "delegate",
-              "description": null,
+              "isDeprecated": false,
+              "deprecationReason": null
+            },
+            {
+              "name": "sequenceState",
+              "description": null,
+              "args": [],
               "type": { "kind": "SCALAR", "name": "Field", "ofType": null },
-              "defaultValue": null
-            },
-            {
-              "name": "verificationKey",
-              "description": null,
-              "type": {
-                "kind": "INPUT_OBJECT",
-                "name": "VerificationKeyWithHashInput",
-                "ofType": null
-              },
-              "defaultValue": null
-            },
-            {
-              "name": "permissions",
-              "description": null,
-              "type": {
-                "kind": "INPUT_OBJECT",
-                "name": "PermissionsInput",
-                "ofType": null
-              },
-              "defaultValue": null
-            },
-            {
-              "name": "zkappUri",
-              "description": null,
-              "type": { "kind": "SCALAR", "name": "String", "ofType": null },
-              "defaultValue": null
-            },
-            {
-              "name": "tokenSymbol",
-              "description": null,
-              "type": { "kind": "SCALAR", "name": "String", "ofType": null },
-              "defaultValue": null
-            },
-            {
-              "name": "timing",
-              "description": null,
-              "type": {
-                "kind": "INPUT_OBJECT",
-                "name": "TimingInput",
-                "ofType": null
-              },
-              "defaultValue": null
-            },
-            {
-              "name": "votingFor",
-              "description": null,
-              "type": {
-                "kind": "SCALAR",
-                "name": "StateHash",
-                "ofType": null
-              },
-              "defaultValue": null
-            }
-          ],
-          "interfaces": null,
-          "enumValues": null,
-          "possibleTypes": null
-        },
-        {
-          "kind": "INPUT_OBJECT",
-          "name": "BalanceChangeInput",
-          "description": null,
-          "fields": [
-            {
-              "name": "magnitude",
-              "description": null,
-              "args": [],
-              "type": {
-                "kind": "NON_NULL",
-                "name": null,
-                "ofType": {
-                  "kind": "SCALAR",
-                  "name": "CurrencyAmount",
-                  "ofType": null
-                }
-              },
-              "isDeprecated": false,
-              "deprecationReason": null
-            },
-            {
-              "name": "sgn",
-              "description": null,
-              "args": [],
-              "type": {
-                "kind": "NON_NULL",
-                "name": null,
-                "ofType": {
-                  "kind": "SCALAR",
-                  "name": "Sign",
-                  "ofType": null
-                }
-              },
+              "isDeprecated": false,
+              "deprecationReason": null
+            },
+            {
+              "name": "provedState",
+              "description": null,
+              "args": [],
+              "type": { "kind": "SCALAR", "name": "Boolean", "ofType": null },
               "isDeprecated": false,
               "deprecationReason": null
             }
           ],
           "inputFields": [
             {
-              "name": "magnitude",
-              "description": null,
-              "type": {
-                "kind": "NON_NULL",
-                "name": null,
-                "ofType": {
-                  "kind": "SCALAR",
-                  "name": "CurrencyAmount",
-                  "ofType": null
-                }
-              },
-              "defaultValue": null
-            },
-            {
-              "name": "sgn",
-              "description": null,
-              "type": {
-                "kind": "NON_NULL",
-                "name": null,
-                "ofType": {
-                  "kind": "SCALAR",
-                  "name": "Sign",
-                  "ofType": null
-                }
-              },
-              "defaultValue": null
-            }
-          ],
-          "interfaces": null,
-          "enumValues": null,
-          "possibleTypes": null
-        },
-        {
-          "kind": "INPUT_OBJECT",
-          "name": "BlockTimeIntervalInput",
-          "description": null,
-          "fields": [
-            {
-              "name": "lower",
-              "description": null,
-              "args": [],
-              "type": {
-                "kind": "NON_NULL",
-                "name": null,
-                "ofType": {
-                  "kind": "SCALAR",
-                  "name": "BlockTime",
-                  "ofType": null
-                }
-              },
-              "isDeprecated": false,
-              "deprecationReason": null
-            },
-            {
-              "name": "upper",
-              "description": null,
-              "args": [],
-              "type": {
-                "kind": "NON_NULL",
-                "name": null,
-                "ofType": {
-                  "kind": "SCALAR",
-                  "name": "BlockTime",
-                  "ofType": null
-                }
-              },
-              "isDeprecated": false,
-              "deprecationReason": null
-            }
-          ],
-          "inputFields": [
-            {
-              "name": "lower",
-              "description": null,
-              "type": {
-                "kind": "NON_NULL",
-                "name": null,
-                "ofType": {
-                  "kind": "SCALAR",
-                  "name": "BlockTime",
-                  "ofType": null
-                }
-              },
-              "defaultValue": null
-            },
-            {
-              "name": "upper",
-              "description": null,
-              "type": {
-                "kind": "NON_NULL",
-                "name": null,
-                "ofType": {
-                  "kind": "SCALAR",
-                  "name": "BlockTime",
-                  "ofType": null
-                }
-              },
-              "defaultValue": null
-            }
-          ],
-          "interfaces": null,
-          "enumValues": null,
-          "possibleTypes": null
-        },
-        {
-          "kind": "INPUT_OBJECT",
-          "name": "GlobalSlotIntervalInput",
-          "description": null,
-          "fields": [
-            {
-              "name": "lower",
-              "description": null,
-              "args": [],
-              "type": {
-                "kind": "NON_NULL",
-                "name": null,
-                "ofType": {
-                  "kind": "SCALAR",
-                  "name": "UInt32",
-                  "ofType": null
-                }
-              },
-              "isDeprecated": false,
-              "deprecationReason": null
-            },
-            {
-              "name": "upper",
-              "description": null,
-              "args": [],
-              "type": {
-                "kind": "NON_NULL",
-                "name": null,
-                "ofType": {
-                  "kind": "SCALAR",
-                  "name": "UInt32",
-                  "ofType": null
-                }
-              },
-              "isDeprecated": false,
-              "deprecationReason": null
-            }
-          ],
-          "inputFields": [
-            {
-              "name": "lower",
-              "description": null,
-              "type": {
-                "kind": "NON_NULL",
-                "name": null,
-                "ofType": {
-                  "kind": "SCALAR",
-                  "name": "UInt32",
-                  "ofType": null
-                }
-              },
-              "defaultValue": null
-            },
-            {
-              "name": "upper",
-              "description": null,
-              "type": {
-                "kind": "NON_NULL",
-                "name": null,
-                "ofType": {
-                  "kind": "SCALAR",
-                  "name": "UInt32",
-                  "ofType": null
-                }
-              },
-              "defaultValue": null
-            }
-          ],
-          "interfaces": null,
-          "enumValues": null,
-          "possibleTypes": null
-        },
-        {
-          "kind": "INPUT_OBJECT",
-          "name": "CurrencyAmountIntervalInput",
-          "description": null,
-          "fields": [
-            {
-              "name": "lower",
-              "description": null,
-              "args": [],
-              "type": {
-                "kind": "NON_NULL",
-                "name": null,
-                "ofType": {
-                  "kind": "SCALAR",
-                  "name": "CurrencyAmount",
-                  "ofType": null
-                }
-              },
-              "isDeprecated": false,
-              "deprecationReason": null
-            },
-            {
-              "name": "upper",
-              "description": null,
-              "args": [],
-              "type": {
-                "kind": "NON_NULL",
-                "name": null,
-                "ofType": {
-                  "kind": "SCALAR",
-                  "name": "CurrencyAmount",
-                  "ofType": null
-                }
-              },
-              "isDeprecated": false,
-              "deprecationReason": null
-            }
-          ],
-          "inputFields": [
-            {
-              "name": "lower",
-              "description": null,
-              "type": {
-                "kind": "NON_NULL",
-                "name": null,
-                "ofType": {
-                  "kind": "SCALAR",
-                  "name": "CurrencyAmount",
-                  "ofType": null
-                }
-              },
-              "defaultValue": null
-            },
-            {
-              "name": "upper",
-              "description": null,
-              "type": {
-                "kind": "NON_NULL",
-                "name": null,
-                "ofType": {
-                  "kind": "SCALAR",
-                  "name": "CurrencyAmount",
-                  "ofType": null
-                }
-              },
-              "defaultValue": null
-<<<<<<< HEAD
-            }
-          ],
-          "interfaces": null,
-          "enumValues": null,
-          "possibleTypes": null
-        },
-        {
-          "kind": "INPUT_OBJECT",
-          "name": "EpochLedgerPreconditionInput",
-          "description": null,
-          "fields": [
-            {
-              "name": "hash",
-              "description": null,
-              "args": [],
-              "type": { "kind": "SCALAR", "name": "Field", "ofType": null },
-              "isDeprecated": false,
-              "deprecationReason": null
-            },
-            {
-              "name": "totalCurrency",
-              "description": null,
-              "args": [],
-              "type": {
-                "kind": "INPUT_OBJECT",
-                "name": "CurrencyAmountIntervalInput",
-                "ofType": null
-              },
-              "isDeprecated": false,
-              "deprecationReason": null
-            }
-          ],
-          "inputFields": [
-            {
-              "name": "hash",
-              "description": null,
-              "type": { "kind": "SCALAR", "name": "Field", "ofType": null },
-              "defaultValue": null
-            },
-            {
-              "name": "totalCurrency",
-              "description": null,
-              "type": {
-                "kind": "INPUT_OBJECT",
-                "name": "CurrencyAmountIntervalInput",
-                "ofType": null
-              },
-              "defaultValue": null
-            }
-          ],
-=======
-            }
-          ],
->>>>>>> 392c8fa1
-          "interfaces": null,
-          "enumValues": null,
-          "possibleTypes": null
-        },
-        {
-          "kind": "INPUT_OBJECT",
-<<<<<<< HEAD
-          "name": "LengthIntervalInput",
-          "description": null,
-          "fields": [
-            {
-              "name": "lower",
-              "description": null,
-              "args": [],
-              "type": {
-                "kind": "NON_NULL",
-                "name": null,
-                "ofType": {
-                  "kind": "SCALAR",
-                  "name": "UInt32",
-                  "ofType": null
-                }
-              },
-              "isDeprecated": false,
-              "deprecationReason": null
-            },
-            {
-              "name": "upper",
-=======
-          "name": "EpochLedgerPreconditionInput",
-          "description": null,
-          "fields": [
-            {
-              "name": "hash",
-              "description": null,
-              "args": [],
-              "type": { "kind": "SCALAR", "name": "Field", "ofType": null },
-              "isDeprecated": false,
-              "deprecationReason": null
-            },
-            {
-              "name": "totalCurrency",
-              "description": null,
-              "args": [],
-              "type": {
-                "kind": "INPUT_OBJECT",
-                "name": "CurrencyAmountIntervalInput",
-                "ofType": null
-              },
-              "isDeprecated": false,
-              "deprecationReason": null
-            }
-          ],
-          "inputFields": [
-            {
-              "name": "hash",
-              "description": null,
-              "type": { "kind": "SCALAR", "name": "Field", "ofType": null },
-              "defaultValue": null
-            },
-            {
-              "name": "totalCurrency",
-              "description": null,
-              "type": {
-                "kind": "INPUT_OBJECT",
-                "name": "CurrencyAmountIntervalInput",
-                "ofType": null
-              },
-              "defaultValue": null
-            }
-          ],
-          "interfaces": null,
-          "enumValues": null,
-          "possibleTypes": null
-        },
-        {
-          "kind": "INPUT_OBJECT",
-          "name": "LengthIntervalInput",
-          "description": null,
-          "fields": [
-            {
-              "name": "lower",
->>>>>>> 392c8fa1
-              "description": null,
-              "args": [],
-              "type": {
-                "kind": "NON_NULL",
-                "name": null,
-                "ofType": {
-                  "kind": "SCALAR",
-                  "name": "UInt32",
-                  "ofType": null
-                }
-              },
-              "isDeprecated": false,
-              "deprecationReason": null
-            }
-          ],
-          "inputFields": [
-            {
-<<<<<<< HEAD
-              "name": "lower",
-              "description": null,
-=======
-              "name": "upper",
-              "description": null,
-              "args": [],
->>>>>>> 392c8fa1
-              "type": {
-                "kind": "NON_NULL",
-                "name": null,
-                "ofType": {
-                  "kind": "SCALAR",
-                  "name": "UInt32",
-                  "ofType": null
-                }
-              },
-<<<<<<< HEAD
-              "defaultValue": null
-            },
-            {
-              "name": "upper",
-=======
-              "isDeprecated": false,
-              "deprecationReason": null
-            }
-          ],
-          "inputFields": [
-            {
-              "name": "lower",
->>>>>>> 392c8fa1
-              "description": null,
-              "type": {
-                "kind": "NON_NULL",
-                "name": null,
-                "ofType": {
-                  "kind": "SCALAR",
-                  "name": "UInt32",
-                  "ofType": null
-                }
-              },
-              "defaultValue": null
-<<<<<<< HEAD
-            }
-          ],
-          "interfaces": null,
-          "enumValues": null,
-          "possibleTypes": null
-        },
-        {
-          "kind": "INPUT_OBJECT",
-          "name": "EpochDataPreconditionInput",
-          "description": null,
-          "fields": [
-            {
-              "name": "ledger",
-              "description": null,
-              "args": [],
-=======
-            },
-            {
-              "name": "upper",
-              "description": null,
->>>>>>> 392c8fa1
-              "type": {
-                "kind": "NON_NULL",
-                "name": null,
-                "ofType": {
-<<<<<<< HEAD
-                  "kind": "INPUT_OBJECT",
-                  "name": "EpochLedgerPreconditionInput",
-                  "ofType": null
-                }
-              },
-              "isDeprecated": false,
-              "deprecationReason": null
-            },
-            {
-              "name": "seed",
-              "description": null,
-              "args": [],
-              "type": { "kind": "SCALAR", "name": "Field", "ofType": null },
-              "isDeprecated": false,
-              "deprecationReason": null
-            },
-            {
-              "name": "startCheckpoint",
-              "description": null,
-              "args": [],
-              "type": { "kind": "SCALAR", "name": "Field", "ofType": null },
-              "isDeprecated": false,
-              "deprecationReason": null
-            },
-            {
-              "name": "lockCheckpoint",
-              "description": null,
-              "args": [],
-              "type": { "kind": "SCALAR", "name": "Field", "ofType": null },
-              "isDeprecated": false,
-              "deprecationReason": null
-            },
-            {
-              "name": "epochLength",
-              "description": null,
-              "args": [],
-              "type": {
-                "kind": "INPUT_OBJECT",
-                "name": "LengthIntervalInput",
-                "ofType": null
-              },
-              "isDeprecated": false,
-              "deprecationReason": null
-            }
-          ],
-          "inputFields": [
-            {
-              "name": "ledger",
-              "description": null,
-              "type": {
-                "kind": "NON_NULL",
-                "name": null,
-                "ofType": {
-                  "kind": "INPUT_OBJECT",
-                  "name": "EpochLedgerPreconditionInput",
-                  "ofType": null
-                }
-              },
-              "defaultValue": null
-            },
-            {
-              "name": "seed",
-              "description": null,
-              "type": { "kind": "SCALAR", "name": "Field", "ofType": null },
-              "defaultValue": null
-            },
-            {
-              "name": "startCheckpoint",
-              "description": null,
-              "type": { "kind": "SCALAR", "name": "Field", "ofType": null },
-              "defaultValue": null
-            },
-            {
-              "name": "lockCheckpoint",
-              "description": null,
-              "type": { "kind": "SCALAR", "name": "Field", "ofType": null },
-              "defaultValue": null
-            },
-            {
-              "name": "epochLength",
-              "description": null,
-              "type": {
-                "kind": "INPUT_OBJECT",
-                "name": "LengthIntervalInput",
-                "ofType": null
-              },
-              "defaultValue": null
-            }
-          ],
-          "interfaces": null,
-          "enumValues": null,
-          "possibleTypes": null
-        },
-        {
-          "kind": "INPUT_OBJECT",
-          "name": "ProtocolStatePreconditionInput",
-          "description": null,
-          "fields": [
-            {
-              "name": "snarkedLedgerHash",
-              "description": null,
-              "args": [],
-              "type": { "kind": "SCALAR", "name": "Field", "ofType": null },
-              "isDeprecated": false,
-              "deprecationReason": null
-            },
-            {
-              "name": "timestamp",
-              "description": null,
-              "args": [],
-              "type": {
-                "kind": "INPUT_OBJECT",
-                "name": "BlockTimeIntervalInput",
-                "ofType": null
-              },
-              "isDeprecated": false,
-              "deprecationReason": null
-            },
-            {
-              "name": "blockchainLength",
-              "description": null,
-              "args": [],
-              "type": {
-                "kind": "INPUT_OBJECT",
-                "name": "LengthIntervalInput",
-                "ofType": null
-              },
-              "isDeprecated": false,
-              "deprecationReason": null
-            },
-            {
-              "name": "minWindowDensity",
-              "description": null,
-              "args": [],
-              "type": {
-                "kind": "INPUT_OBJECT",
-                "name": "LengthIntervalInput",
-                "ofType": null
-              },
-              "isDeprecated": false,
-              "deprecationReason": null
-            },
-            {
-              "name": "totalCurrency",
-              "description": null,
-              "args": [],
-              "type": {
-                "kind": "INPUT_OBJECT",
-                "name": "CurrencyAmountIntervalInput",
-                "ofType": null
-              },
-              "isDeprecated": false,
-              "deprecationReason": null
-            },
-            {
-              "name": "globalSlotSinceHardFork",
-              "description": null,
-              "args": [],
-              "type": {
-                "kind": "INPUT_OBJECT",
-                "name": "GlobalSlotIntervalInput",
-                "ofType": null
-              },
-              "isDeprecated": false,
-              "deprecationReason": null
-            },
-            {
-              "name": "globalSlotSinceGenesis",
-              "description": null,
-              "args": [],
-              "type": {
-                "kind": "INPUT_OBJECT",
-                "name": "GlobalSlotIntervalInput",
-                "ofType": null
-              },
-              "isDeprecated": false,
-              "deprecationReason": null
-            },
-            {
-              "name": "stakingEpochData",
-              "description": null,
-              "args": [],
-              "type": {
-                "kind": "NON_NULL",
-                "name": null,
-                "ofType": {
-                  "kind": "INPUT_OBJECT",
-                  "name": "EpochDataPreconditionInput",
-                  "ofType": null
-                }
-              },
-              "isDeprecated": false,
-              "deprecationReason": null
-            },
-            {
-              "name": "nextEpochData",
-              "description": null,
-              "args": [],
-              "type": {
-                "kind": "NON_NULL",
-                "name": null,
-                "ofType": {
-                  "kind": "INPUT_OBJECT",
-                  "name": "EpochDataPreconditionInput",
-                  "ofType": null
-                }
-              },
-              "isDeprecated": false,
-              "deprecationReason": null
-            }
-          ],
-          "inputFields": [
-            {
-              "name": "snarkedLedgerHash",
-              "description": null,
-              "type": { "kind": "SCALAR", "name": "Field", "ofType": null },
-              "defaultValue": null
-            },
-            {
-              "name": "timestamp",
-              "description": null,
-              "type": {
-                "kind": "INPUT_OBJECT",
-                "name": "BlockTimeIntervalInput",
-                "ofType": null
-              },
-              "defaultValue": null
-            },
-            {
-              "name": "blockchainLength",
-              "description": null,
-              "type": {
-                "kind": "INPUT_OBJECT",
-                "name": "LengthIntervalInput",
-                "ofType": null
-              },
-              "defaultValue": null
-            },
-            {
-              "name": "minWindowDensity",
-              "description": null,
-              "type": {
-                "kind": "INPUT_OBJECT",
-                "name": "LengthIntervalInput",
-                "ofType": null
-              },
-              "defaultValue": null
-            },
-            {
-              "name": "totalCurrency",
-              "description": null,
-              "type": {
-                "kind": "INPUT_OBJECT",
-                "name": "CurrencyAmountIntervalInput",
-                "ofType": null
-              },
-              "defaultValue": null
-            },
-            {
-              "name": "globalSlotSinceHardFork",
-              "description": null,
-              "type": {
-                "kind": "INPUT_OBJECT",
-                "name": "GlobalSlotIntervalInput",
-                "ofType": null
-              },
-              "defaultValue": null
-            },
-            {
-              "name": "globalSlotSinceGenesis",
-              "description": null,
-              "type": {
-                "kind": "INPUT_OBJECT",
-                "name": "GlobalSlotIntervalInput",
-                "ofType": null
-              },
-              "defaultValue": null
-            },
-            {
-              "name": "stakingEpochData",
-              "description": null,
-              "type": {
-                "kind": "NON_NULL",
-                "name": null,
-                "ofType": {
-                  "kind": "INPUT_OBJECT",
-                  "name": "EpochDataPreconditionInput",
-                  "ofType": null
-                }
-              },
-              "defaultValue": null
-            },
-            {
-              "name": "nextEpochData",
-              "description": null,
-              "type": {
-                "kind": "NON_NULL",
-                "name": null,
-                "ofType": {
-                  "kind": "INPUT_OBJECT",
-                  "name": "EpochDataPreconditionInput",
-                  "ofType": null
-                }
-              },
-              "defaultValue": null
-            }
-          ],
-          "interfaces": null,
-          "enumValues": null,
-          "possibleTypes": null
-        },
-        {
-          "kind": "INPUT_OBJECT",
-          "name": "BalanceIntervalInput",
-          "description": null,
-          "fields": [
-            {
-              "name": "lower",
-              "description": null,
-              "args": [],
-              "type": {
-                "kind": "NON_NULL",
-                "name": null,
-                "ofType": {
-                  "kind": "SCALAR",
-                  "name": "Balance",
-                  "ofType": null
-                }
-              },
-              "isDeprecated": false,
-              "deprecationReason": null
-            },
-            {
-              "name": "upper",
-              "description": null,
-              "args": [],
-              "type": {
-                "kind": "NON_NULL",
-                "name": null,
-                "ofType": {
-                  "kind": "SCALAR",
-                  "name": "Balance",
-                  "ofType": null
-                }
-              },
-              "isDeprecated": false,
-              "deprecationReason": null
-            }
-          ],
-          "inputFields": [
-            {
-              "name": "lower",
-              "description": null,
-              "type": {
-                "kind": "NON_NULL",
-                "name": null,
-                "ofType": {
-                  "kind": "SCALAR",
-                  "name": "Balance",
-                  "ofType": null
-                }
-              },
-              "defaultValue": null
-            },
-            {
-              "name": "upper",
-              "description": null,
-              "type": {
-                "kind": "NON_NULL",
-                "name": null,
-                "ofType": {
-                  "kind": "SCALAR",
-                  "name": "Balance",
-                  "ofType": null
-                }
-              },
-              "defaultValue": null
-            }
-          ],
-          "interfaces": null,
-          "enumValues": null,
-          "possibleTypes": null
-        },
-        {
-          "kind": "INPUT_OBJECT",
-          "name": "NonceIntervalInput",
-          "description": null,
-          "fields": [
-            {
-              "name": "lower",
-              "description": null,
-              "args": [],
-              "type": {
-                "kind": "NON_NULL",
-                "name": null,
-                "ofType": {
-                  "kind": "SCALAR",
-                  "name": "UInt32",
-                  "ofType": null
-                }
-              },
-              "isDeprecated": false,
-              "deprecationReason": null
-            },
-            {
-              "name": "upper",
-              "description": null,
-              "args": [],
-              "type": {
-                "kind": "NON_NULL",
-                "name": null,
-                "ofType": {
-                  "kind": "SCALAR",
-                  "name": "UInt32",
-                  "ofType": null
-                }
-              },
-              "isDeprecated": false,
-              "deprecationReason": null
-            }
-          ],
-          "inputFields": [
-            {
-              "name": "lower",
-              "description": null,
-              "type": {
-                "kind": "NON_NULL",
-                "name": null,
-                "ofType": {
-                  "kind": "SCALAR",
-                  "name": "UInt32",
-                  "ofType": null
-                }
-              },
-              "defaultValue": null
-            },
-            {
-              "name": "upper",
-              "description": null,
-              "type": {
-                "kind": "NON_NULL",
-                "name": null,
-                "ofType": {
-                  "kind": "SCALAR",
-                  "name": "UInt32",
-                  "ofType": null
-                }
-              },
-              "defaultValue": null
-            }
-          ],
-          "interfaces": null,
-          "enumValues": null,
-          "possibleTypes": null
-        },
-        {
-          "kind": "INPUT_OBJECT",
-          "name": "AccountPreconditionInput",
-          "description": null,
-          "fields": [
-            {
               "name": "balance",
               "description": null,
-              "args": [],
               "type": {
                 "kind": "INPUT_OBJECT",
                 "name": "BalanceIntervalInput",
                 "ofType": null
               },
-              "isDeprecated": false,
-              "deprecationReason": null
+              "defaultValue": null
             },
             {
               "name": "nonce",
               "description": null,
-              "args": [],
               "type": {
                 "kind": "INPUT_OBJECT",
                 "name": "NonceIntervalInput",
                 "ofType": null
               },
-              "isDeprecated": false,
-              "deprecationReason": null
+              "defaultValue": null
             },
             {
               "name": "receiptChainHash",
-              "description": null,
-              "args": [],
-              "type": { "kind": "SCALAR", "name": "Field", "ofType": null },
-              "isDeprecated": false,
-              "deprecationReason": null
-            },
-            {
-              "name": "publicKey",
-              "description": null,
-              "args": [],
-              "type": { "kind": "SCALAR", "name": "Field", "ofType": null },
-              "isDeprecated": false,
-              "deprecationReason": null
-            },
-            {
-              "name": "delegate",
-              "description": null,
-              "args": [],
-              "type": { "kind": "SCALAR", "name": "Field", "ofType": null },
-              "isDeprecated": false,
-              "deprecationReason": null
-            },
-            {
-              "name": "state",
-              "description": null,
-              "args": [],
-              "type": {
-                "kind": "NON_NULL",
-                "name": null,
-                "ofType": {
-                  "kind": "LIST",
-                  "name": null,
-                  "ofType": {
-                    "kind": "SCALAR",
-                    "name": "Field",
-                    "ofType": null
-                  }
-                }
-              },
-              "isDeprecated": false,
-              "deprecationReason": null
-            },
-            {
-              "name": "sequenceState",
-              "description": null,
-              "args": [],
-              "type": { "kind": "SCALAR", "name": "Field", "ofType": null },
-              "isDeprecated": false,
-              "deprecationReason": null
-            },
-            {
-              "name": "provedState",
-              "description": null,
-              "args": [],
-              "type": { "kind": "SCALAR", "name": "Boolean", "ofType": null },
-              "isDeprecated": false,
-              "deprecationReason": null
-            }
-          ],
-          "inputFields": [
-            {
-              "name": "balance",
-              "description": null,
-              "type": {
-                "kind": "INPUT_OBJECT",
-                "name": "BalanceIntervalInput",
-                "ofType": null
-              },
-              "defaultValue": null
-            },
-            {
-              "name": "nonce",
-              "description": null,
-              "type": {
-                "kind": "INPUT_OBJECT",
-                "name": "NonceIntervalInput",
-                "ofType": null
-              },
-              "defaultValue": null
-            },
-            {
-              "name": "receiptChainHash",
-              "description": null,
-              "type": { "kind": "SCALAR", "name": "Field", "ofType": null },
-              "defaultValue": null
-            },
-            {
-              "name": "publicKey",
               "description": null,
               "type": { "kind": "SCALAR", "name": "Field", "ofType": null },
               "defaultValue": null
@@ -5730,177 +5226,42 @@
                   "defaultValue": null
                 }
               ],
-=======
-                  "kind": "SCALAR",
-                  "name": "UInt32",
-                  "ofType": null
-                }
-              },
-              "defaultValue": null
-            }
-          ],
-          "interfaces": null,
-          "enumValues": null,
-          "possibleTypes": null
-        },
-        {
-          "kind": "INPUT_OBJECT",
-          "name": "EpochDataPreconditionInput",
-          "description": null,
-          "fields": [
-            {
-              "name": "ledger",
-              "description": null,
-              "args": [],
->>>>>>> 392c8fa1
-              "type": {
-                "kind": "NON_NULL",
-                "name": null,
-                "ofType": {
-<<<<<<< HEAD
+              "type": {
+                "kind": "NON_NULL",
+                "name": null,
+                "ofType": {
                   "kind": "OBJECT",
                   "name": "SendRosettaTransactionPayload",
-=======
-                  "kind": "INPUT_OBJECT",
-                  "name": "EpochLedgerPreconditionInput",
->>>>>>> 392c8fa1
-                  "ofType": null
-                }
-              },
-              "isDeprecated": false,
-              "deprecationReason": null
-<<<<<<< HEAD
+                  "ofType": null
+                }
+              },
+              "isDeprecated": false,
+              "deprecationReason": null
             }
           ],
           "inputFields": null,
           "interfaces": [],
-=======
-            },
-            {
-              "name": "seed",
-              "description": null,
-              "args": [],
-              "type": { "kind": "SCALAR", "name": "Field", "ofType": null },
-              "isDeprecated": false,
-              "deprecationReason": null
-            },
-            {
-              "name": "startCheckpoint",
-              "description": null,
-              "args": [],
-              "type": { "kind": "SCALAR", "name": "Field", "ofType": null },
-              "isDeprecated": false,
-              "deprecationReason": null
-            },
-            {
-              "name": "lockCheckpoint",
-              "description": null,
-              "args": [],
-              "type": { "kind": "SCALAR", "name": "Field", "ofType": null },
-              "isDeprecated": false,
-              "deprecationReason": null
-            },
-            {
-              "name": "epochLength",
-              "description": null,
-              "args": [],
-              "type": {
-                "kind": "INPUT_OBJECT",
-                "name": "LengthIntervalInput",
-                "ofType": null
-              },
-              "isDeprecated": false,
-              "deprecationReason": null
-            }
-          ],
-          "inputFields": [
-            {
-              "name": "ledger",
-              "description": null,
-              "type": {
-                "kind": "NON_NULL",
-                "name": null,
-                "ofType": {
-                  "kind": "INPUT_OBJECT",
-                  "name": "EpochLedgerPreconditionInput",
-                  "ofType": null
-                }
-              },
-              "defaultValue": null
-            },
-            {
-              "name": "seed",
-              "description": null,
-              "type": { "kind": "SCALAR", "name": "Field", "ofType": null },
-              "defaultValue": null
-            },
-            {
-              "name": "startCheckpoint",
-              "description": null,
-              "type": { "kind": "SCALAR", "name": "Field", "ofType": null },
-              "defaultValue": null
-            },
-            {
-              "name": "lockCheckpoint",
-              "description": null,
-              "type": { "kind": "SCALAR", "name": "Field", "ofType": null },
-              "defaultValue": null
-            },
-            {
-              "name": "epochLength",
-              "description": null,
-              "type": {
-                "kind": "INPUT_OBJECT",
-                "name": "LengthIntervalInput",
-                "ofType": null
-              },
-              "defaultValue": null
-            }
-          ],
-          "interfaces": null,
->>>>>>> 392c8fa1
           "enumValues": null,
           "possibleTypes": null
         },
         {
           "kind": "INPUT_OBJECT",
-<<<<<<< HEAD
           "name": "VrfEvaluationInput",
           "description": "The witness to a vrf evaluation",
           "fields": [
             {
               "name": "vrfThreshold",
-=======
-          "name": "ProtocolStatePreconditionInput",
-          "description": null,
-          "fields": [
-            {
-              "name": "snarkedLedgerHash",
-              "description": null,
-              "args": [],
-              "type": { "kind": "SCALAR", "name": "Field", "ofType": null },
-              "isDeprecated": false,
-              "deprecationReason": null
-            },
-            {
-              "name": "timestamp",
->>>>>>> 392c8fa1
               "description": null,
               "args": [],
               "type": {
                 "kind": "INPUT_OBJECT",
-<<<<<<< HEAD
                 "name": "VrfThresholdInput",
-=======
-                "name": "BlockTimeIntervalInput",
->>>>>>> 392c8fa1
                 "ofType": null
               },
               "isDeprecated": false,
               "deprecationReason": null
             },
             {
-<<<<<<< HEAD
               "name": "scaledMessageHash",
               "description": null,
               "args": [],
@@ -5920,21 +5281,11 @@
                     }
                   }
                 }
-=======
-              "name": "blockchainLength",
-              "description": null,
-              "args": [],
-              "type": {
-                "kind": "INPUT_OBJECT",
-                "name": "LengthIntervalInput",
-                "ofType": null
->>>>>>> 392c8fa1
-              },
-              "isDeprecated": false,
-              "deprecationReason": null
-            },
-            {
-<<<<<<< HEAD
+              },
+              "isDeprecated": false,
+              "deprecationReason": null
+            },
+            {
               "name": "s",
               "description": null,
               "args": [],
@@ -5946,21 +5297,11 @@
                   "name": "String",
                   "ofType": null
                 }
-=======
-              "name": "minWindowDensity",
-              "description": null,
-              "args": [],
-              "type": {
-                "kind": "INPUT_OBJECT",
-                "name": "LengthIntervalInput",
-                "ofType": null
->>>>>>> 392c8fa1
-              },
-              "isDeprecated": false,
-              "deprecationReason": null
-            },
-            {
-<<<<<<< HEAD
+              },
+              "isDeprecated": false,
+              "deprecationReason": null
+            },
+            {
               "name": "c",
               "description": null,
               "args": [],
@@ -5972,86 +5313,36 @@
                   "name": "String",
                   "ofType": null
                 }
-=======
-              "name": "totalCurrency",
-              "description": null,
-              "args": [],
-              "type": {
-                "kind": "INPUT_OBJECT",
-                "name": "CurrencyAmountIntervalInput",
-                "ofType": null
->>>>>>> 392c8fa1
-              },
-              "isDeprecated": false,
-              "deprecationReason": null
-            },
-            {
-<<<<<<< HEAD
+              },
+              "isDeprecated": false,
+              "deprecationReason": null
+            },
+            {
               "name": "publicKey",
-=======
-              "name": "globalSlotSinceHardFork",
-              "description": null,
-              "args": [],
-              "type": {
-                "kind": "INPUT_OBJECT",
-                "name": "GlobalSlotIntervalInput",
-                "ofType": null
-              },
-              "isDeprecated": false,
-              "deprecationReason": null
-            },
-            {
-              "name": "globalSlotSinceGenesis",
-              "description": null,
-              "args": [],
-              "type": {
-                "kind": "INPUT_OBJECT",
-                "name": "GlobalSlotIntervalInput",
-                "ofType": null
-              },
-              "isDeprecated": false,
-              "deprecationReason": null
-            },
-            {
-              "name": "stakingEpochData",
->>>>>>> 392c8fa1
-              "description": null,
-              "args": [],
-              "type": {
-                "kind": "NON_NULL",
-                "name": null,
-                "ofType": {
-<<<<<<< HEAD
+              "description": null,
+              "args": [],
+              "type": {
+                "kind": "NON_NULL",
+                "name": null,
+                "ofType": {
                   "kind": "SCALAR",
                   "name": "PublicKey",
-=======
+                  "ofType": null
+                }
+              },
+              "isDeprecated": false,
+              "deprecationReason": null
+            },
+            {
+              "name": "message",
+              "description": null,
+              "args": [],
+              "type": {
+                "kind": "NON_NULL",
+                "name": null,
+                "ofType": {
                   "kind": "INPUT_OBJECT",
-                  "name": "EpochDataPreconditionInput",
->>>>>>> 392c8fa1
-                  "ofType": null
-                }
-              },
-              "isDeprecated": false,
-              "deprecationReason": null
-            },
-            {
-<<<<<<< HEAD
-              "name": "message",
-=======
-              "name": "nextEpochData",
->>>>>>> 392c8fa1
-              "description": null,
-              "args": [],
-              "type": {
-                "kind": "NON_NULL",
-                "name": null,
-                "ofType": {
-                  "kind": "INPUT_OBJECT",
-<<<<<<< HEAD
                   "name": "VrfMessageInput",
-=======
-                  "name": "EpochDataPreconditionInput",
->>>>>>> 392c8fa1
                   "ofType": null
                 }
               },
@@ -6061,91 +5352,22 @@
           ],
           "inputFields": [
             {
-<<<<<<< HEAD
               "name": "vrfThreshold",
               "description": null,
               "type": {
                 "kind": "INPUT_OBJECT",
                 "name": "VrfThresholdInput",
-=======
-              "name": "snarkedLedgerHash",
-              "description": null,
-              "type": { "kind": "SCALAR", "name": "Field", "ofType": null },
+                "ofType": null
+              },
               "defaultValue": null
             },
             {
-              "name": "timestamp",
-              "description": null,
-              "type": {
-                "kind": "INPUT_OBJECT",
-                "name": "BlockTimeIntervalInput",
-                "ofType": null
-              },
-              "defaultValue": null
-            },
-            {
-              "name": "blockchainLength",
-              "description": null,
-              "type": {
-                "kind": "INPUT_OBJECT",
-                "name": "LengthIntervalInput",
-                "ofType": null
-              },
-              "defaultValue": null
-            },
-            {
-              "name": "minWindowDensity",
-              "description": null,
-              "type": {
-                "kind": "INPUT_OBJECT",
-                "name": "LengthIntervalInput",
-                "ofType": null
-              },
-              "defaultValue": null
-            },
-            {
-              "name": "totalCurrency",
-              "description": null,
-              "type": {
-                "kind": "INPUT_OBJECT",
-                "name": "CurrencyAmountIntervalInput",
-                "ofType": null
-              },
-              "defaultValue": null
-            },
-            {
-              "name": "globalSlotSinceHardFork",
-              "description": null,
-              "type": {
-                "kind": "INPUT_OBJECT",
-                "name": "GlobalSlotIntervalInput",
-                "ofType": null
-              },
-              "defaultValue": null
-            },
-            {
-              "name": "globalSlotSinceGenesis",
-              "description": null,
-              "type": {
-                "kind": "INPUT_OBJECT",
-                "name": "GlobalSlotIntervalInput",
->>>>>>> 392c8fa1
-                "ofType": null
-              },
-              "defaultValue": null
-            },
-            {
-<<<<<<< HEAD
               "name": "scaledMessageHash",
-=======
-              "name": "stakingEpochData",
->>>>>>> 392c8fa1
-              "description": null,
-              "type": {
-                "kind": "NON_NULL",
-                "name": null,
-                "ofType": {
-<<<<<<< HEAD
+              "description": null,
+              "type": {
+                "kind": "NON_NULL",
+                "name": null,
+                "ofType": {
                   "kind": "LIST",
                   "name": null,
                   "ofType": {
@@ -6157,65 +5379,32 @@
                       "ofType": null
                     }
                   }
-=======
-                  "kind": "INPUT_OBJECT",
-                  "name": "EpochDataPreconditionInput",
-                  "ofType": null
->>>>>>> 392c8fa1
                 }
               },
               "defaultValue": null
             },
             {
-<<<<<<< HEAD
               "name": "s",
-=======
-              "name": "nextEpochData",
->>>>>>> 392c8fa1
-              "description": null,
-              "type": {
-                "kind": "NON_NULL",
-                "name": null,
-                "ofType": {
-<<<<<<< HEAD
+              "description": null,
+              "type": {
+                "kind": "NON_NULL",
+                "name": null,
+                "ofType": {
                   "kind": "SCALAR",
                   "name": "String",
-=======
-                  "kind": "INPUT_OBJECT",
-                  "name": "EpochDataPreconditionInput",
->>>>>>> 392c8fa1
                   "ofType": null
                 }
               },
               "defaultValue": null
-<<<<<<< HEAD
             },
             {
               "name": "c",
               "description": null,
-=======
-            }
-          ],
-          "interfaces": null,
-          "enumValues": null,
-          "possibleTypes": null
-        },
-        {
-          "kind": "INPUT_OBJECT",
-          "name": "BalanceIntervalInput",
-          "description": null,
-          "fields": [
-            {
-              "name": "lower",
-              "description": null,
-              "args": [],
->>>>>>> 392c8fa1
-              "type": {
-                "kind": "NON_NULL",
-                "name": null,
-                "ofType": {
-                  "kind": "SCALAR",
-<<<<<<< HEAD
+              "type": {
+                "kind": "NON_NULL",
+                "name": null,
+                "ofType": {
+                  "kind": "SCALAR",
                   "name": "String",
                   "ofType": null
                 }
@@ -6225,69 +5414,26 @@
             {
               "name": "publicKey",
               "description": null,
-=======
-                  "name": "Balance",
-                  "ofType": null
-                }
-              },
-              "isDeprecated": false,
-              "deprecationReason": null
-            },
-            {
-              "name": "upper",
-              "description": null,
-              "args": [],
->>>>>>> 392c8fa1
-              "type": {
-                "kind": "NON_NULL",
-                "name": null,
-                "ofType": {
-                  "kind": "SCALAR",
-<<<<<<< HEAD
+              "type": {
+                "kind": "NON_NULL",
+                "name": null,
+                "ofType": {
+                  "kind": "SCALAR",
                   "name": "PublicKey",
-=======
-                  "name": "Balance",
-                  "ofType": null
-                }
-              },
-              "isDeprecated": false,
-              "deprecationReason": null
-            }
-          ],
-          "inputFields": [
-            {
-              "name": "lower",
-              "description": null,
-              "type": {
-                "kind": "NON_NULL",
-                "name": null,
-                "ofType": {
-                  "kind": "SCALAR",
-                  "name": "Balance",
->>>>>>> 392c8fa1
                   "ofType": null
                 }
               },
               "defaultValue": null
             },
             {
-<<<<<<< HEAD
               "name": "message",
-=======
-              "name": "upper",
->>>>>>> 392c8fa1
-              "description": null,
-              "type": {
-                "kind": "NON_NULL",
-                "name": null,
-                "ofType": {
-<<<<<<< HEAD
+              "description": null,
+              "type": {
+                "kind": "NON_NULL",
+                "name": null,
+                "ofType": {
                   "kind": "INPUT_OBJECT",
                   "name": "VrfMessageInput",
-=======
-                  "kind": "SCALAR",
-                  "name": "Balance",
->>>>>>> 392c8fa1
                   "ofType": null
                 }
               },
@@ -6300,7 +5446,6 @@
         },
         {
           "kind": "INPUT_OBJECT",
-<<<<<<< HEAD
           "name": "VrfMessageInput",
           "description": "The inputs to a vrf evaluation",
           "fields": [
@@ -6308,49 +5453,577 @@
               "name": "delegatorIndex",
               "description":
                 "Position in the ledger of the delegator's account",
-=======
-          "name": "NonceIntervalInput",
+              "args": [],
+              "type": {
+                "kind": "NON_NULL",
+                "name": null,
+                "ofType": { "kind": "SCALAR", "name": "Int", "ofType": null }
+              },
+              "isDeprecated": false,
+              "deprecationReason": null
+            },
+            {
+              "name": "epochSeed",
+              "description": "Formatted with base58check",
+              "args": [],
+              "type": {
+                "kind": "NON_NULL",
+                "name": null,
+                "ofType": {
+                  "kind": "SCALAR",
+                  "name": "String",
+                  "ofType": null
+                }
+              },
+              "isDeprecated": false,
+              "deprecationReason": null
+            },
+            {
+              "name": "globalSlot",
+              "description": null,
+              "args": [],
+              "type": {
+                "kind": "NON_NULL",
+                "name": null,
+                "ofType": {
+                  "kind": "SCALAR",
+                  "name": "UInt32",
+                  "ofType": null
+                }
+              },
+              "isDeprecated": false,
+              "deprecationReason": null
+            }
+          ],
+          "inputFields": [
+            {
+              "name": "delegatorIndex",
+              "description":
+                "Position in the ledger of the delegator's account",
+              "type": {
+                "kind": "NON_NULL",
+                "name": null,
+                "ofType": { "kind": "SCALAR", "name": "Int", "ofType": null }
+              },
+              "defaultValue": null
+            },
+            {
+              "name": "epochSeed",
+              "description": "Formatted with base58check",
+              "type": {
+                "kind": "NON_NULL",
+                "name": null,
+                "ofType": {
+                  "kind": "SCALAR",
+                  "name": "String",
+                  "ofType": null
+                }
+              },
+              "defaultValue": null
+            },
+            {
+              "name": "globalSlot",
+              "description": null,
+              "type": {
+                "kind": "NON_NULL",
+                "name": null,
+                "ofType": {
+                  "kind": "SCALAR",
+                  "name": "UInt32",
+                  "ofType": null
+                }
+              },
+              "defaultValue": null
+            }
+          ],
+          "interfaces": null,
+          "enumValues": null,
+          "possibleTypes": null
+        },
+        {
+          "kind": "INPUT_OBJECT",
+          "name": "VrfThresholdInput",
+          "description":
+            "The amount of stake delegated, used to determine the threshold for a vrf evaluation producing a block",
+          "fields": [
+            {
+              "name": "totalStake",
+              "description":
+                "The total amount of stake across all accounts in the epoch's staking ledger.",
+              "args": [],
+              "type": {
+                "kind": "NON_NULL",
+                "name": null,
+                "ofType": {
+                  "kind": "SCALAR",
+                  "name": "UInt64",
+                  "ofType": null
+                }
+              },
+              "isDeprecated": false,
+              "deprecationReason": null
+            },
+            {
+              "name": "delegatedStake",
+              "description":
+                "The amount of stake delegated to the vrf evaluator by the delegating account. This should match the amount in the epoch's staking ledger, which may be different to the amount in the current ledger.",
+              "args": [],
+              "type": {
+                "kind": "NON_NULL",
+                "name": null,
+                "ofType": {
+                  "kind": "SCALAR",
+                  "name": "UInt64",
+                  "ofType": null
+                }
+              },
+              "isDeprecated": false,
+              "deprecationReason": null
+            }
+          ],
+          "inputFields": [
+            {
+              "name": "totalStake",
+              "description":
+                "The total amount of stake across all accounts in the epoch's staking ledger.",
+              "type": {
+                "kind": "NON_NULL",
+                "name": null,
+                "ofType": {
+                  "kind": "SCALAR",
+                  "name": "UInt64",
+                  "ofType": null
+                }
+              },
+              "defaultValue": null
+            },
+            {
+              "name": "delegatedStake",
+              "description":
+                "The amount of stake delegated to the vrf evaluator by the delegating account. This should match the amount in the epoch's staking ledger, which may be different to the amount in the current ledger.",
+              "type": {
+                "kind": "NON_NULL",
+                "name": null,
+                "ofType": {
+                  "kind": "SCALAR",
+                  "name": "UInt64",
+                  "ofType": null
+                }
+              },
+              "defaultValue": null
+            }
+          ],
+          "interfaces": null,
+          "enumValues": null,
+          "possibleTypes": null
+        },
+        {
+          "kind": "OBJECT",
+          "name": "VrfThreshold",
+          "description":
+            "The amount of stake delegated, used to determine the threshold for a vrf evaluation winning a slot",
+          "fields": [
+            {
+              "name": "delegatedStake",
+              "description":
+                "The amount of stake delegated to the vrf evaluator by the delegating account. This should match the amount in the epoch's staking ledger, which may be different to the amount in the current ledger.",
+              "args": [],
+              "type": {
+                "kind": "NON_NULL",
+                "name": null,
+                "ofType": {
+                  "kind": "SCALAR",
+                  "name": "UInt64",
+                  "ofType": null
+                }
+              },
+              "isDeprecated": false,
+              "deprecationReason": null
+            },
+            {
+              "name": "totalStake",
+              "description":
+                "The total amount of stake across all accounts in the epoch's staking ledger.",
+              "args": [],
+              "type": {
+                "kind": "NON_NULL",
+                "name": null,
+                "ofType": {
+                  "kind": "SCALAR",
+                  "name": "UInt64",
+                  "ofType": null
+                }
+              },
+              "isDeprecated": false,
+              "deprecationReason": null
+            }
+          ],
+          "inputFields": null,
+          "interfaces": [],
+          "enumValues": null,
+          "possibleTypes": null
+        },
+        {
+          "kind": "SCALAR",
+          "name": "EpochSeed",
+          "description": "Base58Check-encoded epoch seed",
+          "fields": null,
+          "inputFields": null,
+          "interfaces": null,
+          "enumValues": null,
+          "possibleTypes": null
+        },
+        {
+          "kind": "OBJECT",
+          "name": "VrfMessage",
+          "description": "The inputs to a vrf evaluation",
+          "fields": [
+            {
+              "name": "globalSlot",
+              "description": null,
+              "args": [],
+              "type": {
+                "kind": "NON_NULL",
+                "name": null,
+                "ofType": {
+                  "kind": "SCALAR",
+                  "name": "UInt32",
+                  "ofType": null
+                }
+              },
+              "isDeprecated": false,
+              "deprecationReason": null
+            },
+            {
+              "name": "epochSeed",
+              "description": null,
+              "args": [],
+              "type": {
+                "kind": "NON_NULL",
+                "name": null,
+                "ofType": {
+                  "kind": "SCALAR",
+                  "name": "EpochSeed",
+                  "ofType": null
+                }
+              },
+              "isDeprecated": false,
+              "deprecationReason": null
+            },
+            {
+              "name": "delegatorIndex",
+              "description":
+                "Position in the ledger of the delegator's account",
+              "args": [],
+              "type": {
+                "kind": "NON_NULL",
+                "name": null,
+                "ofType": { "kind": "SCALAR", "name": "Int", "ofType": null }
+              },
+              "isDeprecated": false,
+              "deprecationReason": null
+            }
+          ],
+          "inputFields": null,
+          "interfaces": [],
+          "enumValues": null,
+          "possibleTypes": null
+        },
+        {
+          "kind": "OBJECT",
+          "name": "VrfEvaluation",
+          "description":
+            "A witness to a vrf evaluation, which may be externally verified",
+          "fields": [
+            {
+              "name": "message",
+              "description": null,
+              "args": [],
+              "type": {
+                "kind": "NON_NULL",
+                "name": null,
+                "ofType": {
+                  "kind": "OBJECT",
+                  "name": "VrfMessage",
+                  "ofType": null
+                }
+              },
+              "isDeprecated": false,
+              "deprecationReason": null
+            },
+            {
+              "name": "publicKey",
+              "description": null,
+              "args": [],
+              "type": {
+                "kind": "NON_NULL",
+                "name": null,
+                "ofType": {
+                  "kind": "SCALAR",
+                  "name": "PublicKey",
+                  "ofType": null
+                }
+              },
+              "isDeprecated": false,
+              "deprecationReason": null
+            },
+            {
+              "name": "c",
+              "description": null,
+              "args": [],
+              "type": {
+                "kind": "NON_NULL",
+                "name": null,
+                "ofType": {
+                  "kind": "SCALAR",
+                  "name": "String",
+                  "ofType": null
+                }
+              },
+              "isDeprecated": false,
+              "deprecationReason": null
+            },
+            {
+              "name": "s",
+              "description": null,
+              "args": [],
+              "type": {
+                "kind": "NON_NULL",
+                "name": null,
+                "ofType": {
+                  "kind": "SCALAR",
+                  "name": "String",
+                  "ofType": null
+                }
+              },
+              "isDeprecated": false,
+              "deprecationReason": null
+            },
+            {
+              "name": "scaledMessageHash",
+              "description":
+                "A group element represented as 2 field elements",
+              "args": [],
+              "type": {
+                "kind": "NON_NULL",
+                "name": null,
+                "ofType": {
+                  "kind": "LIST",
+                  "name": null,
+                  "ofType": {
+                    "kind": "NON_NULL",
+                    "name": null,
+                    "ofType": {
+                      "kind": "SCALAR",
+                      "name": "String",
+                      "ofType": null
+                    }
+                  }
+                }
+              },
+              "isDeprecated": false,
+              "deprecationReason": null
+            },
+            {
+              "name": "vrfThreshold",
+              "description": null,
+              "args": [],
+              "type": {
+                "kind": "OBJECT",
+                "name": "VrfThreshold",
+                "ofType": null
+              },
+              "isDeprecated": false,
+              "deprecationReason": null
+            },
+            {
+              "name": "vrfOutput",
+              "description":
+                "The vrf output derived from the evaluation witness. If null, the vrf witness was invalid.",
+              "args": [],
+              "type": { "kind": "SCALAR", "name": "String", "ofType": null },
+              "isDeprecated": false,
+              "deprecationReason": null
+            },
+            {
+              "name": "vrfOutputFractional",
+              "description":
+                "The vrf output derived from the evaluation witness, as a fraction. This represents a won slot if vrfOutputFractional <= (1 - (1 / 4)^(delegated_balance / total_stake)). If null, the vrf witness was invalid.",
+              "args": [],
+              "type": { "kind": "SCALAR", "name": "Float", "ofType": null },
+              "isDeprecated": false,
+              "deprecationReason": null
+            },
+            {
+              "name": "thresholdMet",
+              "description":
+                "Whether the threshold to produce a block was met, if specified",
+              "args": [
+                {
+                  "name": "input",
+                  "description": "Override for delegation threshold",
+                  "type": {
+                    "kind": "INPUT_OBJECT",
+                    "name": "VrfThresholdInput",
+                    "ofType": null
+                  },
+                  "defaultValue": null
+                }
+              ],
+              "type": { "kind": "SCALAR", "name": "Boolean", "ofType": null },
+              "isDeprecated": false,
+              "deprecationReason": null
+            }
+          ],
+          "inputFields": null,
+          "interfaces": [],
+          "enumValues": null,
+          "possibleTypes": null
+        },
+        {
+          "kind": "INPUT_OBJECT",
+          "name": "SignatureInput",
+          "description":
+            "A cryptographic signature -- you must provide either field+scalar or rawSignature",
+          "fields": [
+            {
+              "name": "rawSignature",
+              "description": "Raw encoded signature",
+              "args": [],
+              "type": { "kind": "SCALAR", "name": "String", "ofType": null },
+              "isDeprecated": false,
+              "deprecationReason": null
+            },
+            {
+              "name": "scalar",
+              "description": "Scalar component of signature",
+              "args": [],
+              "type": { "kind": "SCALAR", "name": "String", "ofType": null },
+              "isDeprecated": false,
+              "deprecationReason": null
+            },
+            {
+              "name": "field",
+              "description": "Field component of signature",
+              "args": [],
+              "type": { "kind": "SCALAR", "name": "String", "ofType": null },
+              "isDeprecated": false,
+              "deprecationReason": null
+            }
+          ],
+          "inputFields": [
+            {
+              "name": "rawSignature",
+              "description": "Raw encoded signature",
+              "type": { "kind": "SCALAR", "name": "String", "ofType": null },
+              "defaultValue": null
+            },
+            {
+              "name": "scalar",
+              "description": "Scalar component of signature",
+              "type": { "kind": "SCALAR", "name": "String", "ofType": null },
+              "defaultValue": null
+            },
+            {
+              "name": "field",
+              "description": "Field component of signature",
+              "type": { "kind": "SCALAR", "name": "String", "ofType": null },
+              "defaultValue": null
+            }
+          ],
+          "interfaces": null,
+          "enumValues": null,
+          "possibleTypes": null
+        },
+        {
+          "kind": "INPUT_OBJECT",
+          "name": "SendPaymentInput",
           "description": null,
           "fields": [
             {
-              "name": "lower",
-              "description": null,
->>>>>>> 392c8fa1
-              "args": [],
-              "type": {
-                "kind": "NON_NULL",
-                "name": null,
-<<<<<<< HEAD
-                "ofType": { "kind": "SCALAR", "name": "Int", "ofType": null }
-=======
-                "ofType": {
-                  "kind": "SCALAR",
-                  "name": "UInt32",
-                  "ofType": null
-                }
->>>>>>> 392c8fa1
-              },
-              "isDeprecated": false,
-              "deprecationReason": null
-            },
-            {
-<<<<<<< HEAD
-              "name": "epochSeed",
-              "description": "Formatted with base58check",
-=======
-              "name": "upper",
-              "description": null,
->>>>>>> 392c8fa1
-              "args": [],
-              "type": {
-                "kind": "NON_NULL",
-                "name": null,
-                "ofType": {
-                  "kind": "SCALAR",
-<<<<<<< HEAD
-                  "name": "String",
-=======
-                  "name": "UInt32",
+              "name": "nonce",
+              "description":
+                "Should only be set when cancelling transactions, otherwise a nonce is determined automatically",
+              "args": [],
+              "type": { "kind": "SCALAR", "name": "UInt32", "ofType": null },
+              "isDeprecated": false,
+              "deprecationReason": null
+            },
+            {
+              "name": "memo",
+              "description": "Short arbitrary message provided by the sender",
+              "args": [],
+              "type": { "kind": "SCALAR", "name": "String", "ofType": null },
+              "isDeprecated": false,
+              "deprecationReason": null
+            },
+            {
+              "name": "validUntil",
+              "description":
+                "The global slot since genesis after which this transaction cannot be applied",
+              "args": [],
+              "type": { "kind": "SCALAR", "name": "UInt32", "ofType": null },
+              "isDeprecated": false,
+              "deprecationReason": null
+            },
+            {
+              "name": "fee",
+              "description": "Fee amount in order to send payment",
+              "args": [],
+              "type": {
+                "kind": "NON_NULL",
+                "name": null,
+                "ofType": {
+                  "kind": "SCALAR",
+                  "name": "UInt64",
+                  "ofType": null
+                }
+              },
+              "isDeprecated": false,
+              "deprecationReason": null
+            },
+            {
+              "name": "amount",
+              "description": "Amount of MINA to send to receiver",
+              "args": [],
+              "type": {
+                "kind": "NON_NULL",
+                "name": null,
+                "ofType": {
+                  "kind": "SCALAR",
+                  "name": "UInt64",
+                  "ofType": null
+                }
+              },
+              "isDeprecated": false,
+              "deprecationReason": null
+            },
+            {
+              "name": "to",
+              "description": "Public key of recipient of payment",
+              "args": [],
+              "type": {
+                "kind": "NON_NULL",
+                "name": null,
+                "ofType": {
+                  "kind": "SCALAR",
+                  "name": "PublicKey",
+                  "ofType": null
+                }
+              },
+              "isDeprecated": false,
+              "deprecationReason": null
+            },
+            {
+              "name": "from",
+              "description": "Public key of sender of payment",
+              "args": [],
+              "type": {
+                "kind": "NON_NULL",
+                "name": null,
+                "ofType": {
+                  "kind": "SCALAR",
+                  "name": "PublicKey",
                   "ofType": null
                 }
               },
@@ -6360,32 +6033,80 @@
           ],
           "inputFields": [
             {
-              "name": "lower",
-              "description": null,
-              "type": {
-                "kind": "NON_NULL",
-                "name": null,
-                "ofType": {
-                  "kind": "SCALAR",
-                  "name": "UInt32",
-                  "ofType": null
-                }
-              },
+              "name": "nonce",
+              "description":
+                "Should only be set when cancelling transactions, otherwise a nonce is determined automatically",
+              "type": { "kind": "SCALAR", "name": "UInt32", "ofType": null },
               "defaultValue": null
             },
             {
-              "name": "upper",
-              "description": null,
-              "type": {
-                "kind": "NON_NULL",
-                "name": null,
-                "ofType": {
-                  "kind": "SCALAR",
-                  "name": "UInt32",
-                  "ofType": null
-                }
-              },
+              "name": "memo",
+              "description": "Short arbitrary message provided by the sender",
+              "type": { "kind": "SCALAR", "name": "String", "ofType": null },
               "defaultValue": null
+            },
+            {
+              "name": "validUntil",
+              "description":
+                "The global slot since genesis after which this transaction cannot be applied",
+              "type": { "kind": "SCALAR", "name": "UInt32", "ofType": null },
+              "defaultValue": null
+            },
+            {
+              "name": "fee",
+              "description": "Fee amount in order to send payment",
+              "type": {
+                "kind": "NON_NULL",
+                "name": null,
+                "ofType": {
+                  "kind": "SCALAR",
+                  "name": "UInt64",
+                  "ofType": null
+                }
+              },
+              "defaultValue": null
+            },
+            {
+              "name": "amount",
+              "description": "Amount of MINA to send to receiver",
+              "type": {
+                "kind": "NON_NULL",
+                "name": null,
+                "ofType": {
+                  "kind": "SCALAR",
+                  "name": "UInt64",
+                  "ofType": null
+                }
+              },
+              "defaultValue": null
+            },
+            {
+              "name": "to",
+              "description": "Public key of recipient of payment",
+              "type": {
+                "kind": "NON_NULL",
+                "name": null,
+                "ofType": {
+                  "kind": "SCALAR",
+                  "name": "PublicKey",
+                  "ofType": null
+                }
+              },
+              "defaultValue": null
+            },
+            {
+              "name": "from",
+              "description": "Public key of sender of payment",
+              "type": {
+                "kind": "NON_NULL",
+                "name": null,
+                "ofType": {
+                  "kind": "SCALAR",
+                  "name": "PublicKey",
+                  "ofType": null
+                }
+              },
+              "defaultValue": null
             }
           ],
           "interfaces": null,
@@ -6393,17 +6114,669 @@
           "possibleTypes": null
         },
         {
-          "kind": "INPUT_OBJECT",
-          "name": "AccountPreconditionInput",
+          "kind": "OBJECT",
+          "name": "GenesisConstants",
           "description": null,
           "fields": [
             {
+              "name": "accountCreationFee",
+              "description": "The fee charged to create a new account",
+              "args": [],
+              "type": {
+                "kind": "NON_NULL",
+                "name": null,
+                "ofType": {
+                  "kind": "SCALAR",
+                  "name": "UInt64",
+                  "ofType": null
+                }
+              },
+              "isDeprecated": false,
+              "deprecationReason": null
+            },
+            {
+              "name": "coinbase",
+              "description":
+                "The amount received as a coinbase reward for producing a block",
+              "args": [],
+              "type": {
+                "kind": "NON_NULL",
+                "name": null,
+                "ofType": {
+                  "kind": "SCALAR",
+                  "name": "UInt64",
+                  "ofType": null
+                }
+              },
+              "isDeprecated": false,
+              "deprecationReason": null
+            }
+          ],
+          "inputFields": null,
+          "interfaces": [],
+          "enumValues": null,
+          "possibleTypes": null
+        },
+        {
+          "kind": "ENUM",
+          "name": "sign",
+          "description": null,
+          "fields": null,
+          "inputFields": null,
+          "interfaces": null,
+          "enumValues": [
+            {
+              "name": "PLUS",
+              "description": null,
+              "isDeprecated": false,
+              "deprecationReason": null
+            },
+            {
+              "name": "MINUS",
+              "description": null,
+              "isDeprecated": false,
+              "deprecationReason": null
+            }
+          ],
+          "possibleTypes": null
+        },
+        {
+          "kind": "OBJECT",
+          "name": "SignedFee",
+          "description": "Signed fee",
+          "fields": [
+            {
+              "name": "sign",
+              "description": "+/-",
+              "args": [],
+              "type": {
+                "kind": "NON_NULL",
+                "name": null,
+                "ofType": { "kind": "ENUM", "name": "sign", "ofType": null }
+              },
+              "isDeprecated": false,
+              "deprecationReason": null
+            },
+            {
+              "name": "feeMagnitude",
+              "description": "Fee",
+              "args": [],
+              "type": {
+                "kind": "NON_NULL",
+                "name": null,
+                "ofType": {
+                  "kind": "SCALAR",
+                  "name": "UInt64",
+                  "ofType": null
+                }
+              },
+              "isDeprecated": false,
+              "deprecationReason": null
+            }
+          ],
+          "inputFields": null,
+          "interfaces": [],
+          "enumValues": null,
+          "possibleTypes": null
+        },
+        {
+          "kind": "OBJECT",
+          "name": "WorkDescription",
+          "description":
+            "Transition from a source ledger to a target ledger with some fee excess and increase in supply ",
+          "fields": [
+            {
+              "name": "sourceLedgerHash",
+              "description": "Base58Check-encoded hash of the source ledger",
+              "args": [],
+              "type": {
+                "kind": "NON_NULL",
+                "name": null,
+                "ofType": {
+                  "kind": "SCALAR",
+                  "name": "String",
+                  "ofType": null
+                }
+              },
+              "isDeprecated": false,
+              "deprecationReason": null
+            },
+            {
+              "name": "targetLedgerHash",
+              "description": "Base58Check-encoded hash of the target ledger",
+              "args": [],
+              "type": {
+                "kind": "NON_NULL",
+                "name": null,
+                "ofType": {
+                  "kind": "SCALAR",
+                  "name": "String",
+                  "ofType": null
+                }
+              },
+              "isDeprecated": false,
+              "deprecationReason": null
+            },
+            {
+              "name": "feeExcess",
+              "description":
+                "Total transaction fee that is not accounted for in the transition from source ledger to target ledger",
+              "args": [],
+              "type": {
+                "kind": "NON_NULL",
+                "name": null,
+                "ofType": {
+                  "kind": "OBJECT",
+                  "name": "SignedFee",
+                  "ofType": null
+                }
+              },
+              "isDeprecated": false,
+              "deprecationReason": null
+            },
+            {
+              "name": "supplyIncrease",
+              "description": "Increase in total coinbase reward ",
+              "args": [],
+              "type": {
+                "kind": "NON_NULL",
+                "name": null,
+                "ofType": {
+                  "kind": "SCALAR",
+                  "name": "UInt64",
+                  "ofType": null
+                }
+              },
+              "isDeprecated": false,
+              "deprecationReason": null
+            },
+            {
+              "name": "workId",
+              "description": "Unique identifier for a snark work",
+              "args": [],
+              "type": {
+                "kind": "NON_NULL",
+                "name": null,
+                "ofType": { "kind": "SCALAR", "name": "Int", "ofType": null }
+              },
+              "isDeprecated": false,
+              "deprecationReason": null
+            }
+          ],
+          "inputFields": null,
+          "interfaces": [],
+          "enumValues": null,
+          "possibleTypes": null
+        },
+        {
+          "kind": "OBJECT",
+          "name": "PendingSnarkWork",
+          "description":
+            "Snark work bundles that are not available in the pool yet",
+          "fields": [
+            {
+              "name": "workBundle",
+              "description": "Work bundle with one or two snark work",
+              "args": [],
+              "type": {
+                "kind": "NON_NULL",
+                "name": null,
+                "ofType": {
+                  "kind": "LIST",
+                  "name": null,
+                  "ofType": {
+                    "kind": "NON_NULL",
+                    "name": null,
+                    "ofType": {
+                      "kind": "OBJECT",
+                      "name": "WorkDescription",
+                      "ofType": null
+                    }
+                  }
+                }
+              },
+              "isDeprecated": false,
+              "deprecationReason": null
+            }
+          ],
+          "inputFields": null,
+          "interfaces": [],
+          "enumValues": null,
+          "possibleTypes": null
+        },
+        {
+          "kind": "SCALAR",
+          "name": "Float",
+          "description": null,
+          "fields": null,
+          "inputFields": null,
+          "interfaces": null,
+          "enumValues": null,
+          "possibleTypes": null
+        },
+        {
+          "kind": "OBJECT",
+          "name": "TrustStatusPayload",
+          "description": null,
+          "fields": [
+            {
+              "name": "ipAddr",
+              "description": "IP address",
+              "args": [],
+              "type": {
+                "kind": "NON_NULL",
+                "name": null,
+                "ofType": {
+                  "kind": "SCALAR",
+                  "name": "String",
+                  "ofType": null
+                }
+              },
+              "isDeprecated": false,
+              "deprecationReason": null
+            },
+            {
+              "name": "peerId",
+              "description": "libp2p Peer ID",
+              "args": [],
+              "type": {
+                "kind": "NON_NULL",
+                "name": null,
+                "ofType": {
+                  "kind": "SCALAR",
+                  "name": "String",
+                  "ofType": null
+                }
+              },
+              "isDeprecated": false,
+              "deprecationReason": null
+            },
+            {
+              "name": "trust",
+              "description": "Trust score",
+              "args": [],
+              "type": {
+                "kind": "NON_NULL",
+                "name": null,
+                "ofType": {
+                  "kind": "SCALAR",
+                  "name": "Float",
+                  "ofType": null
+                }
+              },
+              "isDeprecated": false,
+              "deprecationReason": null
+            },
+            {
+              "name": "bannedStatus",
+              "description": "Banned status",
+              "args": [],
+              "type": { "kind": "SCALAR", "name": "String", "ofType": null },
+              "isDeprecated": false,
+              "deprecationReason": null
+            }
+          ],
+          "inputFields": null,
+          "interfaces": [],
+          "enumValues": null,
+          "possibleTypes": null
+        },
+        {
+          "kind": "ENUM",
+          "name": "TransactionStatus",
+          "description": "Status of a transaction",
+          "fields": null,
+          "inputFields": null,
+          "interfaces": null,
+          "enumValues": [
+            {
+              "name": "INCLUDED",
+              "description": "A transaction that is on the longest chain",
+              "isDeprecated": false,
+              "deprecationReason": null
+            },
+            {
+              "name": "PENDING",
+              "description":
+                "A transaction either in the transition frontier or in transaction pool but is not on the longest chain",
+              "isDeprecated": false,
+              "deprecationReason": null
+            },
+            {
+              "name": "UNKNOWN",
+              "description":
+                "The transaction has either been snarked, reached finality through consensus or has been dropped",
+              "isDeprecated": false,
+              "deprecationReason": null
+            }
+          ],
+          "possibleTypes": null
+        },
+        {
+          "kind": "OBJECT",
+          "name": "CompletedWork",
+          "description": "Completed snark works",
+          "fields": [
+            {
+              "name": "prover",
+              "description": "Public key of the prover",
+              "args": [],
+              "type": {
+                "kind": "NON_NULL",
+                "name": null,
+                "ofType": {
+                  "kind": "SCALAR",
+                  "name": "PublicKey",
+                  "ofType": null
+                }
+              },
+              "isDeprecated": false,
+              "deprecationReason": null
+            },
+            {
+              "name": "fee",
+              "description": "Amount the prover is paid for the snark work",
+              "args": [],
+              "type": {
+                "kind": "NON_NULL",
+                "name": null,
+                "ofType": {
+                  "kind": "SCALAR",
+                  "name": "UInt64",
+                  "ofType": null
+                }
+              },
+              "isDeprecated": false,
+              "deprecationReason": null
+            },
+            {
+              "name": "workIds",
+              "description": "Unique identifier for the snark work purchased",
+              "args": [],
+              "type": {
+                "kind": "NON_NULL",
+                "name": null,
+                "ofType": {
+                  "kind": "LIST",
+                  "name": null,
+                  "ofType": {
+                    "kind": "NON_NULL",
+                    "name": null,
+                    "ofType": {
+                      "kind": "SCALAR",
+                      "name": "Int",
+                      "ofType": null
+                    }
+                  }
+                }
+              },
+              "isDeprecated": false,
+              "deprecationReason": null
+            }
+          ],
+          "inputFields": null,
+          "interfaces": [],
+          "enumValues": null,
+          "possibleTypes": null
+        },
+        {
+          "kind": "OBJECT",
+          "name": "FeeTransfer",
+          "description": null,
+          "fields": [
+            {
+              "name": "recipient",
+              "description": "Public key of fee transfer recipient",
+              "args": [],
+              "type": {
+                "kind": "NON_NULL",
+                "name": null,
+                "ofType": {
+                  "kind": "SCALAR",
+                  "name": "PublicKey",
+                  "ofType": null
+                }
+              },
+              "isDeprecated": false,
+              "deprecationReason": null
+            },
+            {
+              "name": "fee",
+              "description":
+                "Amount that the recipient is paid in this fee transfer",
+              "args": [],
+              "type": {
+                "kind": "NON_NULL",
+                "name": null,
+                "ofType": {
+                  "kind": "SCALAR",
+                  "name": "UInt64",
+                  "ofType": null
+                }
+              },
+              "isDeprecated": false,
+              "deprecationReason": null
+            },
+            {
+              "name": "type",
+              "description":
+                "Fee_transfer|Fee_transfer_via_coinbase Snark worker fees deducted from the coinbase amount are of type 'Fee_transfer_via_coinbase', rest are deducted from transaction fees",
+              "args": [],
+              "type": {
+                "kind": "NON_NULL",
+                "name": null,
+                "ofType": {
+                  "kind": "SCALAR",
+                  "name": "String",
+                  "ofType": null
+                }
+              },
+              "isDeprecated": false,
+              "deprecationReason": null
+            }
+          ],
+          "inputFields": null,
+          "interfaces": [],
+          "enumValues": null,
+          "possibleTypes": null
+        },
+        {
+          "kind": "OBJECT",
+          "name": "PartiesFailureReason",
+          "description": null,
+          "fields": [
+            {
+              "name": "index",
+              "description": "List index of the party that failed",
+              "args": [],
+              "type": { "kind": "SCALAR", "name": "String", "ofType": null },
+              "isDeprecated": false,
+              "deprecationReason": null
+            },
+            {
+              "name": "failures",
+              "description":
+                "Failure reason for the party or any nested parties",
+              "args": [],
+              "type": {
+                "kind": "NON_NULL",
+                "name": null,
+                "ofType": {
+                  "kind": "LIST",
+                  "name": null,
+                  "ofType": {
+                    "kind": "NON_NULL",
+                    "name": null,
+                    "ofType": {
+                      "kind": "SCALAR",
+                      "name": "String",
+                      "ofType": null
+                    }
+                  }
+                }
+              },
+              "isDeprecated": false,
+              "deprecationReason": null
+            }
+          ],
+          "inputFields": null,
+          "interfaces": [],
+          "enumValues": null,
+          "possibleTypes": null
+        },
+        {
+          "kind": "SCALAR",
+          "name": "Memo",
+          "description": null,
+          "fields": null,
+          "inputFields": null,
+          "interfaces": null,
+          "enumValues": null,
+          "possibleTypes": null
+        },
+        {
+          "kind": "SCALAR",
+          "name": "SnappProof",
+          "description": null,
+          "fields": null,
+          "inputFields": null,
+          "interfaces": null,
+          "enumValues": null,
+          "possibleTypes": null
+        },
+        {
+          "kind": "OBJECT",
+          "name": "Control",
+          "description": null,
+          "fields": [
+            {
+              "name": "proof",
+              "description": null,
+              "args": [],
+              "type": {
+                "kind": "SCALAR",
+                "name": "SnappProof",
+                "ofType": null
+              },
+              "isDeprecated": false,
+              "deprecationReason": null
+            },
+            {
+              "name": "signature",
+              "description": null,
+              "args": [],
+              "type": {
+                "kind": "SCALAR",
+                "name": "Signature",
+                "ofType": null
+              },
+              "isDeprecated": false,
+              "deprecationReason": null
+            }
+          ],
+          "inputFields": null,
+          "interfaces": [],
+          "enumValues": null,
+          "possibleTypes": null
+        },
+        {
+          "kind": "OBJECT",
+          "name": "NonceInterval",
+          "description": null,
+          "fields": [
+            {
+              "name": "lower",
+              "description": null,
+              "args": [],
+              "type": {
+                "kind": "NON_NULL",
+                "name": null,
+                "ofType": {
+                  "kind": "SCALAR",
+                  "name": "UInt32",
+                  "ofType": null
+                }
+              },
+              "isDeprecated": false,
+              "deprecationReason": null
+            },
+            {
+              "name": "upper",
+              "description": null,
+              "args": [],
+              "type": {
+                "kind": "NON_NULL",
+                "name": null,
+                "ofType": {
+                  "kind": "SCALAR",
+                  "name": "UInt32",
+                  "ofType": null
+                }
+              },
+              "isDeprecated": false,
+              "deprecationReason": null
+            }
+          ],
+          "inputFields": null,
+          "interfaces": [],
+          "enumValues": null,
+          "possibleTypes": null
+        },
+        {
+          "kind": "OBJECT",
+          "name": "BalanceInterval",
+          "description": null,
+          "fields": [
+            {
+              "name": "lower",
+              "description": null,
+              "args": [],
+              "type": {
+                "kind": "NON_NULL",
+                "name": null,
+                "ofType": {
+                  "kind": "SCALAR",
+                  "name": "Balance",
+                  "ofType": null
+                }
+              },
+              "isDeprecated": false,
+              "deprecationReason": null
+            },
+            {
+              "name": "upper",
+              "description": null,
+              "args": [],
+              "type": {
+                "kind": "NON_NULL",
+                "name": null,
+                "ofType": {
+                  "kind": "SCALAR",
+                  "name": "Balance",
+                  "ofType": null
+                }
+              },
+              "isDeprecated": false,
+              "deprecationReason": null
+            }
+          ],
+          "inputFields": null,
+          "interfaces": [],
+          "enumValues": null,
+          "possibleTypes": null
+        },
+        {
+          "kind": "OBJECT",
+          "name": "AccountPrecondition",
+          "description": null,
+          "fields": [
+            {
               "name": "balance",
               "description": null,
               "args": [],
               "type": {
-                "kind": "INPUT_OBJECT",
-                "name": "BalanceIntervalInput",
+                "kind": "OBJECT",
+                "name": "BalanceInterval",
                 "ofType": null
               },
               "isDeprecated": false,
@@ -6414,8 +6787,8 @@
               "description": null,
               "args": [],
               "type": {
-                "kind": "INPUT_OBJECT",
-                "name": "NonceIntervalInput",
+                "kind": "OBJECT",
+                "name": "NonceInterval",
                 "ofType": null
               },
               "isDeprecated": false,
@@ -6474,80 +6847,70 @@
               "deprecationReason": null
             }
           ],
-          "inputFields": [
-            {
-              "name": "balance",
-              "description": null,
-              "type": {
-                "kind": "INPUT_OBJECT",
-                "name": "BalanceIntervalInput",
-                "ofType": null
-              },
-              "defaultValue": null
-            },
-            {
-              "name": "nonce",
-              "description": null,
-              "type": {
-                "kind": "INPUT_OBJECT",
-                "name": "NonceIntervalInput",
-                "ofType": null
-              },
-              "defaultValue": null
-            },
-            {
-              "name": "receiptChainHash",
-              "description": null,
-              "type": { "kind": "SCALAR", "name": "Field", "ofType": null },
-              "defaultValue": null
-            },
-            {
-              "name": "delegate",
-              "description": null,
-              "type": { "kind": "SCALAR", "name": "Field", "ofType": null },
-              "defaultValue": null
-            },
-            {
-              "name": "state",
-              "description": null,
-              "type": {
-                "kind": "NON_NULL",
-                "name": null,
-                "ofType": {
-                  "kind": "LIST",
-                  "name": null,
-                  "ofType": {
-                    "kind": "SCALAR",
-                    "name": "Field",
-                    "ofType": null
-                  }
-                }
-              },
-              "defaultValue": null
-            },
-            {
-              "name": "sequenceState",
-              "description": null,
-              "type": { "kind": "SCALAR", "name": "Field", "ofType": null },
-              "defaultValue": null
-            },
-            {
-              "name": "provedState",
-              "description": null,
-              "type": { "kind": "SCALAR", "name": "Boolean", "ofType": null },
-              "defaultValue": null
-            }
-          ],
+          "inputFields": null,
+          "interfaces": [],
+          "enumValues": null,
+          "possibleTypes": null
+        },
+        {
+          "kind": "SCALAR",
+          "name": "Sign",
+          "description": null,
+          "fields": null,
+          "inputFields": null,
           "interfaces": null,
           "enumValues": null,
           "possibleTypes": null
         },
         {
-          "kind": "INPUT_OBJECT",
-          "name": "PartyBodyInput",
+          "kind": "OBJECT",
+          "name": "BalanceChange",
           "description": null,
           "fields": [
             {
+              "name": "magnitude",
+              "description": null,
+              "args": [],
+              "type": {
+                "kind": "NON_NULL",
+                "name": null,
+                "ofType": {
+                  "kind": "SCALAR",
+                  "name": "CurrencyAmount",
+                  "ofType": null
+                }
+              },
+              "isDeprecated": false,
+              "deprecationReason": null
+            },
+            {
+              "name": "sgn",
+              "description": null,
+              "args": [],
+              "type": {
+                "kind": "NON_NULL",
+                "name": null,
+                "ofType": {
+                  "kind": "SCALAR",
+                  "name": "Sign",
+                  "ofType": null
+                }
+              },
+              "isDeprecated": false,
+              "deprecationReason": null
+            }
+          ],
+          "inputFields": null,
+          "interfaces": [],
+          "enumValues": null,
+          "possibleTypes": null
+        },
+        {
+          "kind": "OBJECT",
+          "name": "PartyBody",
+          "description": null,
+          "fields": [
+            {
               "name": "publicKey",
               "description": null,
               "args": [],
@@ -6587,8 +6950,8 @@
                 "kind": "NON_NULL",
                 "name": null,
                 "ofType": {
-                  "kind": "INPUT_OBJECT",
-                  "name": "PartyUpdateInput",
+                  "kind": "OBJECT",
+                  "name": "PartyUpdate",
                   "ofType": null
                 }
               },
@@ -6603,8 +6966,8 @@
                 "kind": "NON_NULL",
                 "name": null,
                 "ofType": {
-                  "kind": "INPUT_OBJECT",
-                  "name": "BalanceChangeInput",
+                  "kind": "OBJECT",
+                  "name": "BalanceChange",
                   "ofType": null
                 }
               },
@@ -6727,8 +7090,8 @@
                 "kind": "NON_NULL",
                 "name": null,
                 "ofType": {
-                  "kind": "INPUT_OBJECT",
-                  "name": "ProtocolStatePreconditionInput",
+                  "kind": "OBJECT",
+                  "name": "ProtocolStatePrecondition",
                   "ofType": null
                 }
               },
@@ -6743,8 +7106,8 @@
                 "kind": "NON_NULL",
                 "name": null,
                 "ofType": {
-                  "kind": "INPUT_OBJECT",
-                  "name": "AccountPreconditionInput",
+                  "kind": "OBJECT",
+                  "name": "AccountPrecondition",
                   "ofType": null
                 }
               },
@@ -6784,10 +7147,972 @@
               "deprecationReason": null
             }
           ],
-          "inputFields": [
+          "inputFields": null,
+          "interfaces": [],
+          "enumValues": null,
+          "possibleTypes": null
+        },
+        {
+          "kind": "OBJECT",
+          "name": "ZkappParty",
+          "description": "A party to a zkApp transaction",
+          "fields": [
+            {
+              "name": "body",
+              "description": null,
+              "args": [],
+              "type": {
+                "kind": "NON_NULL",
+                "name": null,
+                "ofType": {
+                  "kind": "OBJECT",
+                  "name": "PartyBody",
+                  "ofType": null
+                }
+              },
+              "isDeprecated": false,
+              "deprecationReason": null
+            },
+            {
+              "name": "authorization",
+              "description": null,
+              "args": [],
+              "type": {
+                "kind": "NON_NULL",
+                "name": null,
+                "ofType": {
+                  "kind": "OBJECT",
+                  "name": "Control",
+                  "ofType": null
+                }
+              },
+              "isDeprecated": false,
+              "deprecationReason": null
+            }
+          ],
+          "inputFields": null,
+          "interfaces": [],
+          "enumValues": null,
+          "possibleTypes": null
+        },
+        {
+          "kind": "SCALAR",
+          "name": "Signature",
+          "description": null,
+          "fields": null,
+          "inputFields": null,
+          "interfaces": null,
+          "enumValues": null,
+          "possibleTypes": null
+        },
+        {
+          "kind": "OBJECT",
+          "name": "EpochLedgerPrecondition",
+          "description": null,
+          "fields": [
+            {
+              "name": "hash",
+              "description": null,
+              "args": [],
+              "type": { "kind": "SCALAR", "name": "Field", "ofType": null },
+              "isDeprecated": false,
+              "deprecationReason": null
+            },
+            {
+              "name": "totalCurrency",
+              "description": null,
+              "args": [],
+              "type": {
+                "kind": "OBJECT",
+                "name": "CurrencyAmountInterval",
+                "ofType": null
+              },
+              "isDeprecated": false,
+              "deprecationReason": null
+            }
+          ],
+          "inputFields": null,
+          "interfaces": [],
+          "enumValues": null,
+          "possibleTypes": null
+        },
+        {
+          "kind": "OBJECT",
+          "name": "EpochDataPrecondition",
+          "description": null,
+          "fields": [
+            {
+              "name": "ledger",
+              "description": null,
+              "args": [],
+              "type": {
+                "kind": "NON_NULL",
+                "name": null,
+                "ofType": {
+                  "kind": "OBJECT",
+                  "name": "EpochLedgerPrecondition",
+                  "ofType": null
+                }
+              },
+              "isDeprecated": false,
+              "deprecationReason": null
+            },
+            {
+              "name": "seed",
+              "description": null,
+              "args": [],
+              "type": { "kind": "SCALAR", "name": "Field", "ofType": null },
+              "isDeprecated": false,
+              "deprecationReason": null
+            },
+            {
+              "name": "startCheckpoint",
+              "description": null,
+              "args": [],
+              "type": { "kind": "SCALAR", "name": "Field", "ofType": null },
+              "isDeprecated": false,
+              "deprecationReason": null
+            },
+            {
+              "name": "lockCheckpoint",
+              "description": null,
+              "args": [],
+              "type": { "kind": "SCALAR", "name": "Field", "ofType": null },
+              "isDeprecated": false,
+              "deprecationReason": null
+            },
+            {
+              "name": "epochLength",
+              "description": null,
+              "args": [],
+              "type": {
+                "kind": "OBJECT",
+                "name": "LengthInterval",
+                "ofType": null
+              },
+              "isDeprecated": false,
+              "deprecationReason": null
+            }
+          ],
+          "inputFields": null,
+          "interfaces": [],
+          "enumValues": null,
+          "possibleTypes": null
+        },
+        {
+          "kind": "OBJECT",
+          "name": "GlobalSlotInterval",
+          "description": null,
+          "fields": [
+            {
+              "name": "lower",
+              "description": null,
+              "args": [],
+              "type": {
+                "kind": "NON_NULL",
+                "name": null,
+                "ofType": {
+                  "kind": "SCALAR",
+                  "name": "UInt32",
+                  "ofType": null
+                }
+              },
+              "isDeprecated": false,
+              "deprecationReason": null
+            },
+            {
+              "name": "upper",
+              "description": null,
+              "args": [],
+              "type": {
+                "kind": "NON_NULL",
+                "name": null,
+                "ofType": {
+                  "kind": "SCALAR",
+                  "name": "UInt32",
+                  "ofType": null
+                }
+              },
+              "isDeprecated": false,
+              "deprecationReason": null
+            }
+          ],
+          "inputFields": null,
+          "interfaces": [],
+          "enumValues": null,
+          "possibleTypes": null
+        },
+        {
+          "kind": "OBJECT",
+          "name": "CurrencyAmountInterval",
+          "description": null,
+          "fields": [
+            {
+              "name": "lower",
+              "description": null,
+              "args": [],
+              "type": {
+                "kind": "NON_NULL",
+                "name": null,
+                "ofType": {
+                  "kind": "SCALAR",
+                  "name": "CurrencyAmount",
+                  "ofType": null
+                }
+              },
+              "isDeprecated": false,
+              "deprecationReason": null
+            },
+            {
+              "name": "upper",
+              "description": null,
+              "args": [],
+              "type": {
+                "kind": "NON_NULL",
+                "name": null,
+                "ofType": {
+                  "kind": "SCALAR",
+                  "name": "CurrencyAmount",
+                  "ofType": null
+                }
+              },
+              "isDeprecated": false,
+              "deprecationReason": null
+            }
+          ],
+          "inputFields": null,
+          "interfaces": [],
+          "enumValues": null,
+          "possibleTypes": null
+        },
+        {
+          "kind": "OBJECT",
+          "name": "LengthInterval",
+          "description": null,
+          "fields": [
+            {
+              "name": "lower",
+              "description": null,
+              "args": [],
+              "type": {
+                "kind": "NON_NULL",
+                "name": null,
+                "ofType": {
+                  "kind": "SCALAR",
+                  "name": "UInt32",
+                  "ofType": null
+                }
+              },
+              "isDeprecated": false,
+              "deprecationReason": null
+            },
+            {
+              "name": "upper",
+              "description": null,
+              "args": [],
+              "type": {
+                "kind": "NON_NULL",
+                "name": null,
+                "ofType": {
+                  "kind": "SCALAR",
+                  "name": "UInt32",
+                  "ofType": null
+                }
+              },
+              "isDeprecated": false,
+              "deprecationReason": null
+            }
+          ],
+          "inputFields": null,
+          "interfaces": [],
+          "enumValues": null,
+          "possibleTypes": null
+        },
+        {
+          "kind": "SCALAR",
+          "name": "BlockTime",
+          "description": null,
+          "fields": null,
+          "inputFields": null,
+          "interfaces": null,
+          "enumValues": null,
+          "possibleTypes": null
+        },
+        {
+          "kind": "OBJECT",
+          "name": "BlockTimeInterval",
+          "description": null,
+          "fields": [
+            {
+              "name": "lower",
+              "description": null,
+              "args": [],
+              "type": {
+                "kind": "NON_NULL",
+                "name": null,
+                "ofType": {
+                  "kind": "SCALAR",
+                  "name": "BlockTime",
+                  "ofType": null
+                }
+              },
+              "isDeprecated": false,
+              "deprecationReason": null
+            },
+            {
+              "name": "upper",
+              "description": null,
+              "args": [],
+              "type": {
+                "kind": "NON_NULL",
+                "name": null,
+                "ofType": {
+                  "kind": "SCALAR",
+                  "name": "BlockTime",
+                  "ofType": null
+                }
+              },
+              "isDeprecated": false,
+              "deprecationReason": null
+            }
+          ],
+          "inputFields": null,
+          "interfaces": [],
+          "enumValues": null,
+          "possibleTypes": null
+        },
+        {
+          "kind": "OBJECT",
+          "name": "ProtocolStatePrecondition",
+          "description": null,
+          "fields": [
+            {
+              "name": "snarkedLedgerHash",
+              "description": null,
+              "args": [],
+              "type": { "kind": "SCALAR", "name": "Field", "ofType": null },
+              "isDeprecated": false,
+              "deprecationReason": null
+            },
+            {
+              "name": "timestamp",
+              "description": null,
+              "args": [],
+              "type": {
+                "kind": "OBJECT",
+                "name": "BlockTimeInterval",
+                "ofType": null
+              },
+              "isDeprecated": false,
+              "deprecationReason": null
+            },
+            {
+              "name": "blockchainLength",
+              "description": null,
+              "args": [],
+              "type": {
+                "kind": "OBJECT",
+                "name": "LengthInterval",
+                "ofType": null
+              },
+              "isDeprecated": false,
+              "deprecationReason": null
+            },
+            {
+              "name": "minWindowDensity",
+              "description": null,
+              "args": [],
+              "type": {
+                "kind": "OBJECT",
+                "name": "LengthInterval",
+                "ofType": null
+              },
+              "isDeprecated": false,
+              "deprecationReason": null
+            },
+            {
+              "name": "totalCurrency",
+              "description": null,
+              "args": [],
+              "type": {
+                "kind": "OBJECT",
+                "name": "CurrencyAmountInterval",
+                "ofType": null
+              },
+              "isDeprecated": false,
+              "deprecationReason": null
+            },
+            {
+              "name": "globalSlotSinceHardFork",
+              "description": null,
+              "args": [],
+              "type": {
+                "kind": "OBJECT",
+                "name": "GlobalSlotInterval",
+                "ofType": null
+              },
+              "isDeprecated": false,
+              "deprecationReason": null
+            },
+            {
+              "name": "globalSlotSinceGenesis",
+              "description": null,
+              "args": [],
+              "type": {
+                "kind": "OBJECT",
+                "name": "GlobalSlotInterval",
+                "ofType": null
+              },
+              "isDeprecated": false,
+              "deprecationReason": null
+            },
+            {
+              "name": "stakingEpochData",
+              "description": null,
+              "args": [],
+              "type": {
+                "kind": "NON_NULL",
+                "name": null,
+                "ofType": {
+                  "kind": "OBJECT",
+                  "name": "EpochDataPrecondition",
+                  "ofType": null
+                }
+              },
+              "isDeprecated": false,
+              "deprecationReason": null
+            },
+            {
+              "name": "nextEpochData",
+              "description": null,
+              "args": [],
+              "type": {
+                "kind": "NON_NULL",
+                "name": null,
+                "ofType": {
+                  "kind": "OBJECT",
+                  "name": "EpochDataPrecondition",
+                  "ofType": null
+                }
+              },
+              "isDeprecated": false,
+              "deprecationReason": null
+            }
+          ],
+          "inputFields": null,
+          "interfaces": [],
+          "enumValues": null,
+          "possibleTypes": null
+        },
+        {
+          "kind": "SCALAR",
+          "name": "Fee",
+          "description": null,
+          "fields": null,
+          "inputFields": null,
+          "interfaces": null,
+          "enumValues": null,
+          "possibleTypes": null
+        },
+        {
+          "kind": "SCALAR",
+          "name": "StateHash",
+          "description": null,
+          "fields": null,
+          "inputFields": null,
+          "interfaces": null,
+          "enumValues": null,
+          "possibleTypes": null
+        },
+        {
+          "kind": "SCALAR",
+          "name": "CurrencyAmount",
+          "description": null,
+          "fields": null,
+          "inputFields": null,
+          "interfaces": null,
+          "enumValues": null,
+          "possibleTypes": null
+        },
+        {
+          "kind": "SCALAR",
+          "name": "GlobalSlot",
+          "description": null,
+          "fields": null,
+          "inputFields": null,
+          "interfaces": null,
+          "enumValues": null,
+          "possibleTypes": null
+        },
+        {
+          "kind": "SCALAR",
+          "name": "Balance",
+          "description": null,
+          "fields": null,
+          "inputFields": null,
+          "interfaces": null,
+          "enumValues": null,
+          "possibleTypes": null
+        },
+        {
+          "kind": "OBJECT",
+          "name": "Timing",
+          "description": null,
+          "fields": [
+            {
+              "name": "initialMinimumBalance",
+              "description": null,
+              "args": [],
+              "type": {
+                "kind": "NON_NULL",
+                "name": null,
+                "ofType": {
+                  "kind": "SCALAR",
+                  "name": "Balance",
+                  "ofType": null
+                }
+              },
+              "isDeprecated": false,
+              "deprecationReason": null
+            },
+            {
+              "name": "cliffTime",
+              "description": null,
+              "args": [],
+              "type": {
+                "kind": "NON_NULL",
+                "name": null,
+                "ofType": {
+                  "kind": "SCALAR",
+                  "name": "GlobalSlot",
+                  "ofType": null
+                }
+              },
+              "isDeprecated": false,
+              "deprecationReason": null
+            },
+            {
+              "name": "cliffAmount",
+              "description": null,
+              "args": [],
+              "type": {
+                "kind": "NON_NULL",
+                "name": null,
+                "ofType": {
+                  "kind": "SCALAR",
+                  "name": "CurrencyAmount",
+                  "ofType": null
+                }
+              },
+              "isDeprecated": false,
+              "deprecationReason": null
+            },
+            {
+              "name": "vestingPeriod",
+              "description": null,
+              "args": [],
+              "type": {
+                "kind": "NON_NULL",
+                "name": null,
+                "ofType": {
+                  "kind": "SCALAR",
+                  "name": "GlobalSlot",
+                  "ofType": null
+                }
+              },
+              "isDeprecated": false,
+              "deprecationReason": null
+            },
+            {
+              "name": "vestingIncrement",
+              "description": null,
+              "args": [],
+              "type": {
+                "kind": "NON_NULL",
+                "name": null,
+                "ofType": {
+                  "kind": "SCALAR",
+                  "name": "CurrencyAmount",
+                  "ofType": null
+                }
+              },
+              "isDeprecated": false,
+              "deprecationReason": null
+            }
+          ],
+          "inputFields": null,
+          "interfaces": [],
+          "enumValues": null,
+          "possibleTypes": null
+        },
+        {
+          "kind": "SCALAR",
+          "name": "AuthRequired",
+          "description": "Kind of authorization required",
+          "fields": null,
+          "inputFields": null,
+          "interfaces": null,
+          "enumValues": null,
+          "possibleTypes": null
+        },
+        {
+          "kind": "OBJECT",
+          "name": "Permissions",
+          "description": null,
+          "fields": [
+            {
+              "name": "editState",
+              "description": null,
+              "args": [],
+              "type": {
+                "kind": "NON_NULL",
+                "name": null,
+                "ofType": {
+                  "kind": "SCALAR",
+                  "name": "AuthRequired",
+                  "ofType": null
+                }
+              },
+              "isDeprecated": false,
+              "deprecationReason": null
+            },
+            {
+              "name": "send",
+              "description": null,
+              "args": [],
+              "type": {
+                "kind": "NON_NULL",
+                "name": null,
+                "ofType": {
+                  "kind": "SCALAR",
+                  "name": "AuthRequired",
+                  "ofType": null
+                }
+              },
+              "isDeprecated": false,
+              "deprecationReason": null
+            },
+            {
+              "name": "receive",
+              "description": null,
+              "args": [],
+              "type": {
+                "kind": "NON_NULL",
+                "name": null,
+                "ofType": {
+                  "kind": "SCALAR",
+                  "name": "AuthRequired",
+                  "ofType": null
+                }
+              },
+              "isDeprecated": false,
+              "deprecationReason": null
+            },
+            {
+              "name": "setDelegate",
+              "description": null,
+              "args": [],
+              "type": {
+                "kind": "NON_NULL",
+                "name": null,
+                "ofType": {
+                  "kind": "SCALAR",
+                  "name": "AuthRequired",
+                  "ofType": null
+                }
+              },
+              "isDeprecated": false,
+              "deprecationReason": null
+            },
+            {
+              "name": "setPermissions",
+              "description": null,
+              "args": [],
+              "type": {
+                "kind": "NON_NULL",
+                "name": null,
+                "ofType": {
+                  "kind": "SCALAR",
+                  "name": "AuthRequired",
+                  "ofType": null
+                }
+              },
+              "isDeprecated": false,
+              "deprecationReason": null
+            },
+            {
+              "name": "setVerificationKey",
+              "description": null,
+              "args": [],
+              "type": {
+                "kind": "NON_NULL",
+                "name": null,
+                "ofType": {
+                  "kind": "SCALAR",
+                  "name": "AuthRequired",
+                  "ofType": null
+                }
+              },
+              "isDeprecated": false,
+              "deprecationReason": null
+            },
+            {
+              "name": "setZkappUri",
+              "description": null,
+              "args": [],
+              "type": {
+                "kind": "NON_NULL",
+                "name": null,
+                "ofType": {
+                  "kind": "SCALAR",
+                  "name": "AuthRequired",
+                  "ofType": null
+                }
+              },
+              "isDeprecated": false,
+              "deprecationReason": null
+            },
+            {
+              "name": "editSequenceState",
+              "description": null,
+              "args": [],
+              "type": {
+                "kind": "NON_NULL",
+                "name": null,
+                "ofType": {
+                  "kind": "SCALAR",
+                  "name": "AuthRequired",
+                  "ofType": null
+                }
+              },
+              "isDeprecated": false,
+              "deprecationReason": null
+            },
+            {
+              "name": "setTokenSymbol",
+              "description": null,
+              "args": [],
+              "type": {
+                "kind": "NON_NULL",
+                "name": null,
+                "ofType": {
+                  "kind": "SCALAR",
+                  "name": "AuthRequired",
+                  "ofType": null
+                }
+              },
+              "isDeprecated": false,
+              "deprecationReason": null
+            },
+            {
+              "name": "incrementNonce",
+              "description": null,
+              "args": [],
+              "type": {
+                "kind": "NON_NULL",
+                "name": null,
+                "ofType": {
+                  "kind": "SCALAR",
+                  "name": "AuthRequired",
+                  "ofType": null
+                }
+              },
+              "isDeprecated": false,
+              "deprecationReason": null
+            },
+            {
+              "name": "setVotingFor",
+              "description": null,
+              "args": [],
+              "type": {
+                "kind": "NON_NULL",
+                "name": null,
+                "ofType": {
+                  "kind": "SCALAR",
+                  "name": "AuthRequired",
+                  "ofType": null
+                }
+              },
+              "isDeprecated": false,
+              "deprecationReason": null
+            }
+          ],
+          "inputFields": null,
+          "interfaces": [],
+          "enumValues": null,
+          "possibleTypes": null
+        },
+        {
+          "kind": "SCALAR",
+          "name": "VerificationKey",
+          "description": "Verification key in Base58Check format",
+          "fields": null,
+          "inputFields": null,
+          "interfaces": null,
+          "enumValues": null,
+          "possibleTypes": null
+        },
+        {
+          "kind": "OBJECT",
+          "name": "VerificationKeyWithHash",
+          "description": null,
+          "fields": [
+            {
+              "name": "data",
+              "description": null,
+              "args": [],
+              "type": {
+                "kind": "NON_NULL",
+                "name": null,
+                "ofType": {
+                  "kind": "SCALAR",
+                  "name": "VerificationKey",
+                  "ofType": null
+                }
+              },
+              "isDeprecated": false,
+              "deprecationReason": null
+            },
+            {
+              "name": "hash",
+              "description": null,
+              "args": [],
+              "type": {
+                "kind": "NON_NULL",
+                "name": null,
+                "ofType": {
+                  "kind": "SCALAR",
+                  "name": "Field",
+                  "ofType": null
+                }
+              },
+              "isDeprecated": false,
+              "deprecationReason": null
+            }
+          ],
+          "inputFields": null,
+          "interfaces": [],
+          "enumValues": null,
+          "possibleTypes": null
+        },
+        {
+          "kind": "OBJECT",
+          "name": "PartyUpdate",
+          "description": null,
+          "fields": [
+            {
+              "name": "appState",
+              "description": null,
+              "args": [],
+              "type": {
+                "kind": "NON_NULL",
+                "name": null,
+                "ofType": {
+                  "kind": "LIST",
+                  "name": null,
+                  "ofType": {
+                    "kind": "SCALAR",
+                    "name": "Field",
+                    "ofType": null
+                  }
+                }
+              },
+              "isDeprecated": false,
+              "deprecationReason": null
+            },
+            {
+              "name": "delegate",
+              "description": null,
+              "args": [],
+              "type": { "kind": "SCALAR", "name": "Field", "ofType": null },
+              "isDeprecated": false,
+              "deprecationReason": null
+            },
+            {
+              "name": "verificationKey",
+              "description": null,
+              "args": [],
+              "type": {
+                "kind": "OBJECT",
+                "name": "VerificationKeyWithHash",
+                "ofType": null
+              },
+              "isDeprecated": false,
+              "deprecationReason": null
+            },
+            {
+              "name": "permissions",
+              "description": null,
+              "args": [],
+              "type": {
+                "kind": "OBJECT",
+                "name": "Permissions",
+                "ofType": null
+              },
+              "isDeprecated": false,
+              "deprecationReason": null
+            },
+            {
+              "name": "zkappUri",
+              "description": null,
+              "args": [],
+              "type": { "kind": "SCALAR", "name": "String", "ofType": null },
+              "isDeprecated": false,
+              "deprecationReason": null
+            },
+            {
+              "name": "tokenSymbol",
+              "description": null,
+              "args": [],
+              "type": { "kind": "SCALAR", "name": "String", "ofType": null },
+              "isDeprecated": false,
+              "deprecationReason": null
+            },
+            {
+              "name": "timing",
+              "description": null,
+              "args": [],
+              "type": { "kind": "OBJECT", "name": "Timing", "ofType": null },
+              "isDeprecated": false,
+              "deprecationReason": null
+            },
+            {
+              "name": "votingFor",
+              "description": null,
+              "args": [],
+              "type": {
+                "kind": "SCALAR",
+                "name": "StateHash",
+                "ofType": null
+              },
+              "isDeprecated": false,
+              "deprecationReason": null
+            }
+          ],
+          "inputFields": null,
+          "interfaces": [],
+          "enumValues": null,
+          "possibleTypes": null
+        },
+        {
+          "kind": "SCALAR",
+          "name": "Field",
+          "description": "String representing a public key in base58",
+          "fields": null,
+          "inputFields": null,
+          "interfaces": null,
+          "enumValues": null,
+          "possibleTypes": null
+        },
+        {
+          "kind": "OBJECT",
+          "name": "FeePayerPartyBody",
+          "description": null,
+          "fields": [
             {
               "name": "publicKey",
               "description": null,
+              "args": [],
               "type": {
                 "kind": "NON_NULL",
                 "name": null,
@@ -6797,67 +8122,41 @@
                   "ofType": null
                 }
               },
-              "defaultValue": null
-            },
-            {
-              "name": "tokenId",
-              "description": null,
-              "type": {
-                "kind": "NON_NULL",
-                "name": null,
-                "ofType": {
-                  "kind": "SCALAR",
-                  "name": "TokenId",
-                  "ofType": null
-                }
-              },
-              "defaultValue": null
+              "isDeprecated": false,
+              "deprecationReason": null
             },
             {
               "name": "update",
               "description": null,
-              "type": {
-                "kind": "NON_NULL",
-                "name": null,
-                "ofType": {
-                  "kind": "INPUT_OBJECT",
-                  "name": "PartyUpdateInput",
-                  "ofType": null
-                }
-              },
-              "defaultValue": null
-            },
-            {
-              "name": "balanceChange",
-              "description": null,
-              "type": {
-                "kind": "NON_NULL",
-                "name": null,
-                "ofType": {
-                  "kind": "INPUT_OBJECT",
-                  "name": "BalanceChangeInput",
-                  "ofType": null
-                }
-              },
-              "defaultValue": null
-            },
-            {
-              "name": "incrementNonce",
-              "description": null,
-              "type": {
-                "kind": "NON_NULL",
-                "name": null,
-                "ofType": {
-                  "kind": "SCALAR",
-                  "name": "Boolean",
-                  "ofType": null
-                }
-              },
-              "defaultValue": null
+              "args": [],
+              "type": {
+                "kind": "NON_NULL",
+                "name": null,
+                "ofType": {
+                  "kind": "OBJECT",
+                  "name": "PartyUpdate",
+                  "ofType": null
+                }
+              },
+              "isDeprecated": false,
+              "deprecationReason": null
+            },
+            {
+              "name": "fee",
+              "description": null,
+              "args": [],
+              "type": {
+                "kind": "NON_NULL",
+                "name": null,
+                "ofType": { "kind": "SCALAR", "name": "Fee", "ofType": null }
+              },
+              "isDeprecated": false,
+              "deprecationReason": null
             },
             {
               "name": "events",
               "description": null,
+              "args": [],
               "type": {
                 "kind": "NON_NULL",
                 "name": null,
@@ -6883,11 +8182,13 @@
                   }
                 }
               },
-              "defaultValue": null
+              "isDeprecated": false,
+              "deprecationReason": null
             },
             {
               "name": "sequenceEvents",
               "description": null,
+              "args": [],
               "type": {
                 "kind": "NON_NULL",
                 "name": null,
@@ -6913,4402 +8214,6 @@
                   }
                 }
               },
-              "defaultValue": null
-            },
-            {
-              "name": "callData",
-              "description": null,
-              "type": {
-                "kind": "NON_NULL",
-                "name": null,
-                "ofType": {
-                  "kind": "SCALAR",
-                  "name": "Field",
-                  "ofType": null
-                }
-              },
-              "defaultValue": null
-            },
-            {
-              "name": "callDepth",
-              "description": null,
-              "type": {
-                "kind": "NON_NULL",
-                "name": null,
-                "ofType": { "kind": "SCALAR", "name": "Int", "ofType": null }
-              },
-              "defaultValue": null
-            },
-            {
-              "name": "protocolStatePrecondition",
-              "description": null,
-              "type": {
-                "kind": "NON_NULL",
-                "name": null,
-                "ofType": {
-                  "kind": "INPUT_OBJECT",
-                  "name": "ProtocolStatePreconditionInput",
-                  "ofType": null
-                }
-              },
-              "defaultValue": null
-            },
-            {
-              "name": "accountPrecondition",
-              "description": null,
-              "type": {
-                "kind": "NON_NULL",
-                "name": null,
-                "ofType": {
-                  "kind": "INPUT_OBJECT",
-                  "name": "AccountPreconditionInput",
-                  "ofType": null
-                }
-              },
-              "defaultValue": null
-            },
-            {
-              "name": "useFullCommitment",
-              "description": null,
-              "type": {
-                "kind": "NON_NULL",
-                "name": null,
-                "ofType": {
-                  "kind": "SCALAR",
-                  "name": "Boolean",
-                  "ofType": null
-                }
-              },
-              "defaultValue": null
-            },
-            {
-              "name": "caller",
-              "description": null,
-              "type": {
-                "kind": "NON_NULL",
-                "name": null,
-                "ofType": {
-                  "kind": "SCALAR",
-                  "name": "TokenId",
-                  "ofType": null
-                }
-              },
-              "defaultValue": null
-            }
-          ],
-          "interfaces": null,
-          "enumValues": null,
-          "possibleTypes": null
-        },
-        {
-          "kind": "INPUT_OBJECT",
-          "name": "ControlInput",
-          "description": null,
-          "fields": [
-            {
-              "name": "proof",
-              "description": null,
-              "args": [],
-              "type": {
-                "kind": "SCALAR",
-                "name": "SnappProof",
-                "ofType": null
-              },
-              "isDeprecated": false,
-              "deprecationReason": null
-            },
-            {
-              "name": "signature",
-              "description": null,
-              "args": [],
-              "type": {
-                "kind": "SCALAR",
-                "name": "Signature",
-                "ofType": null
-              },
-              "isDeprecated": false,
-              "deprecationReason": null
-            }
-          ],
-          "inputFields": [
-            {
-              "name": "proof",
-              "description": null,
-              "type": {
-                "kind": "SCALAR",
-                "name": "SnappProof",
-                "ofType": null
-              },
-              "defaultValue": null
-            },
-            {
-              "name": "signature",
-              "description": null,
-              "type": {
-                "kind": "SCALAR",
-                "name": "Signature",
-                "ofType": null
-              },
-              "defaultValue": null
-            }
-          ],
-          "interfaces": null,
-          "enumValues": null,
-          "possibleTypes": null
-        },
-        {
-          "kind": "INPUT_OBJECT",
-          "name": "ZkappPartyInput",
-          "description": "A party to a zkApp transaction",
-          "fields": [
-            {
-              "name": "body",
-              "description": null,
-              "args": [],
-              "type": {
-                "kind": "NON_NULL",
-                "name": null,
-                "ofType": {
-                  "kind": "INPUT_OBJECT",
-                  "name": "PartyBodyInput",
-                  "ofType": null
-                }
-              },
-              "isDeprecated": false,
-              "deprecationReason": null
-            },
-            {
-              "name": "authorization",
-              "description": null,
-              "args": [],
-              "type": {
-                "kind": "NON_NULL",
-                "name": null,
-                "ofType": {
-                  "kind": "INPUT_OBJECT",
-                  "name": "ControlInput",
-                  "ofType": null
-                }
-              },
-              "isDeprecated": false,
-              "deprecationReason": null
-            }
-          ],
-          "inputFields": [
-            {
-              "name": "body",
-              "description": null,
-              "type": {
-                "kind": "NON_NULL",
-                "name": null,
-                "ofType": {
-                  "kind": "INPUT_OBJECT",
-                  "name": "PartyBodyInput",
-                  "ofType": null
-                }
-              },
-              "defaultValue": null
-            },
-            {
-              "name": "authorization",
-              "description": null,
-              "type": {
-                "kind": "NON_NULL",
-                "name": null,
-                "ofType": {
-                  "kind": "INPUT_OBJECT",
-                  "name": "ControlInput",
-                  "ofType": null
-                }
-              },
-              "defaultValue": null
-            }
-          ],
-          "interfaces": null,
-          "enumValues": null,
-          "possibleTypes": null
-        },
-        {
-          "kind": "INPUT_OBJECT",
-          "name": "PartiesInput",
-          "description": null,
-          "fields": [
-            {
-              "name": "feePayer",
-              "description": null,
-              "args": [],
-              "type": {
-                "kind": "NON_NULL",
-                "name": null,
-                "ofType": {
-                  "kind": "INPUT_OBJECT",
-                  "name": "ZkappPartyFeePayerInput",
-                  "ofType": null
-                }
-              },
-              "isDeprecated": false,
-              "deprecationReason": null
-            },
-            {
-              "name": "otherParties",
-              "description": null,
-              "args": [],
-              "type": {
-                "kind": "NON_NULL",
-                "name": null,
-                "ofType": {
-                  "kind": "LIST",
-                  "name": null,
-                  "ofType": {
-                    "kind": "NON_NULL",
-                    "name": null,
-                    "ofType": {
-                      "kind": "INPUT_OBJECT",
-                      "name": "ZkappPartyInput",
-                      "ofType": null
-                    }
-                  }
-                }
-              },
-              "isDeprecated": false,
-              "deprecationReason": null
-            },
-            {
-              "name": "memo",
-              "description": null,
-              "args": [],
-              "type": {
-                "kind": "NON_NULL",
-                "name": null,
-                "ofType": {
-                  "kind": "SCALAR",
-                  "name": "Memo",
-                  "ofType": null
-                }
-              },
-              "isDeprecated": false,
-              "deprecationReason": null
-            }
-          ],
-          "inputFields": [
-            {
-              "name": "feePayer",
-              "description": null,
-              "type": {
-                "kind": "NON_NULL",
-                "name": null,
-                "ofType": {
-                  "kind": "INPUT_OBJECT",
-                  "name": "ZkappPartyFeePayerInput",
-                  "ofType": null
-                }
-              },
-              "defaultValue": null
-            },
-            {
-              "name": "otherParties",
-              "description": null,
-              "type": {
-                "kind": "NON_NULL",
-                "name": null,
-                "ofType": {
-                  "kind": "LIST",
-                  "name": null,
-                  "ofType": {
-                    "kind": "NON_NULL",
-                    "name": null,
-                    "ofType": {
-                      "kind": "INPUT_OBJECT",
-                      "name": "ZkappPartyInput",
-                      "ofType": null
-                    }
-                  }
-                }
-              },
-              "defaultValue": null
-            },
-            {
-              "name": "memo",
-              "description": null,
-              "type": {
-                "kind": "NON_NULL",
-                "name": null,
-                "ofType": {
-                  "kind": "SCALAR",
-                  "name": "Memo",
-                  "ofType": null
-                }
-              },
-              "defaultValue": null
-            }
-          ],
-          "interfaces": null,
-          "enumValues": null,
-          "possibleTypes": null
-        },
-        {
-          "kind": "INPUT_OBJECT",
-          "name": "SendZkappInput",
-          "description": null,
-          "fields": [
-            {
-              "name": "parties",
-              "description": "Parties structure representing the transaction",
-              "args": [],
-              "type": {
-                "kind": "NON_NULL",
-                "name": null,
-                "ofType": {
-                  "kind": "INPUT_OBJECT",
-                  "name": "PartiesInput",
-                  "ofType": null
-                }
-              },
-              "isDeprecated": false,
-              "deprecationReason": null
-            }
-          ],
-          "inputFields": [
-            {
-              "name": "parties",
-              "description": "Parties structure representing the transaction",
-              "type": {
-                "kind": "NON_NULL",
-                "name": null,
-                "ofType": {
-                  "kind": "INPUT_OBJECT",
-                  "name": "PartiesInput",
-                  "ofType": null
-                }
-              },
-              "defaultValue": null
-            }
-          ],
-          "interfaces": null,
-          "enumValues": null,
-          "possibleTypes": null
-        },
-        {
-          "kind": "OBJECT",
-          "name": "SendZkappPayload",
-          "description": null,
-          "fields": [
-            {
-              "name": "zkapp",
-              "description": "zkApp transaction that was sent",
-              "args": [],
-              "type": {
-                "kind": "NON_NULL",
-                "name": null,
-                "ofType": {
-                  "kind": "OBJECT",
-                  "name": "ZkappCommand",
-                  "ofType": null
-                }
-              },
-              "isDeprecated": false,
-              "deprecationReason": null
-            }
-          ],
-          "inputFields": null,
-          "interfaces": [],
-          "enumValues": null,
-          "possibleTypes": null
-        },
-        {
-          "kind": "INPUT_OBJECT",
-          "name": "SendDelegationInput",
-          "description": null,
-          "fields": [
-            {
-              "name": "nonce",
-              "description":
-                "Should only be set when cancelling transactions, otherwise a nonce is determined automatically",
-              "args": [],
-              "type": { "kind": "SCALAR", "name": "UInt32", "ofType": null },
-              "isDeprecated": false,
-              "deprecationReason": null
-            },
-            {
-              "name": "memo",
-              "description": "Short arbitrary message provided by the sender",
-              "args": [],
-              "type": { "kind": "SCALAR", "name": "String", "ofType": null },
-              "isDeprecated": false,
-              "deprecationReason": null
-            },
-            {
-              "name": "validUntil",
-              "description":
-                "The global slot since genesis after which this transaction cannot be applied",
-              "args": [],
-              "type": { "kind": "SCALAR", "name": "UInt32", "ofType": null },
-              "isDeprecated": false,
-              "deprecationReason": null
-            },
-            {
-              "name": "fee",
-              "description": "Fee amount in order to send a stake delegation",
-              "args": [],
-              "type": {
-                "kind": "NON_NULL",
-                "name": null,
-                "ofType": {
-                  "kind": "SCALAR",
-                  "name": "UInt64",
-                  "ofType": null
-                }
-              },
-              "isDeprecated": false,
-              "deprecationReason": null
-            },
-            {
-              "name": "to",
-              "description": "Public key of the account being delegated to",
-              "args": [],
-              "type": {
-                "kind": "NON_NULL",
-                "name": null,
-                "ofType": {
-                  "kind": "SCALAR",
-                  "name": "PublicKey",
-                  "ofType": null
-                }
-              },
-              "isDeprecated": false,
-              "deprecationReason": null
-            },
-            {
-              "name": "from",
-              "description": "Public key of sender of a stake delegation",
-              "args": [],
-              "type": {
-                "kind": "NON_NULL",
-                "name": null,
-                "ofType": {
-                  "kind": "SCALAR",
-                  "name": "PublicKey",
-                  "ofType": null
-                }
-              },
-              "isDeprecated": false,
-              "deprecationReason": null
-            }
-          ],
-          "inputFields": [
-            {
-              "name": "nonce",
-              "description":
-                "Should only be set when cancelling transactions, otherwise a nonce is determined automatically",
-              "type": { "kind": "SCALAR", "name": "UInt32", "ofType": null },
-              "defaultValue": null
-            },
-            {
-              "name": "memo",
-              "description": "Short arbitrary message provided by the sender",
-              "type": { "kind": "SCALAR", "name": "String", "ofType": null },
-              "defaultValue": null
-            },
-            {
-              "name": "validUntil",
-              "description":
-                "The global slot since genesis after which this transaction cannot be applied",
-              "type": { "kind": "SCALAR", "name": "UInt32", "ofType": null },
-              "defaultValue": null
-            },
-            {
-              "name": "fee",
-              "description": "Fee amount in order to send a stake delegation",
-              "type": {
-                "kind": "NON_NULL",
-                "name": null,
-                "ofType": {
-                  "kind": "SCALAR",
-                  "name": "UInt64",
-                  "ofType": null
-                }
-              },
-              "defaultValue": null
-            },
-            {
-              "name": "to",
-              "description": "Public key of the account being delegated to",
-              "type": {
-                "kind": "NON_NULL",
-                "name": null,
-                "ofType": {
-                  "kind": "SCALAR",
-                  "name": "PublicKey",
-                  "ofType": null
-                }
-              },
-              "defaultValue": null
-            },
-            {
-              "name": "from",
-              "description": "Public key of sender of a stake delegation",
-              "type": {
-                "kind": "NON_NULL",
-                "name": null,
-                "ofType": {
-                  "kind": "SCALAR",
-                  "name": "PublicKey",
-                  "ofType": null
-                }
-              },
-              "defaultValue": null
-            }
-          ],
-          "interfaces": null,
-          "enumValues": null,
-          "possibleTypes": null
-        },
-        {
-          "kind": "OBJECT",
-          "name": "SendDelegationPayload",
-          "description": null,
-          "fields": [
-            {
-              "name": "delegation",
-              "description": "Delegation change that was sent",
-              "args": [],
-              "type": {
-                "kind": "NON_NULL",
-                "name": null,
-                "ofType": {
-                  "kind": "INTERFACE",
-                  "name": "UserCommand",
-                  "ofType": null
-                }
-              },
-              "isDeprecated": false,
-              "deprecationReason": null
-            }
-          ],
-          "inputFields": null,
-          "interfaces": [],
-          "enumValues": null,
-          "possibleTypes": null
-        },
-        {
-          "kind": "SCALAR",
-          "name": "PrivateKey",
-          "description": "Base58Check-encoded private key",
-          "fields": null,
-          "inputFields": null,
-          "interfaces": null,
-          "enumValues": null,
-          "possibleTypes": null
-        },
-        {
-          "kind": "OBJECT",
-          "name": "SendPaymentPayload",
-          "description": null,
-          "fields": [
-            {
-              "name": "payment",
-              "description": "Payment that was sent",
-              "args": [],
-              "type": {
-                "kind": "NON_NULL",
-                "name": null,
-                "ofType": {
-                  "kind": "INTERFACE",
-                  "name": "UserCommand",
-                  "ofType": null
-                }
-              },
-              "isDeprecated": false,
-              "deprecationReason": null
-            }
-          ],
-          "inputFields": null,
-          "interfaces": [],
-          "enumValues": null,
-          "possibleTypes": null
-        },
-        {
-          "kind": "OBJECT",
-          "name": "ImportAccountPayload",
-          "description": null,
-          "fields": [
-            {
-              "name": "publicKey",
-              "description": "The public key of the imported account",
-              "args": [],
-              "type": {
-                "kind": "NON_NULL",
-                "name": null,
-                "ofType": {
-                  "kind": "SCALAR",
-                  "name": "PublicKey",
-                  "ofType": null
-                }
-              },
-              "isDeprecated": false,
-              "deprecationReason": null
-            },
-            {
-              "name": "alreadyImported",
-              "description": "True if the account had already been imported",
-              "args": [],
-              "type": {
-                "kind": "NON_NULL",
-                "name": null,
-                "ofType": {
-                  "kind": "SCALAR",
-                  "name": "Boolean",
-                  "ofType": null
-                }
-              },
-              "isDeprecated": false,
-              "deprecationReason": null
-            },
-            {
-              "name": "success",
-              "description": null,
-              "args": [],
-              "type": {
-                "kind": "NON_NULL",
-                "name": null,
-                "ofType": {
-                  "kind": "SCALAR",
-                  "name": "Boolean",
-                  "ofType": null
-                }
-              },
-              "isDeprecated": false,
-              "deprecationReason": null
-            }
-          ],
-          "inputFields": null,
-          "interfaces": [],
-          "enumValues": null,
-          "possibleTypes": null
-        },
-        {
-          "kind": "OBJECT",
-          "name": "ReloadAccountsPayload",
-          "description": null,
-          "fields": [
-            {
-              "name": "success",
-              "description": "True when the reload was successful",
-              "args": [],
-              "type": {
-                "kind": "NON_NULL",
-                "name": null,
-                "ofType": {
-                  "kind": "SCALAR",
-                  "name": "Boolean",
-                  "ofType": null
-                }
-              },
-              "isDeprecated": false,
-              "deprecationReason": null
-            }
-          ],
-          "inputFields": null,
-          "interfaces": [],
-          "enumValues": null,
-          "possibleTypes": null
-        },
-        {
-          "kind": "INPUT_OBJECT",
-          "name": "DeleteAccountInput",
-          "description": null,
-          "fields": [
-            {
-              "name": "publicKey",
-              "description": "Public key of account to be deleted",
-              "args": [],
-              "type": {
-                "kind": "NON_NULL",
-                "name": null,
-                "ofType": {
-                  "kind": "SCALAR",
-                  "name": "PublicKey",
-                  "ofType": null
-                }
-              },
-              "isDeprecated": false,
-              "deprecationReason": null
-            }
-          ],
-          "inputFields": [
-            {
-              "name": "publicKey",
-              "description": "Public key of account to be deleted",
-              "type": {
-                "kind": "NON_NULL",
-                "name": null,
-                "ofType": {
-                  "kind": "SCALAR",
-                  "name": "PublicKey",
-                  "ofType": null
-                }
-              },
-              "defaultValue": null
-            }
-          ],
-          "interfaces": null,
-          "enumValues": null,
-          "possibleTypes": null
-        },
-        {
-          "kind": "OBJECT",
-          "name": "DeleteAccountPayload",
-          "description": null,
-          "fields": [
-            {
-              "name": "publicKey",
-              "description": "Public key of the deleted account",
-              "args": [],
-              "type": {
-                "kind": "NON_NULL",
-                "name": null,
-                "ofType": {
-                  "kind": "SCALAR",
-                  "name": "PublicKey",
-                  "ofType": null
-                }
-              },
-              "isDeprecated": false,
-              "deprecationReason": null
-            }
-          ],
-          "inputFields": null,
-          "interfaces": [],
-          "enumValues": null,
-          "possibleTypes": null
-        },
-        {
-          "kind": "INPUT_OBJECT",
-          "name": "LockInput",
-          "description": null,
-          "fields": [
-            {
-              "name": "publicKey",
-              "description": "Public key specifying which account to lock",
-              "args": [],
-              "type": {
-                "kind": "NON_NULL",
-                "name": null,
-                "ofType": {
-                  "kind": "SCALAR",
-                  "name": "PublicKey",
-                  "ofType": null
-                }
-              },
-              "isDeprecated": false,
-              "deprecationReason": null
-            }
-          ],
-          "inputFields": [
-            {
-              "name": "publicKey",
-              "description": "Public key specifying which account to lock",
-              "type": {
-                "kind": "NON_NULL",
-                "name": null,
-                "ofType": {
-                  "kind": "SCALAR",
-                  "name": "PublicKey",
-                  "ofType": null
-                }
-              },
-              "defaultValue": null
-            }
-          ],
-          "interfaces": null,
-          "enumValues": null,
-          "possibleTypes": null
-        },
-        {
-          "kind": "OBJECT",
-          "name": "LockPayload",
-          "description": null,
-          "fields": [
-            {
-              "name": "publicKey",
-              "description": "Public key of the locked account",
-              "args": [],
-              "type": {
-                "kind": "NON_NULL",
-                "name": null,
-                "ofType": {
-                  "kind": "SCALAR",
-                  "name": "PublicKey",
-                  "ofType": null
-                }
-              },
-              "isDeprecated": false,
-              "deprecationReason": null
-            },
-            {
-              "name": "account",
-              "description": "Details of locked account",
-              "args": [],
-              "type": {
-                "kind": "NON_NULL",
-                "name": null,
-                "ofType": {
-                  "kind": "OBJECT",
-                  "name": "Account",
-                  "ofType": null
-                }
-              },
-              "isDeprecated": false,
-              "deprecationReason": null
-            }
-          ],
-          "inputFields": null,
-          "interfaces": [],
-          "enumValues": null,
-          "possibleTypes": null
-        },
-        {
-          "kind": "INPUT_OBJECT",
-          "name": "UnlockInput",
-          "description": null,
-          "fields": [
-            {
-              "name": "publicKey",
-              "description": "Public key specifying which account to unlock",
-              "args": [],
-              "type": {
-                "kind": "NON_NULL",
-                "name": null,
-                "ofType": {
-                  "kind": "SCALAR",
-                  "name": "PublicKey",
-                  "ofType": null
-                }
-              },
-              "isDeprecated": false,
-              "deprecationReason": null
-            },
-            {
-              "name": "password",
-              "description": "Password for the account to be unlocked",
-              "args": [],
-              "type": {
-                "kind": "NON_NULL",
-                "name": null,
-                "ofType": {
-                  "kind": "SCALAR",
-                  "name": "String",
-                  "ofType": null
-                }
-              },
-              "isDeprecated": false,
-              "deprecationReason": null
-            }
-          ],
-          "inputFields": [
-            {
-              "name": "publicKey",
-              "description": "Public key specifying which account to unlock",
-              "type": {
-                "kind": "NON_NULL",
-                "name": null,
-                "ofType": {
-                  "kind": "SCALAR",
-                  "name": "PublicKey",
-                  "ofType": null
-                }
-              },
-              "defaultValue": null
-            },
-            {
-              "name": "password",
-              "description": "Password for the account to be unlocked",
-              "type": {
-                "kind": "NON_NULL",
-                "name": null,
-                "ofType": {
-                  "kind": "SCALAR",
-                  "name": "String",
-                  "ofType": null
-                }
-              },
-              "defaultValue": null
-            }
-          ],
-          "interfaces": null,
-          "enumValues": null,
-          "possibleTypes": null
-        },
-        {
-          "kind": "OBJECT",
-          "name": "UnlockPayload",
-          "description": null,
-          "fields": [
-            {
-              "name": "publicKey",
-              "description": "Public key of the unlocked account",
-              "args": [],
-              "type": {
-                "kind": "NON_NULL",
-                "name": null,
-                "ofType": {
-                  "kind": "SCALAR",
-                  "name": "PublicKey",
-                  "ofType": null
-                }
-              },
-              "isDeprecated": true,
-              "deprecationReason": "use account field instead"
-            },
-            {
-              "name": "account",
-              "description": "Details of unlocked account",
-              "args": [],
-              "type": {
-                "kind": "NON_NULL",
-                "name": null,
-                "ofType": {
-                  "kind": "OBJECT",
-                  "name": "Account",
-                  "ofType": null
-                }
-              },
-              "isDeprecated": false,
-              "deprecationReason": null
-            }
-          ],
-          "inputFields": null,
-          "interfaces": [],
-          "enumValues": null,
-          "possibleTypes": null
-        },
-        {
-          "kind": "INPUT_OBJECT",
-          "name": "CreateHDAccountInput",
-          "description": null,
-          "fields": [
-            {
-              "name": "index",
-              "description": "Index of the account in hardware wallet",
-              "args": [],
-              "type": {
-                "kind": "NON_NULL",
-                "name": null,
-                "ofType": {
-                  "kind": "SCALAR",
-                  "name": "UInt32",
-                  "ofType": null
-                }
-              },
-              "isDeprecated": false,
-              "deprecationReason": null
-            }
-          ],
-          "inputFields": [
-            {
-              "name": "index",
-              "description": "Index of the account in hardware wallet",
-              "type": {
-                "kind": "NON_NULL",
-                "name": null,
-                "ofType": {
-                  "kind": "SCALAR",
-                  "name": "UInt32",
-                  "ofType": null
-                }
-              },
-              "defaultValue": null
-            }
-          ],
-          "interfaces": null,
-          "enumValues": null,
-          "possibleTypes": null
-        },
-        {
-          "kind": "INPUT_OBJECT",
-          "name": "AddAccountInput",
-          "description": null,
-          "fields": [
-            {
-              "name": "password",
-              "description": "Password used to encrypt the new account",
-              "args": [],
-              "type": {
-                "kind": "NON_NULL",
-                "name": null,
-                "ofType": {
-                  "kind": "SCALAR",
-                  "name": "String",
-                  "ofType": null
-                }
-              },
-              "isDeprecated": false,
-              "deprecationReason": null
-            }
-          ],
-          "inputFields": [
-            {
-              "name": "password",
-              "description": "Password used to encrypt the new account",
-              "type": {
-                "kind": "NON_NULL",
-                "name": null,
-                "ofType": {
-                  "kind": "SCALAR",
-                  "name": "String",
-                  "ofType": null
-                }
-              },
-              "defaultValue": null
-            }
-          ],
-          "interfaces": null,
-          "enumValues": null,
-          "possibleTypes": null
-        },
-        {
-          "kind": "OBJECT",
-          "name": "AddAccountPayload",
-          "description": null,
-          "fields": [
-            {
-              "name": "publicKey",
-              "description": "Public key of the created account",
-              "args": [],
-              "type": {
-                "kind": "NON_NULL",
-                "name": null,
-                "ofType": {
-                  "kind": "SCALAR",
-                  "name": "PublicKey",
-                  "ofType": null
-                }
-              },
-              "isDeprecated": true,
-              "deprecationReason": "use account field instead"
-            },
-            {
-              "name": "account",
-              "description": "Details of created account",
-              "args": [],
-              "type": {
-                "kind": "NON_NULL",
-                "name": null,
-                "ofType": {
-                  "kind": "OBJECT",
-                  "name": "Account",
-                  "ofType": null
-                }
-              },
-              "isDeprecated": false,
-              "deprecationReason": null
-            }
-          ],
-          "inputFields": null,
-          "interfaces": [],
-          "enumValues": null,
-          "possibleTypes": null
-        },
-        {
-          "kind": "OBJECT",
-          "name": "mutation",
-          "description": null,
-          "fields": [
-            {
-              "name": "addWallet",
-              "description":
-                "Add a wallet - this will create a new keypair and store it in the daemon",
-              "args": [
-                {
-                  "name": "input",
-                  "description": null,
-                  "type": {
-                    "kind": "NON_NULL",
-                    "name": null,
-                    "ofType": {
-                      "kind": "INPUT_OBJECT",
-                      "name": "AddAccountInput",
-                      "ofType": null
-                    }
-                  },
-                  "defaultValue": null
-                }
-              ],
-              "type": {
-                "kind": "NON_NULL",
-                "name": null,
-                "ofType": {
-                  "kind": "OBJECT",
-                  "name": "AddAccountPayload",
-                  "ofType": null
-                }
-              },
-              "isDeprecated": true,
-              "deprecationReason": "use createAccount instead"
-            },
-            {
-              "name": "createAccount",
-              "description":
-                "Create a new account - this will create a new keypair and store it in the daemon",
-              "args": [
-                {
-                  "name": "input",
-                  "description": null,
-                  "type": {
-                    "kind": "NON_NULL",
-                    "name": null,
-                    "ofType": {
-                      "kind": "INPUT_OBJECT",
-                      "name": "AddAccountInput",
-                      "ofType": null
-                    }
-                  },
-                  "defaultValue": null
-                }
-              ],
-              "type": {
-                "kind": "NON_NULL",
-                "name": null,
-                "ofType": {
-                  "kind": "OBJECT",
-                  "name": "AddAccountPayload",
-                  "ofType": null
-                }
-              },
-              "isDeprecated": false,
-              "deprecationReason": null
-            },
-            {
-              "name": "createHDAccount",
-              "description":
-                "Create an account with hardware wallet - this will let the hardware wallet generate a keypair corresponds to the HD-index you give and store this HD-index and the generated public key in the daemon. Calling this command with the same HD-index and the same hardware wallet will always generate the same keypair.",
-              "args": [
-                {
-                  "name": "input",
-                  "description": null,
-                  "type": {
-                    "kind": "NON_NULL",
-                    "name": null,
-                    "ofType": {
-                      "kind": "INPUT_OBJECT",
-                      "name": "CreateHDAccountInput",
-                      "ofType": null
-                    }
-                  },
-                  "defaultValue": null
-                }
-              ],
-              "type": {
-                "kind": "NON_NULL",
-                "name": null,
-                "ofType": {
-                  "kind": "OBJECT",
-                  "name": "AddAccountPayload",
-                  "ofType": null
-                }
-              },
-              "isDeprecated": false,
-              "deprecationReason": null
-            },
-            {
-              "name": "unlockAccount",
-              "description":
-                "Allow transactions to be sent from the unlocked account",
-              "args": [
-                {
-                  "name": "input",
-                  "description": null,
-                  "type": {
-                    "kind": "NON_NULL",
-                    "name": null,
-                    "ofType": {
-                      "kind": "INPUT_OBJECT",
-                      "name": "UnlockInput",
-                      "ofType": null
-                    }
-                  },
-                  "defaultValue": null
-                }
-              ],
-              "type": {
-                "kind": "NON_NULL",
-                "name": null,
-                "ofType": {
-                  "kind": "OBJECT",
-                  "name": "UnlockPayload",
-                  "ofType": null
-                }
-              },
-              "isDeprecated": false,
-              "deprecationReason": null
-            },
-            {
-              "name": "unlockWallet",
-              "description":
-                "Allow transactions to be sent from the unlocked account",
-              "args": [
-                {
-                  "name": "input",
-                  "description": null,
-                  "type": {
-                    "kind": "NON_NULL",
-                    "name": null,
-                    "ofType": {
-                      "kind": "INPUT_OBJECT",
-                      "name": "UnlockInput",
-                      "ofType": null
-                    }
-                  },
-                  "defaultValue": null
-                }
-              ],
-              "type": {
-                "kind": "NON_NULL",
-                "name": null,
-                "ofType": {
-                  "kind": "OBJECT",
-                  "name": "UnlockPayload",
-                  "ofType": null
-                }
-              },
-              "isDeprecated": true,
-              "deprecationReason": "use unlockAccount instead"
-            },
-            {
-              "name": "lockAccount",
-              "description":
-                "Lock an unlocked account to prevent transaction being sent from it",
-              "args": [
-                {
-                  "name": "input",
-                  "description": null,
-                  "type": {
-                    "kind": "NON_NULL",
-                    "name": null,
-                    "ofType": {
-                      "kind": "INPUT_OBJECT",
-                      "name": "LockInput",
-                      "ofType": null
-                    }
-                  },
-                  "defaultValue": null
-                }
-              ],
-              "type": {
-                "kind": "NON_NULL",
-                "name": null,
-                "ofType": {
-                  "kind": "OBJECT",
-                  "name": "LockPayload",
->>>>>>> 392c8fa1
-                  "ofType": null
-                }
-              },
-              "isDeprecated": false,
-              "deprecationReason": null
-            },
-            {
-<<<<<<< HEAD
-              "name": "globalSlot",
-              "description": null,
-=======
-              "name": "lockWallet",
-              "description":
-                "Lock an unlocked account to prevent transaction being sent from it",
-              "args": [
-                {
-                  "name": "input",
-                  "description": null,
-                  "type": {
-                    "kind": "NON_NULL",
-                    "name": null,
-                    "ofType": {
-                      "kind": "INPUT_OBJECT",
-                      "name": "LockInput",
-                      "ofType": null
-                    }
-                  },
-                  "defaultValue": null
-                }
-              ],
-              "type": {
-                "kind": "NON_NULL",
-                "name": null,
-                "ofType": {
-                  "kind": "OBJECT",
-                  "name": "LockPayload",
-                  "ofType": null
-                }
-              },
-              "isDeprecated": true,
-              "deprecationReason": "use lockAccount instead"
-            },
-            {
-              "name": "deleteAccount",
-              "description":
-                "Delete the private key for an account that you track",
-              "args": [
-                {
-                  "name": "input",
-                  "description": null,
-                  "type": {
-                    "kind": "NON_NULL",
-                    "name": null,
-                    "ofType": {
-                      "kind": "INPUT_OBJECT",
-                      "name": "DeleteAccountInput",
-                      "ofType": null
-                    }
-                  },
-                  "defaultValue": null
-                }
-              ],
-              "type": {
-                "kind": "NON_NULL",
-                "name": null,
-                "ofType": {
-                  "kind": "OBJECT",
-                  "name": "DeleteAccountPayload",
-                  "ofType": null
-                }
-              },
-              "isDeprecated": false,
-              "deprecationReason": null
-            },
-            {
-              "name": "deleteWallet",
-              "description":
-                "Delete the private key for an account that you track",
-              "args": [
-                {
-                  "name": "input",
-                  "description": null,
-                  "type": {
-                    "kind": "NON_NULL",
-                    "name": null,
-                    "ofType": {
-                      "kind": "INPUT_OBJECT",
-                      "name": "DeleteAccountInput",
-                      "ofType": null
-                    }
-                  },
-                  "defaultValue": null
-                }
-              ],
-              "type": {
-                "kind": "NON_NULL",
-                "name": null,
-                "ofType": {
-                  "kind": "OBJECT",
-                  "name": "DeleteAccountPayload",
-                  "ofType": null
-                }
-              },
-              "isDeprecated": true,
-              "deprecationReason": "use deleteAccount instead"
-            },
-            {
-              "name": "reloadAccounts",
-              "description": "Reload tracked account information from disk",
-              "args": [],
-              "type": {
-                "kind": "NON_NULL",
-                "name": null,
-                "ofType": {
-                  "kind": "OBJECT",
-                  "name": "ReloadAccountsPayload",
-                  "ofType": null
-                }
-              },
-              "isDeprecated": false,
-              "deprecationReason": null
-            },
-            {
-              "name": "importAccount",
-              "description": "Reload tracked account information from disk",
-              "args": [
-                {
-                  "name": "password",
-                  "description": "Password for the account to import",
-                  "type": {
-                    "kind": "NON_NULL",
-                    "name": null,
-                    "ofType": {
-                      "kind": "SCALAR",
-                      "name": "String",
-                      "ofType": null
-                    }
-                  },
-                  "defaultValue": null
-                },
-                {
-                  "name": "path",
-                  "description":
-                    "Path to the wallet file, relative to the daemon's current working directory.",
-                  "type": {
-                    "kind": "NON_NULL",
-                    "name": null,
-                    "ofType": {
-                      "kind": "SCALAR",
-                      "name": "String",
-                      "ofType": null
-                    }
-                  },
-                  "defaultValue": null
-                }
-              ],
-              "type": {
-                "kind": "NON_NULL",
-                "name": null,
-                "ofType": {
-                  "kind": "OBJECT",
-                  "name": "ImportAccountPayload",
-                  "ofType": null
-                }
-              },
-              "isDeprecated": false,
-              "deprecationReason": null
-            },
-            {
-              "name": "reloadWallets",
-              "description": "Reload tracked account information from disk",
->>>>>>> 392c8fa1
-              "args": [],
-              "type": {
-                "kind": "NON_NULL",
-                "name": null,
-                "ofType": {
-<<<<<<< HEAD
-                  "kind": "SCALAR",
-                  "name": "UInt32",
-                  "ofType": null
-                }
-=======
-                  "kind": "OBJECT",
-                  "name": "ReloadAccountsPayload",
-                  "ofType": null
-                }
-              },
-              "isDeprecated": true,
-              "deprecationReason": "use reloadAccounts instead"
-            },
-            {
-              "name": "sendPayment",
-              "description": "Send a payment",
-              "args": [
-                {
-                  "name": "signature",
-                  "description":
-                    "If a signature is provided, this transaction is considered signed and will be broadcasted to the network without requiring a private key",
-                  "type": {
-                    "kind": "INPUT_OBJECT",
-                    "name": "SignatureInput",
-                    "ofType": null
-                  },
-                  "defaultValue": null
-                },
-                {
-                  "name": "input",
-                  "description": null,
-                  "type": {
-                    "kind": "NON_NULL",
-                    "name": null,
-                    "ofType": {
-                      "kind": "INPUT_OBJECT",
-                      "name": "SendPaymentInput",
-                      "ofType": null
-                    }
-                  },
-                  "defaultValue": null
-                }
-              ],
-              "type": {
-                "kind": "NON_NULL",
-                "name": null,
-                "ofType": {
-                  "kind": "OBJECT",
-                  "name": "SendPaymentPayload",
-                  "ofType": null
-                }
-              },
-              "isDeprecated": false,
-              "deprecationReason": null
-            },
-            {
-              "name": "sendTestPayments",
-              "description": "Send a series of test payments",
-              "args": [
-                {
-                  "name": "repeat_delay_ms",
-                  "description":
-                    "Delay with which a transaction shall be repeated",
-                  "type": {
-                    "kind": "NON_NULL",
-                    "name": null,
-                    "ofType": {
-                      "kind": "SCALAR",
-                      "name": "UInt32",
-                      "ofType": null
-                    }
-                  },
-                  "defaultValue": null
-                },
-                {
-                  "name": "repeat_count",
-                  "description":
-                    "How many times shall transaction be repeated",
-                  "type": {
-                    "kind": "NON_NULL",
-                    "name": null,
-                    "ofType": {
-                      "kind": "SCALAR",
-                      "name": "UInt32",
-                      "ofType": null
-                    }
-                  },
-                  "defaultValue": null
-                },
-                {
-                  "name": "fee",
-                  "description": "The fee of each payment",
-                  "type": {
-                    "kind": "NON_NULL",
-                    "name": null,
-                    "ofType": {
-                      "kind": "SCALAR",
-                      "name": "UInt64",
-                      "ofType": null
-                    }
-                  },
-                  "defaultValue": null
-                },
-                {
-                  "name": "amount",
-                  "description": "The amount of each payment",
-                  "type": {
-                    "kind": "NON_NULL",
-                    "name": null,
-                    "ofType": {
-                      "kind": "SCALAR",
-                      "name": "UInt64",
-                      "ofType": null
-                    }
-                  },
-                  "defaultValue": null
-                },
-                {
-                  "name": "receiver",
-                  "description": "The receiver of the payments",
-                  "type": {
-                    "kind": "NON_NULL",
-                    "name": null,
-                    "ofType": {
-                      "kind": "SCALAR",
-                      "name": "PublicKey",
-                      "ofType": null
-                    }
-                  },
-                  "defaultValue": null
-                },
-                {
-                  "name": "senders",
-                  "description":
-                    "The private keys from which to sign the payments",
-                  "type": {
-                    "kind": "NON_NULL",
-                    "name": null,
-                    "ofType": {
-                      "kind": "LIST",
-                      "name": null,
-                      "ofType": {
-                        "kind": "NON_NULL",
-                        "name": null,
-                        "ofType": {
-                          "kind": "SCALAR",
-                          "name": "PrivateKey",
-                          "ofType": null
-                        }
-                      }
-                    }
-                  },
-                  "defaultValue": null
-                }
-              ],
-              "type": {
-                "kind": "NON_NULL",
-                "name": null,
-                "ofType": { "kind": "SCALAR", "name": "Int", "ofType": null }
-              },
-              "isDeprecated": false,
-              "deprecationReason": null
-            },
-            {
-              "name": "sendDelegation",
-              "description": "Change your delegate by sending a transaction",
-              "args": [
-                {
-                  "name": "signature",
-                  "description":
-                    "If a signature is provided, this transaction is considered signed and will be broadcasted to the network without requiring a private key",
-                  "type": {
-                    "kind": "INPUT_OBJECT",
-                    "name": "SignatureInput",
-                    "ofType": null
-                  },
-                  "defaultValue": null
-                },
-                {
-                  "name": "input",
-                  "description": null,
-                  "type": {
-                    "kind": "NON_NULL",
-                    "name": null,
-                    "ofType": {
-                      "kind": "INPUT_OBJECT",
-                      "name": "SendDelegationInput",
-                      "ofType": null
-                    }
-                  },
-                  "defaultValue": null
-                }
-              ],
-              "type": {
-                "kind": "NON_NULL",
-                "name": null,
-                "ofType": {
-                  "kind": "OBJECT",
-                  "name": "SendDelegationPayload",
-                  "ofType": null
-                }
-              },
-              "isDeprecated": false,
-              "deprecationReason": null
-            },
-            {
-              "name": "sendZkapp",
-              "description": "Send a zkApp transaction",
-              "args": [
-                {
-                  "name": "input",
-                  "description": null,
-                  "type": {
-                    "kind": "NON_NULL",
-                    "name": null,
-                    "ofType": {
-                      "kind": "INPUT_OBJECT",
-                      "name": "SendZkappInput",
-                      "ofType": null
-                    }
-                  },
-                  "defaultValue": null
-                }
-              ],
-              "type": {
-                "kind": "NON_NULL",
-                "name": null,
-                "ofType": {
-                  "kind": "OBJECT",
-                  "name": "SendZkappPayload",
-                  "ofType": null
-                }
-              },
-              "isDeprecated": false,
-              "deprecationReason": null
-            },
-            {
-              "name": "mockZkapp",
-              "description":
-                "Mock a zkApp transaction, no effect on blockchain",
-              "args": [
-                {
-                  "name": "input",
-                  "description": null,
-                  "type": {
-                    "kind": "NON_NULL",
-                    "name": null,
-                    "ofType": {
-                      "kind": "INPUT_OBJECT",
-                      "name": "SendZkappInput",
-                      "ofType": null
-                    }
-                  },
-                  "defaultValue": null
-                }
-              ],
-              "type": {
-                "kind": "NON_NULL",
-                "name": null,
-                "ofType": {
-                  "kind": "OBJECT",
-                  "name": "SendZkappPayload",
-                  "ofType": null
-                }
-              },
-              "isDeprecated": false,
-              "deprecationReason": null
-            },
-            {
-              "name": "internalSendZkapp",
-              "description": "Send a zkApp (for internal testing purposes)",
-              "args": [
-                {
-                  "name": "parties",
-                  "description": null,
-                  "type": {
-                    "kind": "NON_NULL",
-                    "name": null,
-                    "ofType": {
-                      "kind": "SCALAR",
-                      "name": "SendTestZkappInput",
-                      "ofType": null
-                    }
-                  },
-                  "defaultValue": null
-                }
-              ],
-              "type": {
-                "kind": "NON_NULL",
-                "name": null,
-                "ofType": {
-                  "kind": "OBJECT",
-                  "name": "SendZkappPayload",
-                  "ofType": null
-                }
-              },
-              "isDeprecated": false,
-              "deprecationReason": null
-            },
-            {
-              "name": "exportLogs",
-              "description": "Export daemon logs to tar archive",
-              "args": [
-                {
-                  "name": "basename",
-                  "description": null,
-                  "type": {
-                    "kind": "SCALAR",
-                    "name": "String",
-                    "ofType": null
-                  },
-                  "defaultValue": null
-                }
-              ],
-              "type": {
-                "kind": "NON_NULL",
-                "name": null,
-                "ofType": {
-                  "kind": "OBJECT",
-                  "name": "ExportLogsPayload",
-                  "ofType": null
-                }
-              },
-              "isDeprecated": false,
-              "deprecationReason": null
-            },
-            {
-              "name": "setCoinbaseReceiver",
-              "description": "Set the key to receive coinbases",
-              "args": [
-                {
-                  "name": "input",
-                  "description": null,
-                  "type": {
-                    "kind": "NON_NULL",
-                    "name": null,
-                    "ofType": {
-                      "kind": "INPUT_OBJECT",
-                      "name": "SetCoinbaseReceiverInput",
-                      "ofType": null
-                    }
-                  },
-                  "defaultValue": null
-                }
-              ],
-              "type": {
-                "kind": "NON_NULL",
-                "name": null,
-                "ofType": {
-                  "kind": "OBJECT",
-                  "name": "SetCoinbaseReceiverPayload",
-                  "ofType": null
-                }
-              },
-              "isDeprecated": false,
-              "deprecationReason": null
-            },
-            {
-              "name": "setSnarkWorker",
-              "description":
-                "Set key you wish to snark work with or disable snark working",
-              "args": [
-                {
-                  "name": "input",
-                  "description": null,
-                  "type": {
-                    "kind": "NON_NULL",
-                    "name": null,
-                    "ofType": {
-                      "kind": "INPUT_OBJECT",
-                      "name": "SetSnarkWorkerInput",
-                      "ofType": null
-                    }
-                  },
-                  "defaultValue": null
-                }
-              ],
-              "type": {
-                "kind": "NON_NULL",
-                "name": null,
-                "ofType": {
-                  "kind": "OBJECT",
-                  "name": "SetSnarkWorkerPayload",
-                  "ofType": null
-                }
-              },
-              "isDeprecated": false,
-              "deprecationReason": null
-            },
-            {
-              "name": "setSnarkWorkFee",
-              "description":
-                "Set fee that you will like to receive for doing snark work",
-              "args": [
-                {
-                  "name": "input",
-                  "description": null,
-                  "type": {
-                    "kind": "NON_NULL",
-                    "name": null,
-                    "ofType": {
-                      "kind": "INPUT_OBJECT",
-                      "name": "SetSnarkWorkFee",
-                      "ofType": null
-                    }
-                  },
-                  "defaultValue": null
-                }
-              ],
-              "type": {
-                "kind": "NON_NULL",
-                "name": null,
-                "ofType": {
-                  "kind": "OBJECT",
-                  "name": "SetSnarkWorkFeePayload",
-                  "ofType": null
-                }
-              },
-              "isDeprecated": false,
-              "deprecationReason": null
-            },
-            {
-              "name": "setConnectionGatingConfig",
-              "description":
-                "Set the connection gating config, returning the current config after the application (which may have failed)",
-              "args": [
-                {
-                  "name": "input",
-                  "description": null,
-                  "type": {
-                    "kind": "NON_NULL",
-                    "name": null,
-                    "ofType": {
-                      "kind": "INPUT_OBJECT",
-                      "name": "SetConnectionGatingConfigInput",
-                      "ofType": null
-                    }
-                  },
-                  "defaultValue": null
-                }
-              ],
-              "type": {
-                "kind": "NON_NULL",
-                "name": null,
-                "ofType": {
-                  "kind": "OBJECT",
-                  "name": "SetConnectionGatingConfigPayload",
-                  "ofType": null
-                }
-              },
-              "isDeprecated": false,
-              "deprecationReason": null
-            },
-            {
-              "name": "addPeers",
-              "description": "Connect to the given peers",
-              "args": [
-                {
-                  "name": "seed",
-                  "description": null,
-                  "type": {
-                    "kind": "SCALAR",
-                    "name": "Boolean",
-                    "ofType": null
-                  },
-                  "defaultValue": null
-                },
-                {
-                  "name": "peers",
-                  "description": null,
-                  "type": {
-                    "kind": "NON_NULL",
-                    "name": null,
-                    "ofType": {
-                      "kind": "LIST",
-                      "name": null,
-                      "ofType": {
-                        "kind": "NON_NULL",
-                        "name": null,
-                        "ofType": {
-                          "kind": "INPUT_OBJECT",
-                          "name": "NetworkPeer",
-                          "ofType": null
-                        }
-                      }
-                    }
-                  },
-                  "defaultValue": null
-                }
-              ],
-              "type": {
-                "kind": "NON_NULL",
-                "name": null,
-                "ofType": {
-                  "kind": "LIST",
-                  "name": null,
-                  "ofType": {
-                    "kind": "NON_NULL",
-                    "name": null,
-                    "ofType": {
-                      "kind": "OBJECT",
-                      "name": "Peer",
-                      "ofType": null
-                    }
-                  }
-                }
-              },
-              "isDeprecated": false,
-              "deprecationReason": null
-            },
-            {
-              "name": "archivePrecomputedBlock",
-              "description": null,
-              "args": [
-                {
-                  "name": "block",
-                  "description": "Block encoded in precomputed block format",
-                  "type": {
-                    "kind": "NON_NULL",
-                    "name": null,
-                    "ofType": {
-                      "kind": "SCALAR",
-                      "name": "PrecomputedBlock",
-                      "ofType": null
-                    }
-                  },
-                  "defaultValue": null
-                }
-              ],
-              "type": {
-                "kind": "NON_NULL",
-                "name": null,
-                "ofType": {
-                  "kind": "OBJECT",
-                  "name": "Applied",
-                  "ofType": null
-                }
-              },
-              "isDeprecated": false,
-              "deprecationReason": null
-            },
-            {
-              "name": "archiveExtensionalBlock",
-              "description": null,
-              "args": [
-                {
-                  "name": "block",
-                  "description": "Block encoded in extensional block format",
-                  "type": {
-                    "kind": "NON_NULL",
-                    "name": null,
-                    "ofType": {
-                      "kind": "SCALAR",
-                      "name": "ExtensionalBlock",
-                      "ofType": null
-                    }
-                  },
-                  "defaultValue": null
-                }
-              ],
-              "type": {
-                "kind": "NON_NULL",
-                "name": null,
-                "ofType": {
-                  "kind": "OBJECT",
-                  "name": "Applied",
-                  "ofType": null
-                }
-              },
-              "isDeprecated": false,
-              "deprecationReason": null
-            },
-            {
-              "name": "sendRosettaTransaction",
-              "description": "Send a transaction in Rosetta format",
-              "args": [
-                {
-                  "name": "input",
-                  "description": null,
-                  "type": {
-                    "kind": "NON_NULL",
-                    "name": null,
-                    "ofType": {
-                      "kind": "SCALAR",
-                      "name": "RosettaTransaction",
-                      "ofType": null
-                    }
-                  },
-                  "defaultValue": null
-                }
-              ],
-              "type": {
-                "kind": "NON_NULL",
-                "name": null,
-                "ofType": {
-                  "kind": "OBJECT",
-                  "name": "SendRosettaTransactionPayload",
-                  "ofType": null
-                }
-              },
-              "isDeprecated": false,
-              "deprecationReason": null
-            }
-          ],
-          "inputFields": null,
-          "interfaces": [],
-          "enumValues": null,
-          "possibleTypes": null
-        },
-        {
-          "kind": "INPUT_OBJECT",
-          "name": "VrfEvaluationInput",
-          "description": "The witness to a vrf evaluation",
-          "fields": [
-            {
-              "name": "vrfThreshold",
-              "description": null,
-              "args": [],
-              "type": {
-                "kind": "INPUT_OBJECT",
-                "name": "VrfThresholdInput",
-                "ofType": null
-              },
-              "isDeprecated": false,
-              "deprecationReason": null
-            },
-            {
-              "name": "scaledMessageHash",
-              "description": null,
-              "args": [],
-              "type": {
-                "kind": "NON_NULL",
-                "name": null,
-                "ofType": {
-                  "kind": "LIST",
-                  "name": null,
-                  "ofType": {
-                    "kind": "NON_NULL",
-                    "name": null,
-                    "ofType": {
-                      "kind": "SCALAR",
-                      "name": "String",
-                      "ofType": null
-                    }
-                  }
-                }
-              },
-              "isDeprecated": false,
-              "deprecationReason": null
-            },
-            {
-              "name": "s",
-              "description": null,
-              "args": [],
-              "type": {
-                "kind": "NON_NULL",
-                "name": null,
-                "ofType": {
-                  "kind": "SCALAR",
-                  "name": "String",
-                  "ofType": null
-                }
-              },
-              "isDeprecated": false,
-              "deprecationReason": null
-            },
-            {
-              "name": "c",
-              "description": null,
-              "args": [],
-              "type": {
-                "kind": "NON_NULL",
-                "name": null,
-                "ofType": {
-                  "kind": "SCALAR",
-                  "name": "String",
-                  "ofType": null
-                }
-              },
-              "isDeprecated": false,
-              "deprecationReason": null
-            },
-            {
-              "name": "publicKey",
-              "description": null,
-              "args": [],
-              "type": {
-                "kind": "NON_NULL",
-                "name": null,
-                "ofType": {
-                  "kind": "SCALAR",
-                  "name": "PublicKey",
-                  "ofType": null
-                }
-              },
-              "isDeprecated": false,
-              "deprecationReason": null
-            },
-            {
-              "name": "message",
-              "description": null,
-              "args": [],
-              "type": {
-                "kind": "NON_NULL",
-                "name": null,
-                "ofType": {
-                  "kind": "INPUT_OBJECT",
-                  "name": "VrfMessageInput",
-                  "ofType": null
-                }
->>>>>>> 392c8fa1
-              },
-              "isDeprecated": false,
-              "deprecationReason": null
-            }
-          ],
-          "inputFields": [
-            {
-<<<<<<< HEAD
-              "name": "delegatorIndex",
-              "description":
-                "Position in the ledger of the delegator's account",
-=======
-              "name": "vrfThreshold",
-              "description": null,
-              "type": {
-                "kind": "INPUT_OBJECT",
-                "name": "VrfThresholdInput",
-                "ofType": null
-              },
-              "defaultValue": null
-            },
-            {
-              "name": "scaledMessageHash",
-              "description": null,
-              "type": {
-                "kind": "NON_NULL",
-                "name": null,
-                "ofType": {
-                  "kind": "LIST",
-                  "name": null,
-                  "ofType": {
-                    "kind": "NON_NULL",
-                    "name": null,
-                    "ofType": {
-                      "kind": "SCALAR",
-                      "name": "String",
-                      "ofType": null
-                    }
-                  }
-                }
-              },
-              "defaultValue": null
-            },
-            {
-              "name": "s",
-              "description": null,
-              "type": {
-                "kind": "NON_NULL",
-                "name": null,
-                "ofType": {
-                  "kind": "SCALAR",
-                  "name": "String",
-                  "ofType": null
-                }
-              },
-              "defaultValue": null
-            },
-            {
-              "name": "c",
-              "description": null,
-              "type": {
-                "kind": "NON_NULL",
-                "name": null,
-                "ofType": {
-                  "kind": "SCALAR",
-                  "name": "String",
-                  "ofType": null
-                }
-              },
-              "defaultValue": null
-            },
-            {
-              "name": "publicKey",
-              "description": null,
-              "type": {
-                "kind": "NON_NULL",
-                "name": null,
-                "ofType": {
-                  "kind": "SCALAR",
-                  "name": "PublicKey",
-                  "ofType": null
-                }
-              },
-              "defaultValue": null
-            },
-            {
-              "name": "message",
-              "description": null,
-              "type": {
-                "kind": "NON_NULL",
-                "name": null,
-                "ofType": {
-                  "kind": "INPUT_OBJECT",
-                  "name": "VrfMessageInput",
-                  "ofType": null
-                }
-              },
-              "defaultValue": null
-            }
-          ],
-          "interfaces": null,
-          "enumValues": null,
-          "possibleTypes": null
-        },
-        {
-          "kind": "INPUT_OBJECT",
-          "name": "VrfMessageInput",
-          "description": "The inputs to a vrf evaluation",
-          "fields": [
-            {
-              "name": "delegatorIndex",
-              "description":
-                "Position in the ledger of the delegator's account",
-              "args": [],
->>>>>>> 392c8fa1
-              "type": {
-                "kind": "NON_NULL",
-                "name": null,
-                "ofType": { "kind": "SCALAR", "name": "Int", "ofType": null }
-              },
-<<<<<<< HEAD
-              "defaultValue": null
-=======
-              "isDeprecated": false,
-              "deprecationReason": null
->>>>>>> 392c8fa1
-            },
-            {
-              "name": "epochSeed",
-              "description": "Formatted with base58check",
-<<<<<<< HEAD
-=======
-              "args": [],
-              "type": {
-                "kind": "NON_NULL",
-                "name": null,
-                "ofType": {
-                  "kind": "SCALAR",
-                  "name": "String",
-                  "ofType": null
-                }
-              },
-              "isDeprecated": false,
-              "deprecationReason": null
-            },
-            {
-              "name": "globalSlot",
-              "description": null,
-              "args": [],
->>>>>>> 392c8fa1
-              "type": {
-                "kind": "NON_NULL",
-                "name": null,
-                "ofType": {
-                  "kind": "SCALAR",
-<<<<<<< HEAD
-                  "name": "String",
-                  "ofType": null
-                }
-              },
-              "defaultValue": null
-            },
-            {
-              "name": "globalSlot",
-              "description": null,
-=======
-                  "name": "UInt32",
-                  "ofType": null
-                }
-              },
-              "isDeprecated": false,
-              "deprecationReason": null
-            }
-          ],
-          "inputFields": [
-            {
-              "name": "delegatorIndex",
-              "description":
-                "Position in the ledger of the delegator's account",
-              "type": {
-                "kind": "NON_NULL",
-                "name": null,
-                "ofType": { "kind": "SCALAR", "name": "Int", "ofType": null }
-              },
-              "defaultValue": null
-            },
-            {
-              "name": "epochSeed",
-              "description": "Formatted with base58check",
->>>>>>> 392c8fa1
-              "type": {
-                "kind": "NON_NULL",
-                "name": null,
-                "ofType": {
-                  "kind": "SCALAR",
-<<<<<<< HEAD
-                  "name": "UInt32",
-=======
-                  "name": "String",
->>>>>>> 392c8fa1
-                  "ofType": null
-                }
-              },
-              "defaultValue": null
-<<<<<<< HEAD
-            }
-          ],
-          "interfaces": null,
-          "enumValues": null,
-          "possibleTypes": null
-        },
-        {
-          "kind": "INPUT_OBJECT",
-          "name": "VrfThresholdInput",
-          "description":
-            "The amount of stake delegated, used to determine the threshold for a vrf evaluation producing a block",
-          "fields": [
-            {
-              "name": "totalStake",
-              "description":
-                "The total amount of stake across all accounts in the epoch's staking ledger.",
-              "args": [],
-=======
-            },
-            {
-              "name": "globalSlot",
-              "description": null,
->>>>>>> 392c8fa1
-              "type": {
-                "kind": "NON_NULL",
-                "name": null,
-                "ofType": {
-                  "kind": "SCALAR",
-<<<<<<< HEAD
-=======
-                  "name": "UInt32",
-                  "ofType": null
-                }
-              },
-              "defaultValue": null
-            }
-          ],
-          "interfaces": null,
-          "enumValues": null,
-          "possibleTypes": null
-        },
-        {
-          "kind": "INPUT_OBJECT",
-          "name": "VrfThresholdInput",
-          "description":
-            "The amount of stake delegated, used to determine the threshold for a vrf evaluation producing a block",
-          "fields": [
-            {
-              "name": "totalStake",
-              "description":
-                "The total amount of stake across all accounts in the epoch's staking ledger.",
-              "args": [],
-              "type": {
-                "kind": "NON_NULL",
-                "name": null,
-                "ofType": {
-                  "kind": "SCALAR",
->>>>>>> 392c8fa1
-                  "name": "UInt64",
-                  "ofType": null
-                }
-              },
-              "isDeprecated": false,
-              "deprecationReason": null
-            },
-            {
-              "name": "delegatedStake",
-              "description":
-                "The amount of stake delegated to the vrf evaluator by the delegating account. This should match the amount in the epoch's staking ledger, which may be different to the amount in the current ledger.",
-              "args": [],
-              "type": {
-                "kind": "NON_NULL",
-                "name": null,
-                "ofType": {
-                  "kind": "SCALAR",
-                  "name": "UInt64",
-                  "ofType": null
-                }
-              },
-              "isDeprecated": false,
-              "deprecationReason": null
-            }
-          ],
-          "inputFields": [
-            {
-              "name": "totalStake",
-              "description":
-                "The total amount of stake across all accounts in the epoch's staking ledger.",
-              "type": {
-                "kind": "NON_NULL",
-                "name": null,
-                "ofType": {
-                  "kind": "SCALAR",
-                  "name": "UInt64",
-                  "ofType": null
-                }
-              },
-              "defaultValue": null
-            },
-            {
-              "name": "delegatedStake",
-              "description":
-                "The amount of stake delegated to the vrf evaluator by the delegating account. This should match the amount in the epoch's staking ledger, which may be different to the amount in the current ledger.",
-              "type": {
-                "kind": "NON_NULL",
-                "name": null,
-                "ofType": {
-                  "kind": "SCALAR",
-                  "name": "UInt64",
-                  "ofType": null
-                }
-              },
-              "defaultValue": null
-            }
-          ],
-          "interfaces": null,
-          "enumValues": null,
-          "possibleTypes": null
-        },
-        {
-          "kind": "OBJECT",
-          "name": "VrfThreshold",
-          "description":
-            "The amount of stake delegated, used to determine the threshold for a vrf evaluation winning a slot",
-          "fields": [
-            {
-              "name": "delegatedStake",
-              "description":
-                "The amount of stake delegated to the vrf evaluator by the delegating account. This should match the amount in the epoch's staking ledger, which may be different to the amount in the current ledger.",
-              "args": [],
-              "type": {
-                "kind": "NON_NULL",
-                "name": null,
-                "ofType": {
-                  "kind": "SCALAR",
-                  "name": "UInt64",
-                  "ofType": null
-                }
-              },
-              "isDeprecated": false,
-              "deprecationReason": null
-            },
-            {
-              "name": "totalStake",
-              "description":
-                "The total amount of stake across all accounts in the epoch's staking ledger.",
-              "args": [],
-<<<<<<< HEAD
-=======
-              "type": {
-                "kind": "NON_NULL",
-                "name": null,
-                "ofType": {
-                  "kind": "SCALAR",
-                  "name": "UInt64",
-                  "ofType": null
-                }
-              },
-              "isDeprecated": false,
-              "deprecationReason": null
-            }
-          ],
-          "inputFields": null,
-          "interfaces": [],
-          "enumValues": null,
-          "possibleTypes": null
-        },
-        {
-          "kind": "SCALAR",
-          "name": "EpochSeed",
-          "description": "Base58Check-encoded epoch seed",
-          "fields": null,
-          "inputFields": null,
-          "interfaces": null,
-          "enumValues": null,
-          "possibleTypes": null
-        },
-        {
-          "kind": "OBJECT",
-          "name": "VrfMessage",
-          "description": "The inputs to a vrf evaluation",
-          "fields": [
-            {
-              "name": "globalSlot",
-              "description": null,
-              "args": [],
-              "type": {
-                "kind": "NON_NULL",
-                "name": null,
-                "ofType": {
-                  "kind": "SCALAR",
-                  "name": "UInt32",
-                  "ofType": null
-                }
-              },
-              "isDeprecated": false,
-              "deprecationReason": null
-            },
-            {
-              "name": "epochSeed",
-              "description": null,
-              "args": [],
->>>>>>> 392c8fa1
-              "type": {
-                "kind": "NON_NULL",
-                "name": null,
-                "ofType": {
-                  "kind": "SCALAR",
-<<<<<<< HEAD
-                  "name": "UInt64",
-=======
-                  "name": "EpochSeed",
->>>>>>> 392c8fa1
-                  "ofType": null
-                }
-              },
-              "isDeprecated": false,
-              "deprecationReason": null
-            }
-          ],
-          "inputFields": null,
-          "interfaces": [],
-          "enumValues": null,
-          "possibleTypes": null
-        },
-        {
-          "kind": "SCALAR",
-          "name": "EpochSeed",
-          "description": "Base58Check-encoded epoch seed",
-          "fields": null,
-          "inputFields": null,
-          "interfaces": null,
-          "enumValues": null,
-          "possibleTypes": null
-        },
-        {
-          "kind": "OBJECT",
-          "name": "VrfMessage",
-          "description": "The inputs to a vrf evaluation",
-          "fields": [
-            {
-<<<<<<< HEAD
-              "name": "globalSlot",
-=======
-              "name": "delegatorIndex",
-              "description":
-                "Position in the ledger of the delegator's account",
-              "args": [],
-              "type": {
-                "kind": "NON_NULL",
-                "name": null,
-                "ofType": { "kind": "SCALAR", "name": "Int", "ofType": null }
-              },
-              "isDeprecated": false,
-              "deprecationReason": null
-            }
-          ],
-          "inputFields": null,
-          "interfaces": [],
-          "enumValues": null,
-          "possibleTypes": null
-        },
-        {
-          "kind": "OBJECT",
-          "name": "VrfEvaluation",
-          "description":
-            "A witness to a vrf evaluation, which may be externally verified",
-          "fields": [
-            {
-              "name": "message",
->>>>>>> 392c8fa1
-              "description": null,
-              "args": [],
-              "type": {
-                "kind": "NON_NULL",
-                "name": null,
-                "ofType": {
-<<<<<<< HEAD
-                  "kind": "SCALAR",
-                  "name": "UInt32",
-=======
-                  "kind": "OBJECT",
-                  "name": "VrfMessage",
->>>>>>> 392c8fa1
-                  "ofType": null
-                }
-              },
-              "isDeprecated": false,
-              "deprecationReason": null
-            },
-            {
-<<<<<<< HEAD
-              "name": "epochSeed",
-=======
-              "name": "publicKey",
->>>>>>> 392c8fa1
-              "description": null,
-              "args": [],
-              "type": {
-                "kind": "NON_NULL",
-                "name": null,
-                "ofType": {
-                  "kind": "SCALAR",
-<<<<<<< HEAD
-                  "name": "EpochSeed",
-=======
-                  "name": "PublicKey",
->>>>>>> 392c8fa1
-                  "ofType": null
-                }
-              },
-              "isDeprecated": false,
-              "deprecationReason": null
-            },
-            {
-<<<<<<< HEAD
-              "name": "delegatorIndex",
-              "description":
-                "Position in the ledger of the delegator's account",
-=======
-              "name": "c",
-              "description": null,
->>>>>>> 392c8fa1
-              "args": [],
-              "type": {
-                "kind": "NON_NULL",
-                "name": null,
-                "ofType": {
-                  "kind": "SCALAR",
-                  "name": "String",
-                  "ofType": null
-                }
-              },
-              "isDeprecated": false,
-              "deprecationReason": null
-            }
-          ],
-          "inputFields": null,
-          "interfaces": [],
-          "enumValues": null,
-          "possibleTypes": null
-        },
-        {
-          "kind": "OBJECT",
-          "name": "VrfEvaluation",
-          "description":
-            "A witness to a vrf evaluation, which may be externally verified",
-          "fields": [
-            {
-<<<<<<< HEAD
-              "name": "message",
-=======
-              "name": "s",
->>>>>>> 392c8fa1
-              "description": null,
-              "args": [],
-              "type": {
-                "kind": "NON_NULL",
-                "name": null,
-                "ofType": {
-<<<<<<< HEAD
-                  "kind": "OBJECT",
-                  "name": "VrfMessage",
-=======
-                  "kind": "SCALAR",
-                  "name": "String",
->>>>>>> 392c8fa1
-                  "ofType": null
-                }
-              },
-              "isDeprecated": false,
-              "deprecationReason": null
-            },
-            {
-<<<<<<< HEAD
-              "name": "publicKey",
-              "description": null,
-=======
-              "name": "scaledMessageHash",
-              "description":
-                "A group element represented as 2 field elements",
->>>>>>> 392c8fa1
-              "args": [],
-              "type": {
-                "kind": "NON_NULL",
-                "name": null,
-                "ofType": {
-<<<<<<< HEAD
-                  "kind": "SCALAR",
-                  "name": "PublicKey",
-                  "ofType": null
-=======
-                  "kind": "LIST",
-                  "name": null,
-                  "ofType": {
-                    "kind": "NON_NULL",
-                    "name": null,
-                    "ofType": {
-                      "kind": "SCALAR",
-                      "name": "String",
-                      "ofType": null
-                    }
-                  }
->>>>>>> 392c8fa1
-                }
-              },
-              "isDeprecated": false,
-              "deprecationReason": null
-            },
-            {
-<<<<<<< HEAD
-              "name": "c",
-              "description": null,
-              "args": [],
-              "type": {
-                "kind": "NON_NULL",
-                "name": null,
-                "ofType": {
-                  "kind": "SCALAR",
-                  "name": "String",
-                  "ofType": null
-                }
-              },
-              "isDeprecated": false,
-              "deprecationReason": null
-            },
-            {
-              "name": "s",
-              "description": null,
-              "args": [],
-              "type": {
-                "kind": "NON_NULL",
-                "name": null,
-                "ofType": {
-                  "kind": "SCALAR",
-                  "name": "String",
-                  "ofType": null
-                }
-=======
-              "name": "vrfThreshold",
-              "description": null,
-              "args": [],
-              "type": {
-                "kind": "OBJECT",
-                "name": "VrfThreshold",
-                "ofType": null
->>>>>>> 392c8fa1
-              },
-              "isDeprecated": false,
-              "deprecationReason": null
-            },
-            {
-<<<<<<< HEAD
-              "name": "scaledMessageHash",
-              "description":
-                "A group element represented as 2 field elements",
-              "args": [],
-              "type": {
-                "kind": "NON_NULL",
-                "name": null,
-                "ofType": {
-                  "kind": "LIST",
-                  "name": null,
-                  "ofType": {
-                    "kind": "NON_NULL",
-                    "name": null,
-                    "ofType": {
-                      "kind": "SCALAR",
-                      "name": "String",
-                      "ofType": null
-                    }
-                  }
-                }
-              },
-=======
-              "name": "vrfOutput",
-              "description":
-                "The vrf output derived from the evaluation witness. If null, the vrf witness was invalid.",
-              "args": [],
-              "type": { "kind": "SCALAR", "name": "String", "ofType": null },
-              "isDeprecated": false,
-              "deprecationReason": null
-            },
-            {
-              "name": "vrfOutputFractional",
-              "description":
-                "The vrf output derived from the evaluation witness, as a fraction. This represents a won slot if vrfOutputFractional <= (1 - (1 / 4)^(delegated_balance / total_stake)). If null, the vrf witness was invalid.",
-              "args": [],
-              "type": { "kind": "SCALAR", "name": "Float", "ofType": null },
-              "isDeprecated": false,
-              "deprecationReason": null
-            },
-            {
-              "name": "thresholdMet",
-              "description":
-                "Whether the threshold to produce a block was met, if specified",
-              "args": [
-                {
-                  "name": "input",
-                  "description": "Override for delegation threshold",
-                  "type": {
-                    "kind": "INPUT_OBJECT",
-                    "name": "VrfThresholdInput",
-                    "ofType": null
-                  },
-                  "defaultValue": null
-                }
-              ],
-              "type": { "kind": "SCALAR", "name": "Boolean", "ofType": null },
-              "isDeprecated": false,
-              "deprecationReason": null
-            }
-          ],
-          "inputFields": null,
-          "interfaces": [],
-          "enumValues": null,
-          "possibleTypes": null
-        },
-        {
-          "kind": "INPUT_OBJECT",
-          "name": "SignatureInput",
-          "description":
-            "A cryptographic signature -- you must provide either field+scalar or rawSignature",
-          "fields": [
-            {
-              "name": "rawSignature",
-              "description": "Raw encoded signature",
-              "args": [],
-              "type": { "kind": "SCALAR", "name": "String", "ofType": null },
-              "isDeprecated": false,
-              "deprecationReason": null
-            },
-            {
-              "name": "scalar",
-              "description": "Scalar component of signature",
-              "args": [],
-              "type": { "kind": "SCALAR", "name": "String", "ofType": null },
-              "isDeprecated": false,
-              "deprecationReason": null
-            },
-            {
-              "name": "field",
-              "description": "Field component of signature",
-              "args": [],
-              "type": { "kind": "SCALAR", "name": "String", "ofType": null },
-              "isDeprecated": false,
-              "deprecationReason": null
-            }
-          ],
-          "inputFields": [
-            {
-              "name": "rawSignature",
-              "description": "Raw encoded signature",
-              "type": { "kind": "SCALAR", "name": "String", "ofType": null },
-              "defaultValue": null
-            },
-            {
-              "name": "scalar",
-              "description": "Scalar component of signature",
-              "type": { "kind": "SCALAR", "name": "String", "ofType": null },
-              "defaultValue": null
-            },
-            {
-              "name": "field",
-              "description": "Field component of signature",
-              "type": { "kind": "SCALAR", "name": "String", "ofType": null },
-              "defaultValue": null
-            }
-          ],
-          "interfaces": null,
-          "enumValues": null,
-          "possibleTypes": null
-        },
-        {
-          "kind": "INPUT_OBJECT",
-          "name": "SendPaymentInput",
-          "description": null,
-          "fields": [
-            {
-              "name": "nonce",
-              "description":
-                "Should only be set when cancelling transactions, otherwise a nonce is determined automatically",
-              "args": [],
-              "type": { "kind": "SCALAR", "name": "UInt32", "ofType": null },
-              "isDeprecated": false,
-              "deprecationReason": null
-            },
-            {
-              "name": "memo",
-              "description": "Short arbitrary message provided by the sender",
-              "args": [],
-              "type": { "kind": "SCALAR", "name": "String", "ofType": null },
-              "isDeprecated": false,
-              "deprecationReason": null
-            },
-            {
-              "name": "validUntil",
-              "description":
-                "The global slot since genesis after which this transaction cannot be applied",
-              "args": [],
-              "type": { "kind": "SCALAR", "name": "UInt32", "ofType": null },
->>>>>>> 392c8fa1
-              "isDeprecated": false,
-              "deprecationReason": null
-            },
-            {
-<<<<<<< HEAD
-              "name": "vrfThreshold",
-              "description": null,
-              "args": [],
-              "type": {
-                "kind": "OBJECT",
-                "name": "VrfThreshold",
-                "ofType": null
-=======
-              "name": "fee",
-              "description": "Fee amount in order to send payment",
-              "args": [],
-              "type": {
-                "kind": "NON_NULL",
-                "name": null,
-                "ofType": {
-                  "kind": "SCALAR",
-                  "name": "UInt64",
-                  "ofType": null
-                }
->>>>>>> 392c8fa1
-              },
-              "isDeprecated": false,
-              "deprecationReason": null
-            },
-            {
-<<<<<<< HEAD
-              "name": "vrfOutput",
-              "description":
-                "The vrf output derived from the evaluation witness. If null, the vrf witness was invalid.",
-              "args": [],
-              "type": { "kind": "SCALAR", "name": "String", "ofType": null },
-              "isDeprecated": false,
-              "deprecationReason": null
-            },
-            {
-              "name": "vrfOutputFractional",
-              "description":
-                "The vrf output derived from the evaluation witness, as a fraction. This represents a won slot if vrfOutputFractional <= (1 - (1 / 4)^(delegated_balance / total_stake)). If null, the vrf witness was invalid.",
-              "args": [],
-              "type": { "kind": "SCALAR", "name": "Float", "ofType": null },
-              "isDeprecated": false,
-              "deprecationReason": null
-            },
-            {
-              "name": "thresholdMet",
-              "description":
-                "Whether the threshold to produce a block was met, if specified",
-              "args": [
-                {
-                  "name": "input",
-                  "description": "Override for delegation threshold",
-                  "type": {
-                    "kind": "INPUT_OBJECT",
-                    "name": "VrfThresholdInput",
-                    "ofType": null
-                  },
-                  "defaultValue": null
-                }
-              ],
-              "type": { "kind": "SCALAR", "name": "Boolean", "ofType": null },
-              "isDeprecated": false,
-              "deprecationReason": null
-            }
-          ],
-          "inputFields": null,
-          "interfaces": [],
-          "enumValues": null,
-          "possibleTypes": null
-        },
-        {
-          "kind": "INPUT_OBJECT",
-          "name": "SignatureInput",
-          "description":
-            "A cryptographic signature -- you must provide either field+scalar or rawSignature",
-          "fields": [
-            {
-              "name": "rawSignature",
-              "description": "Raw encoded signature",
-              "args": [],
-              "type": { "kind": "SCALAR", "name": "String", "ofType": null },
-              "isDeprecated": false,
-              "deprecationReason": null
-            },
-            {
-              "name": "scalar",
-              "description": "Scalar component of signature",
-              "args": [],
-              "type": { "kind": "SCALAR", "name": "String", "ofType": null },
-              "isDeprecated": false,
-              "deprecationReason": null
-            },
-            {
-              "name": "field",
-              "description": "Field component of signature",
-              "args": [],
-              "type": { "kind": "SCALAR", "name": "String", "ofType": null },
-              "isDeprecated": false,
-              "deprecationReason": null
-            }
-          ],
-          "inputFields": [
-            {
-              "name": "rawSignature",
-              "description": "Raw encoded signature",
-              "type": { "kind": "SCALAR", "name": "String", "ofType": null },
-              "defaultValue": null
-            },
-            {
-              "name": "scalar",
-              "description": "Scalar component of signature",
-              "type": { "kind": "SCALAR", "name": "String", "ofType": null },
-              "defaultValue": null
-            },
-            {
-              "name": "field",
-              "description": "Field component of signature",
-              "type": { "kind": "SCALAR", "name": "String", "ofType": null },
-              "defaultValue": null
-            }
-          ],
-          "interfaces": null,
-          "enumValues": null,
-          "possibleTypes": null
-        },
-        {
-          "kind": "INPUT_OBJECT",
-          "name": "SendPaymentInput",
-          "description": null,
-          "fields": [
-            {
-              "name": "nonce",
-              "description":
-                "Should only be set when cancelling transactions, otherwise a nonce is determined automatically",
-              "args": [],
-              "type": { "kind": "SCALAR", "name": "UInt32", "ofType": null },
-              "isDeprecated": false,
-              "deprecationReason": null
-            },
-            {
-              "name": "memo",
-              "description": "Short arbitrary message provided by the sender",
-              "args": [],
-              "type": { "kind": "SCALAR", "name": "String", "ofType": null },
-              "isDeprecated": false,
-              "deprecationReason": null
-            },
-            {
-              "name": "validUntil",
-              "description":
-                "The global slot since genesis after which this transaction cannot be applied",
-              "args": [],
-              "type": { "kind": "SCALAR", "name": "UInt32", "ofType": null },
-              "isDeprecated": false,
-              "deprecationReason": null
-            },
-            {
-              "name": "fee",
-              "description": "Fee amount in order to send payment",
-=======
-              "name": "amount",
-              "description": "Amount of MINA to send to receiver",
->>>>>>> 392c8fa1
-              "args": [],
-              "type": {
-                "kind": "NON_NULL",
-                "name": null,
-                "ofType": {
-                  "kind": "SCALAR",
-                  "name": "UInt64",
-                  "ofType": null
-                }
-              },
-              "isDeprecated": false,
-              "deprecationReason": null
-            },
-            {
-<<<<<<< HEAD
-              "name": "amount",
-              "description": "Amount of MINA to send to receiver",
-=======
-              "name": "to",
-              "description": "Public key of recipient of payment",
->>>>>>> 392c8fa1
-              "args": [],
-              "type": {
-                "kind": "NON_NULL",
-                "name": null,
-                "ofType": {
-                  "kind": "SCALAR",
-<<<<<<< HEAD
-                  "name": "UInt64",
-=======
-                  "name": "PublicKey",
->>>>>>> 392c8fa1
-                  "ofType": null
-                }
-              },
-              "isDeprecated": false,
-              "deprecationReason": null
-            },
-            {
-<<<<<<< HEAD
-              "name": "to",
-              "description": "Public key of recipient of payment",
-=======
-              "name": "from",
-              "description": "Public key of sender of payment",
->>>>>>> 392c8fa1
-              "args": [],
-              "type": {
-                "kind": "NON_NULL",
-                "name": null,
-                "ofType": {
-                  "kind": "SCALAR",
-                  "name": "PublicKey",
-                  "ofType": null
-                }
-              },
-              "isDeprecated": false,
-              "deprecationReason": null
-            }
-          ],
-          "inputFields": [
-            {
-              "name": "nonce",
-              "description":
-                "Should only be set when cancelling transactions, otherwise a nonce is determined automatically",
-              "type": { "kind": "SCALAR", "name": "UInt32", "ofType": null },
-              "defaultValue": null
-            },
-            {
-<<<<<<< HEAD
-              "name": "from",
-              "description": "Public key of sender of payment",
-              "args": [],
-=======
-              "name": "memo",
-              "description": "Short arbitrary message provided by the sender",
-              "type": { "kind": "SCALAR", "name": "String", "ofType": null },
-              "defaultValue": null
-            },
-            {
-              "name": "validUntil",
-              "description":
-                "The global slot since genesis after which this transaction cannot be applied",
-              "type": { "kind": "SCALAR", "name": "UInt32", "ofType": null },
-              "defaultValue": null
-            },
-            {
-              "name": "fee",
-              "description": "Fee amount in order to send payment",
->>>>>>> 392c8fa1
-              "type": {
-                "kind": "NON_NULL",
-                "name": null,
-                "ofType": {
-                  "kind": "SCALAR",
-<<<<<<< HEAD
-                  "name": "PublicKey",
-                  "ofType": null
-                }
-              },
-              "isDeprecated": false,
-              "deprecationReason": null
-            }
-          ],
-          "inputFields": [
-            {
-              "name": "nonce",
-              "description":
-                "Should only be set when cancelling transactions, otherwise a nonce is determined automatically",
-              "type": { "kind": "SCALAR", "name": "UInt32", "ofType": null },
-              "defaultValue": null
-            },
-            {
-              "name": "memo",
-              "description": "Short arbitrary message provided by the sender",
-              "type": { "kind": "SCALAR", "name": "String", "ofType": null },
-              "defaultValue": null
-            },
-            {
-              "name": "validUntil",
-              "description":
-                "The global slot since genesis after which this transaction cannot be applied",
-              "type": { "kind": "SCALAR", "name": "UInt32", "ofType": null },
-              "defaultValue": null
-            },
-            {
-              "name": "fee",
-              "description": "Fee amount in order to send payment",
-=======
-                  "name": "UInt64",
-                  "ofType": null
-                }
-              },
-              "defaultValue": null
-            },
-            {
-              "name": "amount",
-              "description": "Amount of MINA to send to receiver",
->>>>>>> 392c8fa1
-              "type": {
-                "kind": "NON_NULL",
-                "name": null,
-                "ofType": {
-                  "kind": "SCALAR",
-                  "name": "UInt64",
-                  "ofType": null
-                }
-              },
-              "defaultValue": null
-            },
-            {
-<<<<<<< HEAD
-              "name": "amount",
-              "description": "Amount of MINA to send to receiver",
-=======
-              "name": "to",
-              "description": "Public key of recipient of payment",
->>>>>>> 392c8fa1
-              "type": {
-                "kind": "NON_NULL",
-                "name": null,
-                "ofType": {
-                  "kind": "SCALAR",
-<<<<<<< HEAD
-                  "name": "UInt64",
-=======
-                  "name": "PublicKey",
->>>>>>> 392c8fa1
-                  "ofType": null
-                }
-              },
-              "defaultValue": null
-            },
-            {
-<<<<<<< HEAD
-              "name": "to",
-              "description": "Public key of recipient of payment",
-=======
-              "name": "from",
-              "description": "Public key of sender of payment",
->>>>>>> 392c8fa1
-              "type": {
-                "kind": "NON_NULL",
-                "name": null,
-                "ofType": {
-                  "kind": "SCALAR",
-                  "name": "PublicKey",
-                  "ofType": null
-                }
-              },
-              "defaultValue": null
-<<<<<<< HEAD
-            },
-            {
-              "name": "from",
-              "description": "Public key of sender of payment",
-              "type": {
-                "kind": "NON_NULL",
-                "name": null,
-                "ofType": {
-                  "kind": "SCALAR",
-                  "name": "PublicKey",
-                  "ofType": null
-                }
-              },
-              "defaultValue": null
-            }
-          ],
-          "interfaces": null,
-          "enumValues": null,
-          "possibleTypes": null
-        },
-        {
-          "kind": "OBJECT",
-          "name": "GenesisConstants",
-          "description": null,
-          "fields": [
-            {
-=======
-            }
-          ],
-          "interfaces": null,
-          "enumValues": null,
-          "possibleTypes": null
-        },
-        {
-          "kind": "OBJECT",
-          "name": "GenesisConstants",
-          "description": null,
-          "fields": [
-            {
->>>>>>> 392c8fa1
-              "name": "accountCreationFee",
-              "description": "The fee charged to create a new account",
-              "args": [],
-              "type": {
-                "kind": "NON_NULL",
-                "name": null,
-                "ofType": {
-                  "kind": "SCALAR",
-                  "name": "UInt64",
-                  "ofType": null
-                }
-              },
-              "isDeprecated": false,
-              "deprecationReason": null
-            },
-            {
-              "name": "coinbase",
-              "description":
-                "The amount received as a coinbase reward for producing a block",
-              "args": [],
-              "type": {
-                "kind": "NON_NULL",
-                "name": null,
-                "ofType": {
-                  "kind": "SCALAR",
-                  "name": "UInt64",
-                  "ofType": null
-                }
-              },
-              "isDeprecated": false,
-              "deprecationReason": null
-            }
-          ],
-          "inputFields": null,
-          "interfaces": [],
-          "enumValues": null,
-          "possibleTypes": null
-        },
-        {
-          "kind": "ENUM",
-          "name": "sign",
-          "description": null,
-          "fields": null,
-          "inputFields": null,
-          "interfaces": null,
-          "enumValues": [
-            {
-              "name": "PLUS",
-              "description": null,
-              "isDeprecated": false,
-              "deprecationReason": null
-            },
-            {
-              "name": "MINUS",
-              "description": null,
-              "isDeprecated": false,
-              "deprecationReason": null
-            }
-          ],
-          "possibleTypes": null
-        },
-        {
-          "kind": "OBJECT",
-          "name": "SignedFee",
-          "description": "Signed fee",
-          "fields": [
-            {
-              "name": "sign",
-              "description": "+/-",
-              "args": [],
-              "type": {
-                "kind": "NON_NULL",
-                "name": null,
-                "ofType": { "kind": "ENUM", "name": "sign", "ofType": null }
-              },
-              "isDeprecated": false,
-              "deprecationReason": null
-            },
-            {
-              "name": "feeMagnitude",
-              "description": "Fee",
-              "args": [],
-              "type": {
-                "kind": "NON_NULL",
-                "name": null,
-                "ofType": {
-                  "kind": "SCALAR",
-                  "name": "UInt64",
-                  "ofType": null
-                }
-              },
-              "isDeprecated": false,
-              "deprecationReason": null
-            }
-          ],
-          "inputFields": null,
-          "interfaces": [],
-          "enumValues": null,
-          "possibleTypes": null
-        },
-        {
-          "kind": "OBJECT",
-          "name": "WorkDescription",
-          "description":
-            "Transition from a source ledger to a target ledger with some fee excess and increase in supply ",
-          "fields": [
-            {
-              "name": "sourceLedgerHash",
-              "description": "Base58Check-encoded hash of the source ledger",
-              "args": [],
-              "type": {
-                "kind": "NON_NULL",
-                "name": null,
-                "ofType": {
-                  "kind": "SCALAR",
-                  "name": "String",
-                  "ofType": null
-                }
-              },
-              "isDeprecated": false,
-              "deprecationReason": null
-            },
-            {
-              "name": "targetLedgerHash",
-              "description": "Base58Check-encoded hash of the target ledger",
-              "args": [],
-              "type": {
-                "kind": "NON_NULL",
-                "name": null,
-                "ofType": {
-                  "kind": "SCALAR",
-                  "name": "String",
-                  "ofType": null
-                }
-              },
-              "isDeprecated": false,
-              "deprecationReason": null
-            },
-            {
-              "name": "feeExcess",
-              "description":
-                "Total transaction fee that is not accounted for in the transition from source ledger to target ledger",
-              "args": [],
-              "type": {
-                "kind": "NON_NULL",
-                "name": null,
-                "ofType": {
-                  "kind": "OBJECT",
-                  "name": "SignedFee",
-                  "ofType": null
-                }
-              },
-              "isDeprecated": false,
-              "deprecationReason": null
-            },
-            {
-              "name": "supplyIncrease",
-              "description": "Increase in total coinbase reward ",
-              "args": [],
-              "type": {
-                "kind": "NON_NULL",
-                "name": null,
-                "ofType": {
-                  "kind": "SCALAR",
-                  "name": "UInt64",
-                  "ofType": null
-                }
-              },
-              "isDeprecated": false,
-              "deprecationReason": null
-            },
-            {
-              "name": "workId",
-              "description": "Unique identifier for a snark work",
-              "args": [],
-              "type": {
-                "kind": "NON_NULL",
-                "name": null,
-                "ofType": { "kind": "SCALAR", "name": "Int", "ofType": null }
-              },
-              "isDeprecated": false,
-              "deprecationReason": null
-            }
-          ],
-          "inputFields": null,
-          "interfaces": [],
-          "enumValues": null,
-          "possibleTypes": null
-        },
-        {
-          "kind": "OBJECT",
-          "name": "PendingSnarkWork",
-          "description":
-            "Snark work bundles that are not available in the pool yet",
-          "fields": [
-            {
-              "name": "workBundle",
-              "description": "Work bundle with one or two snark work",
-              "args": [],
-              "type": {
-                "kind": "NON_NULL",
-                "name": null,
-                "ofType": {
-                  "kind": "LIST",
-                  "name": null,
-                  "ofType": {
-                    "kind": "NON_NULL",
-                    "name": null,
-                    "ofType": {
-                      "kind": "OBJECT",
-                      "name": "WorkDescription",
-                      "ofType": null
-                    }
-                  }
-                }
-              },
-              "isDeprecated": false,
-              "deprecationReason": null
-            }
-          ],
-          "inputFields": null,
-          "interfaces": [],
-          "enumValues": null,
-          "possibleTypes": null
-        },
-        {
-          "kind": "SCALAR",
-          "name": "Float",
-          "description": null,
-          "fields": null,
-          "inputFields": null,
-          "interfaces": null,
-          "enumValues": null,
-          "possibleTypes": null
-        },
-        {
-          "kind": "OBJECT",
-          "name": "TrustStatusPayload",
-          "description": null,
-          "fields": [
-            {
-              "name": "ipAddr",
-              "description": "IP address",
-              "args": [],
-              "type": {
-                "kind": "NON_NULL",
-                "name": null,
-                "ofType": {
-                  "kind": "SCALAR",
-                  "name": "String",
-                  "ofType": null
-                }
-              },
-              "isDeprecated": false,
-              "deprecationReason": null
-            },
-            {
-              "name": "peerId",
-              "description": "libp2p Peer ID",
-              "args": [],
-              "type": {
-                "kind": "NON_NULL",
-                "name": null,
-                "ofType": {
-                  "kind": "SCALAR",
-                  "name": "String",
-                  "ofType": null
-                }
-              },
-              "isDeprecated": false,
-              "deprecationReason": null
-            },
-            {
-              "name": "trust",
-              "description": "Trust score",
-              "args": [],
-              "type": {
-                "kind": "NON_NULL",
-                "name": null,
-                "ofType": {
-                  "kind": "SCALAR",
-                  "name": "Float",
-                  "ofType": null
-                }
-              },
-              "isDeprecated": false,
-              "deprecationReason": null
-            },
-            {
-              "name": "bannedStatus",
-              "description": "Banned status",
-              "args": [],
-              "type": { "kind": "SCALAR", "name": "String", "ofType": null },
-              "isDeprecated": false,
-              "deprecationReason": null
-            }
-          ],
-          "inputFields": null,
-          "interfaces": [],
-          "enumValues": null,
-          "possibleTypes": null
-        },
-        {
-          "kind": "ENUM",
-          "name": "TransactionStatus",
-          "description": "Status of a transaction",
-          "fields": null,
-          "inputFields": null,
-          "interfaces": null,
-          "enumValues": [
-            {
-              "name": "INCLUDED",
-              "description": "A transaction that is on the longest chain",
-              "isDeprecated": false,
-              "deprecationReason": null
-            },
-            {
-              "name": "PENDING",
-              "description":
-                "A transaction either in the transition frontier or in transaction pool but is not on the longest chain",
-              "isDeprecated": false,
-              "deprecationReason": null
-            },
-            {
-              "name": "UNKNOWN",
-              "description":
-                "The transaction has either been snarked, reached finality through consensus or has been dropped",
-              "isDeprecated": false,
-              "deprecationReason": null
-            }
-          ],
-          "possibleTypes": null
-        },
-        {
-          "kind": "OBJECT",
-          "name": "CompletedWork",
-          "description": "Completed snark works",
-          "fields": [
-            {
-              "name": "prover",
-              "description": "Public key of the prover",
-              "args": [],
-              "type": {
-                "kind": "NON_NULL",
-                "name": null,
-                "ofType": {
-                  "kind": "SCALAR",
-                  "name": "PublicKey",
-                  "ofType": null
-                }
-              },
-              "isDeprecated": false,
-              "deprecationReason": null
-            },
-            {
-              "name": "fee",
-              "description": "Amount the prover is paid for the snark work",
-              "args": [],
-              "type": {
-                "kind": "NON_NULL",
-                "name": null,
-                "ofType": {
-                  "kind": "SCALAR",
-                  "name": "UInt64",
-                  "ofType": null
-                }
-              },
-              "isDeprecated": false,
-              "deprecationReason": null
-            },
-            {
-              "name": "workIds",
-              "description": "Unique identifier for the snark work purchased",
-              "args": [],
-              "type": {
-                "kind": "NON_NULL",
-                "name": null,
-                "ofType": {
-                  "kind": "LIST",
-                  "name": null,
-                  "ofType": {
-                    "kind": "NON_NULL",
-                    "name": null,
-                    "ofType": {
-                      "kind": "SCALAR",
-                      "name": "Int",
-                      "ofType": null
-                    }
-                  }
-                }
-              },
-              "isDeprecated": false,
-              "deprecationReason": null
-            }
-          ],
-          "inputFields": null,
-          "interfaces": [],
-          "enumValues": null,
-          "possibleTypes": null
-        },
-        {
-          "kind": "OBJECT",
-          "name": "FeeTransfer",
-          "description": null,
-          "fields": [
-            {
-              "name": "recipient",
-              "description": "Public key of fee transfer recipient",
-              "args": [],
-              "type": {
-                "kind": "NON_NULL",
-                "name": null,
-                "ofType": {
-                  "kind": "SCALAR",
-                  "name": "PublicKey",
-                  "ofType": null
-                }
-              },
-              "isDeprecated": false,
-              "deprecationReason": null
-            },
-            {
-              "name": "fee",
-              "description":
-                "Amount that the recipient is paid in this fee transfer",
-              "args": [],
-              "type": {
-                "kind": "NON_NULL",
-                "name": null,
-                "ofType": {
-                  "kind": "SCALAR",
-                  "name": "UInt64",
-                  "ofType": null
-                }
-              },
-              "isDeprecated": false,
-              "deprecationReason": null
-            },
-            {
-              "name": "type",
-              "description":
-                "Fee_transfer|Fee_transfer_via_coinbase Snark worker fees deducted from the coinbase amount are of type 'Fee_transfer_via_coinbase', rest are deducted from transaction fees",
-              "args": [],
-              "type": {
-                "kind": "NON_NULL",
-                "name": null,
-                "ofType": {
-                  "kind": "SCALAR",
-                  "name": "String",
-                  "ofType": null
-                }
-              },
-              "isDeprecated": false,
-              "deprecationReason": null
-            }
-          ],
-          "inputFields": null,
-          "interfaces": [],
-          "enumValues": null,
-          "possibleTypes": null
-        },
-        {
-          "kind": "OBJECT",
-          "name": "PartiesFailureReason",
-          "description": null,
-          "fields": [
-            {
-              "name": "index",
-              "description": "List index of the party that failed",
-              "args": [],
-              "type": { "kind": "SCALAR", "name": "String", "ofType": null },
-              "isDeprecated": false,
-              "deprecationReason": null
-            },
-            {
-              "name": "failures",
-              "description":
-                "Failure reason for the party or any nested parties",
-              "args": [],
-              "type": {
-                "kind": "NON_NULL",
-                "name": null,
-                "ofType": {
-                  "kind": "LIST",
-                  "name": null,
-                  "ofType": {
-                    "kind": "NON_NULL",
-                    "name": null,
-                    "ofType": {
-                      "kind": "SCALAR",
-                      "name": "String",
-                      "ofType": null
-                    }
-                  }
-                }
-              },
-              "isDeprecated": false,
-              "deprecationReason": null
-            }
-          ],
-          "inputFields": null,
-          "interfaces": [],
-          "enumValues": null,
-          "possibleTypes": null
-        },
-        {
-          "kind": "SCALAR",
-          "name": "Memo",
-          "description": null,
-          "fields": null,
-          "inputFields": null,
-          "interfaces": null,
-          "enumValues": null,
-          "possibleTypes": null
-        },
-        {
-          "kind": "SCALAR",
-          "name": "SnappProof",
-          "description": null,
-          "fields": null,
-          "inputFields": null,
-          "interfaces": null,
-          "enumValues": null,
-          "possibleTypes": null
-        },
-        {
-          "kind": "OBJECT",
-          "name": "Control",
-          "description": null,
-          "fields": [
-            {
-              "name": "proof",
-              "description": null,
-              "args": [],
-              "type": {
-                "kind": "SCALAR",
-                "name": "SnappProof",
-                "ofType": null
-              },
-              "isDeprecated": false,
-              "deprecationReason": null
-            },
-            {
-              "name": "signature",
-              "description": null,
-              "args": [],
-              "type": {
-                "kind": "SCALAR",
-                "name": "Signature",
-                "ofType": null
-              },
-              "isDeprecated": false,
-              "deprecationReason": null
-            }
-          ],
-          "inputFields": null,
-          "interfaces": [],
-          "enumValues": null,
-          "possibleTypes": null
-        },
-        {
-          "kind": "OBJECT",
-          "name": "NonceInterval",
-          "description": null,
-          "fields": [
-            {
-              "name": "lower",
-              "description": null,
-              "args": [],
-              "type": {
-                "kind": "NON_NULL",
-                "name": null,
-                "ofType": {
-                  "kind": "SCALAR",
-                  "name": "UInt32",
-                  "ofType": null
-                }
-              },
-              "isDeprecated": false,
-              "deprecationReason": null
-            },
-            {
-              "name": "upper",
-              "description": null,
-              "args": [],
-              "type": {
-                "kind": "NON_NULL",
-                "name": null,
-                "ofType": {
-                  "kind": "SCALAR",
-                  "name": "UInt32",
-                  "ofType": null
-                }
-              },
-              "isDeprecated": false,
-              "deprecationReason": null
-            }
-          ],
-          "inputFields": null,
-          "interfaces": [],
-          "enumValues": null,
-          "possibleTypes": null
-        },
-        {
-          "kind": "OBJECT",
-          "name": "BalanceInterval",
-          "description": null,
-          "fields": [
-            {
-              "name": "lower",
-              "description": null,
-              "args": [],
-              "type": {
-                "kind": "NON_NULL",
-                "name": null,
-                "ofType": {
-                  "kind": "SCALAR",
-                  "name": "Balance",
-                  "ofType": null
-                }
-              },
-              "isDeprecated": false,
-              "deprecationReason": null
-            },
-            {
-              "name": "upper",
-              "description": null,
-              "args": [],
-              "type": {
-                "kind": "NON_NULL",
-                "name": null,
-                "ofType": {
-                  "kind": "SCALAR",
-                  "name": "Balance",
-                  "ofType": null
-                }
-              },
-              "isDeprecated": false,
-              "deprecationReason": null
-            }
-          ],
-          "inputFields": null,
-          "interfaces": [],
-          "enumValues": null,
-          "possibleTypes": null
-        },
-        {
-          "kind": "OBJECT",
-          "name": "AccountPrecondition",
-          "description": null,
-          "fields": [
-            {
-              "name": "balance",
-              "description": null,
-              "args": [],
-              "type": {
-                "kind": "OBJECT",
-                "name": "BalanceInterval",
-                "ofType": null
-              },
-              "isDeprecated": false,
-              "deprecationReason": null
-            },
-            {
-              "name": "nonce",
-              "description": null,
-              "args": [],
-              "type": {
-                "kind": "OBJECT",
-                "name": "NonceInterval",
-                "ofType": null
-              },
-              "isDeprecated": false,
-              "deprecationReason": null
-            },
-            {
-              "name": "receiptChainHash",
-              "description": null,
-<<<<<<< HEAD
-              "args": [],
-              "type": { "kind": "SCALAR", "name": "Field", "ofType": null },
-              "isDeprecated": false,
-              "deprecationReason": null
-            },
-            {
-              "name": "publicKey",
-              "description": null,
-              "args": [],
-              "type": { "kind": "SCALAR", "name": "Field", "ofType": null },
-              "isDeprecated": false,
-              "deprecationReason": null
-            },
-            {
-              "name": "delegate",
-              "description": null,
-              "args": [],
-              "type": { "kind": "SCALAR", "name": "Field", "ofType": null },
-              "isDeprecated": false,
-              "deprecationReason": null
-            },
-            {
-              "name": "state",
-              "description": null,
-              "args": [],
-              "type": {
-                "kind": "NON_NULL",
-                "name": null,
-                "ofType": {
-                  "kind": "LIST",
-                  "name": null,
-                  "ofType": {
-                    "kind": "SCALAR",
-                    "name": "Field",
-                    "ofType": null
-                  }
-                }
-              },
-              "isDeprecated": false,
-              "deprecationReason": null
-            },
-            {
-              "name": "sequenceState",
-              "description": null,
-=======
->>>>>>> 392c8fa1
-              "args": [],
-              "type": { "kind": "SCALAR", "name": "Field", "ofType": null },
-              "isDeprecated": false,
-              "deprecationReason": null
-            },
-            {
-<<<<<<< HEAD
-              "name": "provedState",
-              "description": null,
-              "args": [],
-=======
-              "name": "delegate",
-              "description": null,
-              "args": [],
-              "type": { "kind": "SCALAR", "name": "Field", "ofType": null },
-              "isDeprecated": false,
-              "deprecationReason": null
-            },
-            {
-              "name": "state",
-              "description": null,
-              "args": [],
-              "type": {
-                "kind": "NON_NULL",
-                "name": null,
-                "ofType": {
-                  "kind": "LIST",
-                  "name": null,
-                  "ofType": {
-                    "kind": "SCALAR",
-                    "name": "Field",
-                    "ofType": null
-                  }
-                }
-              },
-              "isDeprecated": false,
-              "deprecationReason": null
-            },
-            {
-              "name": "sequenceState",
-              "description": null,
-              "args": [],
-              "type": { "kind": "SCALAR", "name": "Field", "ofType": null },
-              "isDeprecated": false,
-              "deprecationReason": null
-            },
-            {
-              "name": "provedState",
-              "description": null,
-              "args": [],
->>>>>>> 392c8fa1
-              "type": { "kind": "SCALAR", "name": "Boolean", "ofType": null },
-              "isDeprecated": false,
-              "deprecationReason": null
-            }
-          ],
-          "inputFields": null,
-          "interfaces": [],
-          "enumValues": null,
-          "possibleTypes": null
-        },
-        {
-          "kind": "SCALAR",
-          "name": "Sign",
-          "description": null,
-          "fields": null,
-          "inputFields": null,
-          "interfaces": null,
-          "enumValues": null,
-          "possibleTypes": null
-        },
-        {
-          "kind": "OBJECT",
-          "name": "BalanceChange",
-          "description": null,
-          "fields": [
-            {
-              "name": "magnitude",
-              "description": null,
-              "args": [],
-              "type": {
-                "kind": "NON_NULL",
-                "name": null,
-                "ofType": {
-                  "kind": "SCALAR",
-                  "name": "CurrencyAmount",
-                  "ofType": null
-                }
-              },
-              "isDeprecated": false,
-              "deprecationReason": null
-            },
-            {
-              "name": "sgn",
-              "description": null,
-              "args": [],
-              "type": {
-                "kind": "NON_NULL",
-                "name": null,
-                "ofType": {
-                  "kind": "SCALAR",
-                  "name": "Sign",
-                  "ofType": null
-                }
-              },
-              "isDeprecated": false,
-              "deprecationReason": null
-            }
-          ],
-          "inputFields": null,
-          "interfaces": [],
-          "enumValues": null,
-          "possibleTypes": null
-        },
-        {
-          "kind": "OBJECT",
-          "name": "PartyBody",
-          "description": null,
-          "fields": [
-            {
-              "name": "publicKey",
-              "description": null,
-              "args": [],
-              "type": {
-                "kind": "NON_NULL",
-                "name": null,
-                "ofType": {
-                  "kind": "SCALAR",
-                  "name": "Field",
-                  "ofType": null
-                }
-              },
-              "isDeprecated": false,
-              "deprecationReason": null
-            },
-            {
-              "name": "tokenId",
-              "description": null,
-              "args": [],
-              "type": {
-                "kind": "NON_NULL",
-                "name": null,
-                "ofType": {
-                  "kind": "SCALAR",
-                  "name": "TokenId",
-                  "ofType": null
-                }
-              },
-              "isDeprecated": false,
-              "deprecationReason": null
-            },
-            {
-              "name": "update",
-              "description": null,
-              "args": [],
-              "type": {
-                "kind": "NON_NULL",
-                "name": null,
-                "ofType": {
-                  "kind": "OBJECT",
-                  "name": "PartyUpdate",
-                  "ofType": null
-                }
-              },
-              "isDeprecated": false,
-              "deprecationReason": null
-            },
-            {
-              "name": "balanceChange",
-              "description": null,
-              "args": [],
-              "type": {
-                "kind": "NON_NULL",
-                "name": null,
-                "ofType": {
-                  "kind": "OBJECT",
-                  "name": "BalanceChange",
-                  "ofType": null
-                }
-              },
-              "isDeprecated": false,
-              "deprecationReason": null
-            },
-            {
-              "name": "incrementNonce",
-              "description": null,
-              "args": [],
-              "type": {
-                "kind": "NON_NULL",
-                "name": null,
-                "ofType": {
-                  "kind": "SCALAR",
-                  "name": "Boolean",
-                  "ofType": null
-                }
-              },
-              "isDeprecated": false,
-              "deprecationReason": null
-            },
-            {
-              "name": "events",
-              "description": null,
-              "args": [],
-              "type": {
-                "kind": "NON_NULL",
-                "name": null,
-                "ofType": {
-                  "kind": "LIST",
-                  "name": null,
-                  "ofType": {
-                    "kind": "NON_NULL",
-                    "name": null,
-                    "ofType": {
-                      "kind": "LIST",
-                      "name": null,
-                      "ofType": {
-                        "kind": "NON_NULL",
-                        "name": null,
-                        "ofType": {
-                          "kind": "SCALAR",
-                          "name": "Field",
-                          "ofType": null
-                        }
-                      }
-                    }
-                  }
-                }
-              },
-              "isDeprecated": false,
-              "deprecationReason": null
-            },
-            {
-              "name": "sequenceEvents",
-              "description": null,
-              "args": [],
-              "type": {
-                "kind": "NON_NULL",
-                "name": null,
-                "ofType": {
-                  "kind": "LIST",
-                  "name": null,
-                  "ofType": {
-                    "kind": "NON_NULL",
-                    "name": null,
-                    "ofType": {
-                      "kind": "LIST",
-                      "name": null,
-                      "ofType": {
-                        "kind": "NON_NULL",
-                        "name": null,
-                        "ofType": {
-                          "kind": "SCALAR",
-                          "name": "Field",
-                          "ofType": null
-                        }
-                      }
-                    }
-                  }
-                }
-              },
-              "isDeprecated": false,
-              "deprecationReason": null
-            },
-            {
-              "name": "callData",
-              "description": null,
-              "args": [],
-              "type": {
-                "kind": "NON_NULL",
-                "name": null,
-                "ofType": {
-                  "kind": "SCALAR",
-                  "name": "Field",
-                  "ofType": null
-                }
-              },
-              "isDeprecated": false,
-              "deprecationReason": null
-            },
-            {
-              "name": "callDepth",
-              "description": null,
-              "args": [],
-              "type": {
-                "kind": "NON_NULL",
-                "name": null,
-                "ofType": { "kind": "SCALAR", "name": "Int", "ofType": null }
-              },
               "isDeprecated": false,
               "deprecationReason": null
             },
@@ -11329,1544 +8234,7 @@
               "deprecationReason": null
             },
             {
-              "name": "accountPrecondition",
-              "description": null,
-              "args": [],
-              "type": {
-                "kind": "NON_NULL",
-                "name": null,
-                "ofType": {
-                  "kind": "OBJECT",
-                  "name": "AccountPrecondition",
-                  "ofType": null
-                }
-              },
-              "isDeprecated": false,
-              "deprecationReason": null
-            },
-            {
-              "name": "useFullCommitment",
-              "description": null,
-              "args": [],
-              "type": {
-                "kind": "NON_NULL",
-                "name": null,
-                "ofType": {
-                  "kind": "SCALAR",
-                  "name": "Boolean",
-                  "ofType": null
-                }
-              },
-              "isDeprecated": false,
-              "deprecationReason": null
-            },
-            {
-              "name": "caller",
-              "description": null,
-              "args": [],
-              "type": {
-                "kind": "NON_NULL",
-                "name": null,
-                "ofType": {
-                  "kind": "SCALAR",
-                  "name": "TokenId",
-                  "ofType": null
-                }
-              },
-              "isDeprecated": false,
-              "deprecationReason": null
-            }
-          ],
-          "inputFields": null,
-          "interfaces": [],
-          "enumValues": null,
-          "possibleTypes": null
-        },
-        {
-          "kind": "OBJECT",
-          "name": "ZkappParty",
-          "description": "A party to a zkApp transaction",
-          "fields": [
-            {
-              "name": "body",
-              "description": null,
-              "args": [],
-              "type": {
-                "kind": "NON_NULL",
-                "name": null,
-                "ofType": {
-                  "kind": "OBJECT",
-                  "name": "PartyBody",
-                  "ofType": null
-                }
-              },
-              "isDeprecated": false,
-              "deprecationReason": null
-            },
-            {
-              "name": "authorization",
-              "description": null,
-              "args": [],
-              "type": {
-                "kind": "NON_NULL",
-                "name": null,
-                "ofType": {
-                  "kind": "OBJECT",
-                  "name": "Control",
-                  "ofType": null
-                }
-              },
-              "isDeprecated": false,
-              "deprecationReason": null
-            }
-          ],
-          "inputFields": null,
-          "interfaces": [],
-          "enumValues": null,
-          "possibleTypes": null
-        },
-        {
-          "kind": "SCALAR",
-          "name": "Signature",
-          "description": null,
-          "fields": null,
-          "inputFields": null,
-          "interfaces": null,
-          "enumValues": null,
-          "possibleTypes": null
-        },
-        {
-          "kind": "OBJECT",
-          "name": "EpochLedgerPrecondition",
-          "description": null,
-          "fields": [
-            {
-              "name": "hash",
-              "description": null,
-              "args": [],
-              "type": { "kind": "SCALAR", "name": "Field", "ofType": null },
-              "isDeprecated": false,
-              "deprecationReason": null
-            },
-            {
-              "name": "totalCurrency",
-              "description": null,
-              "args": [],
-              "type": {
-                "kind": "OBJECT",
-                "name": "CurrencyAmountInterval",
-                "ofType": null
-              },
-              "isDeprecated": false,
-              "deprecationReason": null
-            }
-          ],
-          "inputFields": null,
-          "interfaces": [],
-          "enumValues": null,
-          "possibleTypes": null
-        },
-        {
-          "kind": "OBJECT",
-          "name": "EpochDataPrecondition",
-          "description": null,
-          "fields": [
-            {
-              "name": "ledger",
-              "description": null,
-              "args": [],
-              "type": {
-                "kind": "NON_NULL",
-                "name": null,
-                "ofType": {
-                  "kind": "OBJECT",
-                  "name": "EpochLedgerPrecondition",
-                  "ofType": null
-                }
-              },
-              "isDeprecated": false,
-              "deprecationReason": null
-            },
-            {
-              "name": "seed",
-              "description": null,
-              "args": [],
-              "type": { "kind": "SCALAR", "name": "Field", "ofType": null },
-              "isDeprecated": false,
-              "deprecationReason": null
-            },
-            {
-              "name": "startCheckpoint",
-              "description": null,
-              "args": [],
-              "type": { "kind": "SCALAR", "name": "Field", "ofType": null },
-              "isDeprecated": false,
-              "deprecationReason": null
-            },
-            {
-              "name": "lockCheckpoint",
-              "description": null,
-              "args": [],
-              "type": { "kind": "SCALAR", "name": "Field", "ofType": null },
-              "isDeprecated": false,
-              "deprecationReason": null
-            },
-            {
-              "name": "epochLength",
-              "description": null,
-              "args": [],
-              "type": {
-                "kind": "OBJECT",
-                "name": "LengthInterval",
-                "ofType": null
-              },
-              "isDeprecated": false,
-              "deprecationReason": null
-            }
-          ],
-          "inputFields": null,
-          "interfaces": [],
-          "enumValues": null,
-          "possibleTypes": null
-        },
-        {
-          "kind": "OBJECT",
-          "name": "GlobalSlotInterval",
-          "description": null,
-          "fields": [
-            {
-              "name": "lower",
-              "description": null,
-              "args": [],
-              "type": {
-                "kind": "NON_NULL",
-                "name": null,
-                "ofType": {
-                  "kind": "SCALAR",
-                  "name": "UInt32",
-                  "ofType": null
-                }
-              },
-              "isDeprecated": false,
-              "deprecationReason": null
-            },
-            {
-              "name": "upper",
-              "description": null,
-              "args": [],
-              "type": {
-                "kind": "NON_NULL",
-                "name": null,
-                "ofType": {
-                  "kind": "SCALAR",
-                  "name": "UInt32",
-                  "ofType": null
-                }
-              },
-              "isDeprecated": false,
-              "deprecationReason": null
-            }
-          ],
-          "inputFields": null,
-          "interfaces": [],
-          "enumValues": null,
-          "possibleTypes": null
-        },
-        {
-          "kind": "OBJECT",
-          "name": "CurrencyAmountInterval",
-          "description": null,
-          "fields": [
-            {
-              "name": "lower",
-              "description": null,
-              "args": [],
-              "type": {
-                "kind": "NON_NULL",
-                "name": null,
-                "ofType": {
-                  "kind": "SCALAR",
-                  "name": "CurrencyAmount",
-                  "ofType": null
-                }
-              },
-              "isDeprecated": false,
-              "deprecationReason": null
-            },
-            {
-              "name": "upper",
-              "description": null,
-              "args": [],
-              "type": {
-                "kind": "NON_NULL",
-                "name": null,
-                "ofType": {
-                  "kind": "SCALAR",
-                  "name": "CurrencyAmount",
-                  "ofType": null
-                }
-              },
-              "isDeprecated": false,
-              "deprecationReason": null
-            }
-          ],
-          "inputFields": null,
-          "interfaces": [],
-          "enumValues": null,
-          "possibleTypes": null
-        },
-        {
-          "kind": "OBJECT",
-          "name": "LengthInterval",
-          "description": null,
-          "fields": [
-            {
-              "name": "lower",
-              "description": null,
-              "args": [],
-              "type": {
-                "kind": "NON_NULL",
-                "name": null,
-                "ofType": {
-                  "kind": "SCALAR",
-                  "name": "UInt32",
-                  "ofType": null
-                }
-              },
-              "isDeprecated": false,
-              "deprecationReason": null
-            },
-            {
-              "name": "upper",
-              "description": null,
-              "args": [],
-              "type": {
-                "kind": "NON_NULL",
-                "name": null,
-                "ofType": {
-                  "kind": "SCALAR",
-                  "name": "UInt32",
-                  "ofType": null
-                }
-              },
-              "isDeprecated": false,
-              "deprecationReason": null
-            }
-          ],
-          "inputFields": null,
-          "interfaces": [],
-          "enumValues": null,
-          "possibleTypes": null
-        },
-        {
-          "kind": "SCALAR",
-          "name": "BlockTime",
-          "description": null,
-          "fields": null,
-          "inputFields": null,
-          "interfaces": null,
-          "enumValues": null,
-          "possibleTypes": null
-        },
-        {
-          "kind": "OBJECT",
-          "name": "BlockTimeInterval",
-          "description": null,
-          "fields": [
-<<<<<<< HEAD
-            {
-              "name": "lower",
-              "description": null,
-              "args": [],
-              "type": {
-                "kind": "NON_NULL",
-                "name": null,
-                "ofType": {
-                  "kind": "SCALAR",
-                  "name": "BlockTime",
-                  "ofType": null
-                }
-              },
-              "isDeprecated": false,
-              "deprecationReason": null
-            },
-            {
-              "name": "upper",
-=======
-            {
-              "name": "lower",
->>>>>>> 392c8fa1
-              "description": null,
-              "args": [],
-              "type": {
-                "kind": "NON_NULL",
-                "name": null,
-                "ofType": {
-                  "kind": "SCALAR",
-                  "name": "BlockTime",
-                  "ofType": null
-                }
-              },
-              "isDeprecated": false,
-              "deprecationReason": null
-<<<<<<< HEAD
-=======
-            },
-            {
-              "name": "upper",
-              "description": null,
-              "args": [],
-              "type": {
-                "kind": "NON_NULL",
-                "name": null,
-                "ofType": {
-                  "kind": "SCALAR",
-                  "name": "BlockTime",
-                  "ofType": null
-                }
-              },
-              "isDeprecated": false,
-              "deprecationReason": null
->>>>>>> 392c8fa1
-            }
-          ],
-          "inputFields": null,
-          "interfaces": [],
-          "enumValues": null,
-          "possibleTypes": null
-        },
-        {
-          "kind": "OBJECT",
-          "name": "ProtocolStatePrecondition",
-          "description": null,
-          "fields": [
-            {
-              "name": "snarkedLedgerHash",
-              "description": null,
-              "args": [],
-              "type": { "kind": "SCALAR", "name": "Field", "ofType": null },
-              "isDeprecated": false,
-              "deprecationReason": null
-            },
-            {
-              "name": "timestamp",
-              "description": null,
-              "args": [],
-              "type": {
-                "kind": "OBJECT",
-                "name": "BlockTimeInterval",
-                "ofType": null
-              },
-              "isDeprecated": false,
-              "deprecationReason": null
-            },
-            {
-              "name": "blockchainLength",
-              "description": null,
-              "args": [],
-              "type": {
-                "kind": "OBJECT",
-                "name": "LengthInterval",
-                "ofType": null
-              },
-              "isDeprecated": false,
-              "deprecationReason": null
-            },
-            {
-              "name": "minWindowDensity",
-              "description": null,
-              "args": [],
-              "type": {
-                "kind": "OBJECT",
-                "name": "LengthInterval",
-                "ofType": null
-              },
-              "isDeprecated": false,
-              "deprecationReason": null
-            },
-            {
-              "name": "totalCurrency",
-              "description": null,
-              "args": [],
-              "type": {
-                "kind": "OBJECT",
-                "name": "CurrencyAmountInterval",
-                "ofType": null
-              },
-              "isDeprecated": false,
-              "deprecationReason": null
-            },
-            {
-              "name": "globalSlotSinceHardFork",
-              "description": null,
-              "args": [],
-              "type": {
-                "kind": "OBJECT",
-                "name": "GlobalSlotInterval",
-                "ofType": null
-              },
-              "isDeprecated": false,
-              "deprecationReason": null
-            },
-            {
-              "name": "globalSlotSinceGenesis",
-              "description": null,
-              "args": [],
-              "type": {
-                "kind": "OBJECT",
-                "name": "GlobalSlotInterval",
-                "ofType": null
-              },
-              "isDeprecated": false,
-              "deprecationReason": null
-            },
-            {
-              "name": "stakingEpochData",
-              "description": null,
-              "args": [],
-              "type": {
-                "kind": "NON_NULL",
-                "name": null,
-                "ofType": {
-                  "kind": "OBJECT",
-                  "name": "EpochDataPrecondition",
-                  "ofType": null
-                }
-              },
-              "isDeprecated": false,
-              "deprecationReason": null
-            },
-            {
-              "name": "nextEpochData",
-              "description": null,
-              "args": [],
-              "type": {
-                "kind": "NON_NULL",
-                "name": null,
-                "ofType": {
-                  "kind": "OBJECT",
-                  "name": "EpochDataPrecondition",
-                  "ofType": null
-                }
-              },
-              "isDeprecated": false,
-              "deprecationReason": null
-            }
-          ],
-          "inputFields": null,
-          "interfaces": [],
-          "enumValues": null,
-          "possibleTypes": null
-        },
-        {
-          "kind": "SCALAR",
-          "name": "Fee",
-          "description": null,
-          "fields": null,
-          "inputFields": null,
-          "interfaces": null,
-          "enumValues": null,
-          "possibleTypes": null
-        },
-        {
-          "kind": "SCALAR",
-          "name": "StateHash",
-          "description": null,
-          "fields": null,
-          "inputFields": null,
-          "interfaces": null,
-          "enumValues": null,
-          "possibleTypes": null
-        },
-        {
-          "kind": "SCALAR",
-          "name": "CurrencyAmount",
-          "description": null,
-          "fields": null,
-          "inputFields": null,
-          "interfaces": null,
-          "enumValues": null,
-          "possibleTypes": null
-        },
-        {
-          "kind": "SCALAR",
-          "name": "GlobalSlot",
-          "description": null,
-          "fields": null,
-          "inputFields": null,
-          "interfaces": null,
-          "enumValues": null,
-          "possibleTypes": null
-        },
-        {
-          "kind": "SCALAR",
-          "name": "Balance",
-          "description": null,
-          "fields": null,
-          "inputFields": null,
-          "interfaces": null,
-          "enumValues": null,
-          "possibleTypes": null
-        },
-        {
-          "kind": "OBJECT",
-          "name": "Timing",
-          "description": null,
-          "fields": [
-            {
-              "name": "initialMinimumBalance",
-<<<<<<< HEAD
-              "description": null,
-              "args": [],
-              "type": {
-                "kind": "NON_NULL",
-                "name": null,
-                "ofType": {
-                  "kind": "SCALAR",
-                  "name": "Balance",
-                  "ofType": null
-                }
-              },
-              "isDeprecated": false,
-              "deprecationReason": null
-            },
-            {
-              "name": "cliffTime",
-=======
->>>>>>> 392c8fa1
-              "description": null,
-              "args": [],
-              "type": {
-                "kind": "NON_NULL",
-                "name": null,
-                "ofType": {
-                  "kind": "SCALAR",
-<<<<<<< HEAD
-                  "name": "GlobalSlot",
-=======
-                  "name": "Balance",
->>>>>>> 392c8fa1
-                  "ofType": null
-                }
-              },
-              "isDeprecated": false,
-              "deprecationReason": null
-            },
-            {
-<<<<<<< HEAD
-              "name": "cliffAmount",
-=======
-              "name": "cliffTime",
->>>>>>> 392c8fa1
-              "description": null,
-              "args": [],
-              "type": {
-                "kind": "NON_NULL",
-                "name": null,
-                "ofType": {
-                  "kind": "SCALAR",
-<<<<<<< HEAD
-                  "name": "CurrencyAmount",
-=======
-                  "name": "GlobalSlot",
->>>>>>> 392c8fa1
-                  "ofType": null
-                }
-              },
-              "isDeprecated": false,
-              "deprecationReason": null
-            },
-            {
-<<<<<<< HEAD
-              "name": "vestingPeriod",
-              "description": null,
-              "args": [],
-              "type": {
-                "kind": "NON_NULL",
-                "name": null,
-                "ofType": {
-                  "kind": "SCALAR",
-                  "name": "GlobalSlot",
-                  "ofType": null
-                }
-              },
-              "isDeprecated": false,
-              "deprecationReason": null
-            },
-            {
-              "name": "vestingIncrement",
-=======
-              "name": "cliffAmount",
->>>>>>> 392c8fa1
-              "description": null,
-              "args": [],
-              "type": {
-                "kind": "NON_NULL",
-                "name": null,
-                "ofType": {
-                  "kind": "SCALAR",
-                  "name": "CurrencyAmount",
-                  "ofType": null
-                }
-              },
-              "isDeprecated": false,
-              "deprecationReason": null
-            }
-          ],
-          "inputFields": null,
-          "interfaces": [],
-          "enumValues": null,
-          "possibleTypes": null
-        },
-        {
-          "kind": "SCALAR",
-          "name": "AuthRequired",
-          "description": "Kind of authorization required",
-          "fields": null,
-          "inputFields": null,
-          "interfaces": null,
-          "enumValues": null,
-          "possibleTypes": null
-        },
-        {
-          "kind": "OBJECT",
-          "name": "Permissions",
-          "description": null,
-          "fields": [
-            {
-<<<<<<< HEAD
-              "name": "editState",
-=======
-              "name": "vestingPeriod",
->>>>>>> 392c8fa1
-              "description": null,
-              "args": [],
-              "type": {
-                "kind": "NON_NULL",
-                "name": null,
-                "ofType": {
-                  "kind": "SCALAR",
-<<<<<<< HEAD
-                  "name": "AuthRequired",
-=======
-                  "name": "GlobalSlot",
->>>>>>> 392c8fa1
-                  "ofType": null
-                }
-              },
-              "isDeprecated": false,
-              "deprecationReason": null
-            },
-            {
-<<<<<<< HEAD
-              "name": "send",
-=======
-              "name": "vestingIncrement",
->>>>>>> 392c8fa1
-              "description": null,
-              "args": [],
-              "type": {
-                "kind": "NON_NULL",
-                "name": null,
-                "ofType": {
-                  "kind": "SCALAR",
-<<<<<<< HEAD
-                  "name": "AuthRequired",
-=======
-                  "name": "CurrencyAmount",
->>>>>>> 392c8fa1
-                  "ofType": null
-                }
-              },
-              "isDeprecated": false,
-              "deprecationReason": null
-            }
-          ],
-          "inputFields": null,
-          "interfaces": [],
-          "enumValues": null,
-          "possibleTypes": null
-        },
-        {
-          "kind": "SCALAR",
-          "name": "AuthRequired",
-          "description": "Kind of authorization required",
-          "fields": null,
-          "inputFields": null,
-          "interfaces": null,
-          "enumValues": null,
-          "possibleTypes": null
-        },
-        {
-          "kind": "OBJECT",
-          "name": "Permissions",
-          "description": null,
-          "fields": [
-            {
-<<<<<<< HEAD
-              "name": "receive",
-=======
-              "name": "editState",
->>>>>>> 392c8fa1
-              "description": null,
-              "args": [],
-              "type": {
-                "kind": "NON_NULL",
-                "name": null,
-                "ofType": {
-                  "kind": "SCALAR",
-                  "name": "AuthRequired",
-                  "ofType": null
-                }
-              },
-              "isDeprecated": false,
-              "deprecationReason": null
-            },
-            {
-<<<<<<< HEAD
-              "name": "setDelegate",
-=======
-              "name": "send",
->>>>>>> 392c8fa1
-              "description": null,
-              "args": [],
-              "type": {
-                "kind": "NON_NULL",
-                "name": null,
-                "ofType": {
-                  "kind": "SCALAR",
-                  "name": "AuthRequired",
-                  "ofType": null
-                }
-              },
-              "isDeprecated": false,
-              "deprecationReason": null
-            },
-            {
-<<<<<<< HEAD
-              "name": "setPermissions",
-=======
-              "name": "receive",
->>>>>>> 392c8fa1
-              "description": null,
-              "args": [],
-              "type": {
-                "kind": "NON_NULL",
-                "name": null,
-                "ofType": {
-                  "kind": "SCALAR",
-                  "name": "AuthRequired",
-                  "ofType": null
-                }
-              },
-              "isDeprecated": false,
-              "deprecationReason": null
-            },
-            {
-<<<<<<< HEAD
-              "name": "setVerificationKey",
-=======
-              "name": "setDelegate",
->>>>>>> 392c8fa1
-              "description": null,
-              "args": [],
-              "type": {
-                "kind": "NON_NULL",
-                "name": null,
-                "ofType": {
-                  "kind": "SCALAR",
-                  "name": "AuthRequired",
-                  "ofType": null
-                }
-              },
-              "isDeprecated": false,
-              "deprecationReason": null
-            },
-            {
-<<<<<<< HEAD
-              "name": "setZkappUri",
-=======
-              "name": "setPermissions",
->>>>>>> 392c8fa1
-              "description": null,
-              "args": [],
-              "type": {
-                "kind": "NON_NULL",
-                "name": null,
-                "ofType": {
-                  "kind": "SCALAR",
-                  "name": "AuthRequired",
-                  "ofType": null
-                }
-              },
-              "isDeprecated": false,
-              "deprecationReason": null
-            },
-            {
-<<<<<<< HEAD
-              "name": "editSequenceState",
-=======
-              "name": "setVerificationKey",
->>>>>>> 392c8fa1
-              "description": null,
-              "args": [],
-              "type": {
-                "kind": "NON_NULL",
-                "name": null,
-                "ofType": {
-                  "kind": "SCALAR",
-                  "name": "AuthRequired",
-                  "ofType": null
-                }
-              },
-              "isDeprecated": false,
-              "deprecationReason": null
-            },
-            {
-<<<<<<< HEAD
-              "name": "setTokenSymbol",
-=======
-              "name": "setZkappUri",
->>>>>>> 392c8fa1
-              "description": null,
-              "args": [],
-              "type": {
-                "kind": "NON_NULL",
-                "name": null,
-                "ofType": {
-                  "kind": "SCALAR",
-                  "name": "AuthRequired",
-                  "ofType": null
-                }
-              },
-              "isDeprecated": false,
-              "deprecationReason": null
-            },
-            {
-<<<<<<< HEAD
-              "name": "incrementNonce",
-=======
-              "name": "editSequenceState",
->>>>>>> 392c8fa1
-              "description": null,
-              "args": [],
-              "type": {
-                "kind": "NON_NULL",
-                "name": null,
-                "ofType": {
-                  "kind": "SCALAR",
-                  "name": "AuthRequired",
-                  "ofType": null
-                }
-              },
-              "isDeprecated": false,
-              "deprecationReason": null
-            },
-            {
-<<<<<<< HEAD
-              "name": "setVotingFor",
-=======
-              "name": "setTokenSymbol",
->>>>>>> 392c8fa1
-              "description": null,
-              "args": [],
-              "type": {
-                "kind": "NON_NULL",
-                "name": null,
-                "ofType": {
-                  "kind": "SCALAR",
-                  "name": "AuthRequired",
-                  "ofType": null
-                }
-              },
-              "isDeprecated": false,
-              "deprecationReason": null
-<<<<<<< HEAD
-            }
-          ],
-          "inputFields": null,
-          "interfaces": [],
-          "enumValues": null,
-          "possibleTypes": null
-        },
-        {
-          "kind": "SCALAR",
-          "name": "VerificationKey",
-          "description": "Verification key in Base58Check format",
-          "fields": null,
-          "inputFields": null,
-          "interfaces": null,
-          "enumValues": null,
-          "possibleTypes": null
-        },
-        {
-          "kind": "OBJECT",
-          "name": "VerificationKeyWithHash",
-          "description": null,
-          "fields": [
-            {
-              "name": "data",
-=======
-            },
-            {
-              "name": "incrementNonce",
->>>>>>> 392c8fa1
-              "description": null,
-              "args": [],
-              "type": {
-                "kind": "NON_NULL",
-                "name": null,
-                "ofType": {
-                  "kind": "SCALAR",
-<<<<<<< HEAD
-                  "name": "VerificationKey",
-=======
-                  "name": "AuthRequired",
->>>>>>> 392c8fa1
-                  "ofType": null
-                }
-              },
-              "isDeprecated": false,
-              "deprecationReason": null
-            },
-            {
-<<<<<<< HEAD
-              "name": "hash",
-=======
-              "name": "setVotingFor",
->>>>>>> 392c8fa1
-              "description": null,
-              "args": [],
-              "type": {
-                "kind": "NON_NULL",
-                "name": null,
-                "ofType": {
-                  "kind": "SCALAR",
-<<<<<<< HEAD
-                  "name": "Field",
-=======
-                  "name": "AuthRequired",
->>>>>>> 392c8fa1
-                  "ofType": null
-                }
-              },
-              "isDeprecated": false,
-              "deprecationReason": null
-            }
-          ],
-          "inputFields": null,
-          "interfaces": [],
-<<<<<<< HEAD
-=======
-          "enumValues": null,
-          "possibleTypes": null
-        },
-        {
-          "kind": "SCALAR",
-          "name": "VerificationKey",
-          "description": "Verification key in Base58Check format",
-          "fields": null,
-          "inputFields": null,
-          "interfaces": null,
->>>>>>> 392c8fa1
-          "enumValues": null,
-          "possibleTypes": null
-        },
-        {
-          "kind": "OBJECT",
-<<<<<<< HEAD
-          "name": "PartyUpdate",
-          "description": null,
-          "fields": [
-            {
-              "name": "appState",
-=======
-          "name": "VerificationKeyWithHash",
-          "description": null,
-          "fields": [
-            {
-              "name": "data",
->>>>>>> 392c8fa1
-              "description": null,
-              "args": [],
-              "type": {
-                "kind": "NON_NULL",
-                "name": null,
-                "ofType": {
-<<<<<<< HEAD
-                  "kind": "LIST",
-                  "name": null,
-                  "ofType": {
-                    "kind": "SCALAR",
-                    "name": "Field",
-                    "ofType": null
-                  }
-=======
-                  "kind": "SCALAR",
-                  "name": "VerificationKey",
-                  "ofType": null
->>>>>>> 392c8fa1
-                }
-              },
-              "isDeprecated": false,
-              "deprecationReason": null
-            },
-            {
-<<<<<<< HEAD
-              "name": "delegate",
-              "description": null,
-              "args": [],
-              "type": { "kind": "SCALAR", "name": "Field", "ofType": null },
-=======
-              "name": "hash",
-              "description": null,
-              "args": [],
-              "type": {
-                "kind": "NON_NULL",
-                "name": null,
-                "ofType": {
-                  "kind": "SCALAR",
-                  "name": "Field",
-                  "ofType": null
-                }
-              },
->>>>>>> 392c8fa1
-              "isDeprecated": false,
-              "deprecationReason": null
-            }
-          ],
-          "inputFields": null,
-          "interfaces": [],
-          "enumValues": null,
-          "possibleTypes": null
-        },
-        {
-          "kind": "OBJECT",
-          "name": "PartyUpdate",
-          "description": null,
-          "fields": [
-            {
-<<<<<<< HEAD
-              "name": "verificationKey",
-              "description": null,
-              "args": [],
-              "type": {
-                "kind": "OBJECT",
-                "name": "VerificationKeyWithHash",
-                "ofType": null
-=======
-              "name": "appState",
-              "description": null,
-              "args": [],
-              "type": {
-                "kind": "NON_NULL",
-                "name": null,
-                "ofType": {
-                  "kind": "LIST",
-                  "name": null,
-                  "ofType": {
-                    "kind": "SCALAR",
-                    "name": "Field",
-                    "ofType": null
-                  }
-                }
->>>>>>> 392c8fa1
-              },
-              "isDeprecated": false,
-              "deprecationReason": null
-            },
-            {
-<<<<<<< HEAD
-              "name": "permissions",
-              "description": null,
-              "args": [],
-              "type": {
-                "kind": "OBJECT",
-                "name": "Permissions",
-                "ofType": null
-              },
-=======
-              "name": "delegate",
-              "description": null,
-              "args": [],
-              "type": { "kind": "SCALAR", "name": "Field", "ofType": null },
->>>>>>> 392c8fa1
-              "isDeprecated": false,
-              "deprecationReason": null
-            },
-            {
-<<<<<<< HEAD
-              "name": "zkappUri",
-              "description": null,
-              "args": [],
-              "type": { "kind": "SCALAR", "name": "String", "ofType": null },
-=======
-              "name": "verificationKey",
-              "description": null,
-              "args": [],
-              "type": {
-                "kind": "OBJECT",
-                "name": "VerificationKeyWithHash",
-                "ofType": null
-              },
->>>>>>> 392c8fa1
-              "isDeprecated": false,
-              "deprecationReason": null
-            },
-            {
-<<<<<<< HEAD
-              "name": "tokenSymbol",
-              "description": null,
-              "args": [],
-              "type": { "kind": "SCALAR", "name": "String", "ofType": null },
-              "isDeprecated": false,
-              "deprecationReason": null
-            },
-            {
-              "name": "timing",
-              "description": null,
-              "args": [],
-              "type": { "kind": "OBJECT", "name": "Timing", "ofType": null },
-              "isDeprecated": false,
-              "deprecationReason": null
-            },
-            {
-              "name": "votingFor",
-              "description": null,
-              "args": [],
-              "type": {
-                "kind": "SCALAR",
-                "name": "StateHash",
-=======
-              "name": "permissions",
-              "description": null,
-              "args": [],
-              "type": {
-                "kind": "OBJECT",
-                "name": "Permissions",
->>>>>>> 392c8fa1
-                "ofType": null
-              },
-              "isDeprecated": false,
-              "deprecationReason": null
-            }
-          ],
-          "inputFields": null,
-          "interfaces": [],
-          "enumValues": null,
-          "possibleTypes": null
-        },
-        {
-          "kind": "SCALAR",
-          "name": "Field",
-          "description": "String representing a public key in base58",
-          "fields": null,
-          "inputFields": null,
-          "interfaces": null,
-          "enumValues": null,
-          "possibleTypes": null
-        },
-        {
-          "kind": "OBJECT",
-          "name": "FeePayerPartyBody",
-          "description": null,
-          "fields": [
-            {
-<<<<<<< HEAD
-              "name": "publicKey",
-              "description": null,
-              "args": [],
-              "type": {
-                "kind": "NON_NULL",
-                "name": null,
-                "ofType": {
-                  "kind": "SCALAR",
-                  "name": "Field",
-                  "ofType": null
-                }
-              },
-=======
-              "name": "zkappUri",
-              "description": null,
-              "args": [],
-              "type": { "kind": "SCALAR", "name": "String", "ofType": null },
->>>>>>> 392c8fa1
-              "isDeprecated": false,
-              "deprecationReason": null
-            },
-            {
-<<<<<<< HEAD
-              "name": "update",
-              "description": null,
-              "args": [],
-              "type": {
-                "kind": "NON_NULL",
-                "name": null,
-                "ofType": {
-                  "kind": "OBJECT",
-                  "name": "PartyUpdate",
-                  "ofType": null
-                }
-=======
-              "name": "tokenSymbol",
-              "description": null,
-              "args": [],
-              "type": { "kind": "SCALAR", "name": "String", "ofType": null },
-              "isDeprecated": false,
-              "deprecationReason": null
-            },
-            {
-              "name": "timing",
-              "description": null,
-              "args": [],
-              "type": { "kind": "OBJECT", "name": "Timing", "ofType": null },
-              "isDeprecated": false,
-              "deprecationReason": null
-            },
-            {
-              "name": "votingFor",
-              "description": null,
-              "args": [],
-              "type": {
-                "kind": "SCALAR",
-                "name": "StateHash",
-                "ofType": null
->>>>>>> 392c8fa1
-              },
-              "isDeprecated": false,
-              "deprecationReason": null
-            }
-          ],
-          "inputFields": null,
-          "interfaces": [],
-          "enumValues": null,
-          "possibleTypes": null
-        },
-        {
-          "kind": "SCALAR",
-          "name": "Field",
-          "description": "String representing a public key in base58",
-          "fields": null,
-          "inputFields": null,
-          "interfaces": null,
-          "enumValues": null,
-          "possibleTypes": null
-        },
-        {
-          "kind": "OBJECT",
-          "name": "FeePayerPartyBody",
-          "description": null,
-          "fields": [
-            {
-<<<<<<< HEAD
-              "name": "balanceChange",
-=======
-              "name": "publicKey",
->>>>>>> 392c8fa1
-              "description": null,
-              "args": [],
-              "type": {
-                "kind": "NON_NULL",
-                "name": null,
-<<<<<<< HEAD
-                "ofType": { "kind": "SCALAR", "name": "Fee", "ofType": null }
-=======
-                "ofType": {
-                  "kind": "SCALAR",
-                  "name": "Field",
-                  "ofType": null
-                }
->>>>>>> 392c8fa1
-              },
-              "isDeprecated": false,
-              "deprecationReason": null
-            },
-            {
-<<<<<<< HEAD
-              "name": "events",
-=======
-              "name": "update",
->>>>>>> 392c8fa1
-              "description": null,
-              "args": [],
-              "type": {
-                "kind": "NON_NULL",
-                "name": null,
-                "ofType": {
-<<<<<<< HEAD
-                  "kind": "LIST",
-                  "name": null,
-                  "ofType": {
-                    "kind": "NON_NULL",
-                    "name": null,
-                    "ofType": {
-                      "kind": "LIST",
-                      "name": null,
-                      "ofType": {
-                        "kind": "NON_NULL",
-                        "name": null,
-                        "ofType": {
-                          "kind": "SCALAR",
-                          "name": "Field",
-                          "ofType": null
-                        }
-                      }
-                    }
-                  }
-=======
-                  "kind": "OBJECT",
-                  "name": "PartyUpdate",
-                  "ofType": null
->>>>>>> 392c8fa1
-                }
-              },
-              "isDeprecated": false,
-              "deprecationReason": null
-            },
-            {
-<<<<<<< HEAD
-              "name": "sequenceEvents",
-=======
-              "name": "fee",
->>>>>>> 392c8fa1
-              "description": null,
-              "args": [],
-              "type": {
-                "kind": "NON_NULL",
-                "name": null,
-<<<<<<< HEAD
-                "ofType": {
-                  "kind": "LIST",
-                  "name": null,
-                  "ofType": {
-                    "kind": "NON_NULL",
-                    "name": null,
-                    "ofType": {
-                      "kind": "LIST",
-                      "name": null,
-                      "ofType": {
-                        "kind": "NON_NULL",
-                        "name": null,
-                        "ofType": {
-                          "kind": "SCALAR",
-                          "name": "Field",
-                          "ofType": null
-                        }
-                      }
-                    }
-                  }
-                }
-=======
-                "ofType": { "kind": "SCALAR", "name": "Fee", "ofType": null }
->>>>>>> 392c8fa1
-              },
-              "isDeprecated": false,
-              "deprecationReason": null
-            },
-            {
-<<<<<<< HEAD
-              "name": "callData",
-=======
-              "name": "events",
->>>>>>> 392c8fa1
-              "description": null,
-              "args": [],
-              "type": {
-                "kind": "NON_NULL",
-                "name": null,
-                "ofType": {
-<<<<<<< HEAD
-                  "kind": "SCALAR",
-                  "name": "Field",
-                  "ofType": null
-=======
-                  "kind": "LIST",
-                  "name": null,
-                  "ofType": {
-                    "kind": "NON_NULL",
-                    "name": null,
-                    "ofType": {
-                      "kind": "LIST",
-                      "name": null,
-                      "ofType": {
-                        "kind": "NON_NULL",
-                        "name": null,
-                        "ofType": {
-                          "kind": "SCALAR",
-                          "name": "Field",
-                          "ofType": null
-                        }
-                      }
-                    }
-                  }
->>>>>>> 392c8fa1
-                }
-              },
-              "isDeprecated": false,
-              "deprecationReason": null
-            },
-            {
-<<<<<<< HEAD
-              "name": "callDepth",
-=======
-              "name": "sequenceEvents",
->>>>>>> 392c8fa1
-              "description": null,
-              "args": [],
-              "type": {
-                "kind": "NON_NULL",
-                "name": null,
-<<<<<<< HEAD
-                "ofType": { "kind": "SCALAR", "name": "Int", "ofType": null }
-=======
-                "ofType": {
-                  "kind": "LIST",
-                  "name": null,
-                  "ofType": {
-                    "kind": "NON_NULL",
-                    "name": null,
-                    "ofType": {
-                      "kind": "LIST",
-                      "name": null,
-                      "ofType": {
-                        "kind": "NON_NULL",
-                        "name": null,
-                        "ofType": {
-                          "kind": "SCALAR",
-                          "name": "Field",
-                          "ofType": null
-                        }
-                      }
-                    }
-                  }
-                }
->>>>>>> 392c8fa1
-              },
-              "isDeprecated": false,
-              "deprecationReason": null
-            },
-            {
-              "name": "protocolStatePrecondition",
-              "description": null,
-              "args": [],
-              "type": {
-                "kind": "NON_NULL",
-                "name": null,
-                "ofType": {
-                  "kind": "OBJECT",
-                  "name": "ProtocolStatePrecondition",
-                  "ofType": null
-                }
-              },
-              "isDeprecated": false,
-              "deprecationReason": null
-            },
-            {
-<<<<<<< HEAD
-              "name": "accountPrecondition",
-=======
               "name": "nonce",
->>>>>>> 392c8fa1
               "description": null,
               "args": [],
               "type": {
