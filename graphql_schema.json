--- conflicted
+++ resolved
@@ -948,6 +948,22 @@
               "deprecationReason": null
             },
             {
+              "name": "access",
+              "description": null,
+              "args": [],
+              "type": {
+                "kind": "NON_NULL",
+                "name": null,
+                "ofType": {
+                  "kind": "SCALAR",
+                  "name": "AuthRequired",
+                  "ofType": null
+                }
+              },
+              "isDeprecated": false,
+              "deprecationReason": null
+            },
+            {
               "name": "send",
               "description": null,
               "args": [],
@@ -1127,6 +1143,20 @@
           "inputFields": [
             {
               "name": "editState",
+              "description": null,
+              "type": {
+                "kind": "NON_NULL",
+                "name": null,
+                "ofType": {
+                  "kind": "SCALAR",
+                  "name": "AuthRequired",
+                  "ofType": null
+                }
+              },
+              "defaultValue": null
+            },
+            {
+              "name": "access",
               "description": null,
               "type": {
                 "kind": "NON_NULL",
@@ -2676,19 +2706,11 @@
         },
         {
           "kind": "INPUT_OBJECT",
-<<<<<<< HEAD
-          "name": "AuthorizationKindStructuredInput",
-          "description": null,
-          "fields": [
-            {
-              "name": "isSigned",
-=======
           "name": "MayUseTokenInput",
           "description": null,
           "fields": [
             {
               "name": "parentsOwnToken",
->>>>>>> f7f67003
               "description": null,
               "args": [],
               "type": {
@@ -2704,11 +2726,7 @@
               "deprecationReason": null
             },
             {
-<<<<<<< HEAD
-              "name": "isProved",
-=======
               "name": "inheritFromParent",
->>>>>>> f7f67003
               "description": null,
               "args": [],
               "type": {
@@ -2722,31 +2740,11 @@
               },
               "isDeprecated": false,
               "deprecationReason": null
-            },
-            {
-              "name": "verificationKeyHash",
-              "description": null,
-              "args": [],
-              "type": {
-                "kind": "NON_NULL",
-                "name": null,
-                "ofType": {
-                  "kind": "SCALAR",
-                  "name": "Field",
-                  "ofType": null
-                }
-              },
-              "isDeprecated": false,
-              "deprecationReason": null
             }
           ],
           "inputFields": [
             {
-<<<<<<< HEAD
-              "name": "isSigned",
-=======
               "name": "parentsOwnToken",
->>>>>>> f7f67003
               "description": null,
               "type": {
                 "kind": "NON_NULL",
@@ -2760,11 +2758,7 @@
               "defaultValue": null
             },
             {
-<<<<<<< HEAD
-              "name": "isProved",
-=======
               "name": "inheritFromParent",
->>>>>>> f7f67003
               "description": null,
               "type": {
                 "kind": "NON_NULL",
@@ -2772,20 +2766,6 @@
                 "ofType": {
                   "kind": "SCALAR",
                   "name": "Boolean",
-                  "ofType": null
-                }
-              },
-              "defaultValue": null
-            },
-            {
-              "name": "verificationKeyHash",
-              "description": null,
-              "type": {
-                "kind": "NON_NULL",
-                "name": null,
-                "ofType": {
-                  "kind": "SCALAR",
-                  "name": "Field",
                   "ofType": null
                 }
               },
@@ -3006,17 +2986,14 @@
               "deprecationReason": null
             },
             {
-              "name": "caller",
-              "description": null,
-              "args": [],
-              "type": {
-                "kind": "NON_NULL",
-                "name": null,
-                "ofType": {
-                  "kind": "SCALAR",
-<<<<<<< HEAD
-                  "name": "TokenId",
-=======
+              "name": "implicitAccountCreationFee",
+              "description": null,
+              "args": [],
+              "type": {
+                "kind": "NON_NULL",
+                "name": null,
+                "ofType": {
+                  "kind": "SCALAR",
                   "name": "Boolean",
                   "ofType": null
                 }
@@ -3034,7 +3011,6 @@
                 "ofType": {
                   "kind": "INPUT_OBJECT",
                   "name": "MayUseTokenInput",
->>>>>>> f7f67003
                   "ofType": null
                 }
               },
@@ -3049,8 +3025,8 @@
                 "kind": "NON_NULL",
                 "name": null,
                 "ofType": {
-                  "kind": "INPUT_OBJECT",
-                  "name": "AuthorizationKindStructuredInput",
+                  "kind": "SCALAR",
+                  "name": "AuthorizationKind",
                   "ofType": null
                 }
               },
@@ -3242,16 +3218,13 @@
               "defaultValue": null
             },
             {
-              "name": "caller",
-              "description": null,
-              "type": {
-                "kind": "NON_NULL",
-                "name": null,
-                "ofType": {
-                  "kind": "SCALAR",
-<<<<<<< HEAD
-                  "name": "TokenId",
-=======
+              "name": "implicitAccountCreationFee",
+              "description": null,
+              "type": {
+                "kind": "NON_NULL",
+                "name": null,
+                "ofType": {
+                  "kind": "SCALAR",
                   "name": "Boolean",
                   "ofType": null
                 }
@@ -3267,7 +3240,6 @@
                 "ofType": {
                   "kind": "INPUT_OBJECT",
                   "name": "MayUseTokenInput",
->>>>>>> f7f67003
                   "ofType": null
                 }
               },
@@ -3280,8 +3252,8 @@
                 "kind": "NON_NULL",
                 "name": null,
                 "ofType": {
-                  "kind": "INPUT_OBJECT",
-                  "name": "AuthorizationKindStructuredInput",
+                  "kind": "SCALAR",
+                  "name": "AuthorizationKind",
                   "ofType": null
                 }
               },
@@ -3303,7 +3275,7 @@
               "args": [],
               "type": {
                 "kind": "SCALAR",
-                "name": "ZkappProof",
+                "name": "SnappProof",
                 "ofType": null
               },
               "isDeprecated": false,
@@ -3328,7 +3300,7 @@
               "description": null,
               "type": {
                 "kind": "SCALAR",
-                "name": "ZkappProof",
+                "name": "SnappProof",
                 "ofType": null
               },
               "defaultValue": null
@@ -6721,7 +6693,7 @@
         },
         {
           "kind": "SCALAR",
-          "name": "ZkappProof",
+          "name": "SnappProof",
           "description": null,
           "fields": null,
           "inputFields": null,
@@ -6740,7 +6712,7 @@
               "args": [],
               "type": {
                 "kind": "SCALAR",
-                "name": "ZkappProof",
+                "name": "SnappProof",
                 "ofType": null
               },
               "isDeprecated": false,
@@ -6765,20 +6737,22 @@
           "possibleTypes": null
         },
         {
+          "kind": "SCALAR",
+          "name": "AuthorizationKind",
+          "description": null,
+          "fields": null,
+          "inputFields": null,
+          "interfaces": null,
+          "enumValues": null,
+          "possibleTypes": null
+        },
+        {
           "kind": "OBJECT",
-<<<<<<< HEAD
-          "name": "AuthorizationKindStructured",
-          "description": null,
-          "fields": [
-            {
-              "name": "isSigned",
-=======
           "name": "MayUseToken",
           "description": null,
           "fields": [
             {
               "name": "parentsOwnToken",
->>>>>>> f7f67003
               "description": null,
               "args": [],
               "type": {
@@ -6794,11 +6768,7 @@
               "deprecationReason": null
             },
             {
-<<<<<<< HEAD
-              "name": "isProved",
-=======
               "name": "inheritFromParent",
->>>>>>> f7f67003
               "description": null,
               "args": [],
               "type": {
@@ -6807,22 +6777,6 @@
                 "ofType": {
                   "kind": "SCALAR",
                   "name": "Boolean",
-                  "ofType": null
-                }
-              },
-              "isDeprecated": false,
-              "deprecationReason": null
-            },
-            {
-              "name": "verificationKeyHash",
-              "description": null,
-              "args": [],
-              "type": {
-                "kind": "NON_NULL",
-                "name": null,
-                "ofType": {
-                  "kind": "SCALAR",
-                  "name": "Field",
                   "ofType": null
                 }
               },
@@ -7578,6 +7532,22 @@
           "fields": [
             {
               "name": "editState",
+              "description": null,
+              "args": [],
+              "type": {
+                "kind": "NON_NULL",
+                "name": null,
+                "ofType": {
+                  "kind": "SCALAR",
+                  "name": "AuthRequired",
+                  "ofType": null
+                }
+              },
+              "isDeprecated": false,
+              "deprecationReason": null
+            },
+            {
+              "name": "access",
               "description": null,
               "args": [],
               "type": {
@@ -8140,17 +8110,14 @@
               "deprecationReason": null
             },
             {
-              "name": "caller",
-              "description": null,
-              "args": [],
-              "type": {
-                "kind": "NON_NULL",
-                "name": null,
-                "ofType": {
-                  "kind": "SCALAR",
-<<<<<<< HEAD
-                  "name": "TokenId",
-=======
+              "name": "implicitAccountCreationFee",
+              "description": null,
+              "args": [],
+              "type": {
+                "kind": "NON_NULL",
+                "name": null,
+                "ofType": {
+                  "kind": "SCALAR",
                   "name": "Boolean",
                   "ofType": null
                 }
@@ -8168,7 +8135,6 @@
                 "ofType": {
                   "kind": "OBJECT",
                   "name": "MayUseToken",
->>>>>>> f7f67003
                   "ofType": null
                 }
               },
@@ -8183,8 +8149,8 @@
                 "kind": "NON_NULL",
                 "name": null,
                 "ofType": {
-                  "kind": "OBJECT",
-                  "name": "AuthorizationKindStructured",
+                  "kind": "SCALAR",
+                  "name": "AuthorizationKind",
                   "ofType": null
                 }
               },
@@ -11114,6 +11080,22 @@
               "deprecationReason": null
             },
             {
+              "name": "access",
+              "description": "Authorization required to access the account",
+              "args": [],
+              "type": {
+                "kind": "NON_NULL",
+                "name": null,
+                "ofType": {
+                  "kind": "ENUM",
+                  "name": "AccountAuthRequired",
+                  "ofType": null
+                }
+              },
+              "isDeprecated": false,
+              "deprecationReason": null
+            },
+            {
               "name": "setDelegate",
               "description": "Authorization required to set the delegate",
               "args": [],
@@ -11775,7 +11757,7 @@
               "description": "True if this account owns its associated token",
               "args": [],
               "type": { "kind": "SCALAR", "name": "Boolean", "ofType": null },
-              "isDeprecated": false,
+              "isDeprecated": true,
               "deprecationReason": null
             },
             {
@@ -11784,7 +11766,7 @@
                 "True if this account has been disabled by the owner of the associated token",
               "args": [],
               "type": { "kind": "SCALAR", "name": "Boolean", "ofType": null },
-              "isDeprecated": false,
+              "isDeprecated": true,
               "deprecationReason": null
             },
             {
