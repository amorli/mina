--- conflicted
+++ resolved
@@ -172,25 +172,6 @@
       {{- end }}
       - name: actual-libp2p
         emptyDir: {}
-<<<<<<< HEAD
----
-{{- if $.Values.mina.exposeGraphql }}
-apiVersion: v1
-kind: Service
-metadata:
-  name: {{ template "archive-node.fullname" . }}-graphql
-spec:
-  type: ClusterIP
-  publishNotReadyAddresses: true
-  selector:
-    app: {{ template "archive-node.fullname" . }}
-  ports:
-  - name: http-graphql
-    protocol: TCP
-    port: 80
-    targetPort: {{ $.Values.mina.ports.graphql }}
-{{- end }}
-=======
       - name: config-dir
       {{- if .Values.persist_working_dir }}
         persistentVolumeClaim:
@@ -213,4 +194,20 @@
   storageClassName: "{{ $.Values.storage.storageClass }}"
 ---
 {{ end }}
->>>>>>> f42d671f
+---
+{{- if $.Values.mina.exposeGraphql }}
+apiVersion: v1
+kind: Service
+metadata:
+  name: {{ template "archive-node.fullname" . }}-graphql
+spec:
+  type: ClusterIP
+  publishNotReadyAddresses: true
+  selector:
+    app: {{ template "archive-node.fullname" . }}
+  ports:
+  - name: http-graphql
+    protocol: TCP
+    port: 80
+    targetPort: {{ $.Values.mina.ports.graphql }}
+{{- end }}